/* -*- C -*- */
/*
 * Copyright (c) 2012-2021 Seagate Technology LLC and/or its Affiliates
 *
 * Licensed under the Apache License, Version 2.0 (the "License");
 * you may not use this file except in compliance with the License.
 * You may obtain a copy of the License at
 *
 *     http://www.apache.org/licenses/LICENSE-2.0
 *
 * Unless required by applicable law or agreed to in writing, software
 * distributed under the License is distributed on an "AS IS" BASIS,
 * WITHOUT WARRANTIES OR CONDITIONS OF ANY KIND, either express or implied.
 * See the License for the specific language governing permissions and
 * limitations under the License.
 *
 * For any questions about this software or licensing,
 * please email opensource@seagate.com or cortx-questions@seagate.com.
 *
 */


#include <linux/cpu.h>
#include <linux/cpumask.h>
#include <asm/processor.h>
#include <linux/topology.h>
#include <linux/slab.h>

#include "lib/assert.h"
#include "lib/errno.h"
#include "lib/list.h"
#include "lib/memory.h"
#include "lib/processor.h"

#define M0_TRACE_SUBSYSTEM M0_TRACE_SUBSYS_LIB
#include "lib/trace.h"

/**
   @addtogroup processor

   @section proc-kernel Kernel implementation

   This file includes additional data structures and functions for processing
   processors data - for kernel-mode programs.

   This file will also implement Linux kernel-mode processors interfaces.

   @see lib/processor.h

   @{
 */

#ifdef CONFIG_X86_64
enum {
	/** Default L1 value */
	DEFAULT_L1_SZ                       =   32 * 1024,
	/** Default L2 value */
	DEFAULT_L2_SZ                       = 6144 * 1024,

	/** Intel CPUID op-code */
	PROCESSOR_INTEL_CPUID4_OP           = 4,

	PROCESSOR_INTEL_CTYPE_MASK          = 0x1f,
	PROCESSOR_INTEL_CTYPE_NULL          = 0,

	PROCESSOR_INTEL_CLEVEL_MASK         = 0x7,
	PROCESSOR_INTEL_CLEVEL_SHIFT        = 5,

	PROCESSOR_INTEL_CSHARE_MASK         = 0xfff,
	PROCESSOR_INTEL_CSHARE_SHIFT        = 14,

	PROCESSOR_INTEL_LINESZ_MASK         = 0xfff,

	PROCESSOR_INTEL_PARTITION_MASK      = 0x3f,
	PROCESSOR_INTEL_PARTITION_SHIFT     = 12,

	PROCESSOR_INTEL_ASSOCIATIVITY_MASK  = 0x3f,
	PROCESSOR_INTEL_ASSOCIATIVITY_SHIFT = 22,

	PROCESSOR_L1_CACHE                  = 1,
	PROCESSOR_L2_CACHE                  = 2,

	/** AMD CPUID op-code */
	PROCESSOR_AMD_L1_OP                 = 0x80000005,

	PROCESSOR_AMD_CSIZE_SHIFT           = 24,
};

/**
   A node in the linked list describing processor properties. It
   encapsulates 'struct m0_processor_descr'. This will be used to cache
   attributes of x86 processors.
   @see lib/processor.h
 */
struct processor_node {
	/** Linking structure for node */
	struct m0_list_link       pn_link;

	/** Processor descritor strcture */
	struct m0_processor_descr pn_info;
};

/* Global variables */
static bool processor_init = false;
static struct m0_list x86_cpus;

/**
   Convert bitmap from one format to another. Copy cpumask bitmap to m0_bitmap.

   @param dest -> Processors bitmap for Motr programs.
   @param src -> Processors bitmap used by Linux kernel.
   @param bmpsz -> Size of cpumask bitmap (src)

   @pre Assumes memory is alloacted for outbmp and it's initialized.

   @see lib/processor.h
   @see lib/bitmap.h
 */
static void processors_bitmap_copy(struct m0_bitmap *dest,
				   const cpumask_t *src,
				   uint32_t bmpsz)
{
	uint32_t bit;
	bool     val;

	M0_PRE(dest->b_nr >= bmpsz);

	for (bit = 0; bit < bmpsz; ++bit) {
		val = cpumask_test_cpu(bit, src);
		m0_bitmap_set(dest, bit, val);
	}
}

/**
   Fetch NUMA node id for a given processor.

   @param id -> id of the processor for which information is requested.

   @return id of the NUMA node to which the processor belongs.
 */
static inline uint32_t processor_numanodeid_get(m0_processor_nr_t id)
{
	return cpu_to_node(id);
}

/**
   Fetch pipeline id for a given processor.
   Curently pipeline id is same as processor id.

   @param id -> id of the processor for which information is requested.

   @return id of pipeline for the given processor.
 */
static inline uint32_t processor_pipelineid_get(m0_processor_nr_t id)
{
	return id;
}

/**
   Fetch the default L1 or L2 cache size for a given processor.

   @param id -> id of the processor for which information is requested.
   @param cache_level -> cache level (L1 or L2) for which id is requested.

   @return size of L1 or L2 cache size, in bytes, for the given processor.
 */
static size_t processor_cache_sz_get(m0_processor_nr_t id, uint32_t cache_level)
{
	uint32_t sz = 0;

	switch (cache_level) {
	case PROCESSOR_L1_CACHE:
		sz = DEFAULT_L1_SZ;
		break;
	case PROCESSOR_L2_CACHE:
		sz = DEFAULT_L2_SZ;
		break;
	default:
		break;
	}
	return sz;
}

/**
   Obtain cache level for a given INTEL x86 processor.

   @param eax -> value in eax register for INTEL x86.

   @return cache level of an intel x86 processor.
 */
static inline uint32_t processor_x86cache_level_get(uint32_t eax)
{
	return (eax >> PROCESSOR_INTEL_CLEVEL_SHIFT) &
	        PROCESSOR_INTEL_CLEVEL_MASK;
}

/**
   Obtain number of processors sharing a given cache.

   @param eax -> value in eax register for INTEL x86.

   @return number of intel x86 processors sharing the cache (within
           the core or the physical package).
 */
static inline uint32_t processor_x86cache_shares_get(uint32_t eax)
{
	return (eax >> PROCESSOR_INTEL_CSHARE_SHIFT) &
	        PROCESSOR_INTEL_CSHARE_MASK;
}

/**
   Get the number cache leaves for x86 processor. For Intel use cpuid4
   instruction. For AMD (or other x86 vendors) assume that L2 is supported.

   @param id -> id of the processor for which caches leaves are requested.

   @return number of caches leaves.
 */
static uint32_t processor_x86cache_leaves_get(m0_processor_nr_t id)
{
	uint32_t            eax;
	uint32_t            ebx;
	uint32_t            ecx;
	uint32_t            edx;
	uint32_t            cachetype;
	/*
	 * Assume AMD supports at least L2. For AMD processors this
	 * value is not used later.
	 */
	uint32_t            leaves = 3;
	int                 count = -1;
	struct cpuinfo_x86 *p = &cpu_data(id);

	if (p->x86_vendor == X86_VENDOR_INTEL) {
		do {
			count++;
			cpuid_count(PROCESSOR_INTEL_CPUID4_OP, count,
				    &eax, &ebx, &ecx, &edx);
			cachetype = eax & PROCESSOR_INTEL_CTYPE_MASK;

		} while (cachetype != PROCESSOR_INTEL_CTYPE_NULL);
		leaves = count;
	}

	return leaves;
}

/**
   Fetch L1 or L2 cache id for a given x86 processor.

   @param id -> id of the processor for which information is requested.
   @param cache_level -> cache level (L1 or L2) for which id is requested.
   @param cache_leaves -> Number of cache leaves (levels) for the given
                          processor.

   @return id of L2 cache for the given x86 processor.
 */
static uint32_t processor_x86_cacheid_get(m0_processor_nr_t id,
					  uint32_t cache_level,
					  uint32_t cache_leaves)
{
	uint32_t            cache_id = id;
	uint32_t            eax;
	uint32_t            ebx;
	uint32_t            ecx;
	uint32_t            edx;
	uint32_t            shares;
	uint32_t            phys;
	uint32_t            core;

	bool                l3_present = false;
	bool                cache_shared_at_core = false;

	struct cpuinfo_x86 *p = &cpu_data(id);

	/*
	 * Get L1/L2 cache id for INTEL cpus. If INTEL cpuid level is less
	 * than 4, then use default value.
	 * For AMD cpus, like Linux kernel, assume that L1/L2 is not shared.
	 */
	if (p->x86_vendor == X86_VENDOR_INTEL &&
	    p->cpuid_level >= PROCESSOR_INTEL_CPUID4_OP &&
	    cache_level < cache_leaves) {

		cpuid_count(PROCESSOR_INTEL_CPUID4_OP, cache_level,
			    &eax, &ebx, &ecx, &edx);
		shares = processor_x86cache_shares_get(eax);

		if (shares > 0) {
			/*
			 * Check if L3 is present. We assume that if L3 is
			 * present then L2 is shared at core. Otherwise L2 is
			 * shared at physical package level.
			 */
			if (cache_leaves > 3)
				l3_present = true;
			phys = topology_physical_package_id(id);
			core = topology_core_id(id);
			switch (cache_level) {
			case PROCESSOR_L1_CACHE:
				cache_shared_at_core = true;
				break;
			case PROCESSOR_L2_CACHE:
				if (l3_present)
					cache_shared_at_core = true;
				else
					cache_id = phys;
				break;
			default:
				break;
			}
			if (cache_shared_at_core)
				cache_id = phys << 16 | core;
		}/* cache is shared */

	}/* end of if - Intel processor with CPUID4 support */

	return cache_id;
}

/**
   A function to fetch cache size for an AMD x86 processor.

   @param id -> id of the processor for which information is requested.
   @param cache_level -> cache level (L1 or L2) for which id is requested.

   @return size of cache (in bytes) for the given AMD x86 processor.
 */
static uint32_t processor_amd_cache_sz_get(m0_processor_nr_t id,
					   uint32_t cache_level)
{
	uint32_t            eax;
	uint32_t            ebx;
	uint32_t            ecx;
	uint32_t            l1;
	uint32_t            sz = 0;

	struct cpuinfo_x86 *p;

	switch (cache_level) {
	case PROCESSOR_L1_CACHE:
		cpuid(PROCESSOR_AMD_L1_OP, &eax, &ebx, &ecx, &l1);
		sz = (l1 >> PROCESSOR_AMD_CSIZE_SHIFT) * 1024;
		break;
	case PROCESSOR_L2_CACHE:
		p = &cpu_data(id);
		sz = p->x86_cache_size;
		break;
	default:
		break;
	}

	return sz;
}

/**
   A generic function to fetch cache size for an INTEL x86 processor.
   If Intel CPU does not support CPUID4, use default values.

   @param id -> id of the processor for which information is requested.
   @param cache_level -> cache level (L1 or L2) for which id is requested.

   @return size of cache (in bytes) for the given INTEL x86 processor.
 */
static uint32_t processor_intel_cache_sz_get(m0_processor_nr_t id,
					     uint32_t cache_level)
{
	uint32_t            eax;
	uint32_t            ebx;
	uint32_t            ecx;
	uint32_t            edx;
	uint32_t            sets;
	uint32_t            linesz;
	uint32_t            partition;
	uint32_t            asso;
	uint32_t            level;
	uint32_t            sz = 0;

	bool                use_defaults = true;
	struct cpuinfo_x86 *p = &cpu_data(id);

	if (p->cpuid_level >= PROCESSOR_INTEL_CPUID4_OP) {
		cpuid_count(PROCESSOR_INTEL_CPUID4_OP, cache_level,
			    &eax, &ebx, &ecx, &edx);
		level = processor_x86cache_level_get(eax);
		if (level == cache_level) {
			linesz = ebx & PROCESSOR_INTEL_LINESZ_MASK;
			partition = (ebx >> PROCESSOR_INTEL_PARTITION_SHIFT)
				    & PROCESSOR_INTEL_PARTITION_MASK;
			asso = (ebx >> PROCESSOR_INTEL_ASSOCIATIVITY_SHIFT)
				& PROCESSOR_INTEL_ASSOCIATIVITY_MASK;
			sets = ecx;
			sz = (linesz+1) * (sets+1) * (partition+1) * (asso+1);
			use_defaults = false;
		}
	}

	if (use_defaults) {
		switch (cache_level) {
		case PROCESSOR_L1_CACHE:
			sz = DEFAULT_L1_SZ;
			break;
		case PROCESSOR_L2_CACHE:
			sz = DEFAULT_L2_SZ;
			break;
		default:
			break;
		}
	}

	return sz;
}

/**
   Fetch L1 or L2 cache size for a given x86 processor.

   @param id -> id of the processor for which information is requested.
   @param cache_level -> cache level for which information is requested.

   @return size of L1 or L2 cache (in bytes) for the given x86 processor.
 */
static uint32_t processor_x86_cache_sz_get(m0_processor_nr_t id,
					   uint32_t cache_level)
{
	uint32_t            sz;
	struct cpuinfo_x86 *p = &cpu_data(id);

	switch (p->x86_vendor) {
	case X86_VENDOR_AMD:
		/*
		 * Get L1/L2 cache size for AMD processors.
		 */
		sz = processor_amd_cache_sz_get(id, cache_level);
		break;
	case X86_VENDOR_INTEL:
		/*
		 * Get L1/L2 cache size for INTEL processors.
		 */
		sz = processor_intel_cache_sz_get(id, cache_level);
		break;
	default:
		/*
		 * Use default function for all other x86 vendors.
		 */
		sz = processor_cache_sz_get(id, cache_level);
		break;
	}/* end of switch - vendor name */

	return sz;
}

/**
   Fetch attributes for the x86 processor.

   @param arg -> argument passed to this function, a struct processor_node.

   @see processor_x86cache_create
   @see smp_call_function_single (Linux kernel)
 */
static void processor_x86_attrs_get(void *arg)
{
	uint32_t               c_leaves;
	m0_processor_nr_t      cpu   = smp_processor_id();
	struct processor_node *pinfo = (struct processor_node *) arg;

	/*
	 * Fetch other generic properties.
	 */
	pinfo->pn_info.pd_id = cpu;
	pinfo->pn_info.pd_numa_node = processor_numanodeid_get(cpu);
	pinfo->pn_info.pd_pipeline = processor_pipelineid_get(cpu);

	c_leaves = processor_x86cache_leaves_get(cpu);
	/*
	 * Now fetch the x86 cache information.
	 */
	pinfo->pn_info.pd_l1 =
	    processor_x86_cacheid_get(cpu, PROCESSOR_L1_CACHE, c_leaves);
	pinfo->pn_info.pd_l2 =
	    processor_x86_cacheid_get(cpu, PROCESSOR_L2_CACHE, c_leaves);

	pinfo->pn_info.pd_l1_sz =
	    processor_x86_cache_sz_get(cpu, PROCESSOR_L1_CACHE);
	pinfo->pn_info.pd_l2_sz =
	    processor_x86_cache_sz_get(cpu, PROCESSOR_L2_CACHE);
}

/**
   Obtain information on the processor with a given id.

   @param id -> id of the processor for which information is requested.
   @param pd -> processor descripto structure. Memory for this should be
                allocated by the calling function. Interface does not allocate
                memory.

   @retval 0 if processor information is found
   @retval -EINVAL if processor information is not found

   @pre Memory must be allocated for pd. Interface does not allocate memory.
   @pre m0_processors_init() must be called before calling this function.

   @see m0_processor_describe
 */
static int processor_x86_info_get(m0_processor_nr_t id,
				  struct m0_processor_descr *pd)
{
	struct processor_node *pinfo;

	M0_PRE(pd != NULL);
	M0_PRE(processor_init);

	m0_list_for_each_entry(&x86_cpus, pinfo, struct processor_node,
			       pn_link) {
		if (pinfo->pn_info.pd_id == id) {
			*pd = pinfo->pn_info;
			return 0;
		}/* if - matching CPU id found */

	}/* for - iterate over all the processor nodes */

	return M0_ERR(-EINVAL);
}

/**
   Cache clean-up.

   @see m0_processors_fini
   @see m0_list_fini
 */
static void processor_x86cache_destroy(void)
{
	struct m0_list_link   *node;
	struct processor_node *pinfo;

	/*
	 * Remove all the processor nodes.
	 */
	node = x86_cpus.l_head;
	while((struct m0_list *)node != &x86_cpus) {
		pinfo = m0_list_entry(node, struct processor_node, pn_link);
		m0_list_del(&pinfo->pn_link);
		m0_free(pinfo);
		node = x86_cpus.l_head;
	}
	m0_list_fini(&x86_cpus);
}

/**
   Create cache for x86 processors. We have support for Intel and AMD.

   This is a blocking call.

   @see m0_processors_init
   @see smp_call_function_single (Linux kernel)
 */
static int processor_x86cache_create(void)
{
	uint32_t               cpu;
	struct processor_node *pinfo;

	m0_list_init(&x86_cpus);

	/*
	 * Using online CPU mask get details of each processor.
	 * Unless CPU is online, we cannot execute on it.
	 */
	for_each_online_cpu(cpu) {
		M0_ALLOC_PTR(pinfo);
		if (pinfo == NULL) {
			processor_x86cache_destroy();
			return M0_ERR(-ENOMEM);
		}

		/*
		 * We may not be running on the same processor for which cache
		 * info is needed. Hence run the function on the requested
		 * processor. smp_call... has all the optimization necessary.
		 */
		smp_call_function_single(cpu, processor_x86_attrs_get,
					 (void *)pinfo, true);
		m0_list_add(&x86_cpus, &pinfo->pn_link);
	}/* for - scan all the online processors */

	if (m0_list_is_empty(&x86_cpus)) {
		m0_list_fini(&x86_cpus);
		return M0_ERR(-ENODATA);
	}

	return 0;
}

/* ---- Processor Interfaces ---- */

M0_INTERNAL int m0_processors_init()
{
	int rc;

	M0_PRE(!processor_init);
	rc = processor_x86cache_create();
	processor_init = (rc == 0);
	return M0_RC(rc);
}

M0_INTERNAL void m0_processors_fini()
{
	M0_PRE(processor_init);
	processor_x86cache_destroy();
	processor_init = false;
}

M0_INTERNAL m0_processor_nr_t m0_processor_nr_max(void)
{
	return NR_CPUS;
}

M0_INTERNAL void m0_processors_possible(struct m0_bitmap *map)
{
	processors_bitmap_copy(map, cpu_possible_mask, nr_cpu_ids);
}

M0_INTERNAL void m0_processors_available(struct m0_bitmap *map)
{
	processors_bitmap_copy(map, cpu_present_mask, nr_cpu_ids);
}

M0_INTERNAL void m0_processors_online(struct m0_bitmap *map)
{
	processors_bitmap_copy(map, cpu_online_mask, nr_cpu_ids);
}

M0_INTERNAL int m0_processor_describe(m0_processor_nr_t id,
				      struct m0_processor_descr *pd)
{
	M0_PRE(pd != NULL);
	if (id >= nr_cpu_ids)
		return M0_ERR(-EINVAL);

	return processor_x86_info_get(id, pd);
}

M0_INTERNAL m0_processor_nr_t m0_processor_id_get(void)
{
	return smp_processor_id();
}
<<<<<<< HEAD
#else    /*CONFIG_AARCH64*/
=======
#elif defined CONFIG_AARCH64    /*CONFIG_AARCH64*/
>>>>>>> 3ec567f8

/**
   Convert bitmap from one format to another. Copy cpumask bitmap to m0_bitmap.

   @param dest -> Processors bitmap for Motr programs.
   @param src -> Processors bitmap used by Linux kernel.
   @param bmpsz -> Size of cpumask bitmap (src)

   @pre Assumes memory is alloacted for outbmp and it's initialized.
   
   @see lib/processor.h
   @see lib/bitmap.h
 */

static void processors_bitmap_copy(struct m0_bitmap *dest,
				   const cpumask_t *src,
				   uint32_t bmpsz)
{
	uint32_t bit;
	bool     val;

	M0_PRE(dest->b_nr >= bmpsz);

	for (bit = 0; bit < bmpsz; ++bit) {
		val = cpumask_test_cpu(bit, src);
		m0_bitmap_set(dest, bit, val);
	}
}

/**
   Fetch NUMA node id for a given processor.

   @param id -> id of the processor for which information is requested.

   @return id of the NUMA node to which the processor belongs.
 */
static inline uint32_t processor_numanodeid_get(m0_processor_nr_t id)
{
	return cpu_to_node(id);
}

/**
   Fetch pipeline id for a given processor.
   Curently pipeline id is same as processor id.

   @param id -> id of the processor for which information is requested.

   @return id of pipeline for the given processor.
 */
static inline uint32_t processor_pipelineid_get(m0_processor_nr_t id)
{
	return id;
}

/* ---- Processor Interfaces ---- */

M0_INTERNAL int m0_processors_init()
{
	return 0;
}

M0_INTERNAL void m0_processors_fini()
{
}

M0_INTERNAL m0_processor_nr_t m0_processor_nr_max(void)
{
	return NR_CPUS;
}

M0_INTERNAL void m0_processors_possible(struct m0_bitmap *map)
{
	processors_bitmap_copy(map, cpu_possible_mask, nr_cpu_ids);
}

M0_INTERNAL void m0_processors_available(struct m0_bitmap *map)
{
	processors_bitmap_copy(map, cpu_present_mask, nr_cpu_ids);
}

M0_INTERNAL void m0_processors_online(struct m0_bitmap *map)
{
	processors_bitmap_copy(map, cpu_online_mask, nr_cpu_ids);
}


M0_INTERNAL m0_processor_nr_t m0_processor_id_get(void)
{
	return smp_processor_id();
}

<<<<<<< HEAD
#endif
=======
#endif /*CONFIG_AARCH64*/
>>>>>>> 3ec567f8

#undef M0_TRACE_SUBSYSTEM

/** @} end of processor group */

/*
 *  Local variables:
 *  c-indentation-style: "K&R"
 *  c-basic-offset: 8
 *  tab-width: 8
 *  fill-column: 80
 *  scroll-step: 1
 *  End:
 */<|MERGE_RESOLUTION|>--- conflicted
+++ resolved
@@ -642,11 +642,7 @@
 {
 	return smp_processor_id();
 }
-<<<<<<< HEAD
-#else    /*CONFIG_AARCH64*/
-=======
 #elif defined CONFIG_AARCH64    /*CONFIG_AARCH64*/
->>>>>>> 3ec567f8
 
 /**
    Convert bitmap from one format to another. Copy cpumask bitmap to m0_bitmap.
@@ -738,11 +734,7 @@
 	return smp_processor_id();
 }
 
-<<<<<<< HEAD
-#endif
-=======
 #endif /*CONFIG_AARCH64*/
->>>>>>> 3ec567f8
 
 #undef M0_TRACE_SUBSYSTEM
 
