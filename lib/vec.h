/* -*- C -*- */
/*
 * Copyright (c) 2013-2021 Seagate Technology LLC and/or its Affiliates
 *
 * Licensed under the Apache License, Version 2.0 (the "License");
 * you may not use this file except in compliance with the License.
 * You may obtain a copy of the License at
 *
 *     http://www.apache.org/licenses/LICENSE-2.0
 *
 * Unless required by applicable law or agreed to in writing, software
 * distributed under the License is distributed on an "AS IS" BASIS,
 * WITHOUT WARRANTIES OR CONDITIONS OF ANY KIND, either express or implied.
 * See the License for the specific language governing permissions and
 * limitations under the License.
 *
 * For any questions about this software or licensing,
 * please email opensource@seagate.com or cortx-questions@seagate.com.
 *
 */


#pragma once

#ifndef __MOTR_LIB_VEC_H__
#define __MOTR_LIB_VEC_H__

#include "lib/types.h"
#include "lib/buf.h"
#include "lib/varr.h"
#include "xcode/xcode_attr.h"

#ifdef __KERNEL__
#include "lib/linux_kernel/vec.h"
#endif

/**
   @defgroup vec Vectors
   @{
*/

/**
   A vector of "segments" where each segment is something having a "count".

   m0_vec is used to implement functionality common to various "scatter-gather"
   data-structures, like m0_indexvec, m0_bufvec.
 */
struct m0_vec {
	/** number of segments in the vector */
	uint32_t     v_nr;
	/** array of segment counts */
	m0_bcount_t *v_count;
} M0_XCA_SEQUENCE M0_XCA_DOMAIN(rpc);

/** Returns total count of vector */
M0_INTERNAL m0_bcount_t m0_vec_count(const struct m0_vec *vec);

M0_INTERNAL bool m0_vec_is_empty(const struct m0_vec *vec);

/**
   Position within a vector.

   m0_vec_cursor is a cursor associated with a m0_vec instance. A cursor can be
   moved in the forward direction.

   A cursor can be in one of the two exclusive states:

   @li it is positioned within one of the vector segments. In this state

   @code
   cur->vc_seg < cur->vc_vec->v_nr &&
   cur->vc_offset < cur->vc_vec->v_count[cur->vc_seg]
   @endcode

   invariant is maintained. This is called a "normal" state.

   @li or a cursor is in an "end of the vector" state. In this state

   @code
   cur->vc_seg == cur->vc_vec->v_nr && cur->vc_offset == 0
   @endcode

   Note that a cursor over an empty vector (one with vec::v_nr == 0) is always
   in the end of the vector state.

   Also note, that according to the normal state invariant, a cursor cannot be
   positioned in an empty segment (one with zero count). Empty segments are
   skipped over by all cursor manipulating functions, including constructor.
 */
struct m0_vec_cursor {
	const struct m0_vec *vc_vec;
	/** Segment that the cursor is currently in. */
	uint32_t             vc_seg;
	/** Offset within the segment that the cursor is positioned at. */
	m0_bcount_t          vc_offset;
};

/**
   Initialise a cursor.

   Cursor requires no special finalisation.
 */
M0_INTERNAL void m0_vec_cursor_init(struct m0_vec_cursor *cur,
				    const struct m0_vec *vec);

/**
   Move cursor count bytes further through the vector.

   m0_vec_cursor_move(cur, 0) is guaranteed to return true iff cursor is in end
   of the vector position without modifying cursor in any way.

   @return true, iff the end of the vector has been reached while moving. The
   cursor is in end of the vector position in this case.
 */
M0_INTERNAL bool m0_vec_cursor_move(struct m0_vec_cursor *cur,
				    m0_bcount_t count);

/**
   Return number of bytes that the cursor have to be moved to reach the next
   segment in its vector (or to move into end of the vector position, when the
   cursor is already at the last segment).

   @pre cur->vc_seg < cur->vc_vec->v_nr
 */
M0_INTERNAL m0_bcount_t m0_vec_cursor_step(const struct m0_vec_cursor *cur);

/**
   Return number of bytes that the cursor have to be moved to reach the
   end of the vector position.

   @pre cur->vc_seg < cur->vc_vec->v_nr
 */
M0_INTERNAL m0_bcount_t m0_vec_cursor_end(const struct m0_vec_cursor *cur);

/** Vector of extents in a linear name-space */
struct m0_indexvec {
	/** Number of extents and their sizes. */
	struct m0_vec  iv_vec;
	/** Array of starting extent indices. */
	m0_bindex_t   *iv_index;
};

/** Vector of memory buffers */
struct m0_bufvec {
	/** Number of buffers and their sizes. */
	struct m0_vec  ov_vec;
	/** Array of buffer addresses. */
	void         **ov_buf;
};

/**
   Initialize a m0_bufvec containing a single segment of the specified size.
   The intended usage is as follows:

   @code
   void *addr;
   m0_bcount_t buf_count;
   struct m0_bufvec in = M0_BUFVEC_INIT_BUF(&addr, &buf_count);

   buf_count = ...;
   addr = ...;
   @endcode
 */
#define M0_BUFVEC_INIT_BUF(addr_ptr, count_ptr)	(struct m0_bufvec){	\
	.ov_vec = {							\
		.v_nr = 1,						\
		.v_count = (count_ptr),					\
	},								\
	.ov_buf = (addr_ptr)						\
}

/**
   Allocates memory for a struct m0_bufvec.  All segments are of equal
   size.
   The internal struct m0_vec is also allocated by this routine.
   @pre num_segs > 0 && seg_size > 0

   @param bufvec Pointer to buffer vector to be initialized.
   @param num_segs Number of memory segments.
   @param seg_size Size of each segment.
   @retval 0 On success.
   @retval -errno On failure.
   @see m0_bufvec_free()
 */
M0_INTERNAL int m0_bufvec_alloc(struct m0_bufvec *bufvec,
				uint32_t num_segs, m0_bcount_t seg_size);

/**
 * The same as m0_bufvec_alloc(), but doesn't allocate memory for segments.
 */
M0_INTERNAL int m0_bufvec_empty_alloc(struct m0_bufvec *bufvec,
				      uint32_t          num_segs);

/**
   Assumes that all segments are of equal size. All additional
   segments are of the size of the initial segment in bufvec.
   The internal struct m0_vec is also allocated by this routine.
   @pre num_segs > 0
   @pre bufvec != NULL
   @pre bufvec->ov_buf != NULL
   @pre bufvec->ov_vec.v_nr > 0

   @param bufvec Pointer to buffer vector to be extended.
   @param num_segs Number of memory segments by which bufvec is to
          be extended.
 */
M0_INTERNAL int m0_bufvec_extend(struct m0_bufvec *bufvec,
				 uint32_t num_segs);

/**
 * Merges the source bufvec to the destination bufvec.
 * Assumes that all segments are of equal size.
 * Does not allocate bufvec->ov_buf, but does pointer manipulation
 * such that src_bufvec's ov_bufs are appended to dst_bufvec's ov_bufs.
 * @pre num_segs > 0 for both source and destination bufvecs
 * @pre seg_size > 0 for both source and destination bufvecs
 * @pre ov_buf != NULL for both source and destination bufvecs
 * @pre src_bufvec != NULL, dst_bufvec != NULL
 *
 * @param dst_bufvec Pointer to the destination buffer in which the new bufvec
 *                   is to be merged.
 * @param src_bufvec Pointer to the source buffer which is to be merged.
 */
M0_INTERNAL int m0_bufvec_merge(struct m0_bufvec *dst_bufvec,
				struct m0_bufvec *src_bufvec);

/**
   Allocates aligned memory as specified by shift value for a struct m0_bufvec.
   Currently in kernel mode it supports PAGE_SIZE alignment only.
 */
M0_INTERNAL int m0_bufvec_alloc_aligned(struct m0_bufvec *bufvec,
					uint32_t num_segs,
					m0_bcount_t seg_size, unsigned shift);

/**
   Allocates aligned memory as specified by shift value for a struct m0_bufvec.
   In userspace mode used for allocation of large buffers contigously.
 */
M0_INTERNAL int m0_bufvec_alloc_aligned_packed(struct m0_bufvec *bufvec,
					       uint32_t num_segs,
					       m0_bcount_t seg_size,
					       unsigned shift);
/**
 * Make all its memory excluded from core dump.
 */
M0_INTERNAL int m0__bufvec_dont_dump(struct m0_bufvec *bufvec);

/**
   Frees the buffers pointed to by m0_bufvec.ov_buf and
   the m0_bufvec.ov_vec vector, using m0_free().
   @param bufvec Pointer to the m0_bufvec.
   @see m0_bufvec_alloc()
 */
M0_INTERNAL void m0_bufvec_free(struct m0_bufvec *bufvec);

/**
 * The same as m0_bufvec_free(), but doesn't free the buffers pointed by
 * m0_bufvec->ov_buf[]. Only m0_bufvec structure is freed.
 */
M0_INTERNAL void m0_bufvec_free2(struct m0_bufvec *bufvec);

/**
   Frees the buffers pointed to by m0_bufvec.ov_buf and
   the m0_bufvec.ov_vec vector, using m0_free_aligned().
   @param bufvec Pointer to the m0_bufvec.
   @see m0_bufvec_alloc_aligned()
 */
M0_INTERNAL void m0_bufvec_free_aligned(struct m0_bufvec *bufvec,
					unsigned shift);

/**
   @see m0_bufvec_free_aligned().
   in userspace mode used for allocation of large buffers contigously.
 */
M0_INTERNAL void m0_bufvec_free_aligned_packed(struct m0_bufvec *bufvec,
					       unsigned shift);
/**
 * Packs buffers vector by squashing its contiguous or overlapping chunks.
 * @pre bufvec->ov_vec.v_nr > 0.
 * @return the number of squashed chunks.
 */
M0_INTERNAL uint32_t m0_bufvec_pack(struct m0_bufvec *bufvec);

/**
 * Flattens first nr bytes of a buffer vector into one buffer.
 */
M0_INTERNAL int m0_bufvec_splice(const struct m0_bufvec *bvec, m0_bcount_t nr,
				 struct m0_buf          *buf);

/**
 * Allocate memory for index array and counts array in index vector.
 * @param len Number of elements to allocate memory for.
 * @pre   ivec != NULL && len > 0.
 * @post  ivec->iv_index != NULL && ivec->iv_vec.v_count != NULL &&
 *        ivec->iv_vec.v_nr == len.
 * @post  ergo(retval == -ENOMEM, ivec->iv_index == NULL)
 */
M0_INTERNAL int m0_indexvec_alloc(struct m0_indexvec *ivec, uint32_t len);

/**
 * Deallocates the memory buffers pointed to by index array and counts array.
 * Also sets the array count to zero.
 * If ivec->iv_index == NULL - does nothing.
 * @pre  ivec != NULL.
 * @post ivec->iv_index == NULL && ivec->iv_vec.v_count == NULL &&
 *       ivec->iv_vec.v_nr == 0.
 */
M0_INTERNAL void m0_indexvec_free(struct m0_indexvec *ivec);

/**
 * Packs index vector by squashing its contiguous or overlapping chunks.
 * @pre ivec->iv_vec.v_nr > 0.
 * @return the number of squashed chunks.
 */
M0_INTERNAL uint32_t m0_indexvec_pack(struct m0_indexvec *ivec);

/** Cursor to traverse a bufvec */
struct m0_bufvec_cursor {
	/** Vector cursor used to track position in the vector
	    embedded in the associated bufvec.
	 */
	struct m0_vec_cursor  bc_vc;
};

/**
   Initialize a struct m0_bufvec cursor.
   @param cur Pointer to the struct m0_bufvec_cursor.
   @param bvec Pointer to the struct m0_bufvec.
 */
M0_INTERNAL void m0_bufvec_cursor_init(struct m0_bufvec_cursor *cur,
				       const struct m0_bufvec *bvec);

/**
   Advance the cursor "count" bytes further through the buffer vector.
   @see m0_vec_cursor_move()
   @param cur Pointer to the struct m0_bufvec_cursor.
   @return true, iff the end of the vector has been reached while moving. The
   cursor is in end of the vector position in this case.
   @return false otherwise
 */
M0_INTERNAL bool m0_bufvec_cursor_move(struct m0_bufvec_cursor *cur,
				       m0_bcount_t count);

/**
   Advances the cursor with some count such that cursor will be aligned to
   "alignment".
   Return convention is same as m0_bufvec_cursor_move().
 */
M0_INTERNAL bool m0_bufvec_cursor_align(struct m0_bufvec_cursor *cur,
					uint64_t alignment);

/**
   Return number of bytes that the cursor have to be moved to reach the next
   segment in its vector (or to move into end of the vector position, when the
   cursor is already at the last segment).

   @pre !m0_bufvec_cursor_move(cur, 0)
   @see m0_vec_cursor_step()
   @param cur Pointer to the struct m0_bufvec_cursor.
   @retval Count
 */
M0_INTERNAL m0_bcount_t m0_bufvec_cursor_step(const struct m0_bufvec_cursor
					      *cur);

/**
   Return the buffer address at the cursor's current position.
   @pre !m0_bufvec_cursor_move(cur, 0)
   @see m0_bufvec_cursor_copy()
   @param cur Pointer to the struct m0_bufvec_cursor.
   @retval Pointer into buffer.
 */
M0_INTERNAL void *m0_bufvec_cursor_addr(struct m0_bufvec_cursor *cur);

/**
   Copy bytes from one buffer to another using cursors.
   Both cursors are advanced by the number of bytes copied.
   @param dcur Pointer to the destination buffer cursor positioned
   appropriately.
   @param scur Pointer to the source buffer cursor positioned appropriately.
   @param num_bytes The number of bytes to copy.
   @retval bytes_copied The number of bytes actually copied. This will be equal
   to num_bytes only if there was adequate space in the buffers.
 */
M0_INTERNAL m0_bcount_t m0_bufvec_cursor_copy(struct m0_bufvec_cursor *dcur,
					      struct m0_bufvec_cursor *scur,
					      m0_bcount_t num_bytes);
/**
   Copy data with specified size to a cursor.
   @param dcur Pointer to the destination buffer cursor positioned
   appropriately.
   @param sdata Pointer to area where the data is to be copied from.
   @param num_bytes The number of bytes to copy.
 */
M0_INTERNAL m0_bcount_t m0_bufvec_cursor_copyto(struct m0_bufvec_cursor *dcur,
						void *sdata,
						m0_bcount_t num_bytes);
/**
   Copy data with specified size from a cursor.
   @param scur Pointer to the source buffer cursor positioned appropriately.
   @param ddata Pointer to area where the data is to be copied to.
   @param num_bytes The number of bytes to copy.
 */
M0_INTERNAL m0_bcount_t m0_bufvec_cursor_copyfrom(struct m0_bufvec_cursor *scur,
						  void *ddata,
						  m0_bcount_t num_bytes);

/**
 * Compares contents of cursors. Return value the same as in memcmp(3).
 *
 * The positions of the cursors after the call are undefined.
 */
M0_INTERNAL int m0_bufvec_cursor_cmp(struct m0_bufvec_cursor *c0,
				     struct m0_bufvec_cursor *c1);
/**
 * Returns the length of the common prefix of 2 cursors.
 *
 * The positions of the cursors after the call are undefined.
 */
M0_INTERNAL m0_bcount_t m0_bufvec_cursor_prefix(struct m0_bufvec_cursor *c0,
						struct m0_bufvec_cursor *c1);

/**
 * Iterates over fragments of 2 bufvecs.
 *
 * Bit-wise OR used below to ensure both cursors get moved without short-circuit
 * logic.
 */
#define M0_BUFVEC_FOR2(c0, c1, frag)				\
{								\
	struct m0_bufvec_cursor *__c0 = (c0);			\
	struct m0_bufvec_cursor *__c1 = (c1);			\
	m0_bcount_t              frag = 0;			\
	while (!(m0_bufvec_cursor_move(__c0, frag) |		\
		 m0_bufvec_cursor_move(__c1, frag))) {		\
		frag = min_check(m0_bufvec_cursor_step(__c0),	\
				 m0_bufvec_cursor_step(__c1));

#define M0_BUFVEC_ENDFOR2 } }

/**
   Mechanism to traverse given index vector (m0_indexvec)
   keeping track of segment counts and vector boundary.
 */
struct m0_ivec_cursor {
        struct m0_vec_cursor ic_cur;
};

/**
   Initialize given index vector cursor.
   @param cur  Given index vector cursor.
   @param ivec Given index vector to be associated with cursor.
 */
M0_INTERNAL void m0_ivec_cursor_init(struct m0_ivec_cursor *cur,
				     const struct m0_indexvec *ivec);

/**
   Moves the index vector cursor forward by @count.
   @param cur   Given index vector cursor.
   @param count Count by which cursor has to be moved.
   @ret   true  iff end of vector has been reached while
   moving cursor by @count. Returns false otherwise.
 */
M0_INTERNAL bool m0_ivec_cursor_move(struct m0_ivec_cursor *cur,
				     m0_bcount_t count);

/**
 * Moves index vector cursor forward until it reaches index @dest.
 * @pre   dest >= m0_ivec_cursor_index(cursor).
 * @param dest Index uptil which cursor has to be moved.
 * @ret   true iff end of vector has been reached while
 *             moving cursor. Returns false otherwise.
*/
M0_INTERNAL bool m0_ivec_cursor_move_to(struct m0_ivec_cursor *cursor,
					m0_bindex_t dest);

/**
 * Returns the number of bytes needed to move cursor to next segment in given
 * index vector.
 * @param cur Index vector to be moved.
 */
M0_INTERNAL m0_bcount_t m0_ivec_cursor_step(const struct m0_ivec_cursor *cur);

/**
 * Returns index at current cursor position.
 * @param cur Given index vector cursor.
 */
M0_INTERNAL m0_bindex_t m0_ivec_cursor_index(const struct m0_ivec_cursor *cur);

/**
 * Returns the latest index through the contiguous segments up to @dest.
 * @pre   dest >= m0_ivec_cursor_index(cur).
 * @param cur cursor to start from.
 * @param dest uptil where to check.
 */
M0_INTERNAL m0_bindex_t
m0_ivec_cursor_conti(const struct m0_ivec_cursor *cur, m0_bindex_t dest);

/**
   Zero vector is a full fledged IO vector containing IO extents
   as well as the IO buffers.
   An invariant (m0_0vec_invariant) is maintained for m0_0vec. It
   always checks sanity of zero vector and keeps a bound check on
   array of IO buffers by checking buffer alignment and count check.

   Zero vector is typically allocated by upper layer by following
   the bounds of network layer (max buffer size, max segments,
   max seg size) and adds buffers/pages later as and when needed.
   Size of z_index array is same as array of buffer addresses and
   array of segment counts.
 */
struct m0_0vec {
	/** Bufvec representing extent of IO vector and array of buffers. */
	struct m0_bufvec	 z_bvec;
	/** Array of indices of target object to start IO from. */
	m0_bindex_t		*z_index;
	/** Stores last buffer index. */
	m0_bindex_t		 z_last_buf_idx;
	/** Count of data buffers added to the zero vec. */
	m0_bcount_t              z_count;
};

#ifdef CONFIG_X86_64
enum {
	M0_0VEC_SHIFT = 12,
	M0_0VEC_ALIGN = (1 << M0_0VEC_SHIFT),
	M0_0VEC_MASK = M0_0VEC_ALIGN - 1,
	M0_SEG_SHIFT = 12,
	M0_SEG_SIZE  = 4096,
};
<<<<<<< HEAD
#else  /*aarch64*/
=======
#elif defined CONFIG_AARCH64 /*aarch64*/
>>>>>>> 3ec567f8
enum {
	M0_0VEC_SHIFT = 16,
	M0_0VEC_ALIGN = (1 << M0_0VEC_SHIFT),
	M0_0VEC_MASK = M0_0VEC_ALIGN - 1,
	M0_SEG_SHIFT = 16,
	M0_SEG_SIZE  = 65536,
};
#endif

/**
   Initialize a pre-allocated m0_0vec structure.
   @pre zvec != NULL.
   @param zvec The m0_0vec structure to be initialized.
   @param segs_nr Number of segments in zero vector.
   @post zvec->z_bvec.ov_buf != NULL &&
   zvec->z_bvec.ov_vec.v_nr != 0 &&
   zvec->z_bvec.ov_vec.v_count != NULL &&
   zvec->z_index != NULL
 */
M0_INTERNAL int m0_0vec_init(struct m0_0vec *zvec, uint32_t segs_nr);

/**
   Finalize a m0_0vec structure.
   @param The m0_0vec structure to be deallocated.
   @see m0_0vec_init().
 */
M0_INTERNAL void m0_0vec_fini(struct m0_0vec *zvec);

/**
   Init the m0_0vec structure from given m0_bufvec structure and
   array of indices.
   This API does not copy data. Only pointers are copied.
   @pre zvec != NULL && bufvec != NULL && indices != NULL.
   @param zvec The m0_0vec structure to be initialized.
   @param bufvec The m0_bufvec containing buffer starting addresses and
   with number of buffers and their byte counts.
   @param indices Target object indices to start the IO from.
   @post m0_0vec_invariant(zvec).
 */
M0_INTERNAL void m0_0vec_bvec_init(struct m0_0vec *zvec,
				   const struct m0_bufvec *bufvec,
				   const m0_bindex_t * indices);

/**
   Init the m0_0vec structure from array of buffers with indices and counts.
   This API does not copy data. Just pointers are copied.
   @note The m0_0vec struct should be allocated by user.

   @param zvec The m0_0vec structure to be initialized.
   @param bufs Array of IO buffers.
   @param indices Array of target object indices.
   @param counts Array of buffer counts.
   @param segs_nr Number of segments contained in the buf array.
   @post m0_0vec_invariant(zvec).
 */
M0_INTERNAL void m0_0vec_bufs_init(struct m0_0vec *zvec, void **bufs,
				   const m0_bindex_t * indices,
				   const m0_bcount_t * counts,
				   uint32_t segs_nr);

/**
   Add a m0_buf structure at given target index to m0_0vec structure.
   @note The m0_0vec struct should be allocated by user.

   @param zvec The m0_0vec structure to be initialized.
   @param buf The m0_buf structure containing starting address of buffer
   and number of bytes in buffer.
   @param index Index of target object to start IO from.
   @post m0_0vec_invariant(zvec).
 */
M0_INTERNAL int m0_0vec_cbuf_add(struct m0_0vec *zvec, const struct m0_buf *buf,
				 const m0_bindex_t * index);

/**
 * Helper functions to copy opaque data with specified size to and from a
 * m0_bufvec
 */
M0_INTERNAL int m0_data_to_bufvec_copy(struct m0_bufvec_cursor *cur, void *data,
				       size_t len);

M0_INTERNAL int m0_bufvec_to_data_copy(struct m0_bufvec_cursor *cur, void *data,
				       size_t len);

M0_INTERNAL m0_bcount_t m0_bufvec_copy(struct m0_bufvec *dst,
				       struct m0_bufvec *src,
				       m0_bcount_t num_bytes);

/**
 * Represents the extent information for an io segment. m0_ioseg typically
 * represents a user space data buffer or a kernel page.
 */
struct m0_ioseg {
	uint64_t ci_index;
	uint64_t ci_count;
} M0_XCA_RECORD M0_XCA_DOMAIN(rpc);

/**
 * Represents an index vector with {index, count}  tuples for a target
 * device (typically a cob).
 */
struct m0_io_indexvec {
	uint32_t         ci_nr;
	struct m0_ioseg *ci_iosegs;
} M0_XCA_SEQUENCE M0_XCA_DOMAIN(rpc);

/**
 * Represents sequence of index vector, one per network buffer.
 * As a result of io coalescing, there could be multiple network
 * buffers associated with an io fop. Hence a SEQUENCE of m0_io_indexvec
 * is needed, one per network buffer.
 */
struct m0_io_indexvec_seq {
	uint32_t               cis_nr;
	struct m0_io_indexvec *cis_ivecs;
} M0_XCA_SEQUENCE M0_XCA_DOMAIN(rpc);

M0_INTERNAL m0_bcount_t m0_io_count(const struct m0_io_indexvec *io_info);

/**
 * Function to split the indexvec from the given offset to the lenth specified.
 *
 * @param mem_ivec Indexvec memory format.
 * @param curr_pos Start position for new indexvec.
 * @param nb_len Size of the data for new indexvec.
 * @param bshift Shift value for the data to align index vecs.
 *
 * @pre in != NULL
 * @pre out != NULL
 */
M0_INTERNAL int m0_indexvec_split(struct m0_indexvec    *in,
				  m0_bcount_t            curr_pos,
				  m0_bcount_t            nb_len,
				  uint32_t               bshift,
				  struct m0_indexvec    *out);

/**
 * Function to convert the on-wire indexvec to in-memory indexvec format.  Since
 * m0_io_indexvec (on-wire structure) and m0_indexvec (in-memory structures are
 * different, conversion is needed.
 *
 * @param wire_ivec Indexvec wire format.
 * @param mem_ivec Indexvec memory format.
 * @param max_frags_nr Number of fragments from the wire_ivec.
 *
 * @pre wire_ive != NULL
 * @pre mem_ivec != NULL
 */
M0_INTERNAL int m0_indexvec_wire2mem(struct m0_io_indexvec *wire_ivec,
				     int                    max_frags_nr,
				     uint32_t               bshift,
				     struct m0_indexvec    *mem_ivec);

M0_INTERNAL int m0_indexvec_mem2wire(struct m0_indexvec    *mem_ivec,
				     int		    max_frags_nr,
				     uint32_t               bshift,
				     struct m0_io_indexvec *wire_ivec);

/**
 * Creates an indexvec with a single extent, which spans the range [0. ~0).
 * Since the range spanned by this indexvec represents union of all possible
 * ranges that any indexvec can hold, it is referred as a universal indexvec.
 * @param iv  Input indexvec.
 */
M0_INTERNAL int m0_indexvec_universal_set(struct m0_indexvec *iv);

/**
 * Returns true if the input indexvec is universal.
 */
M0_INTERNAL bool m0_indexvec_is_universal(const struct m0_indexvec *iv);


/** Vector of extents stored in m0_varr */
struct m0_indexvec_varr {
	/** Number of extents and their sizes. */
	struct m0_varr iv_count;

	/** Array of starting extent indices, with the same size of iv_count. */
	struct m0_varr iv_index;

	/** number of used elements, set by users */
	uint32_t       iv_nr;
};

struct m0_ivec_varr_cursor {
	struct m0_indexvec_varr *vc_ivv;
	/** Segment that the cursor is currently in. */
	uint32_t             vc_seg;
	/** Offset within the segment that the cursor is positioned at. */
	m0_bcount_t          vc_offset;
};

/**
 * Allocates memory in m0_varr for index array and counts array in index vector.
 * @param len Number of elements to allocate memory for.
 * @pre   ivec != NULL && len > 0.
 * @ret   return 0 iff memory allocation succeeds. -ENOMEM on failure.
 */
M0_INTERNAL int m0_indexvec_varr_alloc(struct m0_indexvec_varr *ivec,
				       uint32_t len);

/**
 * Deallocates the memory buffers in m0_varr.
 * @pre  ivec != NULL.
 */
M0_INTERNAL void m0_indexvec_varr_free (struct m0_indexvec_varr *ivec);

/**
 * Initializes given index vector cursor.
 * @param cur  Given index vector cursor.
 * @param ivec Given index vector to be associated with cursor.
 */
M0_INTERNAL void
m0_ivec_varr_cursor_init(struct m0_ivec_varr_cursor *cur,
			 struct m0_indexvec_varr *ivec);
/**
 * Moves the index vector cursor forward by @count.
 * @param cur   Given index vector cursor.
 * @param count Count by which cursor has to be moved.
 * @ret   true  iff end of vector has been reached while
 *              moving cursor by @count. Returns false otherwise.
 */
M0_INTERNAL bool
m0_ivec_varr_cursor_move(struct m0_ivec_varr_cursor *cur,
			 m0_bcount_t count);
/**
 * Moves index vector cursor forward until it reaches index @dest.
 * @pre   dest >= m0_ivec_cursor_index(cursor).
 * @param dest Index uptil which cursor has to be moved.
 * @ret   true iff end of vector has been reached while
 *             moving cursor. Returns false otherwise.
 * @post  m0_ivec_varr_cursor_index(cursor) == to.
*/
M0_INTERNAL bool
m0_ivec_varr_cursor_move_to(struct m0_ivec_varr_cursor *cur,
			    m0_bindex_t dest);
/**
 * Returns the number of bytes needed to move cursor to next segment in given
 * index vector.
 * @param cur Index vector to be moved.
 * @ret   Number of bytes needed to move the cursor to next segment.
 */
M0_INTERNAL m0_bcount_t
m0_ivec_varr_cursor_step(const struct m0_ivec_varr_cursor *cur);

/**
 * Returns index at current cursor position.
 * @param cur Given index vector cursor.
 * @ret   Index at current cursor position.
 */
M0_INTERNAL m0_bindex_t
m0_ivec_varr_cursor_index(const struct m0_ivec_varr_cursor *cur);

/**
 * Returns the latest index through the contiguous segments up to @dest.
 * @pre   dest >= m0_ivec_varr_cursor_index(cur).
 * @param cur cursor to start from.
 * @param dest uptil where to check.
 */
M0_INTERNAL m0_bindex_t
m0_ivec_varr_cursor_conti(const struct m0_ivec_varr_cursor *cur,
			  m0_bindex_t dest);
/** @} end of vec group */

/* __MOTR_LIB_VEC_H__ */
#endif

/*
 *  Local variables:
 *  c-indentation-style: "K&R"
 *  c-basic-offset: 8
 *  tab-width: 8
 *  fill-column: 80
 *  scroll-step: 1
 *  End:
 */<|MERGE_RESOLUTION|>--- conflicted
+++ resolved
@@ -527,11 +527,7 @@
 	M0_SEG_SHIFT = 12,
 	M0_SEG_SIZE  = 4096,
 };
-<<<<<<< HEAD
-#else  /*aarch64*/
-=======
 #elif defined CONFIG_AARCH64 /*aarch64*/
->>>>>>> 3ec567f8
 enum {
 	M0_0VEC_SHIFT = 16,
 	M0_0VEC_ALIGN = (1 << M0_0VEC_SHIFT),
