m0tr_objects += lib/assert.o \
                  lib/bitmap.o \
                  lib/bitmap_xc.o \
                  lib/bitstring.o \
                  lib/bitstring_xc.o \
                  lib/bob.o \
                  lib/buf.o \
                  lib/buf.o \
                  lib/buf_xc.o \
                  lib/chan.o \
                  lib/combinations.o \
                  lib/cond.o \
                  lib/cookie.o \
                  lib/cookie_xc.o \
                  lib/ext.o \
                  lib/ext_xc.o \
                  lib/finject.o \
                  lib/hash.o \
                  lib/hash_fnc.o \
                  lib/getopts.o \
                  lib/list.o \
                  lib/list_xc.o \
                  lib/locality.o \
                  lib/lockers.o \
                  lib/m0lib.o \
                  lib/memory.o \
                  lib/misc.o \
                  lib/mutex.o \
                  lib/queue.o \
                  lib/protocol_xc.o \
                  lib/refs.o \
                  lib/string.o \
                  lib/string_xc.o \
                  lib/semaphore.o \
                  lib/thread.o \
                  lib/time.o \
                  lib/timer.o \
                  lib/tlist.o \
                  lib/tlist_xc.o \
                  lib/trace.o \
                  lib/types_xc.o \
                  lib/uuid.o \
                  lib/varr.o \
                  lib/vec.o \
                  lib/vec.o \
                  lib/vec_xc.o

m0tr_objects += lib/linux_kernel/finject_init.o \
                  lib/linux_kernel/fs.o \
                  lib/linux_kernel/kassert.o \
                  lib/linux_kernel/kcookie.o \
                  lib/linux_kernel/kthread.o \
                  lib/linux_kernel/ktime.o \
                  lib/linux_kernel/ktrace.o \
                  lib/linux_kernel/kvec.o \
                  lib/linux_kernel/kmisc.o \
                  lib/linux_kernel/memory.o \
                  lib/linux_kernel/mutex.o \
                  lib/linux_kernel/processor.o \
                  lib/linux_kernel/rwlock.o \
                  lib/linux_kernel/semaphore.o \
                  lib/linux_kernel/timer.o \
                  lib/linux_kernel/kuuid.o \
<<<<<<< HEAD
                  lib/linux_kernel/varr.o
                  
m0tr_objects += lib/linux_ccnt/aarch64_cycle_counter.o 
=======
                  lib/linux_kernel/varr.o \
                  lib/linux_kernel/aarch64_cycle_counter.o
		  
>>>>>>> 3ec567f8
<|MERGE_RESOLUTION|>--- conflicted
+++ resolved
@@ -61,12 +61,6 @@
                   lib/linux_kernel/semaphore.o \
                   lib/linux_kernel/timer.o \
                   lib/linux_kernel/kuuid.o \
-<<<<<<< HEAD
-                  lib/linux_kernel/varr.o
-                  
-m0tr_objects += lib/linux_ccnt/aarch64_cycle_counter.o 
-=======
                   lib/linux_kernel/varr.o \
                   lib/linux_kernel/aarch64_cycle_counter.o
-		  
->>>>>>> 3ec567f8
+		  