--- conflicted
+++ resolved
@@ -22,12 +22,6 @@
 
 package mio
 
-<<<<<<< HEAD
-// #cgo CFLAGS: -I/usr/include/motr
-// #cgo CFLAGS: -I../../..
-// #cgo CFLAGS: -DM0_EXTERN=extern -DM0_INTERNAL=
-=======
->>>>>>> cb34c005
 // #include <errno.h> /* EEXIST */
 // #include "motr/client.h"
 // #include "motr/layout.h" /* m0c_pools_common */
