/* -*- C -*- */
/*
 * Copyright (c) 2013-2021 Seagate Technology LLC and/or its Affiliates
 *
 * Licensed under the Apache License, Version 2.0 (the "License");
 * you may not use this file except in compliance with the License.
 * You may obtain a copy of the License at
 *
 *     http://www.apache.org/licenses/LICENSE-2.0
 *
 * Unless required by applicable law or agreed to in writing, software
 * distributed under the License is distributed on an "AS IS" BASIS,
 * WITHOUT WARRANTIES OR CONDITIONS OF ANY KIND, either express or implied.
 * See the License for the specific language governing permissions and
 * limitations under the License.
 *
 * For any questions about this software or licensing,
 * please email opensource@seagate.com or cortx-questions@seagate.com.
 *
 */


#define M0_TRACE_SUBSYSTEM M0_TRACE_SUBSYS_SNSCM
#include "lib/misc.h"
#include "lib/trace.h"
#include "lib/finject.h"
#include "lib/hash.h"

#include "cob/cob.h"
#include "motr/setup.h"
#include "ioservice/io_service.h"
#include "conf/helpers.h"          /* m0_conf_service_get */

#include "pool/pool.h"
#include "sns/parity_repair.h"
#include "sns/cm/ag.h"
#include "sns/cm/iter.h"
#include "sns/cm/cm_utils.h"
#include "sns/cm/file.h"
#include "ioservice/fid_convert.h" /* m0_fid_cob_device_id */
#include "rpc/rpc_machine.h"       /* m0_rpc_machine_ep */
#include "fd/fd.h"                 /* m0_fd_fwd_map */

/**
   @addtogroup SNSCM

   @{
 */

/* Start of UT specific code. */
enum {
	SNS_DEFAULT_FILE_SIZE = 1 << 17,
	SNS_DEFAULT_N = 3,
	SNS_DEFAULT_K = 1,
	SNS_DEFAULT_S = 1,
	SNS_DEFAULT_P = 5,
<<<<<<< HEAD
	SNS_DEFAULT_UNIT_SIZE = PAGE_SIZE,
#ifdef CONFIG_X86_64
	SNS_DEFAULT_LAYOUT_ID = 1
#elif defined (CONFIG_AARCH64)
	SNS_DEFAULT_LAYOUT_ID = 5
#else
#error  "The platform is not supported"
#endif
=======
	SNS_DEFAULT_LAYOUT_ID = 1,
	SNS_DEFAULT_UNIT_SIZE = 1 << (11 + SNS_DEFAULT_LAYOUT_ID),
>>>>>>> c9301e53
};

M0_INTERNAL int
m0_sns_cm_ut_file_size_layout(struct m0_sns_cm_file_ctx *fctx)
{
	struct m0_sns_cm             *scm    = fctx->sf_scm;
	struct m0_layout_linear_attr  lattr;
	struct m0_pdclust_attr        plattr;
	struct m0_pdclust_layout     *pl = 0;
	struct m0_layout_linear_enum *le;
	struct m0_pool               *p;
	struct m0_pool_version       *pver;
	struct m0_reqh               *reqh;
	uint64_t                      lid;
	int                           rc = 0;

	reqh = scm->sc_base.cm_service.rs_reqh;
	p = pools_tlist_head(&reqh->rh_pools->pc_pools);
	pver = pool_version_tlist_head(&p->po_vers);
	lid = m0_hash(m0_fid_hash(&pver->pv_id) + SNS_DEFAULT_LAYOUT_ID);
	fctx->sf_pm = &pver->pv_mach;
	fctx->sf_layout = m0_layout_find(&reqh->rh_ldom, lid);
	if (fctx->sf_layout != NULL)
		goto out;
	lattr.lla_nr = SNS_DEFAULT_P;
	lattr.lla_A  = 1;
	lattr.lla_B  = 1;
	rc = m0_linear_enum_build(&reqh->rh_ldom, &lattr, &le);
	if (rc == 0) {
		lid                 = SNS_DEFAULT_LAYOUT_ID;
		plattr.pa_N         = SNS_DEFAULT_N;
		plattr.pa_K         = SNS_DEFAULT_K;
		plattr.pa_S         = SNS_DEFAULT_S;
		plattr.pa_P         = SNS_DEFAULT_P;
		plattr.pa_unit_size = SNS_DEFAULT_UNIT_SIZE;
		m0_uint128_init(&plattr.pa_seed, "upjumpandpumpim,");
		rc = m0_pdclust_build(&reqh->rh_ldom, lid, &plattr,
				&le->lle_base, &pl);
		if (rc != 0) {
			m0_layout_enum_fini(&le->lle_base);
			return M0_RC(rc);
		}
	}
	fctx->sf_layout = m0_pdl_to_layout(pl);
out:
	fctx->sf_attr.ca_size = SNS_DEFAULT_FILE_SIZE;

	return M0_RC(rc);
}

/* End of UT specific code. */

M0_INTERNAL void m0_sns_cm_unit2cobfid(struct m0_sns_cm_file_ctx *fctx,
				       const struct m0_pdclust_src_addr *sa,
				       struct m0_pdclust_tgt_addr *ta,
				       struct m0_fid *cfid_out)
{
	m0_sns_cm_file_fwd_map(fctx, sa, ta);
	m0_poolmach_gob2cob(fctx->sf_pm, &fctx->sf_fid, ta->ta_obj, cfid_out);
}

M0_INTERNAL uint32_t m0_sns_cm_device_index_get(uint64_t group,
						uint64_t unit_number,
						struct m0_sns_cm_file_ctx *fctx)
{
	struct m0_pdclust_src_addr sa;
	struct m0_pdclust_tgt_addr ta;

	M0_SET0(&sa);
	M0_SET0(&ta);

	sa.sa_group = group;
	sa.sa_unit = unit_number;
	m0_sns_cm_file_fwd_map(fctx, &sa, &ta);
	M0_LEAVE("index:%d", (int)ta.ta_obj);
	return ta.ta_obj;
}

M0_INTERNAL uint64_t m0_sns_cm_ag_unit2cobindex(struct m0_sns_cm_ag *sag,
						uint64_t unit)
{
	struct m0_pdclust_src_addr sa;
	struct m0_pdclust_tgt_addr ta;
	struct m0_sns_cm_file_ctx *fctx = sag->sag_fctx;

	sa.sa_group = agid2group(&sag->sag_base.cag_id);
	sa.sa_unit  = unit;
	m0_sns_cm_file_fwd_map(fctx, &sa, &ta);
	return ta.ta_frame *
		m0_pdclust_unit_size(m0_layout_to_pdl(fctx->sf_layout));
}

M0_INTERNAL int m0_sns_cm_cob_locate(struct m0_cob_domain *cdom,
				     const struct m0_fid *cob_fid)
{
	struct m0_cob        *cob;
	struct m0_cob_oikey   oikey;
	int                   rc;

	M0_ENTRY("dom=%p cob="FID_F, cdom, FID_P(cob_fid));

	m0_cob_oikey_make(&oikey, cob_fid, 0);
	rc = m0_cob_locate(cdom, &oikey, M0_CA_NSKEY_FREE, &cob);
	if (rc == 0) {
		M0_ASSERT(m0_fid_eq(cob_fid, m0_cob_fid(cob)));
		m0_cob_put(cob);
	}

	return M0_RC(rc);
}

M0_INTERNAL uint64_t m0_sns_cm_ag_nr_local_units(struct m0_sns_cm *scm,
						 struct m0_sns_cm_file_ctx *fctx,
						 uint64_t group)
{
	struct m0_pdclust_src_addr       sa;
	struct m0_pdclust_tgt_addr       ta;
	struct m0_fid                    cobfid;
	uint64_t                         nrlu = 0;
	struct m0_poolmach              *pm;
	struct m0_pdclust_layout        *pl;
	enum m0_sns_cm_local_unit_type  ut;
	int                              i;
	int                              start;
	int                              end;

	M0_ENTRY();

	M0_PRE(scm != NULL && fctx != NULL);

	pl = m0_layout_to_pdl(fctx->sf_layout);
	start = m0_sns_cm_ag_unit_start(scm, pl);
	end = m0_sns_cm_ag_unit_end(scm, pl);
	sa.sa_group = group;
	pm = fctx->sf_pm;
	for (i = start; i < end; ++i) {
		sa.sa_unit = i;
		m0_sns_cm_unit2cobfid(fctx, &sa, &ta, &cobfid);
		ut = m0_sns_cm_local_unit_type_get(fctx, sa.sa_group, sa.sa_unit);
		if (M0_IN(ut, (M0_SNS_CM_UNIT_LOCAL, M0_SNS_CM_UNIT_HOLE_EOF)) &&
		    !scm->sc_helpers->sch_is_cob_failed(pm, ta.ta_obj) &&
		    !m0_sns_cm_unit_is_spare(fctx, group, i))
			M0_CNT_INC(nrlu);
	}
	M0_LEAVE("number of local units = %"PRId64, nrlu);

	return nrlu;
}

M0_INTERNAL
uint64_t m0_sns_cm_ag_nr_global_units(const struct m0_sns_cm_ag *sag,
		struct m0_pdclust_layout *pl)
{
	return m0_pdclust_N(pl) + m0_pdclust_K(pl);
}

M0_INTERNAL
uint64_t m0_sns_cm_ag_nr_data_units(const struct m0_pdclust_layout *pl)
{
	return m0_pdclust_N(pl);
}

M0_INTERNAL
uint64_t m0_sns_cm_ag_nr_parity_units(const struct m0_pdclust_layout *pl)
{
	return m0_pdclust_K(pl);
}

M0_INTERNAL
uint64_t m0_sns_cm_ag_nr_spare_units(const struct m0_pdclust_layout *pl)
{
	return m0_pdclust_S(pl);
}

M0_INTERNAL uint64_t m0_sns_cm_ag_size(const struct m0_pdclust_layout *pl)
{
	return m0_sns_cm_ag_nr_data_units(pl) +
	       m0_sns_cm_ag_nr_parity_units(pl) +
	       m0_sns_cm_ag_nr_spare_units(pl);
}

M0_INTERNAL bool m0_sns_cm_is_cob_repaired(struct m0_poolmach *pm,
					   uint32_t cob_index)
{
	enum m0_pool_nd_state state_out = 0;
	M0_PRE(pm != NULL);

	m0_poolmach_device_state(pm, cob_index, &state_out);
	return state_out == M0_PNDS_SNS_REPAIRED;
}

M0_INTERNAL bool m0_sns_cm_is_cob_repairing(struct m0_poolmach *pm,
					    uint32_t cob_index)
{
	enum m0_pool_nd_state state_out = 0;
	M0_PRE(pm != NULL);

	m0_poolmach_device_state(pm, cob_index, &state_out);
	return state_out == M0_PNDS_SNS_REPAIRING;
}

M0_INTERNAL bool m0_sns_cm_is_cob_rebalancing(struct m0_poolmach *pm,
					      uint32_t cob_index)
{
	enum m0_pool_nd_state state_out = 0;
	M0_PRE(pm != NULL);

	m0_poolmach_device_state(pm, cob_index, &state_out);

	return state_out == M0_PNDS_SNS_REBALANCING;
}

M0_INTERNAL bool m0_sns_cm_unit_is_spare(struct m0_sns_cm_file_ctx *fctx,
					 uint64_t group_nr, uint64_t spare_nr)
{
	uint64_t                    data_unit_id_out;
	struct m0_fid               cobfid;
	struct m0_pdclust_src_addr  sa;
	struct m0_pdclust_tgt_addr  ta;
	struct m0_poolmach         *pm;
	struct m0_pdclust_instance *pi;
	struct m0_pdclust_layout   *pl;
	enum m0_pool_nd_state       state_out = 0;
	bool                        result = true;
	int                         rc;

	M0_ENTRY("index:%d", (int)spare_nr);

	pl = m0_layout_to_pdl(fctx->sf_layout);
	pi = fctx->sf_pi;
	pm = fctx->sf_pm;
	if (m0_pdclust_unit_classify(pl, spare_nr) == M0_PUT_SPARE) {
		/*
		 * Firstly, check if the device corresponding to the given spare
		 * unit is already repaired. If yes then the spare unit is empty
		 * or the data is already moved. So we need not repair the spare
		 * unit.
		 */
		M0_SET0(&sa);
		M0_SET0(&ta);
		sa.sa_unit = spare_nr;
		sa.sa_group = group_nr;
		m0_sns_cm_unit2cobfid(fctx, &sa, &ta, &cobfid);
		rc = m0_poolmach_device_state(pm, ta.ta_obj, &state_out);
		M0_ASSERT(rc == 0);
		if (state_out == M0_PNDS_SNS_REPAIRED) {
			M0_LOG(M0_DEBUG, "repaired index:%d", (int)ta.ta_obj);
			goto out;
		}
		/*
		 * Failed spare unit may contain data of previously failed data
		 * unit from the parity group. Reverse map the spare unit to the
		 * repaired data/parity unit from the parity group.
		 * If we fail to map the spare unit to any of the previously
		 * failed data unit, means the spare is empty.
		 * We lock fctx to protect pdclust instance tile cache.
		 */
		m0_sns_cm_fctx_lock(fctx);
		rc = m0_sns_repair_data_map(pm, pl, pi,
					    group_nr, spare_nr,
					    &data_unit_id_out);
		m0_sns_cm_fctx_unlock(fctx);
		if (rc == -ENOENT) {
			M0_LOG(M0_DEBUG, "empty spare index:%d", (int)spare_nr);
			goto out;
		}
		M0_SET0(&sa);
		M0_SET0(&ta);

		sa.sa_unit = data_unit_id_out;
		sa.sa_group = group_nr;

		/*
		 * The mechanism to reverse map the spare unit to any of the
		 * previously failed data unit is generic and based to device
		 * failure information from the pool machine.
		 * Thus if the device hosting the reverse mapped data unit for
		 * the given spare is in M0_PNDS_SNS_REPAIRED state, means the
		 * given spare unit contains data and needs to be repaired, else
		 * it is empty.
		 */
		m0_sns_cm_unit2cobfid(fctx, &sa, &ta, &cobfid);
		if (m0_poolmach_device_is_in_spare_usage_array(pm, ta.ta_obj)) {
			rc = m0_poolmach_device_state(pm, ta.ta_obj,
					              &state_out);
			M0_ASSERT(rc == 0);
			if (!M0_IN(state_out, (M0_PNDS_SNS_REPAIRED,
					       M0_PNDS_SNS_REBALANCING)))
				goto out;
		}
	}
	result = false;
out:
	return result;
}

M0_INTERNAL
uint64_t m0_sns_cm_ag_spare_unit_nr(const struct m0_pdclust_layout *pl,
				    uint64_t fidx)
{
        return m0_sns_cm_ag_nr_data_units(pl) +
		m0_sns_cm_ag_nr_parity_units(pl) + fidx;
}

M0_INTERNAL uint64_t m0_sns_cm_ag_unit_start(const struct m0_sns_cm *scm,
					     const struct m0_pdclust_layout *pl)
{
        return scm->sc_helpers->sch_ag_unit_start(pl);
}

M0_INTERNAL uint64_t m0_sns_cm_ag_unit_end(const struct m0_sns_cm *scm,
					   const struct m0_pdclust_layout *pl)
{
	return scm->sc_helpers->sch_ag_unit_end(pl);
}

M0_INTERNAL int m0_sns_cm_ag_tgt_unit2cob(struct m0_sns_cm_ag *sag,
					  uint64_t tgt_unit,
					  struct m0_fid *cobfid)
{
	struct m0_pdclust_src_addr  sa;
	struct m0_pdclust_tgt_addr  ta;
	struct m0_sns_cm_file_ctx  *fctx = sag->sag_fctx;

	agid2fid(&sag->sag_base.cag_id, &fctx->sf_fid);
	sa.sa_group = agid2group(&sag->sag_base.cag_id);
	sa.sa_unit  = tgt_unit;
	m0_sns_cm_unit2cobfid(fctx, &sa, &ta, cobfid);

	return 0;
}

static const char *local_ep(const struct m0_cm *cm)
{
	struct m0_reqh        *rh = cm->cm_service.rs_reqh;
	struct m0_rpc_machine *rm = m0_cm_rpc_machine_find(rh);

	return m0_rpc_machine_ep(rm);
}

/**
 * Gets IO service which given cob is associated with.
 *
 * @note  The returned conf object has to be m0_confc_close()d eventually.
 *
 * @post  retval->cs_type == M0_CST_IOS
 * @post  retval->cs_endpoints[0] != NULL
 */
static struct m0_conf_service *
cm_conf_service_get(const struct m0_cm *cm,
		    const struct m0_pool_version *pv,
		    const struct m0_fid *cob_fid)
{
	struct m0_confc        *confc = m0_reqh2confc(cm->cm_service.rs_reqh);
	uint32_t                dev_idx;
	struct m0_fid           svc_fid;
	struct m0_conf_service *svc = 0;
	int                     rc;

	dev_idx = m0_fid_cob_device_id(cob_fid);
	svc_fid = pv->pv_pc->pc_dev2svc[dev_idx].pds_ctx->sc_fid;
	rc = m0_conf_service_get(confc, &svc_fid, &svc);
	M0_ASSERT(rc == 0); /* Error checking is for sissies. */

	M0_POST(svc->cs_type == M0_CST_IOS);
	M0_POST(svc->cs_endpoints[0] != NULL);
	return svc;
}

M0_INTERNAL const char *m0_sns_cm_tgt_ep(const struct m0_cm *cm,
					 const struct m0_pool_version *pv,
					 const struct m0_fid *cob_fid,
					 struct m0_conf_obj **hostage)
{
	struct m0_conf_service *svc;

	*hostage = NULL; /* prevents m0_confc_close(<invalid_conf_obj>) in FI case */
	if (M0_FI_ENABLED("local-ep"))
		return local_ep(cm);
	svc = cm_conf_service_get(cm, pv, cob_fid);
	*hostage = &svc->cs_obj;
	return svc->cs_endpoints[0];
}

M0_INTERNAL bool m0_sns_cm_is_local_cob(const struct m0_cm *cm,
					const struct m0_pool_version *pv,
					const struct m0_fid *cob_fid)
{
	struct m0_conf_obj *svc;
	bool                result;

	if (M0_FI_ENABLED("local-ep"))
		return true;
	result = m0_streq(m0_sns_cm_tgt_ep(cm, pv, cob_fid, &svc),
			  local_ep(cm));
	m0_confc_close(svc);
	return result;
}

M0_INTERNAL size_t m0_sns_cm_ag_unrepaired_units(const struct m0_sns_cm *scm,
						 struct m0_sns_cm_file_ctx *fctx,
						 uint64_t group,
						 struct m0_bitmap *fmap_out)
{
	struct m0_pdclust_src_addr sa;
	struct m0_pdclust_tgt_addr ta;
	struct m0_fid              cobfid;
	uint64_t                   upg;
	uint64_t                   unit;
	size_t                     group_failures = 0;
	struct m0_pdclust_layout  *pl;
	struct m0_poolmach        *pm;
	M0_ENTRY();

	M0_PRE(scm != NULL && fctx != NULL);

	pm = fctx->sf_pm;
	pl = m0_layout_to_pdl(fctx->sf_layout);
	upg = m0_sns_cm_ag_size(pl);
	sa.sa_group = group;
	for (unit = 0; unit < upg; ++unit) {
		if (m0_sns_cm_unit_is_spare(fctx, group, unit))
			continue;
		sa.sa_unit = unit;
		m0_sns_cm_unit2cobfid(fctx, &sa, &ta, &cobfid);
		if (scm->sc_helpers->sch_is_cob_failed(pm, ta.ta_obj) &&
		    !m0_sns_cm_is_cob_repaired(pm, ta.ta_obj)) {
			M0_CNT_INC(group_failures);
			if (fmap_out != NULL) {
				M0_ASSERT(fmap_out->b_nr == upg);
				m0_bitmap_set(fmap_out, unit, true);
			}
		}
	}

	M0_LEAVE("number of failures in group = %lu are %u",
		 (unsigned long)group, (unsigned)group_failures);
	return group_failures;
}

M0_INTERNAL bool m0_sns_cm_ag_is_relevant(struct m0_sns_cm *scm,
					  struct m0_sns_cm_file_ctx *fctx,
					  const struct m0_cm_ag_id *id)
{
        struct m0_fid               fid;
        size_t                      group_failures;
        uint64_t                    group;
        bool                        result = false;

	M0_ENTRY();

        agid2fid(id,  &fid);
	group = id->ai_lo.u_lo;
	/* Firstly check if this group has any failed units. */
	group_failures = m0_sns_cm_ag_unrepaired_units(scm, fctx, group, NULL);
	if (group_failures > 0 )
		result = scm->sc_helpers->sch_ag_is_relevant(scm, fctx, group);

        return M0_RC(result);
}

M0_INTERNAL int m0_sns_cm_ag_in_cp_units(const struct m0_sns_cm *scm,
					 const struct m0_cm_ag_id *id,
					 struct m0_sns_cm_file_ctx *fctx,
					 uint32_t *in_cp_nr,
					 uint32_t *in_units_nr,
					 struct m0_cm_proxy_in_count *pcount)
{
	M0_PRE(m0_cm_is_locked(&scm->sc_base));

	return scm->sc_helpers->sch_ag_in_cp_units(scm, id, fctx, in_cp_nr,
						   in_units_nr, pcount);
}

M0_INTERNAL bool m0_sns_cm_fid_is_valid(const struct m0_sns_cm *snscm,
				        const struct m0_fid *fid)
{
        return m0_fid_is_set(fid) && m0_fid_is_valid(fid) &&
	       m0_sns_cm2reqh(snscm)->rh_oostore ? true:
		fid->f_key >= M0_MDSERVICE_START_FID.f_key;
}

M0_INTERNAL struct m0_reqh *m0_sns_cm2reqh(const struct m0_sns_cm *snscm)
{
	return snscm->sc_base.cm_service.rs_reqh;
}

M0_INTERNAL bool m0_sns_cm_disk_has_dirty_pver(struct m0_cm *cm,
					       struct m0_conf_drive *disk,
					       bool clear)
{
	struct m0_conf_pver   **conf_pvers;
	struct m0_pool_version *pver;
	struct m0_pools_common *pc = cm->cm_service.rs_reqh->rh_pools;
	uint32_t                k;

	conf_pvers = disk->ck_pvers;
	for (k = 0; conf_pvers[k] != NULL; ++k) {
		pver = m0_pool_version_find(pc, &conf_pvers[k]->pv_obj.co_id);
		if (m0_sns_cm_pver_is_dirty(pver)) {
			M0_LOG(M0_FATAL, "pver %p is dirty, clearing", pver);
			if (clear)
				pver->pv_sns_flags = 0;
			return true;
		}
	}

	return false;
}

M0_INTERNAL bool m0_sns_cm_pver_is_dirty(struct m0_pool_version *pver)
{
	return pver->pv_sns_flags & PV_SNS_DIRTY;
}

M0_INTERNAL void m0_sns_cm_pver_dirty_set(struct m0_pool_version *pver)
{
	pver->pv_sns_flags |= PV_SNS_DIRTY;
}

M0_INTERNAL int m0_sns_cm_pool_ha_nvec_alloc(struct m0_pool *pool,
					     enum m0_pool_nd_state state,
					     struct m0_ha_nvec *nvec)
{
	struct m0_pooldev  *pd;
	struct m0_ha_note  *note;
	uint64_t            nr_devs = 0;

	m0_tl_for(pool_failed_devs, &pool->po_failed_devices, pd) {
		if (pd->pd_state == state)
			M0_CNT_INC(nr_devs);
	} m0_tl_endfor;
	if (nr_devs == 0)
		return M0_ERR(-ENOENT);
	/* We add one more ha note for pool. */
	M0_ALLOC_ARR(note, nr_devs + 1);
	if (note == NULL)
		return M0_ERR(-ENOMEM);
	nvec->nv_nr = nr_devs + 1;
	nvec->nv_note = note;

	return 0;
}

M0_INTERNAL
bool m0_sns_cm_group_has_local_presence(struct m0_sns_cm_file_ctx *fctx,
					uint32_t units_per_group, uint64_t group)
{
	struct m0_pdclust_src_addr  sa;
	struct m0_pdclust_tgt_addr  ta;
	struct m0_fid               cob_fid;
	struct m0_sns_cm           *scm;
	uint32_t                    i;
	int                         rc;

	scm = fctx->sf_scm;
	sa.sa_group = group;
	for (i = 0; i < units_per_group; ++i) {
		sa.sa_unit = i;
		m0_sns_cm_unit2cobfid(fctx, &sa, &ta, &cob_fid);
		rc = m0_sns_cm_cob_locate(scm->sc_cob_dom, &cob_fid);
		if (rc == 0)
			return true;
	}

	return false;
}

M0_INTERNAL enum m0_sns_cm_local_unit_type
m0_sns_cm_local_unit_type_get(struct m0_sns_cm_file_ctx *fctx, uint64_t group,
			      uint64_t unit)
{
	struct m0_pdclust_src_addr sa;
	struct m0_pdclust_tgt_addr ta;
	struct m0_fid              cob_fid;
	struct m0_pool_version    *pv;
	struct m0_sns_cm          *scm;
	int                        rc;

	if (group > fctx->sf_max_group)
		return M0_SNS_CM_UNIT_INVALID;
	sa.sa_group = group;
	sa.sa_unit = unit;
	scm = fctx->sf_scm;
	pv = fctx->sf_pm->pm_pver;
	m0_sns_cm_unit2cobfid(fctx, &sa, &ta, &cob_fid);
	rc = m0_sns_cm_cob_locate(scm->sc_cob_dom, &cob_fid);
	if (rc == -ENOENT) {
		if (m0_sns_cm_is_local_cob(&scm->sc_base, pv, &cob_fid))
			return M0_SNS_CM_UNIT_HOLE_EOF;
	}

	return rc == 0 ? M0_SNS_CM_UNIT_LOCAL : M0_SNS_CM_UNIT_INVALID;
}

#undef M0_TRACE_SUBSYSTEM

/** @} endgroup SNSCM */

/*
 *  Local variables:
 *  c-indentation-style: "K&R"
 *  c-basic-offset: 8
 *  tab-width: 8
 *  fill-column: 80
 *  scroll-step: 1
 *  End:
 */<|MERGE_RESOLUTION|>--- conflicted
+++ resolved
@@ -54,8 +54,6 @@
 	SNS_DEFAULT_K = 1,
 	SNS_DEFAULT_S = 1,
 	SNS_DEFAULT_P = 5,
-<<<<<<< HEAD
-	SNS_DEFAULT_UNIT_SIZE = PAGE_SIZE,
 #ifdef CONFIG_X86_64
 	SNS_DEFAULT_LAYOUT_ID = 1
 #elif defined (CONFIG_AARCH64)
@@ -63,10 +61,7 @@
 #else
 #error  "The platform is not supported"
 #endif
-=======
-	SNS_DEFAULT_LAYOUT_ID = 1,
 	SNS_DEFAULT_UNIT_SIZE = 1 << (11 + SNS_DEFAULT_LAYOUT_ID),
->>>>>>> c9301e53
 };
 
 M0_INTERNAL int
