--- conflicted
+++ resolved
@@ -2,15 +2,13 @@
 %bcond_with ut
 %bcond_with debuginfo_sources
 %bcond_with cassandra
-<<<<<<< HEAD
+%bcond_with ivt
+
 # Below line will enable the isal by default. This will add Intel ISA as
 # dependency by default. User can override this by using '--without isal'
 # in makefile to disable it. To change the default value i.e. to disable
 # Intel ISA dependency by default, use '%bcond_with isal'.
 %bcond_without isal
-=======
-%bcond_with ivt
->>>>>>> fa4e1b9f
 
 # configure options
 %define with_linux  %( test -n "$kernel_src" && echo "--with-linux=$kernel_src" )
