--- conflicted
+++ resolved
@@ -44,13 +44,6 @@
 %if %{with cassandra}
 %define  configure_cassandra_opts   --with-cassandra
 %endif
-<<<<<<< HEAD
-=======
-
-%if !%{with isal}
-%define  configure_isal_opts   --disable-isal
-%endif
->>>>>>> cb34c005
 
 %if %{with ivt} || %{with ut}
 %define  configure_opts  %{configure_ut_opts} %{?configure_cassandra_opts}
