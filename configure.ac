--- conflicted
+++ resolved
@@ -214,14 +214,10 @@
 AH_TEMPLATE([HAVE_MALLOC_SIZE],       [Have malloc_size() function])
 AH_TEMPLATE([HAVE_BACKTRACE],         [Have backtrace(3) function])
 AH_TEMPLATE([HAVE_SYSTEMD],           [Have systemd available])
-<<<<<<< HEAD
-AH_TEMPLATE([CONFIG_X86_64],          [])
-=======
 AH_TEMPLATE([HAVE_ISAL],              [Have Intel ISA-L available])
 AH_TEMPLATE([CONFIG_X86_64],          [Support for X86_64 platform])
 AH_TEMPLATE([CONFIG_AARCH64],         [Support for AARCH64 platform])
 
->>>>>>> 3ec567f8
 
 # enable/disable options ------------------------------ {{{2
 
