--- conflicted
+++ resolved
@@ -643,37 +643,15 @@
     polltime : 30
     timeout  : 1800
 
-<<<<<<< HEAD
-=======
-  - id       : 61spiel-multi-confd
-    script   : spiel_multiple_confd.sh
-    dir      : src/spiel/st/
-    executor : Xperior::Executor::MotrTest
-    sandbox  : /var/motr/sandbox.61spiel-multi-confd
-    groupname: 03motr-single-node
-    polltime : 30
-    timeout  : 1800
-
-  - id       : 62dix-repair-st-lookup-insert
-    script   : dix_repair_st.sh -v lookup insert
-    dir      : src/dix/cm/st/
-    executor : Xperior::Executor::MotrTest
-    sandbox  : /var/motr/sandbox.62dix-repair-st
-    groupname: 03motr-single-node
-    polltime : 30
-    timeout  : 1800
-
-  - id       : 65fdmi-plugin-multi-filters
-    script   : fdmi_plugin_st.sh
-    dir      : src/fdmi/plugins/
-    executor : Xperior::Executor::MotrTest
-    sandbox  : /var/motr/sandbox.65fdmi-plugin-multi-filters
+  - id       : 67fdmi-plugin-multi-filters
+    script   : 'm0 run-st 67fdmi-plugin-multi-filters'
+    dir      : src/scripts
+    executor : Xperior::Executor::MotrTest
+    sandbox  : /var/motr/sandbox.67fdmi-plugin-multi-filters
     groupname: 02motr-single-node
     polltime : 30
     timeout  : 600
 
-
->>>>>>> 3a8bac83
 
 # 25 min
 dangerous: 'yes'
