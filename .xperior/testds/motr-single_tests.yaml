#
# Copyright (c) 2020 Seagate Technology LLC and/or its Affiliates
#
# Licensed under the Apache License, Version 2.0 (the "License");
# you may not use this file except in compliance with the License.
# You may obtain a copy of the License at
#
#    http://www.apache.org/licenses/LICENSE-2.0
#
# Unless required by applicable law or agreed to in writing, software
# distributed under the License is distributed on an "AS IS" BASIS,
# WITHOUT WARRANTIES OR CONDITIONS OF ANY KIND, either express or implied.
# See the License for the specific language governing permissions and
# limitations under the License.
#
# For any questions about this software or licensing,
# please email opensource@seagate.com or cortx-questions@seagate.com.
#

---
Tests:
  - id       : 00userspace-tests
    script   : 'm0 run-ut'
    dir      : src/scripts
    executor : Xperior::Executor::MotrTest
    #executor : Xperior::Executor::Skip
    sandbox  : /var/motr/m0ut
    groupname: 01motr-single-node
    polltime : 15
    timeout  : 1800

  - id       : 01kernel-tests
    script   : 'm0 run-kut'
    dir      : src/scripts
    executor : Xperior::Executor::MotrTest
    #executor : Xperior::Executor::Skip
    sandbox  : /var/motr/m0kut
    groupname: 01motr-single-node
    polltime : 15
    timeout  : 180

#  - id       : crash-node
#    script   : modinfo ; /bin/echo > > /proc/sysrq-trigger
#    dir      : /
#    executor : colibritests::KernelTest
#    polltime : 30
#    builddir : /sbin/

  - id       : 01net
    script   : 'm0 run-st 01net'
    dir      : src/scripts
    executor : Xperior::Executor::MotrTest
    #executor : Xperior::Executor::Skip
    sandbox  : /var/motr/sandbox.01net
    groupname: 01motr-single-node
    polltime : 30
    timeout  : 180
    #NetconsoleCollector
    #collect_logs :
      #- /var/log/motr-*.log

  - id       : 02rpcping
    script   : 'm0 run-st 02rpcping'
    dir      : src/scripts
    executor : Xperior::Executor::MotrTest
    #executor : Xperior::Executor::Skip
    sandbox  : /var/motr/sandbox.02rpcping
    groupname: 01motr-single-node
    polltime : 30
    timeout  : 300

  - id       : 03console
    script   : 'm0 run-st 03console'
    dir      : src/scripts
    executor : Xperior::Executor::MotrTest
    #executor : Xperior::Executor::Skip
    sandbox  : /var/motr/sandbox.03console
    groupname: 01motr-single-node
    polltime : 30
    timeout  : 120

  - id       : 04initscripts
    script   : 'm0 run-st 04initscripts'
    dir      : src/scripts
    executor : Xperior::Executor::MotrTest
    #executor : Xperior::Executor::Skip
    sandbox  : /var/motr/sandbox.04initscripts
    groupname: 01motr-single-node
    polltime : 30
    timeout  : 1800
    roles: StoreSyslog  CustomLogCollector

  - id       : 04sss
    script   : 'm0 run-st 04sss'
    dir      : src/scripts
    executor : Xperior::Executor::MotrTest
    #executor : Xperior::Executor::Skip
    sandbox  : /var/motr/sandbox.04sss
    groupname: 03motr-single-node
    polltime : 30
    timeout  : 600

  - id       : 05confgen
    script   : 'm0 run-st 05confgen'
    dir      : src/scripts
    executor : Xperior::Executor::MotrTest
    #executor : Xperior::Executor::Skip
    sandbox  : /var/motr/sandbox.05confgen
    groupname: 01motr-single-node
    polltime : 30
    timeout  : 300

  - id       : 06conf
    script   : 'm0 run-st 06conf'
    dir      : src/scripts
    executor : Xperior::Executor::MotrTest
    #executor : Xperior::Executor::Skip
    sandbox  : /var/motr/sandbox.06conf
    groupname: 03motr-single-node
    polltime : 30
    timeout  : 120

  - id       : 06hagen
    script   : 'm0 run-st 06hagen'
    dir      : src/scripts
    executor : Xperior::Executor::MotrTest
    #executor : Xperior::Executor::Skip
    sandbox  : /var/motr/sandbox.06hagen
    groupname: 01motr-single-node
    polltime : 30
    timeout  : 300

# This test is disabled, because debugfs is not available
# in m0ctl.ko, which is not GPL-licensed
  - id       : 07mount-fail
    script   : 'm0 run-st 07mount-fail'
    dir      : src/scripts
    #executor : Xperior::Executor::MotrTest
    executor : Xperior::Executor::Skip
    sandbox  : /var/motr/sandbox.07mount-fail
    groupname: 05motr-single-node
    polltime : 30
    timeout  : 120

  - id       : 07m0d-fatal
    script   : 'm0 run-st 07m0d-fatal'
    dir      : src/scripts
    executor : Xperior::Executor::MotrTest
    #executor : Xperior::Executor::Skip
    sandbox  : /var/motr/sandbox.07m0d-fatal
    groupname: 02motr-single-node
    polltime : 30
    timeout  : 900

  - id       : 07mount
    script   : 'm0 run-st 07mount'
    dir      : src/scripts
    executor : Xperior::Executor::MotrTest
    #executor : Xperior::Executor::Skip
    sandbox  : /var/motr/sandbox.07mount
    groupname: 05motr-single-node
    polltime : 30
    timeout  : 360

  - id       : 07mount-multiple
    script   : 'm0 run-st 07mount-multiple'
    dir      : src/scripts
    executor : Xperior::Executor::Skip
    sandbox  : /var/motr/sandbox.07mount-multiple
    groupname: 05motr-single-node
    polltime : 30
    timeout  : 480

  - id       : 08spiel
    script   : 'm0 run-st 08spiel'
    dir      : src/scripts
    executor : Xperior::Executor::MotrTest
    #executor : Xperior::Executor::Skip
    sandbox  : /var/motr/sandbox.08spiel
    groupname: 02motr-single-node
    polltime : 30
    timeout  : 600

  - id       : 08spiel-multi-confd
    script   : 'm0 run-st 08spiel-multiple-confd'
    dir      : src/scripts
    executor : Xperior::Executor::MotrTest
    sandbox  : /var/motr/sandbox.08spiel-multiple-confd
    groupname: 03motr-single-node
    polltime : 30
    timeout  : 1800

  - id       : 08spiel-sns-repair
    script   : 'm0 run-st 08spiel-sns-repair'
    dir      : src/scripts
    executor : Xperior::Executor::MotrTest
    #executor : Xperior::Executor::Skip
    sandbox  : /var/motr/sandbox.08spiel-sns-repair
    groupname: 04motr-single-node
    polltime : 30
    timeout  : 1800

  - id       : 08spiel-sns-repair-quiesce
    script   : 'm0 run-st 08spiel-sns-repair-quiesce'
    dir      : src/scripts
    executor : Xperior::Executor::MotrTest
    #executor : Xperior::Executor::Skip
    sandbox  : /var/motr/sandbox.08spiel-sns-repair-quiesce
    groupname: 04motr-single-node
    polltime : 30
    timeout  : 900

  - id       : 10pver-assign
    script   : 'm0 run-st 10pver-assign'
    dir      : src/scripts
    executor : Xperior::Executor::MotrTest
    #executor : Xperior::Executor::Skip
    sandbox  : /var/motr/sandbox.10pver-assign
    groupname: 02motr-single-node
    polltime : 30
    timeout  : 900

  - id       : 11m0t1fs
    script   : 'm0 run-st 11m0t1fs'
    dir      : src/scripts
    executor : Xperior::Executor::MotrTest
    #executor : Xperior::Executor::Skip
    sandbox  : /var/motr/sandbox.11m0t1fs
    groupname: 02motr-single-node
    polltime : 30
    timeout  : 3000

  - id       : 11m0t1fs-rconfc-fail
    script   : 'm0 run-st 11m0t1fs-rconfc-fail'
    dir      : src/scripts
    executor : Xperior::Executor::MotrTest
    sandbox  : /var/motr/sandbox.11m0t1fs-rconfc-fail
    groupname: 04motr-single-node
    polltime : 30
    timeout  : 1800

  - id       : 12fsync
    script   : 'm0 run-st 12fsync'
    dir      : src/scripts
    executor : Xperior::Executor::MotrTest
    #executor : Xperior::Executor::Skip
    sandbox  : /var/motr/sandbox.12fsync
    groupname: 05motr-single-node
    polltime : 30
    timeout  : 480

  - id       : 12fwait
    script   : 'm0 run-st 12fwait'
    dir      : src/scripts
    executor : Xperior::Executor::MotrTest
    #executor : Xperior::Executor::Skip
    sandbox  : /var/motr/sandbox.12fwait
    groupname: 05motr-single-node
    polltime : 30
    timeout  : 480

  - id       : 13dgmode-io
    script   : 'm0 run-st 13dgmode-io'
    dir      : src/scripts
    executor : Xperior::Executor::MotrTest
    #executor : Xperior::Executor::Skip
    sandbox  : /var/motr/sandbox.13dgmode-io
    groupname: 02motr-single-node
    polltime : 30
    timeout  : 900

  - id       : 14poolmach
    script   : 'm0 run-st 14poolmach'
    dir      : src/scripts
    executor : Xperior::Executor::MotrTest
    #executor : Xperior::Executor::Skip
    sandbox  : /var/motr/sandbox.14poolmach
    groupname: 02motr-single-node
    polltime : 30
    timeout  : 480

  - id       : 15sns-repair-single
    script   : 'm0 run-st 15sns-repair-single'
    dir      : src/scripts
    executor : Xperior::Executor::MotrTest
    sandbox  : /var/motr/sandbox.15sns-repair-single
    #executor : Xperior::Executor::Skip
    groupname: 05motr-single-node
    polltime : 30
    timeout  : 600

  - id       : 16sns-repair-multi
    script   : 'm0 run-st 16sns-repair-multi'
    dir      : src/scripts
    executor : Xperior::Executor::MotrTest
    #executor : Xperior::Executor::Skip
    sandbox  : /var/motr/sandbox.16sns-repair-multi
    groupname: 05motr-single-node
    polltime : 30
    timeout  : 900

  - id       : 17sns-repair-concurrent-io
    script   : 'm0 run-st 17sns-repair-concurrent-io'
    dir      : src/scripts
    #executor : Xperior::Executor::MotrTest
    executor : Xperior::Executor::Skip
    sandbox  : /var/motr/sandbox.17sns-repair-concurrent-io
    groupname: 05motr-single-node
    polltime : 30
    timeout  : 1800

  - id       : 18sns-repair-quiesce
    script   : 'm0 run-st 18sns-repair-quiesce'
    dir      : src/scripts
    executor : Xperior::Executor::MotrTest
    #executor : Xperior::Executor::Skip
    sandbox  : /var/motr/sandbox.18sns-repair-quiesce
    groupname: 05motr-single-node
    polltime : 30
    timeout  : 1800

  - id       : 19sns-repair-abort
    script   : 'm0 run-st 19sns-repair-abort'
    dir      : src/scripts
    executor : Xperior::Executor::MotrTest
    #executor : Xperior::Executor::Skip
    sandbox  : /var/motr/sandbox.19sns-repair-abort
    groupname: 04motr-single-node
    polltime : 30
    timeout  : 1800

  - id       : 20rpc-session-cancel
    script   : 'm0 run-st 20rpc-session-cancel'
    dir      : src/scripts
    executor : Xperior::Executor::MotrTest
    #executor : Xperior::Executor::Skip
    sandbox  : /var/motr/sandbox.20rpc-session-cancel
    groupname: 02motr-single-node
    polltime : 30
    timeout  : 900

  - id       : 21fsync-single-node
    script   : 'm0 run-st 21fsync-single-node'
    dir      : src/scripts
    executor : Xperior::Executor::MotrTest
    #executor : Xperior::Executor::Skip
    sandbox  : /var/motr/sandbox.21fsync-single-node
    groupname: 02motr-single-node
    polltime : 30
    timeout  : 900

  - id       : 22sns-repair-ios-fail
    script   : 'm0 run-st 22sns-repair-ios-fail'
    dir      : src/scripts
    executor : Xperior::Executor::MotrTest
    #executor : Xperior::Executor::Skip
    sandbox  : /var/motr/sandbox.22sns-repair-ios-fail
    groupname: 04motr-single-node
    polltime : 30
    timeout  : 900

  - id       : 23sns-abort-quiesce
    script   : 'm0 run-st 23sns-abort-quiesce'
    dir      : src/scripts
    executor : Xperior::Executor::MotrTest
    sandbox  : /var/motr/sandbox.23sns-abort-quiesce
    groupname: 05motr-single-node
    polltime : 30
    timeout  : 1800

  - id       : 24motr-dix-repair-lookup-insert
    script   : 'm0 run-st 24motr-dix-repair-lookup-insert'
    dir      : src/scripts
    executor : Xperior::Executor::MotrTest
    sandbox  : /var/motr/sandbox.24motr-dix-repair-lookup-insert
    groupname: 03motr-single-node
    polltime : 30
    timeout  : 1800

  - id       : 25m0kv
    script   : 'm0 run-st 25m0kv'
    dir      : src/scripts
    executor : Xperior::Executor::MotrTest
    sandbox  : /var/motr/sandbox.25m0kv
    groupname: 04motr-single-node
    polltime : 30
    timeout  : 900

  - id       : 26motr-user-kernel-tests
    script   : 'm0 run-st 26motr-user-kernel-tests'
    dir      : src/scripts
    executor : Xperior::Executor::MotrTest
    sandbox  : /var/motr/sandbox.26motr-user-kernel-tests
    groupname: 02motr-single-node
    polltime : 30
    timeout  : 2400

  - id       : 28sys-kvs
    script   : 'm0 run-st 28sys-kvs'
    dir      : src/scripts
    executor : Xperior::Executor::MotrTest
    #executor : Xperior::Executor::Skip
    sandbox  : /var/motr/sandbox.28sys-kvs
    groupname: 01motr-single-node
    polltime : 30
    timeout  : 900

  - id       : 28sys-kvs-kernel
    script   : 'm0 run-st 28sys-kvs-kernel'
    dir      : src/scripts
   #executor : Xperior::Executor::MotrTest
    executor : Xperior::Executor::Skip
    sandbox  : /var/motr/sandbox.28sys-kvs-kernel
    groupname: 04motr-single-node
    polltime : 30
    timeout  : 900

  - id       : 34sns-repair-1n-1f
    script   : 'm0 run-st 34sns-repair-1n-1f'
    dir      : src/scripts
    executor : Xperior::Executor::MotrTest
    sandbox  : /var/motr/sandbox.34sns-repair-1n-1f
    groupname: 04motr-single-node
    polltime : 30
    timeout  : 1800

  - id       : 35m0singlenode
    script   : 'm0 run-st 35m0singlenode'
    dir      : src/scripts
    executor : Xperior::Executor::MotrTest
    sandbox  : /var/motr/sandbox.35m0singlenode
    groupname: 01motr-single-node
    polltime : 30
    timeout  : 600

  - id       : 36spare-reservation
    script   : 'm0 run-st 36spare-reservation'
    dir      : src/scripts
    executor : Xperior::Executor::MotrTest
    sandbox  : /var/motr/sandbox.36spare-reservation
    groupname: 03motr-single-node
    polltime : 30
    timeout  : 1800

  - id       : 37protocol
    script   : 'm0 run-st 37protocol'
    dir      : src/scripts
    executor : Xperior::Executor::Skip
    sandbox  : /var/motr/sandbox.37protocol
    groupname: 01motr-single-node
    polltime : 30
    timeout  : 180

  - id       : 40motr-dgmode
    script   : 'm0 run-st 40motr-dgmode'
    dir      : src/scripts
    executor : Xperior::Executor::MotrTest
    sandbox  : /var/motr/sandbox.40motr-dgmode
    groupname: 05motr-single-node
    polltime : 30
    timeout  : 1800

#   MOTR-2819
  - id       : 41motr-conf-update
    script   : 'm0 run-st 41motr-conf-update'
    dir      : src/scripts
    executor : Xperior::Executor::MotrTest
    sandbox  : /var/motr/sandbox.41motr-conf-update
    groupname: 02motr-single-node
    polltime : 30
    timeout  : 1800

  - id       : 42motr-utils
    script   : 'm0 run-st 42motr-utils'
    dir      : src/scripts
    executor : Xperior::Executor::MotrTest
    sandbox  : /var/motr/sandbox.42motr-utils
    groupname: 05motr-single-node
    polltime : 30
    timeout  : 1800

  - id       : 43m0crate
    script   : 'm0 run-st 43m0crate'
    dir      : src/scripts
    executor : Xperior::Executor::MotrTest
    sandbox  : /var/motr/sandbox.43m0crate
    groupname: 01motr-single-node
    polltime : 30
    timeout  : 1800

  - id       : 43motr-sync-replication
    script   : 'm0 run-st 43motr-sync-replication'
    dir      : src/scripts
    executor : Xperior::Executor::MotrTest
    sandbox  : /var/motr/sandbox.43motr-sync-replication
    groupname: 05motr-single-node
    polltime : 30
    timeout  : 1800

#MOTR-2882
  - id       : 44motr-rm-lock-cc-io
    script   : 'm0 run-st 44motr-rm-lock-cc-io'
    dir      : src/scripts
    executor : Xperior::Executor::MotrTest
    sandbox  : /var/motr/sandbox.44motr-rm-lock-cc-io
    groupname: 04motr-single-node
    polltime : 30
    timeout  : 1800

  - id       : 44motr-sns-repair
    script   : 'm0 run-st 44motr-sns-repair'
    dir      : src/scripts
    executor : Xperior::Executor::MotrTest
    sandbox  : /var/motr/sandbox.44motr-sns-repair
    groupname: 05motr-single-node
    polltime : 30
    timeout  : 1800

#EOS-282
  - id       : 45motr-rmw
    script   : 'm0 run-st 45motr-rmw'
    dir      : src/scripts
    executor : Xperior::Executor::MotrTest
    sandbox  : /var/motr/sandbox.45motr-rmw
    groupname: 04motr-single-node
    polltime : 30
    timeout  : 1800

  - id       : 45motr-sns-repair-N-1
    script   : 'm0 run-st 45motr-sns-repair-N-1'
    dir      : src/scripts
    executor : Xperior::Executor::MotrTest
    sandbox  : /var/motr/sandbox.45motr-sns-repair-N-1
    groupname: 05motr-single-node
    polltime : 30
    timeout  : 1800

  - id       : 48motr-raid0-io
    script   : 'm0 run-st 48motr-raid0-io'
    dir      : src/scripts
    executor : Xperior::Executor::MotrTest
    sandbox  : /var/motr/sandbox.48motr-raid0-io
    groupname: 04motr-single-node
    polltime : 30
    timeout  : 1800

  - id       : 49motr-rpc-cancel
    script   : 'm0 run-st 49motr-rpc-cancel'
    dir      : src/scripts
    executor : Xperior::Executor::MotrTest
    sandbox  : /var/motr/sandbox.49motr-rpc-cancel
    groupname: 04motr-single-node
    polltime : 30
    timeout  : 1800

  - id       : 51kem
    script   : 'm0 run-st 51kem'
    dir      : src/scripts
    executor : Xperior::Executor::MotrTest
    sandbox  : /var/motr/sandbox.51kem
    groupname: 02motr-single-node
    polltime : 30
    timeout  : 900

  - id       : 52motr-singlenode-sanity
    script   : 'm0 run-st 52motr-singlenode-sanity'
    dir      : src/scripts
    executor : Xperior::Executor::MotrTest
    sandbox  : /var/motr/sandbox.52motr-singlenode-sanity
    groupname: 01motr-single-node
    polltime : 30
    timeout  : 480

  - id       : 53clusterusage-alert
    script   : 'm0 run-st 53clusterusage-alert'
    dir      : src/scripts
    executor : Xperior::Executor::MotrTest
    sandbox  : /var/motr/sandbox.53clusterusage-alert
    groupname: 02motr-single-node
    polltime : 30
    timeout  : 1800

  - id       : 60sns-repair-motr-1f
    script   : 'm0 run-st 60sns-repair-motr-1f'
    dir      : src/scripts
    executor : Xperior::Executor::MotrTest
    sandbox  : /var/motr/sandbox.60sns-repair-motr-1f
    groupname: 03motr-single-node
    polltime : 30
    timeout  : 600

  - id       : 61sns-repair-motr-1n-1f
    script   : 'm0 run-st 61sns-repair-motr-1n-1f'
    dir      : src/scripts
    executor : Xperior::Executor::MotrTest
    sandbox  : /var/motr/sandbox.61sns-repair-motr-1n-1f
    groupname: 03motr-single-node
    polltime : 30
    timeout  : 1800

  - id       : 62sns-repair-motr-mf
    script   : 'm0 run-st 62sns-repair-motr-mf'
    dir      : src/scripts
    executor : Xperior::Executor::MotrTest
    sandbox  : /var/motr/sandbox.62sns-repair-motr-mf
    groupname: 03motr-single-node
    polltime : 30
    timeout  : 1800

  - id       : 63sns-repair-motr-1k-1f
    script   : 'm0 run-st 63sns-repair-motr-1k-1f'
    dir      : src/scripts
    executor : Xperior::Executor::MotrTest
    sandbox  : /var/motr/sandbox.63sns-repair-motr-1k-1f
    groupname: 03motr-single-node
    polltime : 30
    timeout  : 600

  - id       : 64sns-repair-motr-ios-fail
    script   : 'm0 run-st 64sns-repair-motr-ios-fail'
    dir      : src/scripts
    executor : Xperior::Executor::MotrTest
    sandbox  : /var/motr/sandbox.64sns-repair-motr-ios-fail
    groupname: 03motr-single-node
    polltime : 30
    timeout  : 1800

  - id       : 65sns-repair-motr-abort
    script   : 'm0 run-st 65sns-repair-motr-abort'
    dir      : src/scripts
    executor : Xperior::Executor::MotrTest
    sandbox  : /var/motr/sandbox.65sns-repair-motr-abort
    groupname: 03motr-single-node
    polltime : 30
    timeout  : 1800

  - id       : 66sns-repair-motr-abort-quiesce
    script   : 'm0 run-st 66sns-repair-motr-abort-quiesce'
    dir      : src/scripts
    executor : Xperior::Executor::MotrTest
    sandbox  : /var/motr/sandbox.66sns-repair-motr-abort-quiesce
    groupname: 03motr-single-node
    polltime : 30
    timeout  : 1800

  - id       : 67fdmi-plugin-multi-filters
    script   : 'm0 run-st 67fdmi-plugin-multi-filters'
    dir      : src/scripts
    executor : Xperior::Executor::MotrTest
<<<<<<< HEAD
    sandbox  : /var/motr/sandbox.67fdmi-plugin-multi-filters
    groupname: 02motr-single-node
    polltime : 30
    timeout  : 600
=======
    sandbox  : /var/motr/sandbox.61spiel-multi-confd
    groupname: 03motr-single-node
    polltime : 30
    timeout  : 1800

  - id       : 62dix-repair-st-lookup-insert
    script   : dix_repair_st.sh -v lookup insert
    dir      : src/dix/cm/st/
    executor : Xperior::Executor::MotrTest
    sandbox  : /var/motr/sandbox.62dix-repair-st
    polltime : 30
    timeout  : 1800
>>>>>>> 0a58ae5a


# 25 min
dangerous: 'yes'
description: Set of Motr  tests
expected_time: 300
groupname: motr-single-node
reference: none
roles: StoreSyslog StacktraceGenerator StoreConsole MotrStoreStat MotrReportBug
schema: data/schemas/testds.yaml
tags: motr
timeout: 300<|MERGE_RESOLUTION|>--- conflicted
+++ resolved
@@ -643,30 +643,6 @@
     polltime : 30
     timeout  : 1800
 
-  - id       : 67fdmi-plugin-multi-filters
-    script   : 'm0 run-st 67fdmi-plugin-multi-filters'
-    dir      : src/scripts
-    executor : Xperior::Executor::MotrTest
-<<<<<<< HEAD
-    sandbox  : /var/motr/sandbox.67fdmi-plugin-multi-filters
-    groupname: 02motr-single-node
-    polltime : 30
-    timeout  : 600
-=======
-    sandbox  : /var/motr/sandbox.61spiel-multi-confd
-    groupname: 03motr-single-node
-    polltime : 30
-    timeout  : 1800
-
-  - id       : 62dix-repair-st-lookup-insert
-    script   : dix_repair_st.sh -v lookup insert
-    dir      : src/dix/cm/st/
-    executor : Xperior::Executor::MotrTest
-    sandbox  : /var/motr/sandbox.62dix-repair-st
-    polltime : 30
-    timeout  : 1800
->>>>>>> 0a58ae5a
-
 
 # 25 min
 dangerous: 'yes'
