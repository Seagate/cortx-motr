--- conflicted
+++ resolved
@@ -288,24 +288,6 @@
 # not found.
 load_modules()
 {
-<<<<<<< HEAD
-    if [[ -n "$top_srcdir" ]] ; then
-        source $top_srcdir/utils/modload-all.sh
-    else
-        # don't try to load Motr modules if they already are
-        # and don't unload them as well (EXIT trap is not set)
-        # unless '-f' option was used
-        local loaded=false
-        if lsmod | grep -Eq 'm0' ; then
-            log 'Motr kernel modules are already loaded'
-            loaded=true
-            if $force_modules_reload ; then
-                log 'forcing Motr modules reloading'
-                modprobe -r m0tr
-                loaded=false
-            else
-                return 0
-=======
     if [ "$XPRT" = "lnet" ]; then
         if [[ -n "$top_srcdir" ]] ; then
             source $top_srcdir/utils/modload-all.sh
@@ -314,7 +296,7 @@
             # and don't unload them as well (EXIT trap is not set)
             # unless '-f' option was used
             local loaded=false
-            if lsmod | grep -Eq 'm0|galois' ; then
+            if lsmod | grep -Eq 'm0' ; then
                 log 'Motr kernel modules are already loaded'
                 loaded=true
                 if $force_modules_reload ; then
@@ -324,7 +306,6 @@
                 else
                     return 0
                 fi
->>>>>>> cb34c005
             fi
 
                 local lnet_status=$(service lnet status)
