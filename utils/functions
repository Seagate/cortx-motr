# -*- sh -*-

SYSCONFIG_DIR='/etc/sysconfig'
[ -d $SYSCONFIG_DIR ] || SYSCONFIG_DIR='/etc/default'

die() { echo "$@" >&2; exit 1; }

sandbox_init() {
    [ -n "${SANDBOX_DIR:-}" ] || die 'SANDBOX_DIR: unbound variable'
    rm -rf $SANDBOX_DIR
    mkdir -p $SANDBOX_DIR
    pushd $SANDBOX_DIR >/dev/null
}

sandbox_fini() {
    [ -n "${SANDBOX_DIR:-}" ] || die 'SANDBOX_DIR: unbound variable'
    local rc=${1:-0} # non-zero value denotes unsuccessful termination

    popd &>/dev/null || true
    if [ -z "${KEEP_SANDBOX:-}" -a $rc -eq 0 ]; then
        rm -r $SANDBOX_DIR
    fi
}

report_and_exit() {
    [ $# -eq 2 ] || die "${FUNCNAME[0]}: Invalid usage"
    local name=$1
    local rc=$2

    if [ $rc -eq 0 ]; then
        ## This message is used by Jenkins as a test success criteria;
        ## it must appear on stdout.
        echo "$name: test status: SUCCESS"
    else
        echo "$name: FAILURE $rc" >&2
    fi
    exit $rc
}

### Similar to `source` builtin command with `set +eu` in effect.
###
### Vanilla `. /etc/rc.d/init.d/functions` will fail if either "errexit"
### (set -e) or "nounset" (set -u) option is turned on.
source+eu() {
    local orig=$-
    set +eu
    . "$@"
    set -$orig
}

### Example:
###     $ opcode M0_LAYOUT_OPCODE
###     92
opcode() {
    [ $# -eq 1 ] || die "${FUNCNAME[0]}: Invalid usage"
    local NAME="$1"

    [ -n "${M0_SRC_DIR:-}" ] || die 'M0_SRC_DIR: unbound variable'
    grep -v '#pragma once' $M0_SRC_DIR/rpc/rpc_opcodes.h | cpp -I$M0_SRC_DIR |
        awk "/$NAME/ {print \$3}" | tr -d ,
}

m0_modules_insert() {
    insmod $M0_SRC_DIR/extra-libs/galois/src/linux_kernel/galois.ko ||
        die 'Inserting galois.ko failed'

    insmod $M0_SRC_DIR/m0tr.ko \
    local_addr=${M0T1FS_ENDPOINT%:*}: \
    max_rpc_msg_size=$MAX_RPC_MSG_SIZE \
    tm_recv_queue_min_len=$TM_MIN_RECV_QUEUE_LEN \
    ${M0_TRACE_IMMEDIATE_MASK:+trace_immediate_mask=$M0_TRACE_IMMEDIATE_MASK} \
    ${M0_TRACE_LEVEL:+trace_level=$M0_TRACE_LEVEL} \
    ${M0_TRACE_PRINT_CONTEXT:+trace_print_context=$M0_TRACE_PRINT_CONTEXT} \
    || {
        rmmod galois
        die 'Inserting m0tr.ko failed'
    }
    insmod $M0_SRC_DIR/m0ctl.ko || {
        rmmod m0tr
        rmmod galois
        die 'inserting m0ctl failed'
    }
}

m0_modules_remove() {
    rmmod m0ctl || true
    rmmod m0tr || true
    rmmod galois || true
}

lnet_up() {
    if [ "$XPRT" = "lnet" ]; then
        modprobe lnet
        lctl network up >/dev/null
    fi
    local LNET_NID=$(m0_local_nid_get)

    ## LNet endpoint address format (see net/lnet/lnet.h):
    ##     NID:PID:Portal:TMID
    ##
    ## The PID value of 12345 is used by Lustre in the kernel and is
    ## the only value currently supported.
    export M0T1FS_ENDPOINT="$LNET_NID:12345:34:1"
    export M0D1_ENDPOINT="$LNET_NID:12345:34:1001"
    export M0D2_ENDPOINT="$LNET_NID:12345:34:1002"
    export M0D3_ENDPOINT="$LNET_NID:12345:34:1003"
    export SPIEL_ENDPOINT="$LNET_NID:12345:34:2001"
}

## Adding function to identify the default available transport layer
m0_default_xprt()
{
    local trans
    local user
    touch $M0_SRC_DIR/scripts/st.d/net_xpt
    user=$(cat $M0_SRC_DIR/scripts/st.d/net_xpt)
    if [[ "$user" == "libfab" ||  "$user" == "" ]]; then
        trans=$(whereis fi_info | cut -d ':' -f2)
        if [[ ! -z "$trans" ]]; then
             trans=libfab
        else
             echo 'libfab is not installed. lnet is selected' >&2
             trans=lnet
        fi
        if [ "$user" = "" ]; then
            echo $trans > $M0_SRC_DIR/scripts/st.d/net_xpt
        fi
    else
        trans=lnet
    fi
    echo $trans
}

## To get local nid address
m0_local_nid_get()
{
    local local_nid
<<<<<<< HEAD
    XPRT=m0_default_xprt
=======
    XPRT=$(m0_default_xprt)
>>>>>>> cb34c005
    if [ "$XPRT" = "lnet" ]
    then 
        local_nid=`sudo lctl list_nids | head -1`
    else
        touch /etc/libfab.conf
        local netconf=$(cat /etc/libfab.conf)
        if [[ "$netconf" == "" ]]; then
            netstat -i > /etc/libfab_tmp.txt
            local conf=$(sed -n '3p' /etc/libfab_tmp.txt | awk '{print $1;}')
            echo "networks=tcp($conf)" > /etc/libfab.conf
            rm /etc/libfab_tmp.txt
        fi
        local iface=`cat /etc/libfab.conf | grep '\S' | grep --invert-match "^ *#" | cut -d "(" -f2 | cut -d ")" -f1`
        local proto=`cat /etc/libfab.conf | grep '\S' | grep --invert-match "^ *#" | cut -d "=" -f2 | cut -d "(" -f1`
        local ip_addr=`ip addr show $iface |grep inet| head -1 | awk '{print $2}'|cut -d '/' -f1`
        local_nid=$ip_addr@$proto
    fi
    echo $local_nid
}<|MERGE_RESOLUTION|>--- conflicted
+++ resolved
@@ -135,11 +135,7 @@
 m0_local_nid_get()
 {
     local local_nid
-<<<<<<< HEAD
-    XPRT=m0_default_xprt
-=======
     XPRT=$(m0_default_xprt)
->>>>>>> cb34c005
     if [ "$XPRT" = "lnet" ]
     then 
         local_nid=`sudo lctl list_nids | head -1`
