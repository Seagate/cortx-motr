--- conflicted
+++ resolved
@@ -47,11 +47,8 @@
 LIVE_CORE_DIR=/var/log/seagate/motr
 M0TR_M0D_TRACE_DIR=/var/log/seagate/motr/trace
 MOTR_MINI_PROV_LOG_DIR=/var/log/seagate/motr/mini_provisioner
-<<<<<<< HEAD
 COLLECT_STACKTRACE_P=0
-=======
 COLLECT_COREDUMPS_P=0
->>>>>>> 5243eac9
 
 readonly START_DIR=$PWD
 
@@ -866,11 +863,8 @@
     --addb             Collect ADDB data.
     --skip-addb-files  skip collection of ADDB files
     -b, --binaries     Collect Motr binaries even if there are no core dumps.
-<<<<<<< HEAD
     -s, --stacktrace   Include/exclude stackTraces. Default is false
-=======
     --coredumps        Bool value to include/exclude core dumps. Default is false.
->>>>>>> 5243eac9
     --nr-boots         How many boots to query systemd journal for\
  (default is $NR_BOOTS_MAX).
     -p, --path         Show locations of Motr binaries: m0d, m0tr.ko, etc.
@@ -893,11 +887,7 @@
     ## command (e.g., invalid option) will result in program failure.
     ##
     local TEMP # do not assign value here
-<<<<<<< HEAD
-    TEMP=$(getopt -o hpbV --long help,addb,skip-addb-files,binaries,stacktrace,nr-boots:,path,version \
-=======
-    TEMP=$(getopt -o hpbV --long help,addb,skip-addb-files,binaries,coredumps,nr-boots:,path,version \
->>>>>>> 5243eac9
+    TEMP=$(getopt -o hpbsV --long help,addb,skip-addb-files,binaries,coredumps,stacktrace,nr-boots:,path,version \
                   -n "${0##*/}" -- "$@")
     eval set -- "$TEMP"
     while true; do
@@ -906,11 +896,8 @@
             --addb) COLLECT_ADDB_P=1;;
             --skip-addb-files) SKIP_ADDB_FILE_P=1;;
             -b|--binaries) COLLECT_BINARIES_P=1;;
-<<<<<<< HEAD
             -s|--stacktrace) COLLECT_STACKTRACE_P=1;;
-=======
             --coredumps) COLLECT_COREDUMPS_P=1;;
->>>>>>> 5243eac9
             --nr-boots) NR_BOOTS_MAX=$2; shift;;
             -p|--path)
                 for f in m0mkfs m0d m0tracedump m0addb2dump m0beck m0betool \
