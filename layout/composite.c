--- conflicted
+++ resolved
@@ -138,10 +138,7 @@
 	return 0;
 }
 
-<<<<<<< HEAD
-=======
 #if 0 /* unused code */
->>>>>>> 3ec567f8
 M0_UNUSED static const struct m0_layout_ops composite_ops;
 
 /**
