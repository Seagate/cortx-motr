/* -*- C -*- */
/*
 * Copyright (c) 2012-2020 Seagate Technology LLC and/or its Affiliates
 *
 * Licensed under the Apache License, Version 2.0 (the "License");
 * you may not use this file except in compliance with the License.
 * You may obtain a copy of the License at
 *
 *     http://www.apache.org/licenses/LICENSE-2.0
 *
 * Unless required by applicable law or agreed to in writing, software
 * distributed under the License is distributed on an "AS IS" BASIS,
 * WITHOUT WARRANTIES OR CONDITIONS OF ANY KIND, either express or implied.
 * See the License for the specific language governing permissions and
 * limitations under the License.
 *
 * For any questions about this software or licensing,
 * please email opensource@seagate.com or cortx-questions@seagate.com.
 *
 */


/**
 * @addtogroup composite
 * @{
 */

#include "lib/memory.h" /* M0_ALLOC_PTR() */

#include "layout/layout_internal.h"
#include "layout/composite.h"

struct composite_schema_data {
	/** Table to store extent maps for all the composite layouts. */
	struct m0_be_emap csd_comp_layout_ext_map;
};

/** Prefix for comp_layout_ext_map table. */
struct layout_prefix {
	/**
	 * Layout id for the composite layout.
	 * Value is same as m0_layout::l_id.
	 */
	uint64_t lp_l_id;

	/**
	 * Filler since prefix is a 128 bit field.
	 * Currently un-used.
	 */
	uint64_t lp_filler;
};

/*
 * @post A composite type of layout object is created. User is expected to
 * add a reference on the layout object as required and is expected to release
 * the reference when done with the usage. The layout is finalised when it is
 * the last reference being released.
 */
M0_INTERNAL void m0_composite_build(struct m0_layout_domain *dom,
				    uint64_t lid,
				    struct m0_tl *sub_layouts,
				    struct m0_composite_layout **out)
{
}

#if 0 /* unused code */
/** Implementation of lo_fini for COMPOSITE layout type. */
M0_UNUSED  static void composite_fini(struct m0_ref *ref)
{
}
#endif

/* Implementation of lto_allocate for COMPOSITE layout type. */
static int composite_allocate(struct m0_layout_domain *dom,
			      uint64_t lid,
			      struct m0_layout **out)
{
	return 0;
}

#if 0 /* unused code */
/** Implementation of lo_delete for COMPOSITE layout type. */
M0_UNUSED static void composite_delete(struct m0_layout *l)
{
}

/** Implementation of lo_recsize() for COMPOSITE layout type. */
M0_UNUSED static m0_bcount_t composite_recsize(const struct m0_layout *l)
{
	return 0;
}
#endif

/**
 * Implementation of lto_register for COMPOSITE layout type.
 *
 * Initialises table specifically required for COMPOSITE layout type.
 */
static int composite_register(struct m0_layout_domain *dom,
			      const struct m0_layout_type *lt)
{
	/*
	@code
	struct composite_schema_data *csd;

	M0_ALLOC_PTR(csd);

	Initialise csd->csd_comp_layout_ext_map table.

	dom->ld_type_data[lt->lt_id] = csd;
	@endcode
	*/
	return 0;
}

/**
 * Implementation of lto_unregister for COMPOSITE layout type.
 *
 * Finalises table specifically required for COMPOSITE layout type.
 */
static void composite_unregister(struct m0_layout_domain *dom,
				 const struct m0_layout_type *lt)
{
	/*
	@code
	Finalise
	dom->ld_type_data[lt->lt_id]->csd_comp_layout_ext_map
	table.

	dom->ld_type_data[lt->lt_id] = NULL;
	@endcode
	*/
}

/** Implementation of lto_max_recsize() for COMPOSITE layout type. */
static m0_bcount_t composite_max_recsize(struct m0_layout_domain *dom)
{
	return 0;
}

<<<<<<< HEAD
M0_UNUSED static const struct m0_layout_ops composite_ops;
=======
#if 0 /* unused code */
static const struct m0_layout_ops composite_ops;
>>>>>>> 09ff6188

/**
 * Implementation of lo_decode() for composite layout type.
 *
 * Continues to build the in-memory layout object from its representation
 * either 'stored in the Layout DB' or 'received through the buffer'.
 *
 * @param op This enum parameter indicates what if a DB operation is to be
 * performed on the layout record and it could be LOOKUP if at all.
 * If it is BUFFER_OP, then the layout is decoded from its representation
 * received through the buffer.
 */
M0_UNUSED static int composite_decode(struct m0_layout *l,
			    struct m0_bufvec_cursor *cur,
			    enum m0_layout_xcode_op op,
			    struct m0_be_tx *tx,
			    uint32_t user_count)
{
	
	/*@code
	struct m0_composite_layout *cl;

	M0_PRE(M0_IN(op, (M0_LXO_DB_LOOKUP, M0_LXO_BUFFER_OP));

	M0_ALLOC_PTR(cl);

	m0_layout__init(dom, &cl->cl_base, lid,
			&m0_composite_layout_type, &composite_ops);

	if (op == M0_LXO_DB_LOOKUP) {
		Read all the segments from the comp_layout_ext_map table,
		belonging to composite layout with layout id 'lid' and store
		them in the cl->cl_sub_layouts.

	} else {
		Parse the sub-layout information from the buffer pointed by
		cur and store it in cl->cl_sub_layouts.
	}

	*out = &cl->cl_base;
	@endcode*/
	

	return 0;
}

/**
 * Implementation of lo_encode() for composite layout type.
 *
 * Continues to use the in-memory layout object and either 'stores it in the
 * Layout DB' or 'converts it to a buffer'.
 *
 * @param op This enum parameter indicates what is the DB operation to be
 * performed on the layout record if at all and it could be one of
 * ADD/UPDATE/DELETE. If it is BUFFER_OP, then the layout is stored in the
 * buffer.
 */
M0_UNUSED static int composite_encode(struct m0_layout *l,
			    enum m0_layout_xcode_op op,
			    struct m0_be_tx *tx,
			    struct m0_bufvec_cursor *out)
{
	
	/*@code

	M0_PRE(M0_IN(op, (M0_LXO_DB_ADD, M0_LXO_DB_UPDATE,
			  M0_LXO_DB_DELETE, M0_LXO_BUFFER_OP)));

	if ((op == M0_LXO_DB_ADD) || (op == M0_LXO_DB_UPDATE) ||
            (op == M0_LXO_DB_DELETE)) {
		Form records for the cob_lists table by using data from the
		m0_layout object l and depending on the value of op,
		insert/update/delete those records to/from the cob_lists table.
	} else {
		Store composite layout type specific fields like information
		about the sub-layouts, into the buffer by referring it from
		m0_layout object l.
	}

	@endcode*/

	
	return 0;
}

M0_UNUSED static const struct m0_layout_ops composite_ops = {
	.lo_fini    = composite_fini,
	.lo_delete  = composite_delete,
	.lo_recsize = composite_recsize,
	.lo_decode  = composite_decode,
	.lo_encode  = composite_encode
};
#endif

static const struct m0_layout_type_ops composite_type_ops = {
	.lto_register    = composite_register,
	.lto_unregister  = composite_unregister,
	.lto_max_recsize = composite_max_recsize,
	.lto_allocate    = composite_allocate
};


const struct m0_layout_type m0_composite_layout_type = {
	.lt_name = "composite",
	.lt_id   = 1,
	.lt_ops  = &composite_type_ops
};

/** @} end group composite */

/*
 *  Local variables:
 *  c-indentation-style: "K&R"
 *  c-basic-offset: 8
 *  tab-width: 8
 *  fill-column: 80
 *  scroll-step: 1
 *  End:
 */<|MERGE_RESOLUTION|>--- conflicted
+++ resolved
@@ -138,12 +138,8 @@
 	return 0;
 }
 
-<<<<<<< HEAD
+#if 0 /* unused code */
 M0_UNUSED static const struct m0_layout_ops composite_ops;
-=======
-#if 0 /* unused code */
-static const struct m0_layout_ops composite_ops;
->>>>>>> 09ff6188
 
 /**
  * Implementation of lo_decode() for composite layout type.
