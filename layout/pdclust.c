/* -*- C -*- */
/*
 * Copyright (c) 2012-2020 Seagate Technology LLC and/or its Affiliates
 *
 * Licensed under the Apache License, Version 2.0 (the "License");
 * you may not use this file except in compliance with the License.
 * You may obtain a copy of the License at
 *
 *     http://www.apache.org/licenses/LICENSE-2.0
 *
 * Unless required by applicable law or agreed to in writing, software
 * distributed under the License is distributed on an "AS IS" BASIS,
 * WITHOUT WARRANTIES OR CONDITIONS OF ANY KIND, either express or implied.
 * See the License for the specific language governing permissions and
 * limitations under the License.
 *
 * For any questions about this software or licensing,
 * please email opensource@seagate.com or cortx-questions@seagate.com.
 *
 */


/**
 * @addtogroup pdclust
 *
 * <b>Implementation overview.</b>
 *
 * Parity de-clustering layout mapping function requires some amount of code
 * dealing with permutations, random sequences generations and conversions
 * between matrices of different shapes.
 *
 * First, as explained in the HLD, an efficient way to generate permutations
 * uniformly scattered across the set of all permutations of a given set is
 * necessary. To this end permute_column() uses a sequence of pseudo-random
 * numbers obtained from a PRNG (m0_rnd()). Few comments are in order:
 *
 * - to seed a PRNG, layout seed and tile number are hashed by a
 *   multiplicative cache (m0_hash());
 *
 * - system PRNG cannot be used, because reproducible sequences are needed.
 *   m0_rnd() is a very simple linear congruential generator straight from
 *   TAOCP. It takes care to return higher, more random, bits of result;
 *
 * - layout behavior is quite sensitive to the PRNG properties. For example,
 *   if m0_rnd() is changed to return lower bits (result % max), resulting
 *   distribution of spare and parity units is not uniform even for large number
 *   of units. Experiments with different PRNG's are indicated.
 *
 * Once permutation's Lehmer code is generated, it has to be applied to the set
 * of columns. permute() function applies a permutation, simultaneously building
 * an inverse permutation.
 *
 * Finally, layout mapping function is defined in terms of conversions between
 * matrices of different shapes. Let's call a matrix having M columns and an
 * arbitrary (probably infinite) number of rows an M-matrix. An element of an
 * M-matrix has (row, column) coordinates. Coordinate pairs can be ordered and
 * enumerated in the "row first" lexicographical order:
 *
 *         (0, 0) < (0, 1) < ... < (0, M - 1) < (1, 0) < ...
 *
 * Function m_enc() returns the number a (row, column) element of an M-matrix
 * has in this ordering. Conversely, function m_dec() returns coordinates of the
 * element having a given number in the ordering. With the help of these two
 * function an M-matrix can be re-arranged into an N-matrix in such a way the
 * element position in the ordering remains invariant.
 *
 * Layout mapping function m0_pdclust_instance_map() performs these
 * re-arrangements in the following places:
 *
 * - to convert a parity group number to a (tile number, group in tile)
 *   pair. This is a conversion of 1-matrix to C-matrix;
 *
 * - to convert a tile from C*(N + K + S) to L*P form. This is a conversion of
 *   (N + K + S)-matrix to P-matrix;
 *
 * - to convert a (tile number, frame in tile) pair to a target frame
 *   number. This is a conversion of L-matrix to 1-matrix.
 *
 * Inverse layout mapping function m0_pdclust_instance_inv() performs reverse
 * conversions.
 *
 * @{
 */

#include "lib/errno.h"
#include "lib/memory.h" /* M0_ALLOC_PTR(), M0_ALLOC_ARR(), m0_free() */
#include "lib/misc.h"   /* M0_IN() */
#include "lib/vec.h"    /* m0_bufvec_cursor_step(), m0_bufvec_cursor_addr() */
#include "lib/arith.h"  /* m0_rnd() */
#include "lib/misc.h"   /* m0_forall */
#include "lib/hash.h"   /* m0_hash */
#include "lib/bob.h"
#include "lib/finject.h"

#define M0_TRACE_SUBSYSTEM M0_TRACE_SUBSYS_LAYOUT
#include "lib/trace.h"

#include "motr/magic.h"
#include "layout/layout_internal.h"
#include "layout/pdclust.h"
#include "pool/pool.h"  /* m0_pool_version */
#include "fd/fd_internal.h"
#include "fd/fd.h"      /* m0_fd_cache_grid_build */

static const struct m0_bob_type pdclust_bob = {
	.bt_name         = "pdclust",
	.bt_magix_offset = offsetof(struct m0_pdclust_layout, pl_magic),
	.bt_magix        = M0_LAYOUT_PDCLUST_MAGIC,
	.bt_check        = NULL
};

M0_BOB_DEFINE(static, &pdclust_bob, m0_pdclust_layout);

static const struct m0_bob_type pdclust_instance_bob = {
	.bt_name         = "pd_instance",
	.bt_magix_offset = offsetof(struct m0_pdclust_instance, pi_magic),
	.bt_magix        = M0_LAYOUT_PDCLUST_INSTANCE_MAGIC,
	.bt_check        = NULL
};

M0_BOB_DEFINE(static, &pdclust_instance_bob, m0_pdclust_instance);

static bool pdclust_allocated_invariant(const struct m0_pdclust_layout *pl)
{
	return
		pl != NULL &&
		m0_layout__striped_allocated_invariant(&pl->pl_base) &&
		m0_mutex_is_locked(&pl->pl_base.sl_base.l_lock);
}

static bool pdclust_invariant(const struct m0_pdclust_layout *pl)
{
	struct m0_pdclust_attr attr = pl->pl_attr;

	return
		m0_pdclust_layout_bob_check(pl) &&
		m0_layout__striped_invariant(&pl->pl_base) &&
		pl->pl_C * (attr.pa_N + attr.pa_K + attr.pa_S) ==
		pl->pl_L * attr.pa_P &&
		pl->pl_base.sl_enum->le_ops->leo_nr(pl->pl_base.sl_enum) ==
		attr.pa_P;
}

static bool pdclust_instance_invariant(const struct m0_pdclust_instance *pi)
{
	uint32_t                  P;
	struct m0_pdclust_layout *pl;
	const struct tile_cache  *tc;

	pl = bob_of(pi->pi_base.li_l, struct m0_pdclust_layout,
		    pl_base.sl_base, &pdclust_bob);
	P  = pl->pl_attr.pa_P;
	tc = &pi->pi_tile_cache;

	return
		m0_pdclust_instance_bob_check(pi) &&
		m0_layout__instance_invariant(&pi->pi_base) &&
		pdclust_invariant(pl) &&
		/*
		 * tc->tc_permute[] and tc->tc_inverse[] are mutually inverse
		 * bijections of {0, ..., P - 1}.
		 */
		m0_forall(i, P,
			  tc->tc_lcode[i] + i < P &&
			  (tc->tc_permute[i] < P && tc->tc_inverse[i] < P) &&
			  tc->tc_permute[tc->tc_inverse[i]] == i &&
			  tc->tc_inverse[tc->tc_permute[i]] == i);
}

/**
 * Implementation of lto_register for PDCLUST layout type.
 * No table is required specifically for PDCLUST layout type.
 */
static int pdclust_register(struct m0_layout_domain *dom,
			    const struct m0_layout_type *lt)
{
	return 0;
}

/** Implementation of lto_unregister for PDCLUST layout type. */
static void pdclust_unregister(struct m0_layout_domain *dom,
			       const struct m0_layout_type *lt)
{
}

/** Implementation of lo_fini for pdclust layout type. */
static void pdclust_fini(struct m0_ref *ref)
{
	struct m0_layout         *l;
	struct m0_pdclust_layout *pl;

	l = container_of(ref, struct m0_layout, l_ref);
	M0_PRE(m0_mutex_is_not_locked(&l->l_lock));

	M0_ENTRY("lid %llu", (unsigned long long)l->l_id);
	pl = m0_layout_to_pdl(l);
	m0_pdclust_layout_bob_fini(pl);
	m0_layout__striped_fini(&pl->pl_base);
	m0_free(pl);
	M0_LEAVE();
}

static const struct m0_layout_ops pdclust_ops;
/** Implementation of lto_allocate() for PDCLUST layout type. */
static int pdclust_allocate(struct m0_layout_domain *dom,
			    uint64_t lid,
			    struct m0_layout **out)
{
	struct m0_pdclust_layout *pl;

	M0_PRE(m0_layout__domain_invariant(dom));
	M0_PRE(lid > 0);
	M0_PRE(out != NULL);

	M0_ENTRY("lid %llu", (unsigned long long)lid);

	if (M0_FI_ENABLED("mem_err")) { pl = NULL; goto err1_injected; }
	M0_ALLOC_PTR(pl);
err1_injected:
	if (pl == NULL) {
		m0_layout__log("pdclust_allocate", "M0_ALLOC_PTR() failed",
			       lid, -ENOMEM);
		return M0_ERR(-ENOMEM);
	}

	m0_layout__striped_init(&pl->pl_base, dom, lid,
				&m0_pdclust_layout_type, &pdclust_ops);
	m0_pdclust_layout_bob_init(pl);
	m0_mutex_lock(&pl->pl_base.sl_base.l_lock);

	*out = &pl->pl_base.sl_base;
	M0_POST(pdclust_allocated_invariant(pl));
	M0_POST(m0_mutex_is_locked(&(*out)->l_lock));
	M0_LEAVE("lid %llu, pl pointer %p", (unsigned long long)lid, pl);
	return 0;
}

/** Implementation of lo_delete() for PDCLUST layout type. */
static void pdclust_delete(struct m0_layout *l)
{
	struct m0_pdclust_layout *pl;

	pl = bob_of(l, struct m0_pdclust_layout,
		    pl_base.sl_base, &pdclust_bob);
	M0_PRE(pdclust_allocated_invariant(pl));
	M0_PRE(m0_mutex_is_locked(&l->l_lock));

	M0_ENTRY("lid %llu", (unsigned long long)l->l_id);
	m0_mutex_unlock(&l->l_lock);
	m0_pdclust_layout_bob_fini(pl);
	m0_layout__striped_delete(&pl->pl_base);
	m0_free(pl);
	M0_LEAVE();
}

/** Populates pl using the arguments supplied. */
static int pdclust_populate(struct m0_pdclust_layout *pl,
			    const struct m0_pdclust_attr *attr,
			    struct m0_layout_enum *le,
			    uint32_t user_count)
{
	uint64_t lid;
	uint32_t B;
	uint32_t N;
	uint32_t K;
	uint32_t S;
	uint32_t P;

	N = attr->pa_N;
	K = attr->pa_K;
	S = attr->pa_S;
	P = attr->pa_P;
	M0_PRE(pdclust_allocated_invariant(pl));
	M0_PRE(m0_mutex_is_locked(&pl->pl_base.sl_base.l_lock));
	M0_PRE(le != NULL);

	if (N + K + S > P) {
		M0_LOG(M0_ERROR, "pl %p, attr %p, Invalid attributes, rc %d",
		       pl, attr, -EPROTO);
		return M0_ERR(-EPROTO);
	}

	lid = pl->pl_base.sl_base.l_id;
	M0_ENTRY("lid %llu", (unsigned long long)lid);

	m0_layout__striped_populate(&pl->pl_base, le, user_count);
	pl->pl_attr = *attr;

	/* Select minimal possible B (least common multiple of P and N+K+S). */
	B = P*(N+K+S)/m0_gcd64(N+K+S, P);
	pl->pl_C = B/(N+K+S);
	pl->pl_L = B/P;

	M0_POST(pdclust_invariant(pl));
	M0_POST(m0_mutex_is_locked(&pl->pl_base.sl_base.l_lock));
	M0_LEAVE("lid %llu", (unsigned long long)lid);
	return 0;
}

M0_INTERNAL int m0_pdclust_build(struct m0_layout_domain *dom,
				 uint64_t lid,
				 const struct m0_pdclust_attr *attr,
				 struct m0_layout_enum *le,
				 struct m0_pdclust_layout **out)
{
	struct m0_layout         *l;
	struct m0_pdclust_layout *pl;
	int                       rc;

	M0_PRE(out != NULL);

	M0_ENTRY("domain %p, lid %llu", dom,(unsigned long long)lid);
	rc = pdclust_allocate(dom, lid, &l);
	if (rc == 0) {
		/* Here pdclust_allocate() has locked l->l_lock. */
		pl = bob_of(l, struct m0_pdclust_layout,
			    pl_base.sl_base, &pdclust_bob);
		M0_ASSERT(pdclust_allocated_invariant(pl));

		rc = pdclust_populate(pl, attr, le, 0);
		if (rc == 0) {
			*out = pl;
			m0_mutex_unlock(&l->l_lock);
		} else
			pdclust_delete(l);
	}

	M0_POST(ergo(rc == 0, pdclust_invariant(*out) &&
			      m0_mutex_is_not_locked(&l->l_lock)));
	M0_LEAVE("domain %p, lid %llu, pl %p, rc %d",
		 dom, (unsigned long long)lid, *out, rc);
	return M0_RC(rc);
}

M0_INTERNAL bool m0_pdclust_attr_check(const struct m0_pdclust_attr *attr)
{
<<<<<<< HEAD
	return attr->pa_P >= attr->pa_N + 2 * attr->pa_K;
=======
	bool res = (attr->pa_S >= 0 && attr->pa_S <= attr->pa_K) &&
		   attr->pa_P >= attr->pa_N + attr->pa_K + attr->pa_S;
	if (!res)
		M0_LOG(M0_ERROR, "Bad pdclust attributes (P < N+K+S and S=0"
		       " or S==K): P=%"PRIu32" N=%"PRIu32" K=%"PRIu32
		       " S=%"PRIu32, attr->pa_P, attr->pa_N, attr->pa_K,
		       attr->pa_S);
	return res;
>>>>>>> 245ec4be
}

M0_INTERNAL uint32_t m0_pdclust_N(const struct m0_pdclust_layout *pl)
{
	return pl->pl_attr.pa_N;
}

M0_INTERNAL uint32_t m0_pdclust_K(const struct m0_pdclust_layout *pl)
{
	return pl->pl_attr.pa_K;
}

M0_INTERNAL uint32_t m0_pdclust_S(const struct m0_pdclust_layout *pl)
{
	return pl->pl_attr.pa_S;
}

M0_INTERNAL uint32_t m0_pdclust_P(const struct m0_pdclust_layout *pl)
{
	return pl->pl_attr.pa_P;
}

M0_INTERNAL uint32_t m0_pdclust_size(const struct m0_pdclust_layout *pl)
{
	return m0_pdclust_N(pl) + m0_pdclust_K(pl) + m0_pdclust_S(pl);
}

M0_INTERNAL uint64_t m0_pdclust_unit_size(const struct m0_pdclust_layout *pl)
{
	return pl->pl_attr.pa_unit_size;
}

M0_INTERNAL struct m0_pdclust_layout *m0_layout_to_pdl(const struct m0_layout
						       *l)
{
	struct m0_pdclust_layout *pl;

	pl = bob_of(l, struct m0_pdclust_layout,
		    pl_base.sl_base, &pdclust_bob);
	M0_ASSERT(pdclust_invariant(pl));
	return pl;
}

M0_INTERNAL struct m0_layout *m0_pdl_to_layout(struct m0_pdclust_layout *pl)
{
	M0_PRE(pdclust_invariant(pl));
	return &pl->pl_base.sl_base;
}

M0_INTERNAL struct m0_pdclust_instance *
m0_layout_instance_to_pdi(const struct m0_layout_instance *li)
{
	struct m0_pdclust_instance *pi = bob_of(li, struct m0_pdclust_instance,
						pi_base, &pdclust_instance_bob);
	M0_POST(pdclust_instance_invariant(pi));
	return pi;
}

static struct m0_pdclust_layout *pi_to_pl(struct m0_pdclust_instance *pi)
{
	return bob_of(pi->pi_base.li_l, struct m0_pdclust_layout,
		      pl_base.sl_base, &pdclust_bob);
}

/** Implementation of lio_to_enum() */
static struct m0_layout_enum *
pdclust_instance_to_enum(const struct m0_layout_instance *li)
{
	struct m0_pdclust_instance *pdi;

	pdi = m0_layout_instance_to_pdi(li);
	return m0_layout_to_enum(pdi->pi_base.li_l);
}

M0_INTERNAL enum m0_pdclust_unit_type
m0_pdclust_unit_classify(const struct m0_pdclust_layout *pl, int unit)
{
	if (unit < pl->pl_attr.pa_N)
		return M0_PUT_DATA;
	else if (unit < pl->pl_attr.pa_N + pl->pl_attr.pa_K)
		return M0_PUT_PARITY;
	else
		return M0_PUT_SPARE;
}

/** Implementation of lto_max_recsize() for pdclust layout type. */
static m0_bcount_t pdclust_max_recsize(struct m0_layout_domain *dom)
{
	M0_PRE(dom != NULL);

	return sizeof(struct m0_layout_pdclust_rec) +
		m0_layout__enum_max_recsize(dom);
}

/** Implementation of lo_decode() for pdclust layout type. */
static int pdclust_decode(struct m0_layout *l,
			  struct m0_bufvec_cursor *cur,
			  enum m0_layout_xcode_op op,
			  struct m0_be_tx *tx,
			  uint32_t user_count)
{
	struct m0_pdclust_layout     *pl;
	struct m0_layout_pdclust_rec *pl_rec;
	struct m0_layout_enum_type   *et;
	struct m0_layout_enum        *e;
	int                           rc;

	M0_PRE(m0_layout__allocated_invariant(l));
	M0_PRE(cur != NULL);
	M0_PRE(m0_bufvec_cursor_step(cur) >= sizeof *pl_rec);
	M0_PRE(M0_IN(op, (M0_LXO_DB_LOOKUP, M0_LXO_BUFFER_OP)));
	M0_PRE(ergo(op == M0_LXO_DB_LOOKUP, tx != NULL));

	M0_ENTRY("lid %llu", (unsigned long long)l->l_id);
	pl = bob_of(l, struct m0_pdclust_layout,
		    pl_base.sl_base, &pdclust_bob);
	M0_ASSERT(pdclust_allocated_invariant(pl));

	/* pl_rec can not be NULL since the buffer size is already verified. */
	pl_rec = m0_bufvec_cursor_addr(cur);
	m0_bufvec_cursor_move(cur, sizeof *pl_rec);

	if (M0_FI_ENABLED("attr_err1"))
		{ pl_rec->pr_let_id = M0_LAYOUT_ENUM_TYPE_MAX - 1; }
	if (M0_FI_ENABLED("attr_err2"))
		{ pl_rec->pr_let_id = M0_LAYOUT_ENUM_TYPE_MAX + 1; }
	et = l->l_dom->ld_enum[pl_rec->pr_let_id];
	if (!IS_IN_ARRAY(pl_rec->pr_let_id, l->l_dom->ld_enum) || et == NULL) {
		rc = -EPROTO;
		M0_LOG(M0_ERROR, "lid %llu, unregistered enum type, rc %d",
		       (unsigned long long)l->l_id, rc);
		goto out;
	}
	rc = et->let_ops->leto_allocate(l->l_dom, &e);
	if (rc != 0) {
		M0_LOG(M0_ERROR, "lid %llu, leto_allocate() failed, rc %d",
		       (unsigned long long)l->l_id, rc);
		goto out;
	}
	rc = e->le_ops->leo_decode(e, cur, op, tx, &pl->pl_base);
	if (rc != 0) {
		/* Finalise the allocated enum object. */
		e->le_ops->leo_delete(e);
		M0_LOG(M0_ERROR, "lid %llu, leo_decode() failed, rc %d",
		       (unsigned long long)l->l_id, rc);
		goto out;
	}

	if (M0_FI_ENABLED("attr_err3")) { pl_rec->pr_attr.pa_P = 1; }
	rc = pdclust_populate(pl, &pl_rec->pr_attr, e, user_count);
	if (rc != 0) {
		/* Finalise the populated enum object. */
		e->le_ops->leo_fini(e);
		M0_LOG(M0_ERROR, "lid %llu, pdclust_populate() failed, rc %d",
		       (unsigned long long)l->l_id, rc);
	}
out:
	M0_POST(ergo(rc == 0, pdclust_invariant(pl)));
	M0_POST(ergo(rc != 0, pdclust_allocated_invariant(pl)));
	M0_LEAVE("lid %llu, rc %d", (unsigned long long)l->l_id, rc);
	return M0_RC(rc);
}

/** Implementation of lo_encode() for pdclust layout type. */
static int pdclust_encode(struct m0_layout *l,
			  enum m0_layout_xcode_op op,
			  struct m0_be_tx *tx,
		          struct m0_bufvec_cursor *out)
{
	struct m0_pdclust_layout     *pl;
	struct m0_layout_pdclust_rec  pl_rec;
	struct m0_layout_enum        *e;
	m0_bcount_t                   nbytes;
	int                           rc;

	/*
	 * m0_layout__invariant() is part of pdclust_invariant(),
	 * to be invoked little later through m0_layout_to_pdl() below.
	 */
	M0_PRE(l != NULL);
	M0_PRE(M0_IN(op, (M0_LXO_DB_ADD, M0_LXO_DB_UPDATE,
		          M0_LXO_DB_DELETE, M0_LXO_BUFFER_OP)));
	M0_PRE(ergo(op != M0_LXO_BUFFER_OP, tx != NULL));
	M0_PRE(out != NULL);
	M0_PRE(m0_bufvec_cursor_step(out) >= sizeof pl_rec);

	M0_ENTRY("%llu", (unsigned long long)l->l_id);
	pl = m0_layout_to_pdl(l);
	pl_rec.pr_let_id = pl->pl_base.sl_enum->le_type->let_id;
	pl_rec.pr_attr   = pl->pl_attr;

	nbytes = m0_bufvec_cursor_copyto(out, &pl_rec, sizeof pl_rec);
	M0_ASSERT(nbytes == sizeof pl_rec);

	e = pl->pl_base.sl_enum;
	rc = e->le_ops->leo_encode(e, op, tx, out);
	if (rc != 0)
		M0_LOG(M0_ERROR, "lid %llu, leo_encode() failed, rc %d",
		       (unsigned long long)l->l_id, rc);

	M0_LEAVE("lid %llu, rc %d", (unsigned long long)l->l_id, rc);
	return M0_RC(rc);
}

/** Implementation of lo_recsize() for pdclust layout type. */
static m0_bcount_t pdclust_recsize(const struct m0_layout *l)
{
	struct m0_striped_layout *stl;
	struct m0_layout_enum    *e;
	m0_bcount_t               recsize;

	M0_PRE(l!= NULL);
	stl = m0_layout_to_striped(l);
	e = m0_striped_layout_to_enum(stl);
	recsize = sizeof(struct m0_layout_rec) +
		  sizeof(struct m0_layout_pdclust_rec) +
		  e->le_ops->leo_recsize(e);
	M0_POST(recsize <= m0_layout_max_recsize(l->l_dom));
	return recsize;
}

/**
 * "Encoding" function: returns the number that a (row, column) element of a
 * matrix with "width" columns has when elements are counted row by row. This
 * function is denoted e_{width} in the HLD.
 *
 * @see m_dec()
 */
static uint64_t m_enc(uint64_t width, uint64_t row, uint64_t column)
{
	M0_ASSERT(column < width);
	return row * width + column;
}

/**
 * "Decoding" function: returns (row, column) coordinates of a pos-th element in
 * a matrix with "width" column when elements are counted row by row. This
 * function is denoted d_{width} in the HLD.
 *
 * @see m_enc()
 */
static void m_dec(uint64_t width, uint64_t pos, uint64_t *row, uint64_t *column)
{
	*row    = pos / width;
	*column = pos % width;
}

/**
 * Apply a permutation given by its Lehmer code in k[] to a set s[] of n
 * elements and build inverse permutation in r[].
 *
 * @param n - number of elements in k[], s[] and r[]
 * @param k - Lehmer code of the permutation
 * @param s - an array to permute
 * @param r - an array to build inverse permutation in
 *
 * @pre  m0_forall(i, n, k[i] + i < n)
 * @pre  m0_forall(i, n, s[i] < n && ergo(s[i] == s[j], i == j))
 * @post m0_forall(i, n, s[i] < n && ergo(s[i] == s[j], i == j))
 * @post m0_forall(i, n, s[r[i]] == i && r[s[i]] == i)
 */
static void permute(uint32_t n, uint32_t *k, uint32_t *s, uint32_t *r)
{
	uint32_t i;
	uint32_t j;
	uint32_t t;
	uint32_t x;

	/*
	 * k[0] is an index of one of the n elements that permutation moves to
	 * the 0-th position in s[];
	 *
	 * k[1] is an index of one of the (n - 1) remaining elements that
	 * permutation moves to the 1-st position in s[], etc.
	 *
	 * To produce i-th element of s[], pick one of remaining elements, say
	 * s[t], as specified by k[i], shift elements s[i] ... s[t] to the right
	 * by one and place s[t] in s[i]. This guarantees that at beginning of
	 * the loop elements s[0] ... s[i - 1] are already selected and elements
	 * s[i] ... s[n - 1] are "remaining".
	 */

	for (i = 0; i < n - 1; ++i) {
		t = k[i] + i;
		M0_ASSERT(t < n);
		x = s[t];
		for (j = t; j > i; --j)
			s[j] = s[j - 1];
		s[i] = x;
		r[x] = i;
	}
	/*
	 * The loop above iterates n-1 times, because the last element finds its
	 * place automatically. Complete inverse permutation.
	 */
	r[s[n - 1]] = n - 1;
}

/**
 * Returns column number that a column t has after a permutation for tile omega
 * is applied.
 */
static uint64_t permute_column(struct m0_pdclust_instance *pi,
			       uint64_t omega, uint64_t t)
{
	struct tile_cache        *tc;
	struct m0_pdclust_attr    attr;
	struct m0_pdclust_layout *pl;
	struct m0_fid            *gfid;

	pl   = pi_to_pl(pi);
	attr =  pl->pl_attr;
	gfid = &pi->pi_base.li_gfid;

	M0_ENTRY("t %lu, P %lu", (unsigned long)t, (unsigned long)attr.pa_P);
	M0_ASSERT(t < attr.pa_P);
	tc = &pi->pi_tile_cache;

	/* If cached values are for different tile, update the cache. */
	if (tc->tc_tile_no != omega) {
		uint32_t i;
		uint64_t rstate;

		/* Initialise columns array that will be permuted. */
		for (i = 0; i < attr.pa_P; ++i)
			tc->tc_permute[i] = i;

		/* Initialise PRNG. */
		rstate = m0_hash(attr.pa_seed.u_hi + gfid->f_key) ^
			 m0_hash(attr.pa_seed.u_lo + omega + gfid->f_container);

		/* Generate permutation number in lexicographic ordering. */
		for (i = 0; i < attr.pa_P - 1; ++i)
			tc->tc_lcode[i] = m0_rnd(attr.pa_P - i, &rstate);

		/* Apply the permutation. */
		permute(attr.pa_P, tc->tc_lcode,
			tc->tc_permute, tc->tc_inverse);
		tc->tc_tile_no = omega;
	}

	/**
	 * @todo Not sure if this should be replaced by an ADDB DP or a M0_LOG.
	 */

	M0_POST(tc->tc_permute[t] < attr.pa_P);
	M0_POST(tc->tc_inverse[tc->tc_permute[t]] == t);
	M0_POST(tc->tc_permute[tc->tc_inverse[t]] == t);
	return tc->tc_permute[t];
}

M0_INTERNAL void m0_pdclust_instance_map(struct m0_pdclust_instance *pi,
					 const struct m0_pdclust_src_addr *src,
					 struct m0_pdclust_tgt_addr *tgt)
{
	struct m0_pdclust_layout *pl;
	uint32_t                  N;
	uint32_t                  K;
	uint32_t                  S;
	uint32_t                  P;
	uint32_t                  C;
	uint32_t                  L;
	uint64_t                  omega;
	uint64_t                  j;
	uint64_t                  r;
	uint64_t                  t;

	M0_PRE(pdclust_instance_invariant(pi));

	M0_ENTRY("pi %p", pi);

	pl = pi_to_pl(pi);
	N = pl->pl_attr.pa_N;
	K = pl->pl_attr.pa_K;
	S = pl->pl_attr.pa_S;
	P = pl->pl_attr.pa_P;
	C = pl->pl_C;
	L = pl->pl_L;

	/*
	 * First translate source address into a tile number and parity group
	 * number in the tile.
	 */
	m_dec(C, src->sa_group, &omega, &j);
	/*
	 * Then, convert from C*(N+K+S) coordinates to L*P coordinates within a
	 * tile.
	 */
	m_dec(P, m_enc(N + K + S, j, src->sa_unit), &r, &t);
	/* Permute columns */
	tgt->ta_obj = permute_column(pi, omega, t);
	/* And translate back from tile to target address. */
	tgt->ta_frame = m_enc(L, omega, r);
	M0_LEAVE("pi %p", pi);
}

M0_INTERNAL void m0_pdclust_instance_inv(struct m0_pdclust_instance *pi,
					 const struct m0_pdclust_tgt_addr *tgt,
					 struct m0_pdclust_src_addr *src)
{
	struct m0_pdclust_layout *pl;
	uint32_t                  N;
	uint32_t                  K;
	uint32_t                  S;
	uint32_t                  P;
	uint32_t                  C;
	uint32_t                  L;
	uint64_t                  omega;
	uint64_t                  j;
	uint64_t                  r;
	uint64_t                  t;

	pl = pi_to_pl(pi);
	N = pl->pl_attr.pa_N;
	K = pl->pl_attr.pa_K;
	S = pl->pl_attr.pa_S;
	P = pl->pl_attr.pa_P;
	C = pl->pl_C;
	L = pl->pl_L;

	r = tgt->ta_frame;
	t = tgt->ta_obj;

	M0_ASSERT(pdclust_instance_invariant(pi));

	/*
	 * Execute inverses of the steps of m0_pdclust_instance_map() in
	 * reverse order.
	 */
	m_dec(L, tgt->ta_frame, &omega, &r);
	permute_column(pi, omega, t); /* Force tile cache update */
	t = pi->pi_tile_cache.tc_inverse[t];
	m_dec(N + K + S, m_enc(P, r, t), &j, &src->sa_unit);
	src->sa_group = m_enc(C, omega, j);
}

static const struct m0_layout_instance_ops pdclust_instance_ops;
M0_INTERNAL void pdclust_instance_fini(struct m0_layout_instance *li);

M0_INTERNAL bool m0_pdclust_is_replicated(struct m0_pdclust_layout *play)
{
	return play->pl_attr.pa_N == 1;
}

/**
 * Implementation of lo_instance_build().
 *
 * Allocates and builds a parity de-clustered layout instance using the
 * supplied layout 'l' that is necessarily of the type pdclust. It acquires an
 * additional reference on that layout.
 * @pre pdclust_invariant(pl)
 * @post ergo(rc == 0, pdclust_instance_invariant(*out) &&
		       m0_ref_read(&l->l_ref) > 1))
 */
static int pdclust_instance_build(struct m0_layout           *l,
				  const struct m0_fid        *fid,
				  struct m0_layout_instance **out)
{
	struct m0_pdclust_layout   *pl = m0_layout_to_pdl(l);
	struct m0_pdclust_instance *pi;
	struct tile_cache          *tc = NULL; /* to keep gcc happy */
	uint32_t                    N;
	uint32_t                    K;
	uint32_t                    P;
	int                         rc;

	M0_PRE(pdclust_invariant(pl));
	M0_PRE(m0_fid_is_valid(fid));
	M0_PRE(out != NULL);

	M0_ENTRY("lid %llu, gfid "FID_F,
		 (unsigned long long)l->l_id, FID_P(fid));
	N = pl->pl_attr.pa_N;
	K = pl->pl_attr.pa_K;
	P = pl->pl_attr.pa_P;

	if (M0_FI_ENABLED("mem_err1")) { pi = NULL; goto err1_injected; }
	M0_ALLOC_PTR(pi);
err1_injected:
	if (pi != NULL) {
		rc = m0_fd_cache_grid_build(l, pi);
		if (rc != 0)
			return M0_RC(rc);

		tc = &pi->pi_tile_cache;

		if (M0_FI_ENABLED("mem_err2"))
			{ tc->tc_lcode = NULL; goto err2_injected; }
		M0_ALLOC_ARR(tc->tc_lcode, P);
		M0_ALLOC_ARR(tc->tc_permute, P);
		M0_ALLOC_ARR(tc->tc_inverse, P);
err2_injected:
		if (tc->tc_lcode != NULL &&
		    tc->tc_permute != NULL &&
		    tc->tc_inverse != NULL) {
			tc->tc_tile_no = 1;

			if (M0_FI_ENABLED("parity_math_err"))
				{ rc = -EPROTO; goto err3_injected; }
			if (K > 0 && N != 1)
				rc = m0_parity_math_init(&pi->pi_math, N, K);
err3_injected:
			if (rc == 0) {
				m0_layout__instance_init(&pi->pi_base, fid, l,
							&pdclust_instance_ops);
				m0_pdclust_instance_bob_init(pi);
				m0_mutex_init(&pi->pi_mutex);
				permute_column(pi, 0, 0);
			}
			else
				M0_LOG(M0_ERROR, "pi %p, m0_parity_math_init()"
						" failed, rc %d", pi, rc);
		} else
			rc = -ENOMEM;
	} else
		rc = -ENOMEM;

	if (rc == 0) {
		*out = &pi->pi_base;
		M0_POST(pdclust_instance_invariant(pi));
		M0_POST(m0_ref_read(&l->l_ref) > 1);
	} else {
		if (rc == -ENOMEM)
			m0_layout__log("pdclust_instance_build",
				       "M0_ALLOC() failed",
				       l->l_id, rc);
		if (pi != NULL) {
			m0_free(tc->tc_inverse);
			m0_free(tc->tc_permute);
			m0_free(tc->tc_lcode);
		}
		m0_free(pi);
	}

	M0_LEAVE("rc %d", rc);
	return M0_RC(rc);
}

/** Implementation of lio_fini(). */
M0_INTERNAL void pdclust_instance_fini(struct m0_layout_instance *li)
{
	struct m0_pdclust_instance *pi;
	struct m0_pdclust_layout   *pl;
	struct m0_layout           *layout;

	pi = m0_layout_instance_to_pdi(li);
	M0_ENTRY("pi %p", pi);
	layout = li->li_l;
	pl = m0_layout_to_pdl(layout);
	if (pl->pl_attr.pa_K > 0)
		m0_parity_math_fini(&pi->pi_math);
	m0_fd_cache_grid_destroy(layout, pi);
	m0_layout__instance_fini(&pi->pi_base);
	m0_mutex_fini(&pi->pi_mutex);
	m0_pdclust_instance_bob_fini(pi);
	m0_free(pi->pi_tile_cache.tc_inverse);
	m0_free(pi->pi_tile_cache.tc_permute);
	m0_free(pi->pi_tile_cache.tc_lcode);
	m0_free(pi);
	M0_LEAVE();
}

static const struct m0_layout_ops pdclust_ops = {
	.lo_fini           = pdclust_fini,
	.lo_delete         = pdclust_delete,
	.lo_recsize        = pdclust_recsize,
	.lo_instance_build = pdclust_instance_build,
	.lo_decode         = pdclust_decode,
	.lo_encode         = pdclust_encode
};

static const struct m0_layout_type_ops pdclust_type_ops = {
	.lto_register    = pdclust_register,
	.lto_unregister  = pdclust_unregister,
	.lto_max_recsize = pdclust_max_recsize,
	.lto_allocate    = pdclust_allocate,
};

struct m0_layout_type m0_pdclust_layout_type = {
	.lt_name      = "pdclust",
	.lt_id        = 0,
	.lt_ref_count = 0,
	.lt_ops       = &pdclust_type_ops
};

static const struct m0_layout_instance_ops pdclust_instance_ops = {
	.lio_fini    = pdclust_instance_fini,
	.lio_to_enum = pdclust_instance_to_enum
};

#undef M0_TRACE_SUBSYSTEM

/** @} end group pdclust */

/*
 *  Local variables:
 *  c-indentation-style: "K&R"
 *  c-basic-offset: 8
 *  tab-width: 8
 *  fill-column: 80
 *  scroll-step: 1
 *  End:
 */<|MERGE_RESOLUTION|>--- conflicted
+++ resolved
@@ -334,18 +334,14 @@
 
 M0_INTERNAL bool m0_pdclust_attr_check(const struct m0_pdclust_attr *attr)
 {
-<<<<<<< HEAD
-	return attr->pa_P >= attr->pa_N + 2 * attr->pa_K;
-=======
 	bool res = (attr->pa_S >= 0 && attr->pa_S <= attr->pa_K) &&
 		   attr->pa_P >= attr->pa_N + attr->pa_K + attr->pa_S;
 	if (!res)
-		M0_LOG(M0_ERROR, "Bad pdclust attributes (P < N+K+S and S=0"
-		       " or S==K): P=%"PRIu32" N=%"PRIu32" K=%"PRIu32
+		M0_LOG(M0_ERROR, "Bad pdclust attributes (P < N+K+S or S == 0"
+		       " or S > K): P=%"PRIu32" N=%"PRIu32" K=%"PRIu32
 		       " S=%"PRIu32, attr->pa_P, attr->pa_N, attr->pa_K,
 		       attr->pa_S);
 	return res;
->>>>>>> 245ec4be
 }
 
 M0_INTERNAL uint32_t m0_pdclust_N(const struct m0_pdclust_layout *pl)
