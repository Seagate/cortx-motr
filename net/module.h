/*
 * Copyright (c) 2014-2020 Seagate Technology LLC and/or its Affiliates
 *
 * Licensed under the Apache License, Version 2.0 (the "License");
 * you may not use this file except in compliance with the License.
 * You may obtain a copy of the License at
 *
 *     http://www.apache.org/licenses/LICENSE-2.0
 *
 * Unless required by applicable law or agreed to in writing, software
 * distributed under the License is distributed on an "AS IS" BASIS,
 * WITHOUT WARRANTIES OR CONDITIONS OF ANY KIND, either express or implied.
 * See the License for the specific language governing permissions and
 * limitations under the License.
 *
 * For any questions about this software or licensing,
 * please email opensource@seagate.com or cortx-questions@seagate.com.
 *
 */

#pragma once
#ifndef __MOTR_NET_MODULE_H__
#define __MOTR_NET_MODULE_H__

#include "module/module.h"  /* m0_module */
#include "net/net.h"        /* m0_net_domain */

/**
 * @addtogroup net
 *
 * @{
 */

/** Identifiers of network transports. */
enum m0_net_xprt_id {
	M0_NET_XPRT_LNET,
	M0_NET_XPRT_BULKMEM,
#ifndef __KERNEL__
	M0_NET_XPRT_SOCK,
<<<<<<< HEAD
	/*M0_NET_XPRT_LIBFABRIC,*/
=======
	M0_NET_XPRT_LIBFABRIC,
>>>>>>> 82c84c69
#endif
	M0_NET_XPRT_NR
};

/** Network transport module. */
struct m0_net_xprt_module {
	struct m0_module     nx_module;
	struct m0_net_xprt  *nx_xprt;
	struct m0_net_domain nx_domain;
};

/** Network module. */
struct m0_net_module {
	struct m0_module          n_module;
	struct m0_net_xprt_module n_xprts[M0_NET_XPRT_NR];
};

/** Levels of m0_net_module::n_module. */
enum {
	M0_LEVEL_NET
};

/** Levels of m0_net_xprt_module::nx_module. */
enum {
	/** m0_net_xprt_module::nx_domain has been initialised. */
	M0_LEVEL_NET_DOMAIN
};

/*
 *  m0_net_module         m0_net_xprt_module
 * +--------------+      +---------------------+
 * | M0_LEVEL_NET |<-----| M0_LEVEL_NET_DOMAIN |
 * +--------------+      +---------------------+
 */
extern const struct m0_module_type m0_net_module_type;

/** @} net */
#endif /* __MOTR_NET_MODULE_H__ */<|MERGE_RESOLUTION|>--- conflicted
+++ resolved
@@ -37,11 +37,7 @@
 	M0_NET_XPRT_BULKMEM,
 #ifndef __KERNEL__
 	M0_NET_XPRT_SOCK,
-<<<<<<< HEAD
-	/*M0_NET_XPRT_LIBFABRIC,*/
-=======
 	M0_NET_XPRT_LIBFABRIC,
->>>>>>> 82c84c69
 #endif
 	M0_NET_XPRT_NR
 };
