/* -*- C -*- */
/*
 * Copyright (c) 2012-2020 Seagate Technology LLC and/or its Affiliates
 *
 * Licensed under the Apache License, Version 2.0 (the "License");
 * you may not use this file except in compliance with the License.
 * You may obtain a copy of the License at
 *
 *     http://www.apache.org/licenses/LICENSE-2.0
 *
 * Unless required by applicable law or agreed to in writing, software
 * distributed under the License is distributed on an "AS IS" BASIS,
 * WITHOUT WARRANTIES OR CONDITIONS OF ANY KIND, either express or implied.
 * See the License for the specific language governing permissions and
 * limitations under the License.
 *
 * For any questions about this software or licensing,
 * please email opensource@seagate.com or cortx-questions@seagate.com.
 *
 */


/*
 * Compile separately if not building "altogether".
 */

#include "lib/errno.h"
#include "lib/memory.h"
#include "lib/misc.h"
#include "lib/mutex.h"
#ifndef __KERNEL__
#  include "lib/string.h"  /* m0_streq */
#endif

#define M0_TRACE_SUBSYSTEM M0_TRACE_SUBSYS_NET
#include "lib/trace.h"

#include "net/net_otw_types.h"
#include "net/net.h"

#define XPRT_MAX 4

static struct m0_net_xprt *xprts[XPRT_MAX] = { NULL };
static struct m0_net_xprt *xprt_default = NULL;
/**
   @addtogroup net
   @{
 */

/**
   Network module global mutex.
   This mutex is used to serialize domain init and fini.
   It is defined here so that it can get initialized and fini'd
   by the general initialization mechanism.
   Transport that deal with multiple domains can rely on this mutex being held
   across their xo_dom_init() and xo_dom_fini() methods.
 */
struct m0_mutex m0_net_mutex;

/** @} net */

M0_INTERNAL int m0_net_init(void)
{
	m0_mutex_init(&m0_net_mutex);
	return 0;
}

M0_INTERNAL void m0_net_fini(void)
{
	m0_mutex_fini(&m0_net_mutex);
}

M0_INTERNAL int m0_net_desc_copy(const struct m0_net_buf_desc *from_desc,
				 struct m0_net_buf_desc *to_desc)
{
	M0_PRE(from_desc->nbd_len > 0);
	M0_ALLOC_ARR(to_desc->nbd_data, from_desc->nbd_len);
	if (to_desc->nbd_data == NULL)
		return M0_ERR(-ENOMEM);
	memcpy(to_desc->nbd_data, from_desc->nbd_data, from_desc->nbd_len);
	to_desc->nbd_len = from_desc->nbd_len;
	return 0;
}
M0_EXPORTED(m0_net_desc_copy);

M0_INTERNAL void m0_net_desc_free(struct m0_net_buf_desc *desc)
{
	if (desc->nbd_len > 0) {
		M0_PRE(desc->nbd_data != NULL);
		m0_free(desc->nbd_data);
		desc->nbd_len = 0;
	}
	desc->nbd_data = NULL;
}
M0_EXPORTED(m0_net_desc_free);

#ifndef __KERNEL__
M0_INTERNAL bool m0_net_endpoint_is_valid(const char *endpoint)
{
	char        addr[16]; /* strlen("255.255.255.255") + 1 */
	const char *networks[] = { "@lo", "@tcp", "@o2ib" };
	int32_t     n[4];
	size_t      i;
	int         rc;

	rc = sscanf(endpoint, "%15[0-9.]", addr);
	if (rc != 1)
		return M0_RC(false);
	endpoint += strlen(addr); /* skip address part */

	if (!m0_exists(j, ARRAY_SIZE(networks),
		       m0_startswith(networks[i = j], endpoint)))
		return M0_RC(false);
	endpoint += strlen(networks[i]);

	if (m0_streq(networks[i], "@lo")) {
		if (!m0_streq(addr, "0"))
			return M0_RC(false);
	} else {
		rc = sscanf(addr, "%d.%d.%d.%d", &n[0], &n[1], &n[2], &n[3]);
		if (rc != 4 ||
		    m0_exists(i, ARRAY_SIZE(n), n[i] < 0 || n[i] > 255))
			return M0_RC(false); /* invalid IPv4 address */
		if (isdigit(*endpoint))
			++endpoint; /* skip optional digit */
	}

	if (!m0_startswith(":12345", endpoint))
		return M0_RC(false);
	endpoint += 6; /* strlen(":12345") */

	for (i = 0; i < 2; ++i) {
		rc = sscanf(endpoint, ":%15[0-9]", addr);
		if (rc != 1)
			return M0_RC(false);
		endpoint += 1 + strlen(addr); /* 1 is for ':' */
	}
	return M0_RC(*endpoint == '\0');
}
#endif /* !__KERNEL__ */

M0_INTERNAL void m0_net_xprt_default_set(const struct m0_net_xprt *xprt)
{
	M0_ENTRY();
	M0_LOG(M0_DEBUG, "setting default xprt to %p:%s", xprt, xprt->nx_name);
	xprt_default = (struct m0_net_xprt *) xprt;
}
M0_EXPORTED(m0_net_xprt_default_set);

struct m0_net_xprt *m0_net_xprt_default_get(void)
{
	M0_ENTRY();
	M0_LOG(M0_DEBUG, "getting default xprt to %p:%s",
			  xprt_default,
			  xprt_default?xprt_default->nx_name:"NULL");
	return xprt_default;
}
M0_EXPORTED(m0_net_xprt_default_get);

struct m0_net_xprt **m0_net_all_xprt_get(void)
{
	M0_ENTRY();
	return xprts;
}
M0_EXPORTED(m0_net_all_xprt_get);

int m0_net_xprt_nr(void)
{
	int i;
	int count = 0;

	M0_ENTRY();
	for (i = 0; i < ARRAY_SIZE(xprts); i++) {
		if (xprts[i] != NULL)
			count++;
	}
	return count;
}
M0_EXPORTED(m0_net_xprt_nr);

M0_INTERNAL void m0_net_xprt_register(const struct m0_net_xprt *xprt)
{
	int i;

	for (i = 0; i < ARRAY_SIZE(xprts); ++i) {
		M0_ASSERT(xprts[i] != xprt);
		if (xprts[i] == NULL) {
			xprts[i] = (struct m0_net_xprt *) xprt;
			return;
		}
	}
	M0_IMPOSSIBLE("Too many xprts.");
}
M0_EXPORTED(m0_net_xprt_register);

M0_INTERNAL void m0_net_xprt_deregister(const struct m0_net_xprt *xprt)
{
	int i;
<<<<<<< HEAD

	for (i = 0; i < ARRAY_SIZE(xprts); ++i) {
		if (xprts[i] == xprt) {
			xprts[i] = NULL;
			if (xprt == xprt_default)
				xprt_default = NULL;
=======
	int j;
	for (i = 0; i < ARRAY_SIZE(xprts); ++i) {
		if (xprts[i] == xprt) {
			if (xprt == xprt_default)
				xprt_default = NULL;
			for (j = i; j < ARRAY_SIZE(xprts) - 1; ++j)
				xprts[j] = xprts[j + 1];
			xprts[j] = NULL;
>>>>>>> ee443bce
			return;
		}
	}
	M0_IMPOSSIBLE("Wrong xprt.");
}
M0_EXPORTED(m0_net_xprt_deregister);
<<<<<<< HEAD
=======

M0_INTERNAL void m0_net_print_xprt(void)
{
	int i;
	for (i = 0; i < ARRAY_SIZE(xprts); ++i) {
		if (xprts[i] != NULL)
			M0_LOG(M0_DEBUG, "xprt name:%s", xprts[i]->nx_name);
	}
}
M0_EXPORTED(m0_net_print_xprt);

M0_INTERNAL bool m0_net_check_xprt(const struct m0_net_xprt *xprt)
{
	bool                found = false;
	int                 i;

	for (i = 0; i < ARRAY_SIZE(xprts); ++i)
	{
		if (xprts[i] == xprt)
			found = true;
	}
	return found;
}
M0_EXPORTED(m0_net_check_xprt);
>>>>>>> ee443bce
#undef M0_TRACE_SUBSYSTEM

/*
 *  Local variables:
 *  c-indentation-style: "K&R"
 *  c-basic-offset: 8
 *  tab-width: 8
 *  fill-column: 80
 *  scroll-step: 1
 *  End:
 */<|MERGE_RESOLUTION|>--- conflicted
+++ resolved
@@ -196,14 +196,6 @@
 M0_INTERNAL void m0_net_xprt_deregister(const struct m0_net_xprt *xprt)
 {
 	int i;
-<<<<<<< HEAD
-
-	for (i = 0; i < ARRAY_SIZE(xprts); ++i) {
-		if (xprts[i] == xprt) {
-			xprts[i] = NULL;
-			if (xprt == xprt_default)
-				xprt_default = NULL;
-=======
 	int j;
 	for (i = 0; i < ARRAY_SIZE(xprts); ++i) {
 		if (xprts[i] == xprt) {
@@ -212,15 +204,12 @@
 			for (j = i; j < ARRAY_SIZE(xprts) - 1; ++j)
 				xprts[j] = xprts[j + 1];
 			xprts[j] = NULL;
->>>>>>> ee443bce
 			return;
 		}
 	}
 	M0_IMPOSSIBLE("Wrong xprt.");
 }
 M0_EXPORTED(m0_net_xprt_deregister);
-<<<<<<< HEAD
-=======
 
 M0_INTERNAL void m0_net_print_xprt(void)
 {
@@ -245,7 +234,6 @@
 	return found;
 }
 M0_EXPORTED(m0_net_check_xprt);
->>>>>>> ee443bce
 #undef M0_TRACE_SUBSYSTEM
 
 /*
