/* -*- C -*- */
/*
 * Copyright (c) 2012-2020 Seagate Technology LLC and/or its Affiliates
 *
 * Licensed under the Apache License, Version 2.0 (the "License");
 * you may not use this file except in compliance with the License.
 * You may obtain a copy of the License at
 *
 *     http://www.apache.org/licenses/LICENSE-2.0
 *
 * Unless required by applicable law or agreed to in writing, software
 * distributed under the License is distributed on an "AS IS" BASIS,
 * WITHOUT WARRANTIES OR CONDITIONS OF ANY KIND, either express or implied.
 * See the License for the specific language governing permissions and
 * limitations under the License.
 *
 * For any questions about this software or licensing,
 * please email opensource@seagate.com or cortx-questions@seagate.com.
 *
 */


#include "lib/assert.h"
#include "lib/chan.h"
#include "lib/cond.h"
#include "lib/errno.h"
#include "lib/arith.h" /* max64u */
#include "lib/memory.h"
#include "lib/misc.h" /* M0_SET0 */
#include "net/net.h"
#include "net/lnet/lnet.h"
#include "net/lnet/st/ping.h"

#define DEF_RESPONSE "active pong"
#define DEF_SEND "passive ping"
#define SEND_RESP    " pong"
/** Descriptor for the tlist of buffers. */

enum {
	SEND_RETRIES = 3,
	IDBUF_LEN = M0_NET_LNET_XEP_ADDR_LEN + 16,
};

struct ping_work_item {
	enum m0_net_queue_type      pwi_type;
	struct m0_net_buffer       *pwi_nb;
	struct m0_list_link         pwi_link;
};

static struct m0_mutex qstats_mutex;
static struct m0_net_qstats ping_qs_total[M0_NET_QT_NR];
static uint64_t ping_qs_total_errors;
static uint64_t ping_qs_total_retries;

static void ping_print_qstats(struct nlx_ping_ctx *ctx,
			      struct m0_net_qstats *qp,
			      bool accumulate)

{
	int i;
	uint64_t hr;
	uint64_t min;
	uint64_t sec;
	uint64_t msec;
	static const char *qnames[M0_NET_QT_NR] = {
		"mRECV", "mSEND",
		"pRECV", "pSEND",
		"aRECV", "aSEND",
	};
<<<<<<< HEAD
	char tbuf[64];  /*Nalini*/
=======
	char tbuf[256];
>>>>>>> 09ff6188
	const char *lfmt =
"%5s %6lu %6lu %6lu %6lu %13s %18lu %9lu\n";
	const char *hfmt =
"Queue   #Add   #Del  #Succ  #Fail Time in Queue     Total  Bytes  "
"  Max Size\n"
"----- ------ ------ ------ ------ ------------- ------------------"
" ---------\n";

	m0_mutex_lock(&qstats_mutex);
	ctx->pc_ops->pf("%s statistics:\n", ctx->pc_ident);
	ctx->pc_ops->pf("%s", hfmt);
	for (i = 0; i < M0_NET_QT_NR; ++qp, ++i) {
		sec = m0_time_seconds(qp->nqs_time_in_queue);
		hr = sec / SEC_PER_HR;
		min = sec % SEC_PER_HR / SEC_PER_MIN;
		sec %= SEC_PER_MIN;
		msec = (m0_time_nanoseconds(qp->nqs_time_in_queue) +
			ONE_MILLION / 2) / ONE_MILLION;
		sprintf(tbuf, "%02lu:%02lu:%02lu.%03lu",
			(long unsigned int) hr,
			(long unsigned int) min,
			(long unsigned int) sec,
			(long unsigned int) msec);
		ctx->pc_ops->pf(lfmt,
				qnames[i],
				qp->nqs_num_adds, qp->nqs_num_dels,
				qp->nqs_num_s_events, qp->nqs_num_f_events,
				tbuf, qp->nqs_total_bytes, qp->nqs_max_bytes);
		if (accumulate) {
			struct m0_net_qstats *cqp = &ping_qs_total[i];

#define PING_QSTATS_CLIENT_TOTAL(f) cqp->nqs_##f += qp->nqs_##f
			PING_QSTATS_CLIENT_TOTAL(time_in_queue);
			PING_QSTATS_CLIENT_TOTAL(num_adds);
			PING_QSTATS_CLIENT_TOTAL(num_dels);
			PING_QSTATS_CLIENT_TOTAL(num_s_events);
			PING_QSTATS_CLIENT_TOTAL(num_f_events);
			PING_QSTATS_CLIENT_TOTAL(total_bytes);
#undef PING_QSTATS_CLIENT_TOTAL
			cqp->nqs_max_bytes =
				max64u(cqp->nqs_max_bytes, qp->nqs_max_bytes);
		}
	}
	if (ctx->pc_sync_events) {
		ctx->pc_ops->pf("%s Loops: Work=%lu Blocked=%lu\n",
				ctx->pc_ident,
				(unsigned long) ctx->pc_worked_count,
				(unsigned long) ctx->pc_blocked_count);
		ctx->pc_ops->pf("%s Wakeups: WorkQ=%lu Net=%lu\n",
				ctx->pc_ident,
				(unsigned long) ctx->pc_wq_signal_count,
				(unsigned long) ctx->pc_net_signal_count);
	}
	ctx->pc_ops->pf("%s errors: %lu\n", ctx->pc_ident,
			(long unsigned int)m0_atomic64_get(&ctx->pc_errors));
	ctx->pc_ops->pf("%s retries: %lu\n", ctx->pc_ident,
			(long unsigned int)m0_atomic64_get(&ctx->pc_retries));
	if (accumulate) {
		ping_qs_total_errors += m0_atomic64_get(&ctx->pc_errors);
		ping_qs_total_retries += m0_atomic64_get(&ctx->pc_retries);
	}

	m0_mutex_unlock(&qstats_mutex);
}

void nlx_ping_print_qstats_tm(struct nlx_ping_ctx *ctx, bool reset)
{
	struct m0_net_qstats qs[M0_NET_QT_NR];
	bool is_client;
	int rc;

	if (ctx->pc_tm.ntm_state < M0_NET_TM_INITIALIZED)
		return;
	is_client = ctx->pc_ident[0] == 'C';
	rc = m0_net_tm_stats_get(&ctx->pc_tm, M0_NET_QT_NR, qs, reset);
	M0_ASSERT(rc == 0);
	ping_print_qstats(ctx, qs, is_client);
}


int nlx_ping_print_qstats_total(const char *ident,
				const struct nlx_ping_ops *ops)
{
	struct nlx_ping_ctx *tctx;

	M0_ALLOC_PTR(tctx);
	if (tctx == NULL)
		return -ENOMEM;

	tctx->pc_ops   = ops;
	tctx->pc_ident = ident;

	m0_atomic64_set(&tctx->pc_errors, ping_qs_total_errors);
	m0_atomic64_set(&tctx->pc_retries, ping_qs_total_retries);
	ping_print_qstats(tctx, ping_qs_total, false);

	m0_free(tctx);
	return 0;
}

uint64_t nlx_ping_parse_uint64(const char *s)
{
	const char *fmt2 = "%lu%c";
	const char *fmt1 = "%lu";
	uint64_t len;
	uint64_t mult = 1;
	char unit;

	if (s == NULL)
		return 0;
	if (sscanf(s, fmt2, &len, &unit) == 2) {
		if (unit == 'K')
			mult = 1 << 10;
		else if (unit == 'M')
			mult = 1 << 20;
		else if (unit == 'G')
			mult = 1 << 30;
		else if (unit == 'T')
			mult = (uint64_t) 1 << 40;
		else
			M0_ASSERT(unit == 'K' || unit == 'M' || unit == 'G' ||
				  unit == 'T');
	} else
		sscanf(s, fmt1, &len);
	M0_ASSERT(len != 0);
	M0_ASSERT(mult >= 1);
	return len * mult;
}

static void ping_sleep_secs(int secs)
{
	if (secs != 0)
		m0_nanosleep(m0_time(secs, 0), NULL);
}

static int alloc_buffers(int num, uint32_t segs, m0_bcount_t segsize,
			 unsigned shift, struct m0_net_buffer **out)
{
	struct m0_net_buffer *nbs;
	struct m0_net_buffer *nb;
	int                   i;
	int                   rc = 0;

	M0_ALLOC_ARR(nbs, num);
	if (nbs == NULL)
		return -ENOMEM;
	for (i = 0; i < num; ++i) {
		nb = &nbs[i];
		rc = m0_bufvec_alloc_aligned(&nb->nb_buffer, segs, segsize,
					     shift);
		if (rc != 0)
			break;
	}

	if (rc == 0)
		*out = nbs;
	else {
		while (--i >= 0)
			m0_bufvec_free_aligned(&nbs[i].nb_buffer, shift);
		m0_free(nbs);
	}
	return rc;
}

/**
   Get a unused buffer from the context buffer list.
   On success, marks the buffer as in-use and returns it.
   @retval ptr the buffer
   @retval NULL failure
 */
static struct m0_net_buffer *ping_buf_get(struct nlx_ping_ctx *ctx)
{
	int i;
	struct m0_net_buffer *nb;

	m0_mutex_lock(&ctx->pc_mutex);
	for (i = 0; i < ctx->pc_nr_bufs; ++i)
		if (!m0_bitmap_get(&ctx->pc_nbbm, i)) {
			m0_bitmap_set(&ctx->pc_nbbm, i, true);
			break;
		}
	m0_mutex_unlock(&ctx->pc_mutex);

	if (i == ctx->pc_nr_bufs)
		return NULL;

	nb = &ctx->pc_nbs[i];
	M0_ASSERT(nb->nb_flags == M0_NET_BUF_REGISTERED);
	return nb;
}

/**
   Releases a buffer back to the free buffer pool.
   The buffer is marked as not in-use.
 */
static void ping_buf_put(struct nlx_ping_ctx *ctx, struct m0_net_buffer *nb)
{
	int i = nb - &ctx->pc_nbs[0];
	M0_ASSERT(i >= 0 && i < ctx->pc_nr_bufs);
	M0_ASSERT((nb->nb_flags & ~M0_NET_BUF_REGISTERED) == 0);

	m0_mutex_lock(&ctx->pc_mutex);
	M0_ASSERT(m0_bitmap_get(&ctx->pc_nbbm, i));
	m0_bitmap_set(&ctx->pc_nbbm, i, false);
	m0_mutex_unlock(&ctx->pc_mutex);
}

/** encode a string message into a net buffer, not zero-copy */
static int encode_msg(struct m0_net_buffer *nb, const char *str)
{
	char *bp;
	m0_bcount_t len = strlen(str) + 1; /* include trailing nul */
	m0_bcount_t copied;
	struct m0_bufvec in = M0_BUFVEC_INIT_BUF((void **) &str, &len);
	struct m0_bufvec_cursor incur;
	struct m0_bufvec_cursor cur;

	nb->nb_length = len + 1;
	m0_bufvec_cursor_init(&cur, &nb->nb_buffer);
	bp = m0_bufvec_cursor_addr(&cur);
	*bp = 'm';
	M0_ASSERT(!m0_bufvec_cursor_move(&cur, 1));
	m0_bufvec_cursor_init(&incur, &in);
	copied = m0_bufvec_cursor_copy(&cur, &incur, len);
	M0_ASSERT(copied == len);
	return 0;
}

/** encode a descriptor into a net buffer, not zero-copy */
static int encode_desc(struct m0_net_buffer *nb,
		       bool send_desc,
		       unsigned passive_size,
		       const struct m0_net_buf_desc *desc)
{
	struct m0_bufvec_cursor cur;
	char *bp;
	m0_bcount_t step;

	m0_bufvec_cursor_init(&cur, &nb->nb_buffer);
	bp = m0_bufvec_cursor_addr(&cur);
	*bp = send_desc ? 's' : 'r';
	M0_ASSERT(!m0_bufvec_cursor_move(&cur, 1));
	bp = m0_bufvec_cursor_addr(&cur);

	/* only support sending net_desc in single chunks in this test */
	step = m0_bufvec_cursor_step(&cur);
	M0_ASSERT(step >= 18 + desc->nbd_len);
	nb->nb_length = 19 + desc->nbd_len;

	bp += sprintf(bp, "%08u", desc->nbd_len);
	++bp;				/* +nul */
	bp += sprintf(bp, "%08u", passive_size);
	++bp;				/* +nul */
	memcpy(bp, desc->nbd_data, desc->nbd_len);
	return 0;
}

enum ping_msg_type {
	/** client wants to do passive send, server will active recv */
	PM_SEND_DESC,
	/** client wants to do active send, server will passive recv */
	PM_RECV_DESC,
	PM_MSG
};

struct ping_msg {
	enum ping_msg_type pm_type;
	union {
		char *pm_str;
		struct m0_net_buf_desc pm_desc;
	} pm_u;
	unsigned pm_passive_size;
};

/** decode a net buffer, allocates memory and copies payload */
static int decode_msg(struct m0_net_buffer *nb,
		      m0_bcount_t nb_len,
		      m0_bcount_t nb_offset,
		      struct ping_msg *msg)
{
	struct m0_bufvec_cursor cur;
	char *bp;
	m0_bcount_t step;

	m0_bufvec_cursor_init(&cur, &nb->nb_buffer);
	if (nb_offset > 0)
		m0_bufvec_cursor_move(&cur, nb_offset);
	bp = m0_bufvec_cursor_addr(&cur);
	M0_ASSERT(*bp == 'm' || *bp == 's' || *bp == 'r');
	M0_ASSERT(!m0_bufvec_cursor_move(&cur, 1));
	if (*bp == 'm') {
		m0_bcount_t len = nb_len - 1;
		void *str;
		struct m0_bufvec out = M0_BUFVEC_INIT_BUF(&str, &len);
		struct m0_bufvec_cursor outcur;

		msg->pm_type = PM_MSG;
		str = msg->pm_u.pm_str = m0_alloc(len + 1);
		M0_ASSERT(str != NULL);
		m0_bufvec_cursor_init(&outcur, &out);
		step = m0_bufvec_cursor_copy(&outcur, &cur, len);
		M0_ASSERT(step == len);
	} else {
		int len;
		char nine[9];
		int i;
		void *buf;
		m0_bcount_t buflen;
		struct m0_bufvec bv = M0_BUFVEC_INIT_BUF(&buf, &buflen);
		struct m0_bufvec_cursor bv_cur;

		msg->pm_type = (*bp == 's') ? PM_SEND_DESC : PM_RECV_DESC;

		buf = nine;
		buflen = 9;
		m0_bufvec_cursor_init(&bv_cur, &bv);
		i = m0_bufvec_cursor_copy(&bv_cur, &cur, 9);
		M0_ASSERT(i == 9);
		i = sscanf(nine, "%u", &len);
		M0_ASSERT(i == 1);

		m0_bufvec_cursor_init(&bv_cur, &bv);
		i = m0_bufvec_cursor_copy(&bv_cur, &cur, 9);
		M0_ASSERT(i == 9);
		i = sscanf(nine, "%u", &msg->pm_passive_size);
		M0_ASSERT(i == 1);

		buflen = len;
		msg->pm_u.pm_desc.nbd_len = len;
		msg->pm_u.pm_desc.nbd_data = buf = m0_alloc(len);
		M0_ASSERT(buf != NULL);
		m0_bufvec_cursor_init(&bv_cur, &bv);
		i = m0_bufvec_cursor_copy(&bv_cur, &cur, len);
		M0_ASSERT(i == len);
	}
	return 0;
}

static void msg_free(struct ping_msg *msg)
{
	if (msg->pm_type != PM_MSG)
		m0_net_desc_free(&msg->pm_u.pm_desc);
	else
		m0_free(msg->pm_u.pm_str);
}

static void ping_print_interfaces(struct nlx_ping_ctx *ctx)
{
	int i;
	ctx->pc_ops->pf("%s: Available interfaces\n", ctx->pc_ident);
	for (i = 0; ctx->pc_interfaces[i] != NULL; ++i)
		ctx->pc_ops->pf("\t%s\n", ctx->pc_interfaces[i]);
	return;
}

static struct nlx_ping_ctx *
buffer_event_to_ping_ctx(const struct m0_net_buffer_event *ev)
{
	struct m0_net_buffer *nb = ev->nbe_buffer;
	M0_ASSERT(nb != NULL);
	return container_of(nb->nb_tm, struct nlx_ping_ctx, pc_tm);
}

/* client callbacks */
static void c_m_recv_cb(const struct m0_net_buffer_event *ev)
{
	struct nlx_ping_ctx *ctx = buffer_event_to_ping_ctx(ev);
	int rc;
	int len;
	struct ping_work_item *wi;
	struct ping_msg msg;

	M0_ASSERT(ev->nbe_buffer->nb_qtype == M0_NET_QT_MSG_RECV);
	PING_OUT(ctx, 1, "%s: Msg Recv CB\n", ctx->pc_ident);

	if (ev->nbe_status < 0) {
		if (ev->nbe_status == -ECANCELED)
			PING_OUT(ctx, 1, "%s: msg recv canceled\n",
				 ctx->pc_ident);
		else {
			ctx->pc_ops->pf("%s: msg recv error: %d\n",
					ctx->pc_ident, ev->nbe_status);
			m0_atomic64_inc(&ctx->pc_errors);
		}
	} else {
		ev->nbe_buffer->nb_length = ev->nbe_length;
		M0_ASSERT(ev->nbe_offset == 0);
		rc = decode_msg(ev->nbe_buffer, ev->nbe_length, 0, &msg);
		M0_ASSERT(rc == 0);

		if (msg.pm_type != PM_MSG)
			M0_IMPOSSIBLE("Client: got desc\n");

		len = strlen(msg.pm_u.pm_str);
		if (strlen(msg.pm_u.pm_str) < 32)
			PING_OUT(ctx, 1, "%s: got msg: %s\n",
				 ctx->pc_ident, msg.pm_u.pm_str);
		else
			PING_OUT(ctx, 1, "%s: got msg: %u bytes\n",
				 ctx->pc_ident, len + 1);

		if (ctx->pc_compare_buf != NULL) {
			int l = strlen(ctx->pc_compare_buf);
			M0_ASSERT(strlen(msg.pm_u.pm_str) == l + 5);
			M0_ASSERT(strncmp(ctx->pc_compare_buf,
					  msg.pm_u.pm_str, l) == 0);
			M0_ASSERT(strcmp(&msg.pm_u.pm_str[l], SEND_RESP) == 0);
			PING_OUT(ctx, 1, "%s: msg bytes validated\n",
				 ctx->pc_ident);
		}
		msg_free(&msg);
	}

	ping_buf_put(ctx, ev->nbe_buffer);

	M0_ALLOC_PTR(wi);
	m0_list_link_init(&wi->pwi_link);
	wi->pwi_type = M0_NET_QT_MSG_RECV;

	m0_mutex_lock(&ctx->pc_mutex);
	m0_list_add(&ctx->pc_work_queue, &wi->pwi_link);
	m0_cond_signal(&ctx->pc_cond);
	m0_mutex_unlock(&ctx->pc_mutex);
}

static void c_m_send_cb(const struct m0_net_buffer_event *ev)
{
	struct nlx_ping_ctx *ctx = buffer_event_to_ping_ctx(ev);
	struct ping_work_item *wi;

	M0_ASSERT(ev->nbe_buffer->nb_qtype == M0_NET_QT_MSG_SEND);
	PING_OUT(ctx, 1, "%s: Msg Send CB\n", ctx->pc_ident);

	if (ev->nbe_status < 0) {
		if (ev->nbe_status == -ECANCELED)
			PING_OUT(ctx, 1, "%s: msg send canceled\n",
				 ctx->pc_ident);
		else {
			ctx->pc_ops->pf("%s: msg send error: %d\n",
					ctx->pc_ident, ev->nbe_status);
			m0_atomic64_inc(&ctx->pc_errors);
		}

		/* let main app deal with it */
		M0_ALLOC_PTR(wi);
		m0_list_link_init(&wi->pwi_link);
		wi->pwi_type = M0_NET_QT_MSG_SEND;
		wi->pwi_nb = ev->nbe_buffer;

		m0_mutex_lock(&ctx->pc_mutex);
		m0_list_add(&ctx->pc_work_queue, &wi->pwi_link);
		m0_cond_signal(&ctx->pc_cond);
		m0_mutex_unlock(&ctx->pc_mutex);
	} else {
		m0_net_desc_free(&ev->nbe_buffer->nb_desc);
		ping_buf_put(ctx, ev->nbe_buffer);

		M0_ALLOC_PTR(wi);
		m0_list_link_init(&wi->pwi_link);
		wi->pwi_type = M0_NET_QT_MSG_SEND;

		m0_mutex_lock(&ctx->pc_mutex);
		m0_list_add(&ctx->pc_work_queue, &wi->pwi_link);
		m0_cond_signal(&ctx->pc_cond);
		m0_mutex_unlock(&ctx->pc_mutex);
	}
}

static void c_p_recv_cb(const struct m0_net_buffer_event *ev)
{
	struct nlx_ping_ctx *ctx = buffer_event_to_ping_ctx(ev);
	int rc;
	int len;
	struct ping_work_item *wi;
	struct ping_msg msg;

	M0_ASSERT(ev->nbe_buffer->nb_qtype == M0_NET_QT_PASSIVE_BULK_RECV);
	PING_OUT(ctx, 1, "%s: Passive Recv CB\n", ctx->pc_ident);

	if (ev->nbe_status < 0) {
		if (ev->nbe_status == -ECANCELED)
			PING_OUT(ctx, 1, "%s: passive recv canceled\n",
				 ctx->pc_ident);
		else {
			ctx->pc_ops->pf("%s: passive recv error: %d\n",
					ctx->pc_ident, ev->nbe_status);
			m0_atomic64_inc(&ctx->pc_errors);
		}
	} else {
		ev->nbe_buffer->nb_length = ev->nbe_length;
		M0_ASSERT(ev->nbe_offset == 0);
		rc = decode_msg(ev->nbe_buffer, ev->nbe_length, 0, &msg);
		M0_ASSERT(rc == 0);

		if (msg.pm_type != PM_MSG)
			M0_IMPOSSIBLE("Client: got desc\n");
		len = strlen(msg.pm_u.pm_str);
		if (strlen(msg.pm_u.pm_str) < 32)
			PING_OUT(ctx, 1, "%s: got data: %s\n",
				 ctx->pc_ident, msg.pm_u.pm_str);
		else
			PING_OUT(ctx, 1, "%s: got data: %u bytes\n",
				 ctx->pc_ident, len + 1);
		M0_ASSERT(ev->nbe_length == len + 2);
		if (strcmp(msg.pm_u.pm_str, DEF_RESPONSE) != 0) {
			int i;
			for (i = 0; i < len - 1; ++i) {
				if (msg.pm_u.pm_str[i] != "abcdefghi"[i % 9]) {
					PING_ERR("%s: data diff @ offset %i: "
						 "%c != %c\n",
						 ctx->pc_ident, i,
						 msg.pm_u.pm_str[i],
						 "abcdefghi"[i % 9]);
					m0_atomic64_inc(&ctx->pc_errors);
					break;
				}
			}
			if (i == len - 1)
				PING_OUT(ctx, 1, "%s: data bytes validated\n",
					 ctx->pc_ident);
		}
		msg_free(&msg);
	}

	m0_net_desc_free(&ev->nbe_buffer->nb_desc);
	ping_buf_put(ctx, ev->nbe_buffer);

	M0_ALLOC_PTR(wi);
	m0_list_link_init(&wi->pwi_link);
	wi->pwi_type = M0_NET_QT_PASSIVE_BULK_RECV;

	m0_mutex_lock(&ctx->pc_mutex);
	m0_list_add(&ctx->pc_work_queue, &wi->pwi_link);
	m0_cond_signal(&ctx->pc_cond);
	m0_mutex_unlock(&ctx->pc_mutex);
}

static void c_p_send_cb(const struct m0_net_buffer_event *ev)
{
	struct nlx_ping_ctx *ctx = buffer_event_to_ping_ctx(ev);
	struct ping_work_item *wi;

	M0_ASSERT(ev->nbe_buffer->nb_qtype == M0_NET_QT_PASSIVE_BULK_SEND);
	PING_OUT(ctx, 1, "%s: Passive Send CB\n", ctx->pc_ident);

	if (ev->nbe_status < 0) {
		if (ev->nbe_status == -ECANCELED)
			PING_OUT(ctx, 1, "%s: passive send canceled\n",
				 ctx->pc_ident);
		else {
			ctx->pc_ops->pf("%s: passive send error: %d\n",
					ctx->pc_ident, ev->nbe_status);
			m0_atomic64_inc(&ctx->pc_errors);
		}
	}

	m0_net_desc_free(&ev->nbe_buffer->nb_desc);
	ping_buf_put(ctx, ev->nbe_buffer);

	M0_ALLOC_PTR(wi);
	m0_list_link_init(&wi->pwi_link);
	wi->pwi_type = M0_NET_QT_PASSIVE_BULK_SEND;

	m0_mutex_lock(&ctx->pc_mutex);
	m0_list_add(&ctx->pc_work_queue, &wi->pwi_link);
	m0_cond_signal(&ctx->pc_cond);
	m0_mutex_unlock(&ctx->pc_mutex);
}

static void c_a_recv_cb(const struct m0_net_buffer_event *ev)
{
	M0_ASSERT(ev->nbe_buffer != NULL &&
		  ev->nbe_buffer->nb_qtype == M0_NET_QT_ACTIVE_BULK_RECV);
	M0_IMPOSSIBLE("Client: Active Recv CB\n");
}

static void c_a_send_cb(const struct m0_net_buffer_event *ev)
{
	M0_ASSERT(ev->nbe_buffer != NULL &&
		  ev->nbe_buffer->nb_qtype == M0_NET_QT_ACTIVE_BULK_SEND);
	M0_IMPOSSIBLE("Client: Active Send CB\n");
}

static void event_cb(const struct m0_net_tm_event *ev)
{
	struct nlx_ping_ctx *ctx = container_of(ev->nte_tm,
						struct nlx_ping_ctx,
						pc_tm);

	if (ev->nte_type == M0_NET_TEV_STATE_CHANGE) {
		const char *s = "unexpected";
		if (ev->nte_next_state == M0_NET_TM_STARTED)
			s = "started";
		else if (ev->nte_next_state == M0_NET_TM_STOPPED)
			s = "stopped";
		else if (ev->nte_next_state == M0_NET_TM_FAILED)
			s = "FAILED";
		PING_OUT(ctx, 1, "%s: Event CB state change to %s, status %d\n",
			 ctx->pc_ident, s, ev->nte_status);
		ctx->pc_status = ev->nte_status;
	} else if (ev->nte_type == M0_NET_TEV_ERROR) {
		PING_OUT(ctx, 0, "%s: Event CB for error %d\n",
			 ctx->pc_ident, ev->nte_status);
		m0_atomic64_inc(&ctx->pc_errors);
	} else if (ev->nte_type == M0_NET_TEV_DIAGNOSTIC)
		PING_OUT(ctx, 0, "%s: Event CB for diagnostic %d\n",
			 ctx->pc_ident, ev->nte_status);
}

static bool server_stop = false;

static struct m0_net_buffer_callbacks cbuf_cb = {
	.nbc_cb = {
		[M0_NET_QT_MSG_RECV]          = c_m_recv_cb,
		[M0_NET_QT_MSG_SEND]          = c_m_send_cb,
		[M0_NET_QT_PASSIVE_BULK_RECV] = c_p_recv_cb,
		[M0_NET_QT_PASSIVE_BULK_SEND] = c_p_send_cb,
		[M0_NET_QT_ACTIVE_BULK_RECV]  = c_a_recv_cb,
		[M0_NET_QT_ACTIVE_BULK_SEND]  = c_a_send_cb
	},
};

static struct m0_net_tm_callbacks ctm_cb = {
	.ntc_event_cb = event_cb
};

static void server_event_ident(char *buf, size_t len, const char *ident,
			       const struct m0_net_buffer_event *ev)
{
	const struct m0_net_end_point *ep = NULL;
	if (ev != NULL && ev->nbe_buffer != NULL) {
		if (ev->nbe_buffer->nb_qtype == M0_NET_QT_MSG_RECV) {
			if (ev->nbe_status == 0)
				ep = ev->nbe_ep;
		} else {
			ep = ev->nbe_buffer->nb_ep;
		}
	}
	if (ep != NULL)
		snprintf(buf, len, "%s (peer %s)", ident, ep->nep_addr);
	else
		snprintf(buf, len, "%s", ident);
}

static struct m0_atomic64 s_msg_recv_counter;

/* server callbacks */
static void s_m_recv_cb(const struct m0_net_buffer_event *ev)
{
	struct nlx_ping_ctx *ctx = buffer_event_to_ping_ctx(ev);
	int rc;
	struct ping_work_item *wi;
	struct ping_msg msg;
	int64_t count;
	char idbuf[IDBUF_LEN];
	int bulk_delay = ctx->pc_server_bulk_delay;


	M0_ASSERT(ev->nbe_buffer != NULL &&
		  ev->nbe_buffer->nb_qtype == M0_NET_QT_MSG_RECV);
	server_event_ident(idbuf, ARRAY_SIZE(idbuf), ctx->pc_ident, ev);
	count = m0_atomic64_add_return(&s_msg_recv_counter, 1);
	PING_OUT(ctx, 1, "%s: Msg Recv CB %ld 0x%lx\n", idbuf, (long int) count,
		 (unsigned long int) ev->nbe_buffer->nb_flags);
	if (ev->nbe_status < 0) {
		if (ev->nbe_status == -ECANCELED && server_stop)
			PING_OUT(ctx, 1, "%s: msg recv canceled on shutdown\n",
				 idbuf);
		else {
			ctx->pc_ops->pf("%s: msg recv error: %d\n",
					idbuf, ev->nbe_status);
			m0_atomic64_inc(&ctx->pc_errors);

			ev->nbe_buffer->nb_ep = NULL;
			M0_ASSERT(!(ev->nbe_buffer->nb_flags &
				    M0_NET_BUF_QUEUED));
			ev->nbe_buffer->nb_timeout = M0_TIME_NEVER;
			rc = m0_net_buffer_add(ev->nbe_buffer, &ctx->pc_tm);
			M0_ASSERT(rc == 0);
		}
	} else {
		struct m0_net_buffer *nb;
		unsigned bulk_size = ctx->pc_segments * ctx->pc_seg_size;

		rc = decode_msg(ev->nbe_buffer, ev->nbe_length, ev->nbe_offset,
				&msg);
		M0_ASSERT(rc == 0);

		nb = ping_buf_get(ctx);
		if (nb == NULL) {
			ctx->pc_ops->pf("%s: dropped msg, "
					"no buffer available\n", idbuf);
			m0_atomic64_inc(&ctx->pc_errors);
		} else if ((msg.pm_type == PM_SEND_DESC ||
			    msg.pm_type == PM_RECV_DESC) &&
			   msg.pm_passive_size > bulk_size) {
			const char *req = msg.pm_type == PM_SEND_DESC ?
				"receive" : "send";
			ctx->pc_ops->pf("%s: dropped msg, bulk %s request "
					"too large (%u)\n", idbuf, req,
					msg.pm_passive_size);
			m0_atomic64_inc(&ctx->pc_errors);
			ping_buf_put(ctx, nb);
		} else {
			M0_ALLOC_PTR(wi);
			nb->nb_ep = ev->nbe_ep; /* save for later, if set */
			ev->nbe_buffer->nb_ep = NULL;
			m0_list_link_init(&wi->pwi_link);
			wi->pwi_nb = nb;
			if (msg.pm_type == PM_SEND_DESC) {
				PING_OUT(ctx, 1, "%s: got desc for "
					 "active recv: sz=%u\n", idbuf,
					 msg.pm_passive_size);
				wi->pwi_type = M0_NET_QT_ACTIVE_BULK_RECV;
				nb->nb_qtype = M0_NET_QT_ACTIVE_BULK_RECV;
				nb->nb_length = msg.pm_passive_size;
				m0_net_desc_copy(&msg.pm_u.pm_desc,
						 &nb->nb_desc);
				nb->nb_ep = NULL; /* not needed */
				M0_ASSERT(rc == 0);
				if (bulk_delay != 0) {
					PING_OUT(ctx, 1, "%s: delay %d secs\n",
						 idbuf, bulk_delay);
					ping_sleep_secs(bulk_delay);
				}
			} else if (msg.pm_type == PM_RECV_DESC) {
				PING_OUT(ctx, 1, "%s: got desc for "
					 "active send: sz=%u\n", idbuf,
					 msg.pm_passive_size);
				wi->pwi_type = M0_NET_QT_ACTIVE_BULK_SEND;
				nb->nb_qtype = M0_NET_QT_ACTIVE_BULK_SEND;
				nb->nb_length = 0;
				m0_net_desc_copy(&msg.pm_u.pm_desc,
						 &nb->nb_desc);
				nb->nb_ep = NULL; /* not needed */
				/* reuse encode_msg for convenience */
				if (msg.pm_passive_size == 0)
					rc = encode_msg(nb, DEF_RESPONSE);
				else {
					char *bp;
					int i;
					bp = m0_alloc(msg.pm_passive_size);
					M0_ASSERT(bp != NULL);
					for (i = 0;
					     i < msg.pm_passive_size -
						     PING_MSG_OVERHEAD; ++i)
						bp[i] = "abcdefghi"[i % 9];
					PING_OUT(ctx, 1, "%s: sending data "
						 "%u bytes\n", idbuf,
						 msg.pm_passive_size);
					rc = encode_msg(nb, bp);
					m0_free(bp);
					M0_ASSERT(rc == 0);
				}
				M0_ASSERT(rc == 0);
				if (bulk_delay != 0) {
					PING_OUT(ctx, 1, "%s: delay %d secs\n",
						 idbuf, bulk_delay);
					ping_sleep_secs(bulk_delay);
				}
			} else {
				char *data;
				int len = strlen(msg.pm_u.pm_str);
				if (strlen(msg.pm_u.pm_str) < 32)
					PING_OUT(ctx, 1, "%s: got msg: %s\n",
						 idbuf, msg.pm_u.pm_str);
				else
					PING_OUT(ctx, 1, "%s: got msg: "
						 "%u bytes\n",
						 idbuf, len + 1);

				/* queue wi to send back ping response */
				data = m0_alloc(len + 6);
				m0_net_end_point_get(nb->nb_ep);
				wi->pwi_type = M0_NET_QT_MSG_SEND;
				nb->nb_qtype = M0_NET_QT_MSG_SEND;
				strcpy(data, msg.pm_u.pm_str);
				strcat(data, SEND_RESP);
				rc = encode_msg(nb, data);
				m0_free(data);
				M0_ASSERT(rc == 0);
			}
			m0_mutex_lock(&ctx->pc_mutex);
			m0_list_add(&ctx->pc_work_queue, &wi->pwi_link);
			if (ctx->pc_sync_events)
				m0_chan_signal(&ctx->pc_wq_chan);
			else
				m0_cond_signal(&ctx->pc_cond);
			m0_mutex_unlock(&ctx->pc_mutex);
		}
		ev->nbe_buffer->nb_ep = NULL;
		if (!(ev->nbe_buffer->nb_flags & M0_NET_BUF_QUEUED)) {
			ev->nbe_buffer->nb_timeout = M0_TIME_NEVER;
			PING_OUT(ctx, 1, "%s: re-queuing buffer\n",
				 ctx->pc_ident);
			rc = m0_net_buffer_add(ev->nbe_buffer, &ctx->pc_tm);
			M0_ASSERT(rc == 0);
		}

		msg_free(&msg);
	}
}

static void s_m_send_cb(const struct m0_net_buffer_event *ev)
{
	struct nlx_ping_ctx *ctx = buffer_event_to_ping_ctx(ev);
	char idbuf[IDBUF_LEN];

	M0_ASSERT(ev->nbe_buffer->nb_qtype == M0_NET_QT_MSG_SEND);
	server_event_ident(idbuf, ARRAY_SIZE(idbuf), ctx->pc_ident, ev);
	PING_OUT(ctx, 1, "%s: Msg Send CB\n", idbuf);

	if (ev->nbe_status < 0) {
		/* no retries here */
		if (ev->nbe_status == -ECANCELED)
			PING_OUT(ctx, 1, "%s: msg send canceled\n", idbuf);
		else {
			ctx->pc_ops->pf("%s: msg send error: %d\n",
					idbuf, ev->nbe_status);
			m0_atomic64_inc(&ctx->pc_errors);
		}
	}

	m0_net_end_point_put(ev->nbe_buffer->nb_ep);
	ev->nbe_buffer->nb_ep = NULL;

	ping_buf_put(ctx, ev->nbe_buffer);
}

static void s_p_recv_cb(const struct m0_net_buffer_event *ev)
{
	M0_ASSERT(ev->nbe_buffer != NULL &&
		  ev->nbe_buffer->nb_qtype == M0_NET_QT_PASSIVE_BULK_RECV);
	M0_IMPOSSIBLE("Server: Passive Recv CB\n");
}

static void s_p_send_cb(const struct m0_net_buffer_event *ev)
{
	M0_ASSERT(ev->nbe_buffer != NULL &&
		  ev->nbe_buffer->nb_qtype == M0_NET_QT_PASSIVE_BULK_SEND);
	M0_IMPOSSIBLE("Server: Passive Send CB\n");
}

static void s_a_recv_cb(const struct m0_net_buffer_event *ev)
{
	struct nlx_ping_ctx *ctx = buffer_event_to_ping_ctx(ev);
	int rc;
	int len;
	struct ping_msg msg;
	char idbuf[IDBUF_LEN];

	M0_ASSERT(ev->nbe_buffer->nb_qtype == M0_NET_QT_ACTIVE_BULK_RECV);
	server_event_ident(idbuf, ARRAY_SIZE(idbuf), ctx->pc_ident, ev);
	PING_OUT(ctx, 1, "%s: Active Recv CB\n", idbuf);

	if (ev->nbe_status < 0) {
		/* no retries here */
		if (ev->nbe_status == -ECANCELED)
			PING_OUT(ctx, 1, "%s: active recv canceled\n", idbuf);
		else {
			ctx->pc_ops->pf("%s: active recv error: %d\n",
					idbuf, ev->nbe_status);
			m0_atomic64_inc(&ctx->pc_errors);
		}
	} else {
		ev->nbe_buffer->nb_length = ev->nbe_length;
		M0_ASSERT(ev->nbe_offset == 0);
		rc = decode_msg(ev->nbe_buffer, ev->nbe_length, 0, &msg);
		M0_ASSERT(rc == 0);

		if (msg.pm_type != PM_MSG)
			M0_IMPOSSIBLE("Server: got desc\n");
		len = strlen(msg.pm_u.pm_str);
		if (len < 32)
			PING_OUT(ctx, 1, "%s: got data: %s\n",
				 idbuf, msg.pm_u.pm_str);
		else
			PING_OUT(ctx, 1, "%s: got data: %u bytes\n",
				 idbuf, len + 1);
		M0_ASSERT(ev->nbe_length == len + 2);
		if (strcmp(msg.pm_u.pm_str, DEF_SEND) != 0) {
			int i;
			for (i = 0; i < len - 1; ++i) {
				if (msg.pm_u.pm_str[i] != "abcdefghi"[i % 9]) {
					PING_ERR("%s: data diff @ offset %i: "
						 "%c != %c\n", idbuf, i,
						 msg.pm_u.pm_str[i],
						 "abcdefghi"[i % 9]);
					m0_atomic64_inc(&ctx->pc_errors);
					break;
				}
			}
			if (i == len - 1)
				PING_OUT(ctx, 1, "%s: data bytes validated\n",
					 idbuf);
		}

		msg_free(&msg);
	}

	m0_net_desc_free(&ev->nbe_buffer->nb_desc);
	ping_buf_put(ctx, ev->nbe_buffer);
}

static void s_a_send_cb(const struct m0_net_buffer_event *ev)
{
	struct nlx_ping_ctx *ctx = buffer_event_to_ping_ctx(ev);
	char idbuf[IDBUF_LEN];

	M0_ASSERT(ev->nbe_buffer->nb_qtype == M0_NET_QT_ACTIVE_BULK_SEND);
	server_event_ident(idbuf, ARRAY_SIZE(idbuf), ctx->pc_ident, ev);
	PING_OUT(ctx, 1, "%s: Active Send CB\n", idbuf);

	if (ev->nbe_status < 0) {
		/* no retries here */
		if (ev->nbe_status == -ECANCELED)
			PING_OUT(ctx, 1, "%s: active send canceled\n", idbuf);
		else {
			ctx->pc_ops->pf("%s: active send error: %d\n",
					idbuf, ev->nbe_status);
			m0_atomic64_inc(&ctx->pc_errors);
		}
	}

	m0_net_desc_free(&ev->nbe_buffer->nb_desc);
	ping_buf_put(ctx, ev->nbe_buffer);
}

static struct m0_net_buffer_callbacks sbuf_cb = {
	.nbc_cb = {
		[M0_NET_QT_MSG_RECV]          = s_m_recv_cb,
		[M0_NET_QT_MSG_SEND]          = s_m_send_cb,
		[M0_NET_QT_PASSIVE_BULK_RECV] = s_p_recv_cb,
		[M0_NET_QT_PASSIVE_BULK_SEND] = s_p_send_cb,
		[M0_NET_QT_ACTIVE_BULK_RECV]  = s_a_recv_cb,
		[M0_NET_QT_ACTIVE_BULK_SEND]  = s_a_send_cb
	},
};

static struct m0_net_tm_callbacks stm_cb = {
	.ntc_event_cb = event_cb
};

static void ping_fini(struct nlx_ping_ctx *ctx);

static bool ping_workq_clink_cb(struct m0_clink *cl)
{
	struct nlx_ping_ctx *ctx =
		container_of(cl, struct nlx_ping_ctx, pc_wq_clink);
	++ctx->pc_wq_signal_count;
	return false;
}

static bool ping_net_clink_cb(struct m0_clink *cl)
{
	struct nlx_ping_ctx *ctx =
		container_of(cl, struct nlx_ping_ctx, pc_net_clink);
	++ctx->pc_net_signal_count;
	return false;
}

/**
   Initialise a ping client or server.
   Calls all the required m0_net APIs in the correct order, with
   cleanup on failure.
   On success, the transfer machine is started.
   @param ctx the client/server context.  pc_xprt, pc_nr_bufs, pc_tm,
   pc_hostname, pc_port and pc_id must be initialised by the caller.
   @retval 0 success
   @retval -errno failure
 */
static int ping_init(struct nlx_ping_ctx *ctx)
{
	int                i;
	int                rc;
	char               addr[M0_NET_LNET_XEP_ADDR_LEN];
	struct m0_clink    tmwait;
	uint64_t           bsz;

	m0_list_init(&ctx->pc_work_queue);
	m0_atomic64_set(&ctx->pc_errors, 0);
	m0_atomic64_set(&ctx->pc_retries, 0);
	ctx->pc_interfaces = NULL;
	if (ctx->pc_sync_events) {
		m0_chan_init(&ctx->pc_wq_chan, &ctx->pc_mutex);
		m0_chan_init(&ctx->pc_net_chan, &ctx->pc_mutex);

		m0_clink_init(&ctx->pc_wq_clink, &ping_workq_clink_cb);
		m0_clink_attach(&ctx->pc_net_clink, &ctx->pc_wq_clink,
				&ping_net_clink_cb); /* group */

		m0_clink_add_lock(&ctx->pc_wq_chan, &ctx->pc_wq_clink);
		m0_clink_add_lock(&ctx->pc_net_chan, &ctx->pc_net_clink);
	}

	rc = m0_net_domain_init(&ctx->pc_dom, ctx->pc_xprt);
	if (rc != 0) {
		PING_ERR("domain init failed: %d\n", rc);
		goto fail;
	}

	if (ctx->pc_dom_debug > 0)
		m0_net_lnet_dom_set_debug(&ctx->pc_dom, ctx->pc_dom_debug);

	rc = m0_net_lnet_ifaces_get(&ctx->pc_dom, &ctx->pc_interfaces);
	if (rc != 0) {
		PING_ERR("failed to load interface names: %d\n", rc);
		goto fail;
	}
	M0_ASSERT(ctx->pc_interfaces != NULL);

	if (ctx->pc_interfaces[0] == NULL) {
		PING_ERR("no interfaces defined locally\n");
		goto fail;
	}

	ctx->pc_seg_shift = PING_SEGMENT_SHIFT;
	ctx->pc_seg_size = PING_SEGMENT_SIZE;
        bsz = ctx->pc_bulk_size > 0 ? ctx->pc_bulk_size : PING_DEF_BUFFER_SIZE;
	ctx->pc_segments = bsz / ctx->pc_seg_size +
		(bsz % ctx->pc_seg_size != 0 ? 1 : 0);
	M0_ASSERT(ctx->pc_segments * ctx->pc_seg_size <= PING_MAX_BUFFER_SIZE);
	rc = alloc_buffers(ctx->pc_nr_bufs, ctx->pc_segments, ctx->pc_seg_size,
			   ctx->pc_seg_shift, &ctx->pc_nbs);
	if (rc != 0) {
		PING_ERR("buffer allocation %u X %lu([%u][%u]) failed: %d\n",
			 ctx->pc_nr_bufs, (unsigned long) bsz,
			 ctx->pc_segments, ctx->pc_seg_size, rc);
		goto fail;
	}
	rc = m0_bitmap_init(&ctx->pc_nbbm, ctx->pc_nr_bufs);
	if (rc != 0) {
		PING_ERR("buffer bitmap allocation failed: %d\n", rc);
		goto fail;
	}
	M0_ASSERT(ctx->pc_buf_callbacks != NULL);
	for (i = 0; i < ctx->pc_nr_bufs; ++i) {
		rc = m0_net_buffer_register(&ctx->pc_nbs[i], &ctx->pc_dom);
		if (rc != 0) {
			PING_ERR("buffer register failed: %d\n", rc);
			goto fail;
		}
		ctx->pc_nbs[i].nb_callbacks = ctx->pc_buf_callbacks;
	}

	if (ctx->pc_network == NULL) {
		ctx->pc_network = ctx->pc_interfaces[0];
		for (i = 0; ctx->pc_interfaces[i] != NULL; ++i) {
			if (strstr(ctx->pc_interfaces[i], "@lo") != NULL)
				continue;
			ctx->pc_network = ctx->pc_interfaces[i]; /* 1st !@lo */
			break;
		}
	}
	if (ctx->pc_rnetwork == NULL)
		ctx->pc_rnetwork = ctx->pc_network;

	if (ctx->pc_tmid >= 0)
		snprintf(addr, ARRAY_SIZE(addr), "%s:%u:%u:%u", ctx->pc_network,
			 ctx->pc_pid, ctx->pc_portal, ctx->pc_tmid);
	else
		snprintf(addr, ARRAY_SIZE(addr), "%s:%u:%u:*", ctx->pc_network,
			 ctx->pc_pid, ctx->pc_portal);

	/** @todo replace gmc and ctx */
	rc = m0_net_tm_init(&ctx->pc_tm, &ctx->pc_dom);
	if (rc != 0) {
		PING_ERR("transfer machine init failed: %d\n", rc);
		goto fail;
	}

	if (ctx->pc_tm_debug > 0)
		m0_net_lnet_tm_set_debug(&ctx->pc_tm, ctx->pc_tm_debug);

	if (ctx->pc_sync_events) {
		rc = m0_net_buffer_event_deliver_synchronously(&ctx->pc_tm);
		M0_ASSERT(rc == 0);
	}

	m0_clink_init(&tmwait, NULL);
	m0_clink_add_lock(&ctx->pc_tm.ntm_chan, &tmwait);
	rc = m0_net_tm_start(&ctx->pc_tm, addr);
	if (rc != 0) {
		PING_ERR("transfer machine start failed: %d\n", rc);
		goto fail;
	}

	/* wait for tm to notify it has started */
	m0_chan_wait(&tmwait);
	m0_clink_del_lock(&tmwait);
	if (ctx->pc_tm.ntm_state != M0_NET_TM_STARTED) {
		rc = ctx->pc_status;
		if (rc == 0)
			rc = -EINVAL;
		PING_ERR("transfer machine start failed: %d\n", rc);
		goto fail;
	}

	return rc;
fail:
	ping_fini(ctx);
	return rc;
}

static inline bool ping_tm_timedwait(struct nlx_ping_ctx *ctx,
				     struct m0_clink *cl,
				     m0_time_t timeout)
{
	bool signalled = false;
	if (timeout == M0_TIME_NEVER) {
		if (ctx->pc_sync_events) {
			do {
				timeout = m0_time_from_now(0, 50 * ONE_MILLION);
				signalled = m0_chan_timedwait(cl, timeout);
				m0_net_buffer_event_deliver_all(&ctx->pc_tm);
			} while (!signalled);
		} else
			m0_chan_wait(cl);
	} else {
		signalled = m0_chan_timedwait(cl, timeout);
		if (ctx->pc_sync_events)
			m0_net_buffer_event_deliver_all(&ctx->pc_tm);
	}
	return signalled;
}

static inline void ping_tm_wait(struct nlx_ping_ctx *ctx,
				struct m0_clink *cl)
{
	ping_tm_timedwait(ctx, cl, M0_TIME_NEVER);
}

static void ping_fini(struct nlx_ping_ctx *ctx)
{
	struct m0_list_link *link;
	struct ping_work_item *wi;

	if (ctx->pc_tm.ntm_state != M0_NET_TM_UNDEFINED) {
		if (ctx->pc_tm.ntm_state != M0_NET_TM_FAILED) {
			struct m0_clink tmwait;
			m0_clink_init(&tmwait, NULL);
			m0_clink_add_lock(&ctx->pc_tm.ntm_chan, &tmwait);
			m0_net_tm_stop(&ctx->pc_tm, true);
			while (ctx->pc_tm.ntm_state != M0_NET_TM_STOPPED) {
				/* wait for it to stop */
				m0_time_t timeout = m0_time_from_now(0,
							     50 * ONE_MILLION);
				m0_chan_timedwait(&tmwait, timeout);
			}
			m0_clink_del_lock(&tmwait);
		}

		if (ctx->pc_ops->pqs != NULL)
			(*ctx->pc_ops->pqs)(ctx, false);

		m0_net_tm_fini(&ctx->pc_tm);
	}
	if (ctx->pc_nbs != NULL) {
		int i;
		for (i = 0; i < ctx->pc_nr_bufs; ++i) {
			struct m0_net_buffer *nb = &ctx->pc_nbs[i];
			M0_ASSERT(nb->nb_flags == M0_NET_BUF_REGISTERED);
			m0_net_buffer_deregister(nb, &ctx->pc_dom);
			m0_bufvec_free_aligned(&nb->nb_buffer,
					       ctx->pc_seg_shift);
		}
		m0_free(ctx->pc_nbs);
		m0_bitmap_fini(&ctx->pc_nbbm);
	}
	if (ctx->pc_interfaces != NULL)
		m0_net_lnet_ifaces_put(&ctx->pc_dom, &ctx->pc_interfaces);
	if (ctx->pc_dom.nd_xprt != NULL)
		m0_net_domain_fini(&ctx->pc_dom);

	while (!m0_list_is_empty(&ctx->pc_work_queue)) {
		link = m0_list_first(&ctx->pc_work_queue);
		wi = m0_list_entry(link, struct ping_work_item, pwi_link);
		m0_list_del(&wi->pwi_link);
		m0_free(wi);
	}
	if (ctx->pc_sync_events) {
		m0_clink_del_lock(&ctx->pc_net_clink);
		m0_clink_del_lock(&ctx->pc_wq_clink);

		m0_clink_fini(&ctx->pc_net_clink);
		m0_clink_fini(&ctx->pc_wq_clink);

		m0_chan_fini_lock(&ctx->pc_net_chan);
		m0_chan_fini_lock(&ctx->pc_wq_chan);
	}

	m0_list_fini(&ctx->pc_work_queue);
}

static void set_msg_timeout(struct nlx_ping_ctx *ctx,
			    struct m0_net_buffer *nb)
{
	if (ctx->pc_msg_timeout > 0) {
		PING_OUT(ctx, 1, "%s: setting msg nb_timeout to %ds\n",
			 ctx->pc_ident, ctx->pc_msg_timeout);
		nb->nb_timeout = m0_time_from_now(ctx->pc_msg_timeout, 0);
	} else {
		nb->nb_timeout = M0_TIME_NEVER;
	}
}

static void set_bulk_timeout(struct nlx_ping_ctx *ctx,
			     struct m0_net_buffer *nb)
{
	if (ctx->pc_bulk_timeout > 0) {
		PING_OUT(ctx, 1, "%s: setting bulk nb_timeout to %ds\n",
			 ctx->pc_ident, ctx->pc_bulk_timeout);
		nb->nb_timeout = m0_time_from_now(ctx->pc_bulk_timeout, 0);
	} else {
		nb->nb_timeout = M0_TIME_NEVER;
	}
}

static void nlx_ping_server_work(struct nlx_ping_ctx *ctx)
{
	struct m0_list_link *link;
	struct ping_work_item *wi;
	int rc;

	M0_ASSERT(m0_mutex_is_locked(&ctx->pc_mutex));

	while (!m0_list_is_empty(&ctx->pc_work_queue)) {
		link = m0_list_first(&ctx->pc_work_queue);
		wi = m0_list_entry(link, struct ping_work_item,
				   pwi_link);
		switch (wi->pwi_type) {
		case M0_NET_QT_MSG_SEND:
			set_msg_timeout(ctx, wi->pwi_nb);
			rc = m0_net_buffer_add(wi->pwi_nb, &ctx->pc_tm);
			break;
		case M0_NET_QT_ACTIVE_BULK_SEND:
		case M0_NET_QT_ACTIVE_BULK_RECV:
			set_bulk_timeout(ctx, wi->pwi_nb);
			rc = m0_net_buffer_add(wi->pwi_nb, &ctx->pc_tm);
			break;
		default:
			M0_IMPOSSIBLE("unexpected wi->pwi_type");
			rc = -EINVAL;
			break;
		}
		if (rc != 0) {
			m0_atomic64_inc(&ctx->pc_errors);
			ctx->pc_ops->pf("%s buffer_add(%d) failed %d\n",
					ctx->pc_ident, wi->pwi_type, rc);
		}
		m0_list_del(&wi->pwi_link);
		m0_free(wi);
	}
}

static void nlx_ping_server_async(struct nlx_ping_ctx *ctx)
{
	m0_time_t timeout;

	M0_ASSERT(m0_mutex_is_locked(&ctx->pc_mutex));

	while (!server_stop) {
		nlx_ping_server_work(ctx);
		timeout = m0_time_from_now(5, 0);
		m0_cond_timedwait(&ctx->pc_cond, timeout);
	}

	return;
}

static void nlx_ping_server_sync(struct nlx_ping_ctx *ctx)
{
	m0_time_t timeout;

	M0_ASSERT(m0_mutex_is_locked(&ctx->pc_mutex));

	while (!server_stop) {
		while (!server_stop &&
		       m0_list_is_empty(&ctx->pc_work_queue) &&
		       !m0_net_buffer_event_pending(&ctx->pc_tm)) {
			++ctx->pc_blocked_count;
			m0_net_buffer_event_notify(&ctx->pc_tm,
						   &ctx->pc_net_chan);
			m0_mutex_unlock(&ctx->pc_mutex);
			/* wait on the channel group */
			timeout = m0_time_from_now(15, 0);
			m0_chan_timedwait(&ctx->pc_wq_clink, timeout);
			m0_mutex_lock(&ctx->pc_mutex);
		}

		++ctx->pc_worked_count;

		if (m0_net_buffer_event_pending(&ctx->pc_tm)) {
			m0_mutex_unlock(&ctx->pc_mutex);
			/* deliver events synchronously on this thread */
			m0_net_buffer_event_deliver_all(&ctx->pc_tm);
			m0_mutex_lock(&ctx->pc_mutex);
		}

		if (server_stop) {
			PING_OUT(ctx, 1, "%s stopping\n", ctx->pc_ident);
			break;
		}

		nlx_ping_server_work(ctx);
	}

	return;
}


static void nlx_ping_server(struct nlx_ping_ctx *ctx)
{
	int i;
	int rc;
	struct m0_net_buffer *nb;
	struct m0_clink tmwait;
	unsigned int num_recv_bufs = max32u(ctx->pc_nr_bufs / 8, 2);
	int buf_size;

	ctx->pc_tm.ntm_callbacks = &stm_cb;
	ctx->pc_buf_callbacks = &sbuf_cb;

	ctx->pc_ident = "Server";
	M0_ASSERT(ctx->pc_nr_bufs > 2);
	if (ctx->pc_nr_recv_bufs > ctx->pc_nr_bufs / 2)
		ctx->pc_nr_recv_bufs = num_recv_bufs;
	if (ctx->pc_nr_recv_bufs < 2)
		ctx->pc_nr_recv_bufs = num_recv_bufs;
	num_recv_bufs = ctx->pc_nr_recv_bufs;
	M0_ASSERT(num_recv_bufs >= 2);
	rc = ping_init(ctx);
	M0_ASSERT(rc == 0);
	M0_ASSERT(ctx->pc_network != NULL);
	ping_print_interfaces(ctx);
	ctx->pc_ops->pf("Server end point: %s\n", ctx->pc_tm.ntm_ep->nep_addr);

	buf_size = ctx->pc_segments * ctx->pc_seg_size;
	if (ctx->pc_max_recv_msgs > 0 && ctx->pc_min_recv_size <= 0)
		ctx->pc_min_recv_size = buf_size / ctx->pc_max_recv_msgs;
	else if (ctx->pc_min_recv_size > 0 && ctx->pc_max_recv_msgs <= 0)
		ctx->pc_max_recv_msgs = buf_size / ctx->pc_min_recv_size;

	if (ctx->pc_min_recv_size < PING_DEF_MIN_RECV_SIZE ||
	    ctx->pc_min_recv_size > buf_size ||
	    ctx->pc_max_recv_msgs < 1)
		ctx->pc_max_recv_msgs = ctx->pc_min_recv_size = -1;

	if (ctx->pc_min_recv_size <= 0 && ctx->pc_max_recv_msgs <= 0) {
		ctx->pc_min_recv_size = PING_DEF_MIN_RECV_SIZE;
		ctx->pc_max_recv_msgs = buf_size / ctx->pc_min_recv_size;
	}
	M0_ASSERT(ctx->pc_min_recv_size >= PING_DEF_MIN_RECV_SIZE);
	M0_ASSERT(ctx->pc_max_recv_msgs >= 1);
	ctx->pc_ops->pf("%s buffer parameters:\n"
			"\t  total buffers=%u\n"
			"\t    buffer size=%u\n"
			"\treceive buffers=%u\n"
			"\t  min_recv_size=%d\n"
			"\t  max_recv_msgs=%d\n",
			ctx->pc_ident, ctx->pc_nr_bufs, buf_size, num_recv_bufs,
			ctx->pc_min_recv_size, ctx->pc_max_recv_msgs);

	m0_mutex_lock(&ctx->pc_mutex);
	for (i = 0; i < num_recv_bufs; ++i) {
		nb = &ctx->pc_nbs[i];
		nb->nb_qtype = M0_NET_QT_MSG_RECV;
		nb->nb_timeout = M0_TIME_NEVER;
		nb->nb_ep = NULL;
		nb->nb_min_receive_size = ctx->pc_min_recv_size;
		nb->nb_max_receive_msgs = ctx->pc_max_recv_msgs;
		rc = m0_net_buffer_add(nb, &ctx->pc_tm);
		m0_bitmap_set(&ctx->pc_nbbm, i, true);
		M0_ASSERT(rc == 0);
	}

	/* startup synchronization handshake */
	ctx->pc_ready = true;
	m0_cond_signal(&ctx->pc_cond);
	while (ctx->pc_ready)
		m0_cond_wait(&ctx->pc_cond);

	if (ctx->pc_sync_events)
		nlx_ping_server_sync(ctx);
	else
		nlx_ping_server_async(ctx);
	m0_mutex_unlock(&ctx->pc_mutex);

	/* dequeue recv buffers */
	m0_clink_init(&tmwait, NULL);

	for (i = 0; i < num_recv_bufs; ++i) {
		nb = &ctx->pc_nbs[i];
		m0_clink_add_lock(&ctx->pc_tm.ntm_chan, &tmwait);
		m0_net_buffer_del(nb, &ctx->pc_tm);
		m0_bitmap_set(&ctx->pc_nbbm, i, false);
		ping_tm_wait(ctx, &tmwait);
		m0_clink_del_lock(&tmwait);
	}

	/* wait for active buffers to flush */
	m0_clink_add_lock(&ctx->pc_tm.ntm_chan, &tmwait);
	for (i = 0; i < M0_NET_QT_NR; ++i)
		while (!m0_net_tm_tlist_is_empty(&ctx->pc_tm.ntm_q[i])) {
			PING_OUT(ctx, 1, "waiting for queue %d to empty\n", i);
			ping_tm_wait(ctx, &tmwait);
		}
	m0_clink_del_lock(&tmwait);
	m0_clink_fini(&tmwait);

	ping_fini(ctx);
	server_stop = false;
}

void nlx_ping_server_should_stop(struct nlx_ping_ctx *ctx)
{
	m0_mutex_lock(&ctx->pc_mutex);
	server_stop = true;
	if (ctx->pc_sync_events)
		m0_chan_signal(&ctx->pc_wq_chan);
	else
		m0_cond_signal(&ctx->pc_cond);
	m0_mutex_unlock(&ctx->pc_mutex);
}

void nlx_ping_server_spawn(struct m0_thread *server_thread,
			   struct nlx_ping_ctx *sctx)
{
	int rc;

	sctx->pc_xprt = &m0_net_lnet_xprt;
	sctx->pc_pid = M0_NET_LNET_PID;

	m0_mutex_lock(&sctx->pc_mutex);
	M0_SET0(server_thread);
	rc = M0_THREAD_INIT(server_thread, struct nlx_ping_ctx *,
			    NULL, &nlx_ping_server, sctx, "ping_server");
	M0_ASSERT(rc == 0);
	while (!sctx->pc_ready)
		m0_cond_wait(&sctx->pc_cond);
	sctx->pc_ready = false;
	m0_cond_signal(&sctx->pc_cond);
	m0_mutex_unlock(&sctx->pc_mutex);
}

/**
   Test an RPC-like exchange, sending data in a message to the server and
   getting back a response.
   @param ctx client context
   @param server_ep endpoint of the server
   @retval 0 successful test
   @retval -errno failed to send to server
 */
static int nlx_ping_client_msg_send_recv(struct nlx_ping_ctx *ctx,
					 struct m0_net_end_point *server_ep,
					 const char *data)
{
	int rc;
	struct m0_net_buffer *nb;
	struct m0_list_link *link;
	struct ping_work_item *wi;
	int recv_done = 0;
	int retries = SEND_RETRIES;
	m0_time_t session_timeout = M0_TIME_NEVER;

	if (data == NULL)
		data = "ping";
	ctx->pc_compare_buf = data;

	PING_OUT(ctx, 1, "%s: starting msg send/recv sequence\n",
		 ctx->pc_ident);
	/* queue buffer for response, must do before sending msg */
	nb = ping_buf_get(ctx);
	M0_ASSERT(nb != NULL);
	nb->nb_qtype = M0_NET_QT_MSG_RECV;
	nb->nb_timeout = M0_TIME_NEVER;
	nb->nb_ep = NULL;
	nb->nb_min_receive_size = ctx->pc_segments * ctx->pc_seg_size;
	nb->nb_max_receive_msgs = 1;
	rc = m0_net_buffer_add(nb, &ctx->pc_tm);
	M0_ASSERT(rc == 0);

	nb = ping_buf_get(ctx);
	M0_ASSERT(nb != NULL);
	rc = encode_msg(nb, data);
	nb->nb_qtype = M0_NET_QT_MSG_SEND;
	nb->nb_ep = server_ep;
	M0_ASSERT(rc == 0);
	set_msg_timeout(ctx, nb);
	rc = m0_net_buffer_add(nb, &ctx->pc_tm);
	M0_ASSERT(rc == 0);

	/* wait for receive response to complete */
	m0_mutex_lock(&ctx->pc_mutex);
	while (1) {
		while (!m0_list_is_empty(&ctx->pc_work_queue)) {
			link = m0_list_first(&ctx->pc_work_queue);
			wi = m0_list_entry(link, struct ping_work_item,
					   pwi_link);
			m0_list_del(&wi->pwi_link);
			if (wi->pwi_type == M0_NET_QT_MSG_RECV) {
				ctx->pc_compare_buf = NULL;
				recv_done++;
			} else if (wi->pwi_type == M0_NET_QT_MSG_SEND &&
				   wi->pwi_nb != NULL) {
				m0_time_t delay;
				/* send error, retry a few times */
				if (retries == 0) {
					ctx->pc_compare_buf = NULL;
					ctx->pc_ops->pf("%s: send failed, "
							"no more retries\n",
							ctx->pc_ident);
					m0_mutex_unlock(&ctx->pc_mutex);
					ping_buf_put(ctx, nb);
					m0_free(wi);
					m0_atomic64_inc(&ctx->pc_errors);
					return -ETIMEDOUT;
				}
				delay = m0_time(SEND_RETRIES + 1 - retries, 0);
				--retries;
				m0_nanosleep(delay, NULL);
				m0_atomic64_inc(&ctx->pc_retries);
				set_msg_timeout(ctx, nb);
				rc = m0_net_buffer_add(nb, &ctx->pc_tm);
				M0_ASSERT(rc == 0);
			} else if (wi->pwi_type == M0_NET_QT_MSG_SEND) {
				recv_done++;
				if (ctx->pc_msg_timeout > 0)
					session_timeout =
						m0_time_from_now(
							ctx->pc_msg_timeout, 0);
			}
			m0_free(wi);
		}
		if (recv_done == 2)
			break;
		if (session_timeout == M0_TIME_NEVER)
			m0_cond_wait(&ctx->pc_cond);
		else if (!m0_cond_timedwait(&ctx->pc_cond,
					    session_timeout)) {
			ctx->pc_ops->pf("%s: Receive TIMED OUT\n",
					ctx->pc_ident);
			rc = -ETIMEDOUT;
			m0_atomic64_inc(&ctx->pc_errors);
			break;
		}
	}

	m0_mutex_unlock(&ctx->pc_mutex);
	return rc;
}

static int nlx_ping_client_passive_recv(struct nlx_ping_ctx *ctx,
					struct m0_net_end_point *server_ep)
{
	int rc;
	struct m0_net_buffer *nb;
	struct m0_net_buf_desc nbd;
	struct m0_list_link *link;
	struct ping_work_item *wi;
	int recv_done = 0;
	int retries = SEND_RETRIES;

	PING_OUT(ctx, 1, "%s: starting passive recv sequence\n", ctx->pc_ident);
	/* queue our passive receive buffer */
	nb = ping_buf_get(ctx);
	M0_ASSERT(nb != NULL);
	nb->nb_qtype = M0_NET_QT_PASSIVE_BULK_RECV;
	nb->nb_ep = server_ep;
	set_bulk_timeout(ctx, nb);
	rc = m0_net_buffer_add(nb, &ctx->pc_tm);
	M0_ASSERT(rc == 0);
	rc = m0_net_desc_copy(&nb->nb_desc, &nbd);
	M0_ASSERT(rc == 0);

	/* send descriptor in message to server */
	nb = ping_buf_get(ctx);
	M0_ASSERT(nb != NULL);
	rc = encode_desc(nb, false, ctx->pc_seg_size * ctx->pc_segments, &nbd);
	m0_net_desc_free(&nbd);
	nb->nb_qtype = M0_NET_QT_MSG_SEND;
	nb->nb_ep = server_ep;
	M0_ASSERT(rc == 0);
	nb->nb_timeout = M0_TIME_NEVER;
	rc = m0_net_buffer_add(nb, &ctx->pc_tm);
	M0_ASSERT(rc == 0);

	/* wait for receive to complete */
	m0_mutex_lock(&ctx->pc_mutex);
	while (1) {
		while (!m0_list_is_empty(&ctx->pc_work_queue)) {
			link = m0_list_first(&ctx->pc_work_queue);
			wi = m0_list_entry(link, struct ping_work_item,
					   pwi_link);
			m0_list_del(&wi->pwi_link);
			if (wi->pwi_type == M0_NET_QT_PASSIVE_BULK_RECV)
				recv_done++;
			else if (wi->pwi_type == M0_NET_QT_MSG_SEND &&
				 wi->pwi_nb != NULL) {
				m0_time_t delay;
				/* send error, retry a few times */
				if (retries == 0) {
					ctx->pc_ops->pf("%s: send failed, "
							"no more retries\n",
							ctx->pc_ident);
					m0_net_desc_free(&nb->nb_desc);
					m0_mutex_unlock(&ctx->pc_mutex);
					ping_buf_put(ctx, nb);
					m0_atomic64_inc(&ctx->pc_errors);
					return -ETIMEDOUT;
				}
				delay = m0_time(SEND_RETRIES + 1 - retries, 0);
				--retries;
				m0_nanosleep(delay, NULL);
				m0_atomic64_inc(&ctx->pc_retries);
				set_msg_timeout(ctx, nb);
				rc = m0_net_buffer_add(nb, &ctx->pc_tm);
				M0_ASSERT(rc == 0);
			} else if (wi->pwi_type == M0_NET_QT_MSG_SEND) {
				recv_done++;
			}
			m0_free(wi);
		}
		if (recv_done == 2)
			break;
		m0_cond_wait(&ctx->pc_cond);
	}

	m0_mutex_unlock(&ctx->pc_mutex);
	return rc;
}

static int nlx_ping_client_passive_send(struct nlx_ping_ctx *ctx,
					struct m0_net_end_point *server_ep,
					const char *data)
{
	int rc;
	struct m0_net_buffer *nb;
	struct m0_net_buf_desc nbd;
	struct m0_list_link *link;
	struct ping_work_item *wi;
	int send_done = 0;
	int retries = SEND_RETRIES;

	if (data == NULL)
		data = "passive ping";
	PING_OUT(ctx, 1, "%s: starting passive send sequence\n", ctx->pc_ident);
	/* queue our passive receive buffer */
	nb = ping_buf_get(ctx);
	M0_ASSERT(nb != NULL);
	/* reuse encode_msg for convenience */
	rc = encode_msg(nb, data);
	nb->nb_qtype = M0_NET_QT_PASSIVE_BULK_SEND;
	nb->nb_ep = server_ep;
	set_bulk_timeout(ctx, nb);
	rc = m0_net_buffer_add(nb, &ctx->pc_tm);
	M0_ASSERT(rc == 0);
	rc = m0_net_desc_copy(&nb->nb_desc, &nbd);
	M0_ASSERT(rc == 0);

	/* send descriptor in message to server */
	nb = ping_buf_get(ctx);
	M0_ASSERT(nb != NULL);
	rc = encode_desc(nb, true, ctx->pc_seg_size * ctx->pc_segments, &nbd);
	m0_net_desc_free(&nbd);
	nb->nb_qtype = M0_NET_QT_MSG_SEND;
	nb->nb_ep = server_ep;
	M0_ASSERT(rc == 0);
	nb->nb_timeout = M0_TIME_NEVER;
	rc = m0_net_buffer_add(nb, &ctx->pc_tm);
	M0_ASSERT(rc == 0);

	/* wait for send to complete */
	m0_mutex_lock(&ctx->pc_mutex);
	while (1) {
		while (!m0_list_is_empty(&ctx->pc_work_queue)) {
			link = m0_list_first(&ctx->pc_work_queue);
			wi = m0_list_entry(link, struct ping_work_item,
					   pwi_link);
			m0_list_del(&wi->pwi_link);
			if (wi->pwi_type == M0_NET_QT_PASSIVE_BULK_SEND)
				send_done++;
			else if (wi->pwi_type == M0_NET_QT_MSG_SEND &&
				 wi->pwi_nb != NULL) {
				m0_time_t delay;
				/* send error, retry a few times */
				if (retries == 0) {
					ctx->pc_ops->pf("%s: send failed, "
							"no more retries\n",
							ctx->pc_ident);
					m0_net_desc_free(&nb->nb_desc);
					m0_mutex_unlock(&ctx->pc_mutex);
					ping_buf_put(ctx, nb);
					m0_atomic64_inc(&ctx->pc_errors);
					return -ETIMEDOUT;
				}
				delay = m0_time(SEND_RETRIES + 1 - retries, 0);
				--retries;
				m0_nanosleep(delay, NULL);
				m0_atomic64_inc(&ctx->pc_retries);
				set_msg_timeout(ctx, nb);
				rc = m0_net_buffer_add(nb, &ctx->pc_tm);
				M0_ASSERT(rc == 0);
			} else if (wi->pwi_type == M0_NET_QT_MSG_SEND) {
				send_done++;
			}
			m0_free(wi);
		}
		if (send_done == 2)
			break;
		m0_cond_wait(&ctx->pc_cond);
	}

	m0_mutex_unlock(&ctx->pc_mutex);
	return rc;
}

static int nlx_ping_client_init(struct nlx_ping_ctx *ctx,
			 struct m0_net_end_point **server_ep)
{
	int rc;
	char addr[M0_NET_LNET_XEP_ADDR_LEN];
	const char *fmt = "Client %s";
	char *ident;

	M0_ALLOC_ARR(ident, ARRAY_SIZE(addr) + strlen(fmt) + 1);
	if (ident == NULL)
		return -ENOMEM;
	sprintf(ident, fmt, "starting"); /* temporary */
	ctx->pc_ident = ident;

	ctx->pc_tm.ntm_callbacks = &ctm_cb;
	ctx->pc_buf_callbacks = &cbuf_cb;
	rc = ping_init(ctx);
	if (rc != 0) {
		m0_free0((char **)&ctx->pc_ident);
		return rc;
	}
	M0_ASSERT(ctx->pc_network != NULL);
	M0_ASSERT(ctx->pc_rnetwork != NULL);

	/* need end point for the server */
	snprintf(addr, ARRAY_SIZE(addr), "%s:%u:%u:%u", ctx->pc_rnetwork,
		 ctx->pc_rpid, ctx->pc_rportal, ctx->pc_rtmid);
	rc = m0_net_end_point_create(server_ep, &ctx->pc_tm, addr);
	if (rc != 0) {
		ping_fini(ctx);
		m0_free0((char **)&ctx->pc_ident);
		return rc;
	}

	/* clients can have dynamically assigned TMIDs so use the EP addr
	   in the ident.
	 */
	sprintf(ident, fmt, ctx->pc_tm.ntm_ep->nep_addr);
	return 0;
}

static void nlx_ping_client_fini(struct nlx_ping_ctx *ctx,
			 struct m0_net_end_point *server_ep)
{
	m0_net_end_point_put(server_ep);
	ping_fini(ctx);
	m0_free0((char **)&ctx->pc_ident);
}

void nlx_ping_client(struct nlx_ping_client_params *params)
{
	int			 i;
	int			 rc;
	struct m0_net_end_point *server_ep;
	char			*bp = NULL;
	char                    *send_msg = NULL;
	struct nlx_ping_ctx     *cctx;
	M0_ALLOC_PTR(cctx);
	if (cctx == NULL)
		goto free_ctx;

	cctx->pc_xprt         = &m0_net_lnet_xprt;
	cctx->pc_ops          = params->ops;
	cctx->pc_nr_bufs      = params->nr_bufs;
	cctx->pc_bulk_size    = params->bulk_size;
	cctx->pc_tm.ntm_state = M0_NET_TM_UNDEFINED;
	cctx->pc_bulk_timeout = params->bulk_timeout;
	cctx->pc_msg_timeout  = params->msg_timeout;
	cctx->pc_network      = params->client_network;
	cctx->pc_pid          = params->client_pid;
	cctx->pc_portal       = params->client_portal;
	cctx->pc_tmid         = params->client_tmid;
	cctx->pc_rnetwork     = params->server_network;
	cctx->pc_rpid         = params->server_pid;
	cctx->pc_rportal      = params->server_portal;
	cctx->pc_rtmid        = params->server_tmid;
	cctx->pc_dom_debug    = params->debug;
	cctx->pc_tm_debug     = params->debug;
	cctx->pc_verbose      = params->verbose;
	cctx->pc_sync_events  = false;

	m0_mutex_init(&cctx->pc_mutex);
	m0_cond_init(&cctx->pc_cond, &cctx->pc_mutex);
	rc = nlx_ping_client_init(cctx, &server_ep);
	if (rc != 0)
		goto fail;

	if (params->client_id == 1)
		ping_print_interfaces(cctx);

	if (params->bulk_size != 0) {
		bp = m0_alloc(params->bulk_size);
		M0_ASSERT(bp != NULL);
		for (i = 0; i < params->bulk_size - PING_MSG_OVERHEAD; ++i)
			bp[i] = "abcdefghi"[i % 9];
	}

	if (params->send_msg_size > 0) {
		send_msg = m0_alloc(params->send_msg_size);
		M0_ASSERT(send_msg);
		for (i = 0; i < params->send_msg_size - 1; ++i)
			send_msg[i] = "ABCDEFGHI"[i % 9];
	}

	for (i = 1; i <= params->loops; ++i) {
		PING_OUT(cctx, 1, "%s: Loop %d\n", cctx->pc_ident, i);
		rc = nlx_ping_client_msg_send_recv(cctx, server_ep, send_msg);
		if (rc != 0)
			break;
		rc = nlx_ping_client_passive_recv(cctx, server_ep);
		if (rc != 0)
			break;
		rc = nlx_ping_client_passive_send(cctx, server_ep, bp);
		if (rc != 0)
			break;
	}

	cctx->pc_ops->pqs(cctx, false);
	nlx_ping_client_fini(cctx, server_ep);
	m0_free(bp);
	m0_free(send_msg);
fail:
	m0_cond_fini(&cctx->pc_cond);
	m0_mutex_fini(&cctx->pc_mutex);
free_ctx:
	m0_free(cctx);
}

void nlx_ping_init()
{
	m0_mutex_init(&qstats_mutex);
}

void nlx_ping_fini()
{
	m0_mutex_fini(&qstats_mutex);
}

/*
 *  Local variables:
 *  c-indentation-style: "K&R"
 *  c-basic-offset: 8
 *  tab-width: 8
 *  fill-column: 80
 *  scroll-step: 1
 *  End:
 */<|MERGE_RESOLUTION|>--- conflicted
+++ resolved
@@ -67,11 +67,7 @@
 		"pRECV", "pSEND",
 		"aRECV", "aSEND",
 	};
-<<<<<<< HEAD
-	char tbuf[64];  /*Nalini*/
-=======
 	char tbuf[256];
->>>>>>> 09ff6188
 	const char *lfmt =
 "%5s %6lu %6lu %6lu %6lu %13s %18lu %9lu\n";
 	const char *hfmt =
