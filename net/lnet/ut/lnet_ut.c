/* -*- C -*- */
/*
 * Copyright (c) 2013-2021 Seagate Technology LLC and/or its Affiliates
 *
 * Licensed under the Apache License, Version 2.0 (the "License");
 * you may not use this file except in compliance with the License.
 * You may obtain a copy of the License at
 *
 *     http://www.apache.org/licenses/LICENSE-2.0
 *
 * Unless required by applicable law or agreed to in writing, software
 * distributed under the License is distributed on an "AS IS" BASIS,
 * WITHOUT WARRANTIES OR CONDITIONS OF ANY KIND, either express or implied.
 * See the License for the specific language governing permissions and
 * limitations under the License.
 *
 * For any questions about this software or licensing,
 * please email opensource@seagate.com or cortx-questions@seagate.com.
 *
 */


#include "net/lnet/lnet_main.c"

#define M0_TRACE_SUBSYSTEM M0_TRACE_SUBSYS_UT
#include "lib/trace.h"

#include "lib/assert.h" /* M0_IMPOSSIBLE */
#include "lib/arith.h"  /* max64u */
#include "lib/thread.h" /* m0_thread_self */
#include "ut/ut.h"

static int ut_verbose = 0;

static int ut_subs_saved;
static struct nlx_xo_interceptable_subs saved_xo_subs;
#ifdef __KERNEL__
static struct nlx_kcore_interceptable_subs saved_kcore_subs;
#endif

static void ut_save_subs(void)
{
	if (ut_subs_saved > 0)
		return;
	ut_subs_saved = 1;
	saved_xo_subs = nlx_xo_iv;
#ifdef __KERNEL__
	saved_kcore_subs = nlx_kcore_iv;
#endif
}

static void ut_restore_subs(void)
{
	M0_ASSERT(ut_subs_saved > 0);
	nlx_xo_iv = saved_xo_subs;
#ifdef __KERNEL__
	nlx_kcore_iv = saved_kcore_subs;
#endif
}

static bool ut_chan_timedwait(struct m0_clink *link, uint32_t secs)
{
	m0_time_t timeout = m0_time_from_now(secs,0);
	return m0_chan_timedwait(link, timeout);
}

/* write a pattern to a buffer */
static void ut_net_buffer_sign(struct m0_net_buffer *nb,
			       m0_bcount_t len,
			       unsigned char seed)
{
	struct m0_bufvec_cursor cur;
	m0_bcount_t i;
	m0_bcount_t step;
	unsigned char val;
	unsigned char *p;

	val = (m0_bcount_t) seed + ((m0_bcount_t) seed - 1) * len;
	m0_bufvec_cursor_init(&cur, &nb->nb_buffer);
	i = 0;
	do {
		m0_bcount_t bytes = 0;
		step = m0_bufvec_cursor_step(&cur);
		p = m0_bufvec_cursor_addr(&cur);
		for ( ; i < len && bytes < step; ++bytes, ++i, ++p, ++val) {
			*p = val;
		}
	} while (i < len && !m0_bufvec_cursor_move(&cur, step));
	M0_UT_ASSERT(i == len);
	return;
}

/* check the pattern in the buffer */
static bool ut_net_buffer_authenticate(struct m0_net_buffer *nb,
				       m0_bcount_t len,
				       m0_bcount_t offset,
				       unsigned char seed)
{
	struct m0_bufvec_cursor cur;
	m0_bcount_t i;
	m0_bcount_t step;
	unsigned char val;
	unsigned char *p;

	if (nb == NULL)
		return false;

	val = (m0_bcount_t) seed + ((m0_bcount_t) seed - 1) * len;
	m0_bufvec_cursor_init(&cur, &nb->nb_buffer);
	i = 0;
	len += offset; /* range: offset <= i < len */
	do {
		m0_bcount_t bytes;
		step = m0_bufvec_cursor_step(&cur);
		if (i + step < offset) {
			i += step;
			continue;
		}
		p = m0_bufvec_cursor_addr(&cur);
		if (i < offset) {
			bytes = offset - i;
			p += bytes;
			i += bytes;
		} else
			bytes = 0;
		for ( ; i < len && bytes < step; ++i, ++p, ++bytes, ++val) {
			if (*p != val)
				return false;
		}
	} while (i < len && !m0_bufvec_cursor_move(&cur, step));
	return i == len;
}

static enum m0_net_tm_ev_type ecb_evt;
static enum m0_net_tm_state ecb_tms;
static int32_t ecb_status;
static int ecb_count;
static void ecb_reset(void)
{
	ecb_evt = M0_NET_TEV_NR;
	ecb_tms = M0_NET_TM_UNDEFINED;
	ecb_status = 1;
	ecb_count = 0;
}

static void ut_tm_ecb(const struct m0_net_tm_event *ev)
{
	ecb_evt    = ev->nte_type;
	ecb_tms    = ev->nte_next_state;
	ecb_status = ev->nte_status;
	ecb_count++;
}

enum {
	STARTSTOP_DOM_NR = 3,
	STARTSTOP_PID = 12345,	/* same as LUSTRE_SRV_LNET_PID */
	STARTSTOP_PORTAL = 30,
	STARTSTOP_STAT_SECS = 3,
	STARTSTOP_STAT_PER_PERIOD = 1,
	STARTSTOP_STAT_BUF_NR = 4,
};
#ifdef __KERNEL__
/*
 * LUSTRE_SRV_LNET_PID macro is not available in user space.
 * Depending on the lustre version, this may be known as LNET_PID_LUSTRE
 * or LUSTRE_SRV_LNET_PID.
 */
#ifdef LNET_PID_LUSTRE
M0_BASSERT(STARTSTOP_PID == LNET_PID_LUSTRE);
#else
M0_BASSERT(STARTSTOP_PID == LUSTRE_SRV_LNET_PID);
#endif
#endif

static enum m0_net_queue_type cb_qt1;
static struct m0_net_buffer *cb_nb1;
static int32_t cb_status1;
static m0_bcount_t cb_length1;
static m0_bindex_t cb_offset1;
static bool cb_save_ep1; /* save ep next call only */
static struct m0_net_end_point *cb_ep1; /* QT_MSG_RECV only */
static unsigned cb_called1;
enum { UT_CB_INVALID_STATUS = 9999999 };

static void ut_buf_cb1(const struct m0_net_buffer_event *ev)
{
	/* nlx_print_net_buffer_event("ut_buf_cb1", ev);*/
	cb_nb1     = ev->nbe_buffer;
	cb_qt1     = cb_nb1->nb_qtype;
	cb_status1 = ev->nbe_status;
	cb_length1 = ev->nbe_length;
	cb_offset1 = ev->nbe_offset;
	if (cb_qt1 == M0_NET_QT_MSG_RECV && cb_save_ep1 && ev->nbe_ep != NULL) {
		cb_ep1 = ev->nbe_ep;
		m0_net_end_point_get(cb_ep1);
	} else
		cb_ep1 = NULL;
	cb_save_ep1 = false;
	cb_called1++;
}

static void ut_cbreset1(void)
{
	cb_nb1     = NULL;
	cb_qt1     = M0_NET_QT_NR;
	cb_status1 = UT_CB_INVALID_STATUS;
	cb_length1 = 0;
	cb_offset1 = 0;
	M0_ASSERT(cb_ep1 == NULL); /* be harsh */
	cb_save_ep1 = false;
	cb_called1 = 0;
}

static enum m0_net_queue_type cb_qt2;
static struct m0_net_buffer *cb_nb2;
static int32_t cb_status2;
static m0_bcount_t cb_length2;
static m0_bindex_t cb_offset2;
static bool cb_save_ep2; /* save ep next call only */
static struct m0_net_end_point *cb_ep2; /* QT_MSG_RECV only */
static unsigned cb_called2;

static void ut_buf_cb2(const struct m0_net_buffer_event *ev)
{
	/* nlx_print_net_buffer_event("ut_buf_cb2", ev); */
	cb_nb2     = ev->nbe_buffer;
	cb_qt2     = cb_nb2->nb_qtype;
	cb_status2 = ev->nbe_status;
	cb_length2 = ev->nbe_length;
	cb_offset2 = ev->nbe_offset;
	if (cb_qt2 == M0_NET_QT_MSG_RECV && cb_save_ep2 && ev->nbe_ep != NULL) {
		cb_ep2 = ev->nbe_ep;
		m0_net_end_point_get(cb_ep2);
	} else
		cb_ep2 = NULL;
	cb_save_ep2 = false;
	cb_called2++;
}

static void ut_cbreset2(void)
{
	cb_nb2     = NULL;
	cb_qt2     = M0_NET_QT_NR;
	cb_status2 = UT_CB_INVALID_STATUS;
	cb_length2 = 0;
	cb_offset2 = 0;
	M0_ASSERT(cb_ep2 == NULL); /* be harsh */
	cb_save_ep2 = false;
	cb_called2 = 0;
}

static void ut_cbreset(void)
{
	ut_cbreset1();
	ut_cbreset2();
}

#define zvUT(x, expRC)						\
do {								\
	int rc = x;						\
	int erc = expRC;					\
	if (rc != erc)						\
		M0_ASSERT_INFO(rc == erc, "%d != %d (%s : %s)", \
			       rc, erc, #x, #expRC);		\
} while (0)
#define zUT(x) zvUT(x, 0)

#ifndef PAGE_SHIFT
  #ifdef  CONFIG_X86_64
    #define PAGE_SHIFT    12
<<<<<<< HEAD
  #else /*aarch64*/
=======
  #elif defined  CONFIG_AARCH64 /*aarch64*/
>>>>>>> 3ec567f8
    #define PAGE_SHIFT    16
  #endif
  #define PAGE_SIZE	  (1UL << PAGE_SHIFT)
#endif

enum {
	UT_BUFS1     = 2,
	UT_BUFSEGS1  = 4,
	UT_BUFS2     = 1,
	UT_BUFSEGS2  = 2,
	UT_MSG_SIZE  = PAGE_SIZE / 2,
	UT_BULK_SIZE = 2 * PAGE_SIZE,
	UT_PAGE_SHIFT = PAGE_SHIFT
};

struct ut_data {
	int                              _debug_;
	struct m0_net_tm_callbacks       tmcb;
	struct m0_net_domain             dom1;
	struct m0_net_transfer_mc        tm1;
	struct m0_clink                  tmwait1;
	struct m0_net_buffer_callbacks   buf_cb1;
	struct m0_net_buffer             bufs1[UT_BUFS1];
	size_t                           buf_size1;
	m0_bcount_t                      buf_seg_size1;
	struct m0_net_domain             dom2;
	struct m0_net_transfer_mc        tm2;
	struct m0_clink                  tmwait2;
	struct m0_net_buffer_callbacks   buf_cb2;
	struct m0_net_buffer             bufs2[UT_BUFS2];
	size_t                           buf_size2;
	m0_bcount_t                      buf_seg_size2;
	struct m0_net_qstats             qs;
	char                           **nidstrs1;
	char                           **nidstrs2;
	struct nlx_core_buf_desc         cbd1;
	struct nlx_core_buf_desc         cbd2;
};

#ifdef __KERNEL__
M0_BASSERT(UT_PAGE_SHIFT == PAGE_SHIFT);
#endif

#define DOM1 (&td->dom1)
#define DOM2 (&td->dom2)
#define TM1  (&td->tm1)
#define TM2  (&td->tm2)
#define CBD1 (&td->cbd1)
#define CBD2 (&td->cbd2)

typedef void (*ut_test_fw_body_t)(struct ut_data *td);
typedef void (*ut_test_fw_prestart_cb_t)(struct ut_data *td, int which);

static void ut_test_framework_dom_cleanup(struct ut_data *td,
					  struct m0_net_domain *dom)
{
	struct m0_clink cl;
	struct m0_net_buffer *nb;
	struct m0_net_transfer_mc *tm;
	size_t len;
	int qt;
	int i;

	m0_clink_init(&cl, NULL);

	m0_list_for_each_entry(&dom->nd_tms, tm,
			       struct m0_net_transfer_mc, ntm_dom_linkage) {
		/* iterate over buffers in each queue */
		for (qt = M0_NET_QT_MSG_RECV; qt < M0_NET_QT_NR; ++qt) {
			len = m0_tlist_length(&m0_net_tm_tl, &tm->ntm_q[qt]);
			/* best effort; can't say if this will always work */
			for (i = 0; i < len; ++i) {
				nb = m0_net_tm_tlist_head(&tm->ntm_q[qt]);
				m0_clink_add_lock(&tm->ntm_chan, &cl);
				NLXDBGP(td, 2,
					"Cleanup/DEL D:%p T:%p Q:%d B:%p\n",
					dom, tm, qt, nb);
				m0_net_buffer_del(nb, tm);
				if (tm->ntm_bev_auto_deliver)
					ut_chan_timedwait(&cl, 10);
				else {
					int j;
					m0_net_buffer_event_notify(tm,
								 &tm->ntm_chan);
					for (j = 0; j < 10; ++j) {
						ut_chan_timedwait(&cl, 1);
						m0_net_buffer_event_deliver_all
							(tm);
					}
				}
				m0_clink_del_lock(&cl);
			}
			len = m0_tlist_length(&m0_net_tm_tl, &tm->ntm_q[qt]);
			if (len != 0) {
				NLXDBGP(td, 0,
					"Cleanup D:%p T:%p Q:%d B failed\n",
					dom, tm, qt);
			}
		}
		/* iterate over end points */
		if (m0_nep_tlist_length(&tm->ntm_end_points) > 1) {
			struct m0_net_end_point *ep;

			m0_tl_for(m0_nep, &tm->ntm_end_points, ep) {
				if (ep == tm->ntm_ep)
					continue;
				while (m0_atomic64_get(&ep->nep_ref.ref_cnt) >=
				       1) {
					NLXDBGP(td, 2,
						"Cleanup/PUT D:%p T:%p E:%p\n",
						dom, tm, ep);
					m0_net_end_point_put(ep);
				}
			} m0_tl_endfor;
		}
		if (m0_nep_tlist_length(&tm->ntm_end_points) > 1)
			NLXDBGP(td,0,"Cleanup D:%p T:%p E failed\n", dom, tm);
	}

	m0_clink_fini(&cl);
}

#ifdef NLX_DEBUG
static void ut_describe_buf(const struct m0_net_buffer *nb)
{
#ifdef __KERNEL__
	struct nlx_xo_buffer       *bp = nb->nb_xprt_private;
	struct nlx_core_buffer  *lcbuf = &bp->xb_core;
	struct nlx_kcore_buffer   *kcb = lcbuf->cb_kpvt;

	NLXP("\txo:%p lcbuf:%p kcb:%p\n",
	     (void *) bp, (void *) lcbuf, (void *) kcb);
#endif
}

static void ut_describe_tm(const struct m0_net_transfer_mc *tm)
{
#ifdef __KERNEL__
	struct nlx_xo_transfer_mc      *tp = tm->ntm_xprt_private;
	struct nlx_core_transfer_mc  *lctm = &tp->xtm_core;
	struct nlx_kcore_transfer_mc *kctm = lctm->ctm_kpvt;

	NLXP("\txo:%p lctm:%p kctm:%p\n",
	     (void *) tp, (void *) lctm, (void *) kctm);
	if (kctm != NULL) {
		nlx_kprint_lnet_handle("\tEQ1", kctm->ktm_eqh);
	}
#endif
}
#endif /* NLX_DEBUG */

static void ut_test_framework(ut_test_fw_body_t body,
			      ut_test_fw_prestart_cb_t ps_cb,
			      int dbg)
{
	struct ut_data     *td;
	int                 i;
	int                 rc;

	/*
	  Setup.
	 */
	M0_ALLOC_PTR(td);
	M0_UT_ASSERT(td != NULL);
	if (td == NULL)
		return;
	td->_debug_ = dbg;

	m0_clink_init(&td->tmwait1, NULL);
	m0_clink_init(&td->tmwait2, NULL);
	td->tmcb.ntc_event_cb = ut_tm_ecb;
	TM1->ntm_callbacks = &td->tmcb;
	TM2->ntm_callbacks = &td->tmcb;
	for (i = M0_NET_QT_MSG_RECV; i < M0_NET_QT_NR; ++i) {
		td->buf_cb1.nbc_cb[i] = ut_buf_cb1;
		td->buf_cb2.nbc_cb[i] = ut_buf_cb2;
	}

#define SETUP_DOM(which)						\
do {									\
	struct m0_net_domain *dom = &td->dom ## which;			\
	struct m0_net_transfer_mc *tm = &td->tm ## which;		\
	char ***nidstrs = &td->nidstrs ## which;			\
	M0_UT_ASSERT(!m0_net_domain_init(dom, &m0_net_lnet_xprt));	\
	M0_UT_ASSERT(!m0_net_lnet_ifaces_get(dom, nidstrs));		\
	M0_UT_ASSERT(*nidstrs != NULL && **nidstrs != NULL);		\
	{								\
		char epstr[M0_NET_LNET_XEP_ADDR_LEN];			\
		m0_bcount_t max_seg_size;				\
		struct m0_net_buffer      *nb;				\
									\
		max_seg_size = m0_net_domain_get_max_buffer_segment_size(dom); \
		M0_UT_ASSERT(max_seg_size > 0);				\
		M0_UT_ASSERT(max_seg_size >= UT_MSG_SIZE);		\
		td->buf_size ## which = max_seg_size * UT_BUFSEGS ## which; \
		td->buf_seg_size ## which = max_seg_size;		\
		for (i = 0; i < UT_BUFS ## which; ++i) {		\
			nb = &td->bufs ## which [i];			\
			rc = m0_bufvec_alloc_aligned(&nb->nb_buffer,	\
						     UT_BUFSEGS ## which, \
						     max_seg_size,	\
						     UT_PAGE_SHIFT);	\
			M0_UT_ASSERT(rc == 0);				\
			if (rc != 0) {					\
				M0_IMPOSSIBLE("aborting: buf alloc failed"); \
				goto dereg ## which;			\
			}						\
			rc = m0_net_buffer_register(nb, dom);		\
			if (rc != 0) {					\
				M0_IMPOSSIBLE("aborting: buf reg failed");	\
				goto dereg ## which;			\
			}						\
			M0_UT_ASSERT(nb->nb_flags & M0_NET_BUF_REGISTERED); \
			nb->nb_callbacks = &td->buf_cb ## which;	\
			NLXDBGPnl(td, 2, "[%d] D:%p T:%p B:%p [%u,%d]=%lu\n", \
				  which, dom, tm, nb, (unsigned) max_seg_size, \
				  UT_BUFSEGS ## which,			\
				  (unsigned long) td->buf_size ## which); \
			NLXDBGnl(td, 2, ut_describe_buf(nb));		\
		}							\
									\
		M0_UT_ASSERT(!m0_net_tm_init(tm, dom));		\
		if (ps_cb != NULL)					\
			(*ps_cb)(td, which);				\
									\
		sprintf(epstr, "%s:%d:%d:*",				\
			**nidstrs, STARTSTOP_PID, STARTSTOP_PORTAL);	\
		m0_clink_add_lock(&tm->ntm_chan, &td->tmwait ## which);	\
		M0_UT_ASSERT(!m0_net_tm_start(tm, epstr));		\
		m0_chan_wait(&td->tmwait ## which);			\
		m0_clink_del_lock(&td->tmwait ## which);		\
		M0_UT_ASSERT(tm->ntm_state == M0_NET_TM_STARTED);	\
		if (tm->ntm_state == M0_NET_TM_FAILED) {		\
			M0_IMPOSSIBLE("aborting: tm" #which " startup failed"); \
			goto fini ## which;				\
		}							\
		NLXDBGPnl(td, 2, "[%d] D:%p T:%p E:%s\n", which, dom, tm, \
			  tm->ntm_ep->nep_addr);			\
		NLXDBGnl(td, 2, ut_describe_tm(tm));			\
	}								\
} while (0)

#define TEARDOWN_DOM(which)						\
do {									\
        struct m0_net_domain *dom;					\
	struct m0_net_transfer_mc *tm = &td->tm ## which;		\
	m0_clink_add_lock(&tm->ntm_chan, &td->tmwait ## which);		\
	M0_UT_ASSERT(!m0_net_tm_stop(tm, false));			\
	m0_chan_wait(&td->tmwait ## which);				\
	m0_clink_del_lock(&td->tmwait ## which);			\
	M0_UT_ASSERT(tm->ntm_state == M0_NET_TM_STOPPED);		\
 fini ## which:								\
	tm = &td->tm ## which;						\
	m0_net_tm_fini(tm);						\
 dereg ## which:							\
	dom = &td->dom ## which;					\
	for (i = 0; i < UT_BUFS ## which; ++i) {			\
		struct m0_net_buffer      *nb;				\
		nb = &td->bufs ## which [i];				\
		if (nb->nb_buffer.ov_vec.v_nr == 0)			\
			continue;					\
		m0_net_buffer_deregister(nb, dom);			\
		m0_bufvec_free_aligned(&nb->nb_buffer, UT_PAGE_SHIFT);	\
	}								\
	if (td->nidstrs ## which != NULL)				\
		m0_net_lnet_ifaces_put(dom, &td->nidstrs ## which);	\
	M0_UT_ASSERT(td->nidstrs ## which == NULL);			\
	m0_net_domain_fini(dom);					\
} while (0)

	SETUP_DOM(1);
	SETUP_DOM(2);

	(*body)(td);

	ut_test_framework_dom_cleanup(td, DOM2);
	ut_test_framework_dom_cleanup(td, DOM1);

	TEARDOWN_DOM(2);
	TEARDOWN_DOM(1);

	m0_clink_fini(&td->tmwait1);
	m0_clink_fini(&td->tmwait2);
	m0_free(td);

#undef TEARDOWN_DOM
#undef SETUP_DOM

	return;
}

/* ############################################################## */

#ifdef __KERNEL__
#include "net/lnet/ut/linux_kernel/klnet_ut.c"
#endif

static int test_lnet_init(void)
{
	int rc;

#ifdef __KERNEL__
	rc = ktest_lnet_init();
#else
	{
		struct stat st;

		/* fail entire suite if LNet device is not present */
		rc = stat("/dev/" M0_LNET_DEV, &st);

		if (rc != 0)
			rc = -errno;
		else if (!S_ISCHR(st.st_mode))
			rc = -ENODEV;
	}
#endif
	if (rc == 0)
		ut_save_subs();
	return rc;
}

static int test_lnet_fini(void)
{
	ut_restore_subs();
#ifdef __KERNEL__
	ktest_lnet_fini();
#endif
	return 0;
}

static void ntc_event_callback(const struct m0_net_tm_event *ev)
{
}

#ifndef __KERNEL__
static void test_fail(void)
{
	static struct m0_net_domain dom = {
		.nd_xprt = NULL
	};
	struct nlx_xo_domain *dp;
	struct nlx_core_kmem_loc loc = { .kl_checksum = 0 };
	struct nlx_core_ep_addr cepa;
	const char *sav = nlx_ucore_dev_name;

	nlx_ucore_dev_name = "/dev/no such device";
	M0_UT_ASSERT(m0_net_domain_init(&dom, &m0_net_lnet_xprt) != 0);
	nlx_ucore_dev_name = sav;

	M0_UT_ASSERT(nlx_core_kmem_loc_is_empty(&loc));
	M0_UT_ASSERT(!nlx_core_kmem_loc_invariant(&loc));

	M0_UT_ASSERT(!nlx_dom_invariant(&dom));
	M0_UT_ASSERT(!m0_net_domain_init(&dom, &m0_net_lnet_xprt));
	M0_UT_ASSERT(nlx_dom_invariant(&dom));
	dp = dom.nd_xprt_private;
	M0_UT_ASSERT(nlx_core_ep_addr_decode(&dp->xd_core, "0@lo:xpid:0:0",
					     &cepa) == -EINVAL);
	M0_UT_ASSERT(nlx_core_ep_addr_decode(&dp->xd_core, "0@lo:12345:xptl:0",
					     &cepa) == -EINVAL);
	M0_UT_ASSERT(nlx_core_ep_addr_decode(&dp->xd_core, "0@lo:12345:33:xtm",
					     &cepa) == -EINVAL);
	M0_UT_ASSERT(nlx_core_ep_addr_decode(&dp->xd_core, "0@lo:12345:33:0",
					     &cepa) == -EINVAL);
	M0_UT_ASSERT(nlx_core_ep_addr_decode(&dp->xd_core, "0@lo:12345:33:1",
					     &cepa) == 0);
	m0_net_domain_fini(&dom);
}
#endif

static void test_tm_initfini(void)
{
	static struct m0_net_domain dom1 = {
		.nd_xprt = NULL
	};
	const struct m0_net_tm_callbacks cbs1 = {
		.ntc_event_cb = ntc_event_callback
	};
	struct m0_net_transfer_mc d1tm1 = {
		.ntm_callbacks = &cbs1,
		.ntm_state = M0_NET_TM_UNDEFINED
	};
	static char *n1t0 = "10.72.49.14@o2ib0:12345:31:0";
	static char *n1t1 = "10.72.49.14@o2ib0:12345:31:1";
	static char *n1ts = "10.72.49.14@o2ib0:12345:31:*";
	static char *n2t0 = "192.168.96.128@tcp1:12345:31:0";
	static char *n2t1 = "192.168.96.128@tcp1:12345:31:1";
	static char *n2ts = "192.168.96.128@tcp1:12345:31:*";

	/* TEST
	   Network name comparsion.
	*/
	M0_UT_ASSERT(m0_net_lnet_ep_addr_net_cmp(n1t0, n1t0) == 0);
	M0_UT_ASSERT(m0_net_lnet_ep_addr_net_cmp(n1t1, n1t1) == 0);
	M0_UT_ASSERT(m0_net_lnet_ep_addr_net_cmp(n1ts, n1ts) == 0);

	M0_UT_ASSERT(m0_net_lnet_ep_addr_net_cmp(n1t0, n1t1) == 0);
	M0_UT_ASSERT(m0_net_lnet_ep_addr_net_cmp(n1t0, n1ts) == 0);
	M0_UT_ASSERT(m0_net_lnet_ep_addr_net_cmp(n1t1, n1ts) == 0);

	M0_UT_ASSERT(m0_net_lnet_ep_addr_net_cmp(n2t0, n2t0) == 0);
	M0_UT_ASSERT(m0_net_lnet_ep_addr_net_cmp(n2t1, n2t1) == 0);
	M0_UT_ASSERT(m0_net_lnet_ep_addr_net_cmp(n2ts, n2ts) == 0);

	M0_UT_ASSERT(m0_net_lnet_ep_addr_net_cmp(n2t0, n2t1) == 0);
	M0_UT_ASSERT(m0_net_lnet_ep_addr_net_cmp(n2t0, n2ts) == 0);
	M0_UT_ASSERT(m0_net_lnet_ep_addr_net_cmp(n2t1, n2ts) == 0);

	M0_UT_ASSERT(m0_net_lnet_ep_addr_net_cmp(n1t0, n2t0) < 0);
	M0_UT_ASSERT(m0_net_lnet_ep_addr_net_cmp(n1t1, n2t0) < 0);
	M0_UT_ASSERT(m0_net_lnet_ep_addr_net_cmp(n1ts, n2t0) < 0);
	M0_UT_ASSERT(m0_net_lnet_ep_addr_net_cmp(n2t0, n1t0) > 0);
	M0_UT_ASSERT(m0_net_lnet_ep_addr_net_cmp(n2t0, n1t1) > 0);
	M0_UT_ASSERT(m0_net_lnet_ep_addr_net_cmp(n2t0, n1ts) > 0);

	M0_UT_ASSERT(m0_net_lnet_ep_addr_net_cmp(n1t0, n2t1) < 0);
	M0_UT_ASSERT(m0_net_lnet_ep_addr_net_cmp(n1t1, n2t1) < 0);
	M0_UT_ASSERT(m0_net_lnet_ep_addr_net_cmp(n1ts, n2t1) < 0);
	M0_UT_ASSERT(m0_net_lnet_ep_addr_net_cmp(n2t1, n1t0) > 0);
	M0_UT_ASSERT(m0_net_lnet_ep_addr_net_cmp(n2t1, n1t1) > 0);
	M0_UT_ASSERT(m0_net_lnet_ep_addr_net_cmp(n2t1, n1ts) > 0);

	M0_UT_ASSERT(m0_net_lnet_ep_addr_net_cmp(n1t0, n2ts) < 0);
	M0_UT_ASSERT(m0_net_lnet_ep_addr_net_cmp(n1t1, n2ts) < 0);
	M0_UT_ASSERT(m0_net_lnet_ep_addr_net_cmp(n1ts, n2ts) < 0);
	M0_UT_ASSERT(m0_net_lnet_ep_addr_net_cmp(n2ts, n1t0) > 0);
	M0_UT_ASSERT(m0_net_lnet_ep_addr_net_cmp(n2ts, n1t1) > 0);
	M0_UT_ASSERT(m0_net_lnet_ep_addr_net_cmp(n2ts, n1ts) > 0);

	M0_UT_ASSERT(m0_net_lnet_ep_addr_net_cmp(n1ts, "foo") == -1);
	M0_UT_ASSERT(m0_net_lnet_ep_addr_net_cmp("foo", n1ts) == -1);

	/* TEST
	   Domain setup.
	*/
	M0_UT_ASSERT(!m0_net_domain_init(&dom1, &m0_net_lnet_xprt));
	M0_UT_ASSERT(!m0_net_tm_init(&d1tm1, &dom1));

	/* should be able to fini it immediately */
	m0_net_tm_fini(&d1tm1);
	M0_UT_ASSERT(d1tm1.ntm_state == M0_NET_TM_UNDEFINED);

	/* should be able to init it again */
	M0_UT_ASSERT(!m0_net_tm_init(&d1tm1, &dom1));
	M0_UT_ASSERT(d1tm1.ntm_state == M0_NET_TM_INITIALIZED);
	M0_UT_ASSERT(m0_list_contains(&dom1.nd_tms, &d1tm1.ntm_dom_linkage));

	/* fini */
	m0_net_tm_fini(&d1tm1);
	m0_net_domain_fini(&dom1);
}

#ifdef __KERNEL__
/* this test only applies in user space, see ulnet_core.c */
static unsigned nlx_ucore_nidstrs_thunk = 0;
#endif

static void test_tm_startstop(void)
{
	struct m0_net_domain *dom;
	struct m0_net_transfer_mc *tm;
	const struct m0_net_tm_callbacks cbs1 = {
		.ntc_event_cb = ut_tm_ecb,
	};
	static struct m0_clink tmwait1;
	char **nidstrs;
	const char *nid_to_use;
	char epstr[M0_NET_LNET_XEP_ADDR_LEN];
	char badportal_epstr[M0_NET_LNET_XEP_ADDR_LEN];
	char dyn_epstr[M0_NET_LNET_XEP_ADDR_LEN];
	char save_epstr[M0_NET_LNET_XEP_ADDR_LEN];
	struct m0_bitmap procs;
	unsigned thunk;
	int i;

	M0_ALLOC_PTR(dom);
	M0_ALLOC_PTR(tm);
	M0_UT_ASSERT(dom != NULL && tm != NULL);
	tm->ntm_callbacks = &cbs1;
	ecb_reset();

	/* also walk realloc block in nlx_ucore_nidstrs_get */
	thunk = nlx_ucore_nidstrs_thunk;
	nlx_ucore_nidstrs_thunk = 6;
	M0_UT_ASSERT(!m0_net_domain_init(dom, &m0_net_lnet_xprt));
	m0_net_lnet_dom_set_debug(dom, 0);
	M0_UT_ASSERT(!m0_net_lnet_ifaces_get(dom, &nidstrs));
	nlx_ucore_nidstrs_thunk = thunk;
	M0_UT_ASSERT(nidstrs != NULL && nidstrs[0] != NULL);
	nid_to_use = nidstrs[0];
	for (i = 0; nidstrs[i] != NULL; ++i) {
		if (strstr(nidstrs[i], "@lo") != NULL)
			continue;
		nid_to_use = nidstrs[i];
		break;
	}
	sprintf(epstr, "%s:%d:%d:101",
		nid_to_use, STARTSTOP_PID, STARTSTOP_PORTAL);
	sprintf(badportal_epstr, "%s:%d:99:101", nid_to_use, STARTSTOP_PID);
	sprintf(dyn_epstr, "%s:%d:%d:*",
		nid_to_use, STARTSTOP_PID, STARTSTOP_PORTAL);
	m0_net_lnet_ifaces_put(dom, &nidstrs);
	M0_UT_ASSERT(nidstrs == NULL);

	/* test a couple invalid cases first */
	M0_UT_ASSERT(!m0_net_tm_init(tm, dom));
	M0_UT_ASSERT(m0_net_tm_start(tm, "invalid") == -EINVAL);
	m0_net_tm_fini(tm);

	M0_UT_ASSERT(!m0_net_tm_init(tm, dom));
	m0_clink_init(&tmwait1, NULL);
	m0_clink_add_lock(&tm->ntm_chan, &tmwait1);
	M0_UT_ASSERT(!m0_net_tm_start(tm, badportal_epstr));
	m0_chan_wait(&tmwait1);
	m0_clink_del_lock(&tmwait1);
	M0_UT_ASSERT(ecb_count == 1);
	M0_UT_ASSERT(ecb_status == -EINVAL);
	M0_UT_ASSERT(tm->ntm_state == M0_NET_TM_FAILED);
	m0_net_tm_fini(tm);
	ecb_reset();

	M0_UT_ASSERT(!m0_net_tm_init(tm, dom));

	m0_clink_init(&tmwait1, NULL);
	m0_clink_add_lock(&tm->ntm_chan, &tmwait1);
	M0_UT_ASSERT(!m0_net_tm_start(tm, epstr));
	m0_chan_wait(&tmwait1);
	m0_clink_del_lock(&tmwait1);
	M0_UT_ASSERT(ecb_count == 1);
	M0_UT_ASSERT(ecb_evt == M0_NET_TEV_STATE_CHANGE);
	M0_UT_ASSERT(ecb_tms == M0_NET_TM_STARTED);
	M0_UT_ASSERT(ecb_status == 0);
	M0_UT_ASSERT(tm->ntm_state == M0_NET_TM_STARTED);
	if (tm->ntm_state == M0_NET_TM_FAILED) {
		/* skip rest of this test, else M0_ASSERT will occur */
		m0_net_tm_fini(tm);
		m0_net_domain_fini(dom);
		m0_free(tm);
		m0_free(dom);
		M0_IMPOSSIBLE("aborting test case, endpoint in-use?");
		return;
	}
	M0_UT_ASSERT(strcmp(tm->ntm_ep->nep_addr, epstr) == 0);

	m0_clink_add_lock(&tm->ntm_chan, &tmwait1);
	M0_UT_ASSERT(!m0_net_tm_stop(tm, true));
	m0_chan_wait(&tmwait1);
	m0_clink_del_lock(&tmwait1);
	M0_UT_ASSERT(tm->ntm_state == M0_NET_TM_STOPPED);
	m0_net_tm_fini(tm);
	m0_net_domain_fini(dom);
	m0_free(tm);
	m0_free(dom);

	/*
	 * test combination of dynamic endpoint, start with confine, and
	 * multiple domains and TMs
	 */
	M0_ALLOC_ARR(dom, STARTSTOP_DOM_NR);
	M0_ALLOC_ARR(tm, STARTSTOP_DOM_NR);
	M0_UT_ASSERT(dom != NULL && tm != NULL);

	for (i = 0; i < STARTSTOP_DOM_NR; ++i) {
		tm[i].ntm_callbacks = &cbs1;
		M0_UT_ASSERT(!m0_net_domain_init(&dom[i], &m0_net_lnet_xprt));
		M0_UT_ASSERT(!m0_net_tm_init(&tm[i], &dom[i]));
		M0_UT_ASSERT(m0_bitmap_init(&procs, 1) == 0);
		m0_bitmap_set(&procs, 0, true);
		M0_UT_ASSERT(m0_net_tm_confine(&tm[i], &procs) == 0);
		/* 2x, to walk the re-confine path */
		M0_UT_ASSERT(m0_net_tm_confine(&tm[i], &procs) == 0);
		m0_bitmap_fini(&procs);

		ecb_reset();
		m0_clink_add_lock(&tm[i].ntm_chan, &tmwait1);
		M0_UT_ASSERT(!m0_net_tm_start(&tm[i], dyn_epstr));
		m0_chan_wait(&tmwait1);
		m0_clink_del_lock(&tmwait1);
		M0_UT_ASSERT(ecb_tms == M0_NET_TM_STARTED);
		M0_UT_ASSERT(tm[i].ntm_state == M0_NET_TM_STARTED);
		M0_UT_ASSERT(strcmp(tm[i].ntm_ep->nep_addr, dyn_epstr) != 0);
		if (i > 0)
			M0_UT_ASSERT(strcmp(tm[i].ntm_ep->nep_addr,
					    tm[i-1].ntm_ep->nep_addr) < 0);
	}

	/* subtest: dynamic TMID reuse using middle TM */
	strcpy(save_epstr, tm[1].ntm_ep->nep_addr);
	m0_clink_add_lock(&tm[1].ntm_chan, &tmwait1);
	M0_UT_ASSERT(!m0_net_tm_stop(&tm[1], false));
	m0_chan_wait(&tmwait1);
	m0_clink_del_lock(&tmwait1);
	M0_UT_ASSERT(tm[1].ntm_state == M0_NET_TM_STOPPED);
	m0_net_tm_fini(&tm[1]);
	M0_UT_ASSERT(!m0_net_tm_init(&tm[1], &dom[1]));

	m0_clink_add_lock(&tm[1].ntm_chan, &tmwait1);
	M0_UT_ASSERT(!m0_net_tm_start(&tm[1], dyn_epstr));
	m0_chan_wait(&tmwait1);
	m0_clink_del_lock(&tmwait1);
	M0_UT_ASSERT(ecb_tms == M0_NET_TM_STARTED);
	M0_UT_ASSERT(tm[1].ntm_state == M0_NET_TM_STARTED);
	M0_UT_ASSERT(strcmp(tm[1].ntm_ep->nep_addr, save_epstr) == 0);

	for (i = 0; i < STARTSTOP_DOM_NR; ++i) {
		m0_clink_add_lock(&tm[i].ntm_chan, &tmwait1);
		M0_UT_ASSERT(!m0_net_tm_stop(&tm[i], false));
		m0_chan_wait(&tmwait1);
		m0_clink_del_lock(&tmwait1);
		M0_UT_ASSERT(ecb_tms == M0_NET_TM_STOPPED);
		M0_UT_ASSERT(tm[i].ntm_state == M0_NET_TM_STOPPED);
		m0_net_tm_fini(&tm[i]);
		m0_net_domain_fini(&dom[i]);
	}
	m0_free(tm);
	m0_free(dom);
	m0_clink_fini(&tmwait1);
}

/* test_msg_body */
enum {
	UT_MSG_OPS  = 4,
};

/* Sub to send messages from TM2 to TM1 until the latter's buffer
   is expected to fill.
   TM1 is primed with the specified number of receive buffers.
 */
static bool test_msg_send_loop(struct ut_data          *td,
			       uint32_t                 num_recv_bufs,
			       uint32_t                 recv_max_msgs,
			       struct m0_net_end_point *ep2,
			       m0_bcount_t              send_len_first,
			       m0_bcount_t              send_len_rest,
			       bool                     space_exhausted)
{
	struct m0_net_buffer *nb1;
	struct m0_net_buffer *nb2;
	m0_bcount_t msg_size;
	m0_bindex_t offset;
	m0_bcount_t space_left;
	unsigned bevs_left;
	unsigned char seed;
	int msg_num;
	bool rc = false;
	uint32_t rb_num;
	m0_bcount_t total_bytes_sent;

	m0_net_lnet_tm_set_debug(TM1, 0);
	m0_net_lnet_tm_set_debug(TM2, 0);

	ut_cbreset();
	M0_UT_ASSERT(!m0_net_tm_stats_get(TM1, M0_NET_QT_MSG_RECV,
					  &td->qs, true));
	M0_UT_ASSERT(!m0_net_tm_stats_get(TM2, M0_NET_QT_MSG_SEND,
					  &td->qs, true));

	m0_clink_add_lock(&TM1->ntm_chan, &td->tmwait1);
	m0_clink_add_lock(&TM2->ntm_chan, &td->tmwait2);

	/* UT sanity check: messages within buffer bounds */
	if (send_len_first > td->buf_size1 || send_len_first > td->buf_size2 ||
	    send_len_rest  > td->buf_size1 || send_len_rest  > td->buf_size2) {
		M0_UT_ASSERT(!(send_len_first > td->buf_size1 ||
			       send_len_first > td->buf_size2 ||
			       send_len_rest  > td->buf_size1 ||
			       send_len_rest  > td->buf_size2));
	}

	for (rb_num = 0; rb_num < num_recv_bufs && rb_num < UT_BUFS1; ++rb_num){
		nb1 = &td->bufs1[rb_num];
		nb1->nb_min_receive_size = max64u(send_len_first,send_len_rest);
		nb1->nb_max_receive_msgs = recv_max_msgs;
		nb1->nb_qtype = M0_NET_QT_MSG_RECV;
		zUT(m0_net_buffer_add(nb1, TM1));
	}
	if (rb_num != num_recv_bufs) {
		M0_UT_ASSERT(rb_num == num_recv_bufs);
	}

#define RESET_RECV_COUNTERS()					\
	do {							\
		offset = 0;					\
		bevs_left = recv_max_msgs;			\
		/* 1 buf only as all recv space not used */	\
		space_left = td->buf_size1;			\
	} while (0)

	RESET_RECV_COUNTERS();
	rb_num = 1;

	total_bytes_sent = 0;
	msg_size = send_len_first;
	msg_num = 0;
	seed = 'a';
	nb2 = &td->bufs2[0];
	while (msg_size <= space_left && bevs_left > 0) {
		msg_num++;
		nb1 = &td->bufs1[rb_num-1];

		ut_net_buffer_sign(nb2, msg_size, seed);
		M0_UT_ASSERT(ut_net_buffer_authenticate(nb2, msg_size, 0,seed));
		nb2->nb_qtype = M0_NET_QT_MSG_SEND;
		nb2->nb_length = msg_size;
		nb2->nb_ep = ep2;

		NLXDBGPnl(td, 2, "\t%s S%d %lu bytes -> %s\n",
			  TM2->ntm_ep->nep_addr, msg_num,
			  (unsigned long) msg_size, ep2->nep_addr);
		cb_save_ep1 = true;
		zUT(m0_net_buffer_add(nb2, TM2));

		m0_chan_wait(&td->tmwait2);
		M0_UT_ASSERT(cb_called2 == msg_num);
		M0_UT_ASSERT(cb_qt2 == M0_NET_QT_MSG_SEND);
		M0_UT_ASSERT(cb_nb2 == nb2);
		M0_UT_ASSERT(!(cb_nb2->nb_flags & M0_NET_BUF_QUEUED));
		M0_UT_ASSERT(cb_status2 == 0);
		M0_UT_ASSERT(!m0_net_tm_stats_get(TM2, M0_NET_QT_MSG_SEND,
						  &td->qs, false));
		M0_UT_ASSERT(td->qs.nqs_num_f_events == 0);
		M0_UT_ASSERT(td->qs.nqs_num_s_events == msg_num);
		M0_UT_ASSERT(td->qs.nqs_num_adds == msg_num);
		M0_UT_ASSERT(td->qs.nqs_num_dels == 0);
		total_bytes_sent += msg_size;

		m0_chan_wait(&td->tmwait1);
		space_left -= cb_length1;
		NLXDBGPnl(td, 2,
			  "\t%s R%d %lu bytes <- %s off %lu left %lu/%d\n",
			  cb_nb1->nb_tm->ntm_ep->nep_addr, (unsigned) rb_num,
			  (unsigned long) cb_length1,
			  cb_ep1 != NULL ? cb_ep1->nep_addr : "<null>",
			  (unsigned long) offset,
			  (unsigned long) space_left, bevs_left);
		M0_UT_ASSERT(cb_called1 == msg_num);
		M0_UT_ASSERT(cb_qt1 == M0_NET_QT_MSG_RECV);
		M0_UT_ASSERT(cb_nb1 == nb1);
		M0_UT_ASSERT(cb_status1 == 0);
		M0_UT_ASSERT(cb_offset1 == offset);
		offset += cb_length1;
		M0_UT_ASSERT(cb_length1 == msg_size);
		M0_UT_ASSERT(ut_net_buffer_authenticate(nb1, msg_size,
							cb_offset1, seed));
		M0_UT_ASSERT(cb_ep1 != NULL &&
			     strcmp(TM2->ntm_ep->nep_addr,cb_ep1->nep_addr)==0);
		M0_UT_ASSERT(!m0_net_tm_stats_get(TM1, M0_NET_QT_MSG_RECV,
						  &td->qs, false));
		M0_UT_ASSERT(td->qs.nqs_num_f_events == 0);
		M0_UT_ASSERT(td->qs.nqs_num_s_events == msg_num);
		M0_UT_ASSERT(td->qs.nqs_num_adds == num_recv_bufs);
		M0_UT_ASSERT(td->qs.nqs_num_dels == 0);

		msg_size = send_len_rest;
		++seed;
		--bevs_left;

		if (!(cb_nb1->nb_flags & M0_NET_BUF_QUEUED)) {
			/* next receive buffer */
			++rb_num;
			if (rb_num <= num_recv_bufs)
				RESET_RECV_COUNTERS();
			else
				break;
		}
	}
	if (space_exhausted) {
		M0_UT_ASSERT(msg_size > space_left);
	} else
		M0_UT_ASSERT(bevs_left == 0);

	M0_UT_ASSERT(total_bytes_sent >= (num_recv_bufs - 1) * td->buf_size1);

	M0_UT_ASSERT(rb_num == num_recv_bufs + 1);
	M0_UT_ASSERT(cb_nb1 == &td->bufs1[num_recv_bufs - 1]);
	for (rb_num = 0; rb_num < num_recv_bufs; ++rb_num) {
		nb1 = &td->bufs1[rb_num];
		M0_UT_ASSERT(!(nb1->nb_flags & M0_NET_BUF_QUEUED));
	}

	M0_UT_ASSERT(m0_atomic64_get(&cb_ep1->nep_ref.ref_cnt) == msg_num);
	while (msg_num-- > 0)
		m0_net_end_point_put(cb_ep1);
	cb_ep1 = NULL;

	rc = true;
	m0_clink_del_lock(&td->tmwait2);
	m0_clink_del_lock(&td->tmwait1);
	return rc;

#undef RESET_RECV_COUNTERS
}

static void test_msg_body(struct ut_data *td)
{
	struct m0_net_buffer    *nb1;
	struct m0_net_buffer    *nb2;
	struct m0_net_end_point *ep2;
	m0_bcount_t msg_size;
	unsigned char seed;

	nb1 = &td->bufs1[0];
	nb2 = &td->bufs2[0];

	/* TEST
	   Add a buffer for message receive then cancel it.
	 */
	nb1->nb_min_receive_size = UT_MSG_SIZE;
	nb1->nb_max_receive_msgs = 1;
	nb1->nb_qtype = M0_NET_QT_MSG_RECV;

	NLXDBGPnl(td, 1, "TEST: add/del on the receive queue\n");

	ut_cbreset();
	zUT(m0_net_buffer_add(nb1, TM1));

	m0_clink_add_lock(&TM1->ntm_chan, &td->tmwait1);
	m0_net_buffer_del(nb1, TM1);
	ut_chan_timedwait(&td->tmwait1, 10);
	m0_clink_del_lock(&td->tmwait1);
	M0_UT_ASSERT(cb_qt1 == M0_NET_QT_MSG_RECV);
	M0_UT_ASSERT(cb_nb1 == nb1);
	M0_UT_ASSERT(cb_status1 == -ECANCELED);
	M0_UT_ASSERT(!m0_net_tm_stats_get(TM1, M0_NET_QT_MSG_RECV,
					  &td->qs, true));
	M0_UT_ASSERT(td->qs.nqs_num_f_events == 1);
	M0_UT_ASSERT(td->qs.nqs_num_s_events == 0);
	M0_UT_ASSERT(td->qs.nqs_num_adds == 1);
	M0_UT_ASSERT(td->qs.nqs_num_dels == 1);

	/* TEST
	   Add a buffer for receive in TM1 and send multiple messages from TM2.
	 */

	/* check that the sign/authenticate work */
	msg_size = UT_MSG_SIZE;
	seed = 'a';
	ut_net_buffer_sign(nb2, msg_size, seed);
	M0_UT_ASSERT(ut_net_buffer_authenticate(nb2, msg_size, 0, seed));
	M0_UT_ASSERT(!ut_net_buffer_authenticate(nb2, msg_size - 1, 0, seed));
	M0_UT_ASSERT(!ut_net_buffer_authenticate(nb2, msg_size, 0, seed + 1));

	/* sanity check */
	if (UT_MSG_SIZE >= td->buf_seg_size1) {
		M0_UT_ASSERT(UT_MSG_SIZE < td->buf_seg_size1);
		goto done;
	}

	/* get the destination TM address */
	zUT(m0_net_end_point_create(&ep2, TM2, TM1->ntm_ep->nep_addr));
	M0_UT_ASSERT(m0_atomic64_get(&ep2->nep_ref.ref_cnt) == 1);

	/* send until max receive messages is reached */
	NLXDBGPnl(td, 1, "TEST: send until max receive messages reached "
		  "(1 receive buffer)\n");
	M0_UT_ASSERT(test_msg_send_loop(td, 1, UT_MSG_OPS, ep2,
					UT_MSG_SIZE / 3, UT_MSG_SIZE, false));

	NLXDBGPnl(td, 1, "TEST: send until max receive messages reached "
		  "(2 receive buffers, > 1 seg)\n");
	M0_UT_ASSERT(test_msg_send_loop(td, 2, UT_MSG_OPS, ep2,
					td->buf_seg_size1 + UT_MSG_SIZE,
					UT_MSG_SIZE, false));

	/* send until space is exhausted */
	NLXDBGPnl(td, 1, "TEST: send until receive space exhausted "
		  "(1 receive buffer)\n");
	M0_UT_ASSERT(test_msg_send_loop(td, 1, UT_MSG_OPS * 2, ep2,
					UT_MSG_SIZE, UT_MSG_SIZE, true));

	NLXDBGPnl(td, 1, "TEST: send until receive space exhausted "
		  "(2 receive buffers, > 1 seg)\n");
	M0_UT_ASSERT(test_msg_send_loop(td, 2, UT_MSG_OPS * 2, ep2,
					td->buf_seg_size1 + UT_MSG_SIZE,
					td->buf_seg_size1 + UT_MSG_SIZE,
					true));

	/* TEST
	   Send a message when there is no receive buffer
	*/
	NLXDBGPnl(td, 1, "TEST: send/no receive buffer - no error expected\n");

	m0_net_lnet_tm_set_debug(TM1, 0);
	m0_net_lnet_tm_set_debug(TM2, 0);

	M0_UT_ASSERT(!(cb_nb1->nb_flags & M0_NET_BUF_QUEUED));

	ut_cbreset();
	m0_clink_add_lock(&TM2->ntm_chan, &td->tmwait2);
	M0_UT_ASSERT(!m0_net_tm_stats_get(TM2, M0_NET_QT_MSG_SEND,
					  &td->qs, true));

	nb2->nb_qtype = M0_NET_QT_MSG_SEND;
	nb2->nb_length = UT_MSG_SIZE;
	nb2->nb_ep = ep2;
	NLXDBGPnl(td, 2, "\t%s S%d %lu bytes -> %s\n",
		  TM2->ntm_ep->nep_addr, 1,
		  (unsigned long) UT_MSG_SIZE, ep2->nep_addr);
	zUT(m0_net_buffer_add(nb2, TM2));

	m0_chan_wait(&td->tmwait2);
	M0_UT_ASSERT(cb_called2 == 1);
	M0_UT_ASSERT(cb_qt2 == M0_NET_QT_MSG_SEND);
	M0_UT_ASSERT(cb_nb2 == nb2);
	M0_UT_ASSERT(!(cb_nb2->nb_flags & M0_NET_BUF_QUEUED));
	M0_UT_ASSERT(cb_status2 != 1); /* send doesn't see the error */
	M0_UT_ASSERT(!m0_net_tm_stats_get(TM2, M0_NET_QT_MSG_SEND,
					  &td->qs, true));
	M0_UT_ASSERT(td->qs.nqs_num_f_events == 0);
	M0_UT_ASSERT(td->qs.nqs_num_s_events == 1);
	M0_UT_ASSERT(td->qs.nqs_num_adds == 1);
	M0_UT_ASSERT(td->qs.nqs_num_dels == 0);

	M0_UT_ASSERT(m0_atomic64_get(&ep2->nep_ref.ref_cnt) == 1);
	m0_net_end_point_put(ep2);
	ep2 = NULL;

	/* TEST
	   Send a message to a non-existent TM address.
	*/
	NLXDBGPnl(td, 1, "TEST: send / non-existent TM - no error expected\n");
	m0_net_lnet_tm_set_debug(TM1, 0);
	m0_net_lnet_tm_set_debug(TM2, 0);

	{       /* create a destination end point */
		char epstr[M0_NET_LNET_XEP_ADDR_LEN];
		/* verify dynamic end point is not allowed here */
		sprintf(epstr, "%s:%d:%d:*",
			td->nidstrs2[0], STARTSTOP_PID, STARTSTOP_PORTAL+1);
		zvUT(m0_net_end_point_create(&ep2, TM2, epstr), -EINVAL);
		sprintf(epstr, "%s:%d:%d:1024",
			td->nidstrs2[0], STARTSTOP_PID, STARTSTOP_PORTAL+1);
		zUT(m0_net_end_point_create(&ep2, TM2, epstr));
	}
	M0_UT_ASSERT(m0_atomic64_get(&ep2->nep_ref.ref_cnt) == 1);

	ut_cbreset();

	nb2->nb_qtype = M0_NET_QT_MSG_SEND;
	nb2->nb_length = UT_MSG_SIZE;
	nb2->nb_ep = ep2;
	NLXDBGPnl(td, 2, "\t%s S%d %lu bytes -> %s\n",
		  TM2->ntm_ep->nep_addr, 1,
		  (unsigned long) UT_MSG_SIZE, ep2->nep_addr);
	zUT(m0_net_buffer_add(nb2, TM2));

	m0_chan_wait(&td->tmwait2);
	M0_UT_ASSERT(cb_called2 == 1);
	M0_UT_ASSERT(cb_qt2 == M0_NET_QT_MSG_SEND);
	M0_UT_ASSERT(cb_nb2 == nb2);
	M0_UT_ASSERT(!(cb_nb2->nb_flags & M0_NET_BUF_QUEUED));
	M0_UT_ASSERT(cb_status2 == 0); /* send doesn't see the error */
	M0_UT_ASSERT(!m0_net_tm_stats_get(TM2, M0_NET_QT_MSG_SEND,
					  &td->qs, true));
	M0_UT_ASSERT(td->qs.nqs_num_f_events == 0);
	M0_UT_ASSERT(td->qs.nqs_num_s_events == 1);
	M0_UT_ASSERT(td->qs.nqs_num_adds == 1);
	M0_UT_ASSERT(td->qs.nqs_num_dels == 0);

	M0_UT_ASSERT(m0_atomic64_get(&ep2->nep_ref.ref_cnt) == 1);
	m0_net_end_point_put(ep2);
	ep2 = NULL;

	m0_clink_del_lock(&td->tmwait2);
 done:
	return;
}

static void test_msg(void)
{
	ut_test_framework(&test_msg_body, NULL, ut_verbose);
}

static void test_buf_desc_body(struct ut_data *td)
{
	struct nlx_xo_transfer_mc      *tp1 = TM1->ntm_xprt_private;
	struct nlx_core_transfer_mc  *lctm1 = &tp1->xtm_core;
	struct m0_net_buffer           *nb1 = &td->bufs1[0];
	struct nlx_xo_buffer           *bp1 = nb1->nb_xprt_private;
	struct nlx_core_buffer      *lcbuf1 = &bp1->xb_core;
	struct nlx_xo_transfer_mc      *tp2 = TM2->ntm_xprt_private;
	struct nlx_core_transfer_mc  *lctm2 = &tp2->xtm_core;
	struct m0_net_buffer           *nb2 = &td->bufs2[0];
	struct nlx_xo_buffer           *bp2 = nb2->nb_xprt_private;
	struct nlx_core_buffer      *lcbuf2 = &bp2->xb_core;
	uint32_t tmid;
	uint64_t counter;
	int rc;

	/* TEST
	   Check that match bit decode reverses encode.
	*/
	NLXDBGPnl(td, 1, "TEST: match bit encoding\n");
#define TEST_MATCH_BIT_ENCODE(_t, _c)					\
	nlx_core_match_bits_decode(nlx_core_match_bits_encode((_t),(_c)), \
				   &tmid, &counter);			\
	M0_UT_ASSERT(tmid == (_t));					\
	M0_UT_ASSERT(counter == (_c))

	TEST_MATCH_BIT_ENCODE(0, 0);
	TEST_MATCH_BIT_ENCODE(M0_NET_LNET_TMID_MAX, 0);
	TEST_MATCH_BIT_ENCODE(M0_NET_LNET_TMID_MAX, M0_NET_LNET_BUFFER_ID_MIN);
	TEST_MATCH_BIT_ENCODE(M0_NET_LNET_TMID_MAX, M0_NET_LNET_BUFFER_ID_MAX);

#undef TEST_MATCH_BIT_ENCODE


	/* TEST
	   Check that conversion to and from the external opaque descriptor
	   form preserve the internal descriptor.
	*/
	NLXDBGPnl(td, 1, "TEST: buffer descriptor S(export, import)\n");
	memset(CBD1, 0xf7, sizeof *CBD1); /* arbitrary pattern */
	memset(CBD2, 0xab, sizeof *CBD2); /* different arbitrary pattern */
	M0_UT_ASSERT(sizeof *CBD1 == sizeof *CBD2);
	M0_UT_ASSERT(memcmp(CBD1, CBD2, sizeof *CBD1) != 0);

	M0_UT_ASSERT(!nlx_xo__nbd_allocate(TM1, CBD1, &nb1->nb_desc));
	M0_UT_ASSERT(nb1->nb_desc.nbd_len == sizeof *CBD1);
	M0_UT_ASSERT(!nlx_xo__nbd_recover(TM1, &nb1->nb_desc, CBD2));
	M0_UT_ASSERT(memcmp(CBD1, CBD2, sizeof *CBD1) == 0);

	/* TEST
	   Check that an invalid descriptor length will fail to convert to
	   internal form, and will not modify the supplied internal desc.
	*/
	NLXDBGPnl(td, 1, "TEST: buffer descriptor F(import invalid size)\n");
	nb1->nb_desc.nbd_len++;
	memset(CBD1, 0x35, sizeof *CBD1); /* aribtrary pattern, not the desc */
	memcpy(CBD2, CBD1, sizeof *CBD2); /* same pattern */
	M0_UT_ASSERT(nlx_xo__nbd_recover(TM1, &nb1->nb_desc, CBD2) == -EINVAL);
	M0_UT_ASSERT(memcmp(CBD1, CBD2, sizeof *CBD1) == 0); /* unchanged */

	m0_net_desc_free(&nb1->nb_desc);

#define VALIDATE_MATCH_BITS(mb, s_lctm)				\
	nlx_core_match_bits_decode(mb, &tmid, &counter);	\
	M0_UT_ASSERT(tmid == s_lctm->ctm_addr.cepa_tmid);	\
	M0_UT_ASSERT(counter == s_lctm->ctm_mb_counter - 1)

	/* TEST
	   Passive send buffer descriptor.
	   Ensure that match bits get properly set, and that the
	   descriptor properly encodes buffer and end point
	   data, and that the data can be properly decoded.
	   Test with an exact size receive buffer and a larger one.
	 */
	NLXDBGPnl(td, 1, "TEST: encode buffer descriptor S(PS1)\n");
	m0_net_lnet_tm_set_debug(TM1, 0);
	m0_net_lnet_tm_set_debug(TM2, 0);

	M0_UT_ASSERT(lctm2->ctm_mb_counter == M0_NET_LNET_BUFFER_ID_MIN);
	lcbuf1->cb_qtype = M0_NET_QT_PASSIVE_BULK_SEND;
	lcbuf1->cb_length = td->buf_size1; /* Arbitrary */
	M0_SET0(&lcbuf1->cb_addr);
	m0_mutex_lock(&TM1->ntm_mutex);
	nlx_core_buf_desc_encode(lctm1, lcbuf1, CBD1);
	m0_mutex_unlock(&TM1->ntm_mutex);
	M0_UT_ASSERT(lctm1->ctm_mb_counter == M0_NET_LNET_BUFFER_ID_MIN + 1);
	VALIDATE_MATCH_BITS(lcbuf1->cb_match_bits, lctm1);

	NLXDBGPnl(td, 1, "TEST: decode buffer descriptor S(AR2 == PS1)\n");
	M0_SET0(&lcbuf2->cb_addr); /* clear target areas of buf2 */
	M0_UT_ASSERT(!nlx_core_ep_eq(&lctm1->ctm_addr, &lcbuf2->cb_addr));
	lcbuf2->cb_match_bits = 0;
	M0_UT_ASSERT(lcbuf2->cb_match_bits != lcbuf1->cb_match_bits);
	/* decode - buf2 on right queue and have adequate size */
	lcbuf2->cb_length = lcbuf1->cb_length; /* same size as send buffer */
	lcbuf2->cb_qtype = M0_NET_QT_ACTIVE_BULK_RECV;
	m0_mutex_lock(&TM2->ntm_mutex);
	rc = nlx_core_buf_desc_decode(lctm2, lcbuf2, CBD1);
	m0_mutex_unlock(&TM2->ntm_mutex);
	M0_UT_ASSERT(rc == 0);
	/* buf2 target address set to TM1, and size/bits set to buf1 */
	M0_UT_ASSERT(nlx_core_ep_eq(&lctm1->ctm_addr, &lcbuf2->cb_addr));
	M0_UT_ASSERT(lcbuf2->cb_length == lcbuf1->cb_length);
	M0_UT_ASSERT(lcbuf2->cb_match_bits == lcbuf1->cb_match_bits);

	NLXDBGPnl(td, 1, "TEST: decode buffer descriptor F(corrupt)\n");
	/* decode - everything correct, like above, but corrupt descriptor */
	counter = CBD1->cbd_data[2]; /* save some location */
	CBD1->cbd_data[2]++; /* modify, arbitrarily different */
	m0_mutex_lock(&TM2->ntm_mutex);
	rc = nlx_core_buf_desc_decode(lctm2, lcbuf2, CBD1);
	m0_mutex_unlock(&TM2->ntm_mutex);
	M0_UT_ASSERT(rc == -EINVAL);
	CBD1->cbd_data[2] = counter; /* restore */

	NLXDBGPnl(td, 1, "TEST: decode buffer descriptor S(AR2 > PS1)\n");
	M0_SET0(&lcbuf2->cb_addr); /* clear target areas of buf2 */
	M0_UT_ASSERT(!nlx_core_ep_eq(&lctm1->ctm_addr, &lcbuf2->cb_addr));
	lcbuf2->cb_match_bits = 0;
	M0_UT_ASSERT(lcbuf2->cb_match_bits != lcbuf1->cb_match_bits);
	/* decode - buf2 on right queue and > send buffer size */
	lcbuf2->cb_length = lcbuf1->cb_length + 1;
	lcbuf2->cb_qtype = M0_NET_QT_ACTIVE_BULK_RECV;
	m0_mutex_lock(&TM2->ntm_mutex);
	rc = nlx_core_buf_desc_decode(lctm2, lcbuf2, CBD1);
	m0_mutex_unlock(&TM2->ntm_mutex);
	M0_UT_ASSERT(rc == 0);
	/* buf2 target address set to TM1, and size/bits set to buf1 */
	M0_UT_ASSERT(nlx_core_ep_eq(&lctm1->ctm_addr, &lcbuf2->cb_addr));
	M0_UT_ASSERT(lcbuf2->cb_length == lcbuf1->cb_length); /* passive size */
	M0_UT_ASSERT(lcbuf2->cb_match_bits == lcbuf1->cb_match_bits);

	NLXDBGPnl(td, 1, "TEST: decode buffer descriptor F(AR2 < PS1)\n");
	lcbuf2->cb_length = lcbuf1->cb_length - 1; /* < send buffer size */
	lcbuf2->cb_qtype = M0_NET_QT_ACTIVE_BULK_RECV;
	m0_mutex_lock(&TM2->ntm_mutex);
	rc = nlx_core_buf_desc_decode(lctm2, lcbuf2, CBD1);
	m0_mutex_unlock(&TM2->ntm_mutex);
	M0_UT_ASSERT(rc == -EFBIG);

	NLXDBGPnl(td, 1, "TEST: decode buffer descriptor F(AS2 == PS1)\n");
	lcbuf1->cb_length = lcbuf1->cb_length; /* same size as send buffer */
	lcbuf1->cb_qtype = M0_NET_QT_ACTIVE_BULK_SEND;
	m0_mutex_lock(&TM1->ntm_mutex);
	rc = nlx_core_buf_desc_decode(lctm1, lcbuf1, CBD1);
	m0_mutex_unlock(&TM1->ntm_mutex);
	M0_UT_ASSERT(rc == -EPERM);

	/* TEST
	   Passive receive buffer descriptor.
	   Ensure that match bits get properly set, and that the
	   descriptor properly encodes buffer and end point
	   data, and that the data can be properly decoded.
	   Test with an exact size send buffer and a smaller one.
	 */
	M0_UT_ASSERT(td->buf_size1 >= td->buf_size2); /* sanity check */
	NLXDBGPnl(td, 1, "TEST: encode buffer descriptor S(PR2)\n");

	m0_net_lnet_tm_set_debug(TM1, 0);
	m0_net_lnet_tm_set_debug(TM2, 0);

	M0_UT_ASSERT(lctm2->ctm_mb_counter == M0_NET_LNET_BUFFER_ID_MIN);
	lcbuf2->cb_qtype = M0_NET_QT_PASSIVE_BULK_RECV;
	lcbuf2->cb_length = td->buf_size2; /* Arbitrary */
	m0_mutex_lock(&TM2->ntm_mutex);
	nlx_core_buf_desc_encode(lctm2, lcbuf2, CBD2);
	m0_mutex_unlock(&TM2->ntm_mutex);
	M0_UT_ASSERT(lctm2->ctm_mb_counter == M0_NET_LNET_BUFFER_ID_MIN + 1);
	VALIDATE_MATCH_BITS(lcbuf2->cb_match_bits, lctm2);

	NLXDBGPnl(td, 1, "TEST: decode buffer descriptor S(AS1 == PR2)\n");
	M0_SET0(&lcbuf1->cb_addr); /* clear target areas of buf1 */
	M0_UT_ASSERT(!nlx_core_ep_eq(&lctm2->ctm_addr, &lcbuf1->cb_addr));
	lcbuf1->cb_match_bits = 0;
	M0_UT_ASSERT(lcbuf1->cb_match_bits != lcbuf2->cb_match_bits);
	/* decode - buf1 on right queue and have adequate size */
	lcbuf1->cb_length = lcbuf2->cb_length; /* same size as receive buffer */
	lcbuf1->cb_qtype = M0_NET_QT_ACTIVE_BULK_SEND;
	m0_mutex_lock(&TM1->ntm_mutex);
	rc = nlx_core_buf_desc_decode(lctm1, lcbuf1, CBD2);
	m0_mutex_unlock(&TM1->ntm_mutex);
	M0_UT_ASSERT(rc == 0);
	/* buf1 target address set to TM2, and size/bits set to buf2 */
	M0_UT_ASSERT(nlx_core_ep_eq(&lctm2->ctm_addr, &lcbuf1->cb_addr));
	M0_UT_ASSERT(lcbuf1->cb_length == lcbuf2->cb_length);
	M0_UT_ASSERT(lcbuf1->cb_match_bits == lcbuf2->cb_match_bits);

	NLXDBGPnl(td, 1, "TEST: decode buffer descriptor S(AS1 < PR2)\n");
	M0_SET0(&lcbuf1->cb_addr); /* clear target areas of buf1 */
	M0_UT_ASSERT(!nlx_core_ep_eq(&lctm2->ctm_addr, &lcbuf1->cb_addr));
	lcbuf1->cb_match_bits = 0;
	M0_UT_ASSERT(lcbuf1->cb_match_bits != lcbuf2->cb_match_bits);
	/* decode - buf1 on right queue and < receive buffer size */
	lcbuf1->cb_length = lcbuf2->cb_length - 1;
	lcbuf1->cb_qtype = M0_NET_QT_ACTIVE_BULK_SEND;
	m0_mutex_lock(&TM1->ntm_mutex);
	rc = nlx_core_buf_desc_decode(lctm1, lcbuf1, CBD2);
	m0_mutex_unlock(&TM1->ntm_mutex);
	M0_UT_ASSERT(rc == 0);
	/* buf1 target address set to TM2, and size/bits set to buf2 */
	M0_UT_ASSERT(nlx_core_ep_eq(&lctm2->ctm_addr, &lcbuf1->cb_addr));
	M0_UT_ASSERT(lcbuf1->cb_length == lcbuf2->cb_length - 1);/* active sz */
	M0_UT_ASSERT(lcbuf1->cb_match_bits == lcbuf2->cb_match_bits);

#undef VALIDATE_MATCH_BITS

	/* TEST
	   Failure tests for this setup: invalid usage, wrong sizes
	 */
	NLXDBGPnl(td, 1, "TEST: decode buffer descriptor F(AS1 > PR2)\n");
	lcbuf1->cb_length = lcbuf2->cb_length + 1; /* > receive buffer size */
	lcbuf1->cb_qtype = M0_NET_QT_ACTIVE_BULK_SEND;
	m0_mutex_lock(&TM1->ntm_mutex);
	rc = nlx_core_buf_desc_decode(lctm1, lcbuf1, CBD2);
	m0_mutex_unlock(&TM1->ntm_mutex);
	M0_UT_ASSERT(rc == -EFBIG);

	NLXDBGPnl(td, 1, "TEST: decode buffer descriptor F(AR1 == PR2)\n");
	lcbuf1->cb_length = lcbuf2->cb_length; /* same size as receive buffer */
	lcbuf1->cb_qtype = M0_NET_QT_ACTIVE_BULK_RECV;
	m0_mutex_lock(&TM1->ntm_mutex);
	rc = nlx_core_buf_desc_decode(lctm1, lcbuf1, CBD2);
	m0_mutex_unlock(&TM1->ntm_mutex);
	M0_UT_ASSERT(rc == -EPERM);

	/* TEST
	   Invalid descriptor cases
	*/
	*CBD1 = *CBD2;

	NLXDBGPnl(td, 1, "TEST: decode buffer descriptor F(corrupt)\n");
	CBD2->cbd_match_bits++; /* invalidates checksum */
	lcbuf1->cb_length = lcbuf2->cb_length; /* same size as receive buffer */
	lcbuf1->cb_qtype = M0_NET_QT_ACTIVE_BULK_SEND;
	m0_mutex_lock(&TM1->ntm_mutex);
	rc = nlx_core_buf_desc_decode(lctm1, lcbuf1, CBD2);
	m0_mutex_unlock(&TM1->ntm_mutex);
	M0_UT_ASSERT(rc == -EINVAL);

	/* TEST
	   Check that the match bit counter wraps.
	*/
	NLXDBGPnl(td, 1, "TEST: match bit counter wraps\n");
	lctm1->ctm_mb_counter = M0_NET_LNET_BUFFER_ID_MAX - 1;
	lcbuf1->cb_qtype = M0_NET_QT_PASSIVE_BULK_SEND;
	lcbuf1->cb_length = td->buf_size1; /* Arbitrary */
	m0_mutex_lock(&TM1->ntm_mutex);
	nlx_core_buf_desc_encode(lctm1, lcbuf1, CBD1);
	m0_mutex_unlock(&TM1->ntm_mutex);
	M0_UT_ASSERT(lctm1->ctm_mb_counter == M0_NET_LNET_BUFFER_ID_MAX);
	nlx_core_match_bits_decode(lcbuf1->cb_match_bits, &tmid, &counter);
	M0_UT_ASSERT(tmid == lctm1->ctm_addr.cepa_tmid);
	M0_UT_ASSERT(counter == M0_NET_LNET_BUFFER_ID_MAX - 1);

	lcbuf1->cb_qtype = M0_NET_QT_PASSIVE_BULK_RECV; /* qt doesn't matter */
	m0_mutex_lock(&TM1->ntm_mutex);
	nlx_core_buf_desc_encode(lctm1, lcbuf1, CBD1);
	m0_mutex_unlock(&TM1->ntm_mutex);
	M0_UT_ASSERT(lctm1->ctm_mb_counter == M0_NET_LNET_BUFFER_ID_MIN);
	nlx_core_match_bits_decode(lcbuf1->cb_match_bits, &tmid, &counter);
	M0_UT_ASSERT(tmid == lctm1->ctm_addr.cepa_tmid);
	M0_UT_ASSERT(counter == M0_NET_LNET_BUFFER_ID_MAX);

	return;
}

static void test_buf_desc(void)
{
	ut_test_framework(&test_buf_desc_body, NULL, ut_verbose);
}

static int test_bulk_passive_send(struct ut_data *td)
{
	struct m0_net_buffer *nb1  = &td->bufs1[0]; /* passive */
	struct m0_net_buffer *nb2  = &td->bufs2[0]; /* active */
	struct m0_net_buffer *nb2s = NULL;
	unsigned char seed = 's';
	m0_bcount_t pBytes = UT_BULK_SIZE;
	int rc = -1;

	ut_cbreset();

	m0_clink_add_lock(&TM1->ntm_chan, &td->tmwait1);
	m0_clink_add_lock(&TM2->ntm_chan, &td->tmwait2);

	/* stage passive send buffer */
	M0_UT_ASSERT(td->buf_size1 >= pBytes);
	if (td->buf_size1 < pBytes)
		goto failed;
	nb1->nb_length = pBytes;
	ut_net_buffer_sign(nb1, nb1->nb_length, seed);
	nb1->nb_qtype = M0_NET_QT_PASSIVE_BULK_SEND;
	zUT(m0_net_buffer_add(nb1, TM1));
	M0_UT_ASSERT(nb1->nb_flags & M0_NET_BUF_QUEUED);
	M0_UT_ASSERT(nb1->nb_desc.nbd_len != 0);
	M0_UT_ASSERT(nb1->nb_desc.nbd_data != NULL);

	zUT(m0_net_desc_copy(&nb1->nb_desc, &nb2->nb_desc));

	/* ensure that an active send fails */
	NLXDBGPnl(td, 1, "TEST: bulk transfer F(PS !~ AS)\n");
	nb2->nb_qtype = M0_NET_QT_ACTIVE_BULK_SEND;
	nb2->nb_length = pBytes;
	zvUT(m0_net_buffer_add(nb2, TM2), -EPERM);

	/* try to receive into a smaller buffer */
	NLXDBGPnl(td, 1, "TEST: bulk transfer F(PS >  AR)\n");
	M0_UT_ASSERT(pBytes > td->buf_seg_size2); /* sanity */
	zUT((M0_ALLOC_PTR(nb2s) == NULL));
	zUT(m0_bufvec_alloc_aligned(&nb2s->nb_buffer, 1, td->buf_seg_size2,
				    UT_PAGE_SHIFT));
	zUT(m0_net_buffer_register(nb2s, DOM2));
	zUT(m0_net_desc_copy(&nb1->nb_desc, &nb2s->nb_desc));
	nb2s->nb_length = td->buf_seg_size2;
	nb2s->nb_qtype = M0_NET_QT_ACTIVE_BULK_RECV;
	zvUT(m0_net_buffer_add(nb2s, TM2), -EFBIG);

	/* success case */
	NLXDBGPnl(td, 1, "TEST: bulk transfer S(PS ~  AR)\n");
	nb2->nb_length = td->buf_size2;
	nb2->nb_qtype = M0_NET_QT_ACTIVE_BULK_RECV;
	zUT(m0_net_buffer_add(nb2, TM2));
	ut_chan_timedwait(&td->tmwait2, 10);
	M0_UT_ASSERT(!(nb2->nb_flags & M0_NET_BUF_QUEUED));

	ut_chan_timedwait(&td->tmwait2, 10);
	M0_UT_ASSERT(cb_called2 == 1);
	M0_UT_ASSERT(cb_status2 == 0);
	M0_UT_ASSERT(cb_nb2 == nb2);
	M0_UT_ASSERT(cb_qt2 == M0_NET_QT_ACTIVE_BULK_RECV);
	M0_UT_ASSERT(cb_length2 == pBytes);
	M0_UT_ASSERT(ut_net_buffer_authenticate(nb2, cb_length2, 0, seed));
	M0_UT_ASSERT(!m0_net_tm_stats_get(TM2, M0_NET_QT_ACTIVE_BULK_RECV,
					  &td->qs, true));
	M0_UT_ASSERT(td->qs.nqs_num_f_events == 0);
	M0_UT_ASSERT(td->qs.nqs_num_s_events == 1);
	M0_UT_ASSERT(td->qs.nqs_num_adds == 1);
	M0_UT_ASSERT(td->qs.nqs_num_dels == 0);

	ut_chan_timedwait(&td->tmwait1, 10);
	M0_UT_ASSERT(cb_called1 == 1);
	M0_UT_ASSERT(cb_status1 == 0);
	M0_UT_ASSERT(cb_nb1 == nb1);
	M0_UT_ASSERT(cb_qt1 == M0_NET_QT_PASSIVE_BULK_SEND);
	M0_UT_ASSERT(!m0_net_tm_stats_get(TM1, M0_NET_QT_PASSIVE_BULK_SEND,
					  &td->qs, true));
	M0_UT_ASSERT(td->qs.nqs_num_f_events == 0);
	M0_UT_ASSERT(td->qs.nqs_num_s_events == 1);
	M0_UT_ASSERT(td->qs.nqs_num_adds == 1);
	M0_UT_ASSERT(td->qs.nqs_num_dels == 0);

	rc = 0;
 failed:
	m0_net_desc_free(&nb1->nb_desc);
	m0_net_desc_free(&nb2->nb_desc);
	if (nb2s != NULL) {
		if (nb2s->nb_flags & M0_NET_BUF_QUEUED) {
			NLXDBGP(td, 3, "\tcancelling nb2s\n");
			m0_net_buffer_del(nb2s, nb2s->nb_tm);
			ut_chan_timedwait(&td->tmwait2, 10);
			if (nb2s->nb_flags & M0_NET_BUF_QUEUED)
				NLXP("Unable to cancel nb2s\n");
		}
		if (nb2s->nb_flags & M0_NET_BUF_REGISTERED) {
			NLXDBGP(td, 3, "\tderegistering nb2s\n");
			m0_net_buffer_deregister(nb2s, DOM2);
		}
		if (nb2s->nb_buffer.ov_vec.v_nr != 0)
			m0_bufvec_free_aligned(&nb2s->nb_buffer, UT_PAGE_SHIFT);
		m0_net_desc_free(&nb2s->nb_desc);
		m0_free(nb2s);
	}
	m0_clink_del_lock(&td->tmwait1);
	m0_clink_del_lock(&td->tmwait2);
	return rc;
}

static int test_bulk_passive_recv(struct ut_data *td)
{
	struct m0_net_buffer *nb1 = &td->bufs1[0]; /* passive */
	struct m0_net_buffer *nb2 = &td->bufs2[0]; /* active */
	struct m0_net_buffer *nb2l = NULL;
	unsigned char seed = 'r';
	m0_bcount_t aBytes = UT_BULK_SIZE;
	int rc = -1;

	ut_cbreset();

	m0_clink_add_lock(&TM1->ntm_chan, &td->tmwait1);
	m0_clink_add_lock(&TM2->ntm_chan, &td->tmwait2);

	/* stage passive recv buffer */
	nb1->nb_qtype = M0_NET_QT_PASSIVE_BULK_RECV;
	nb1->nb_length = td->buf_size1;
	zUT(m0_net_buffer_add(nb1, TM1));
	M0_UT_ASSERT(nb1->nb_flags & M0_NET_BUF_QUEUED);
	M0_UT_ASSERT(nb1->nb_desc.nbd_len != 0);
	M0_UT_ASSERT(nb1->nb_desc.nbd_data != NULL);

	zUT(m0_net_desc_copy(&nb1->nb_desc, &nb2->nb_desc));
	M0_UT_ASSERT(td->buf_size2 >= aBytes);
	if (td->buf_size2 < aBytes)
		goto failed;
	nb2->nb_length = aBytes;
	ut_net_buffer_sign(nb2, nb2->nb_length, seed);

	/* ensure that an active receive fails */
	NLXDBGPnl(td, 1, "TEST: bulk transfer F(PR !~ AR)\n");
	nb2->nb_qtype = M0_NET_QT_ACTIVE_BULK_RECV;
	zvUT(m0_net_buffer_add(nb2, TM2), -EPERM);

	/* try to send a larger buffer */
	NLXDBGPnl(td, 1, "TEST: bulk transfer F(PR <  AS)\n");
	zUT((M0_ALLOC_PTR(nb2l) == NULL));
	zUT(m0_bufvec_alloc_aligned(&nb2l->nb_buffer, UT_BUFSEGS1 + 1,
				    td->buf_seg_size1, UT_PAGE_SHIFT));
	zUT(m0_net_buffer_register(nb2l, DOM2));
	zUT(m0_net_desc_copy(&nb1->nb_desc, &nb2l->nb_desc));
	nb2l->nb_length = td->buf_seg_size1 * (UT_BUFSEGS1 + 1);
	nb2l->nb_qtype = M0_NET_QT_ACTIVE_BULK_SEND;
	zvUT(m0_net_buffer_add(nb2l, TM2), -EFBIG);

	/* now try the success case */
	NLXDBGPnl(td, 1, "TEST: bulk transfer S(PR ~  AS)\n");
	nb2->nb_qtype = M0_NET_QT_ACTIVE_BULK_SEND;
	zUT(m0_net_buffer_add(nb2, TM2));
	M0_UT_ASSERT(nb2->nb_flags & M0_NET_BUF_QUEUED);

	ut_chan_timedwait(&td->tmwait2, 10);
	M0_UT_ASSERT(cb_called2 == 1);
	M0_UT_ASSERT(cb_status2 == 0);
	M0_UT_ASSERT(cb_nb2 == nb2);
	M0_UT_ASSERT(cb_qt2 == M0_NET_QT_ACTIVE_BULK_SEND);
	M0_UT_ASSERT(!m0_net_tm_stats_get(TM2, M0_NET_QT_ACTIVE_BULK_SEND,
					  &td->qs, true));
	M0_UT_ASSERT(td->qs.nqs_num_f_events == 0);
	M0_UT_ASSERT(td->qs.nqs_num_s_events == 1);
	M0_UT_ASSERT(td->qs.nqs_num_adds == 1);
	M0_UT_ASSERT(td->qs.nqs_num_dels == 0);

	ut_chan_timedwait(&td->tmwait1, 10);
	M0_UT_ASSERT(cb_called1 == 1);
	M0_UT_ASSERT(cb_status1 == 0);
	M0_UT_ASSERT(cb_nb1 == nb1);
	M0_UT_ASSERT(cb_qt1 == M0_NET_QT_PASSIVE_BULK_RECV);
	M0_UT_ASSERT(cb_length1 == aBytes);
	M0_UT_ASSERT(ut_net_buffer_authenticate(nb1, cb_length1, 0, seed));
	M0_UT_ASSERT(!m0_net_tm_stats_get(TM1, M0_NET_QT_PASSIVE_BULK_RECV,
					  &td->qs, true));
	M0_UT_ASSERT(td->qs.nqs_num_f_events == 0);
	M0_UT_ASSERT(td->qs.nqs_num_s_events == 1);
	M0_UT_ASSERT(td->qs.nqs_num_adds == 1);
	M0_UT_ASSERT(td->qs.nqs_num_dels == 0);

	rc = 0;
 failed:
	m0_net_desc_free(&nb1->nb_desc);
	m0_net_desc_free(&nb2->nb_desc);
	if (nb2l != NULL) {
		if (nb2l->nb_flags & M0_NET_BUF_QUEUED) {
			NLXDBGP(td, 3, "\tcancelling nb2l\n");
			m0_net_buffer_del(nb2l, nb2l->nb_tm);
			ut_chan_timedwait(&td->tmwait2, 10);
			if (nb2l->nb_flags & M0_NET_BUF_QUEUED)
				NLXP("Unable to cancel nb2l\n");
		}
		if (nb2l->nb_flags & M0_NET_BUF_REGISTERED) {
			NLXDBGP(td, 3, "\tderegistering nb2l\n");
			m0_net_buffer_deregister(nb2l, DOM2);
		}
		if (nb2l->nb_buffer.ov_vec.v_nr != 0)
			m0_bufvec_free_aligned(&nb2l->nb_buffer, UT_PAGE_SHIFT);
		m0_net_desc_free(&nb2l->nb_desc);
		m0_free(nb2l);
	}
	m0_clink_del_lock(&td->tmwait1);
	m0_clink_del_lock(&td->tmwait2);
	return rc;
}

static void test_bulk_body(struct ut_data *td)
{
	struct m0_net_buffer *nb1 = &td->bufs1[0];
	int i;

	m0_net_lnet_tm_set_debug(TM1, 0);
	m0_net_lnet_tm_set_debug(TM2, 0);

	/* TEST
	   Add buffers on the passive queues and then cancel them.
	   Check that descriptors are present after enqueuing.
	*/
	NLXDBGPnl(td, 1, "TEST: add/del on the passive queues\n");
	for (i = M0_NET_QT_PASSIVE_BULK_RECV;
	     i < M0_NET_QT_PASSIVE_BULK_SEND; ++i) {
		nb1->nb_length = td->buf_size1;
		nb1->nb_qtype  = i;

		ut_cbreset();
		M0_SET0(&nb1->nb_desc);
		zUT(m0_net_buffer_add(nb1, TM1));
		M0_UT_ASSERT(nb1->nb_flags & M0_NET_BUF_QUEUED);
		M0_UT_ASSERT(nb1->nb_desc.nbd_len == sizeof *CBD1);
		M0_UT_ASSERT(nb1->nb_desc.nbd_data != NULL);

		m0_clink_add_lock(&TM1->ntm_chan, &td->tmwait1);
		m0_net_buffer_del(nb1, TM1);
		ut_chan_timedwait(&td->tmwait1, 10);
		m0_clink_del_lock(&td->tmwait1);
		M0_UT_ASSERT(cb_called1 == 1);
		M0_UT_ASSERT(cb_nb1 == nb1);
		M0_UT_ASSERT(!(nb1->nb_flags & M0_NET_BUF_QUEUED));
		M0_UT_ASSERT(cb_qt1 == i);
		M0_UT_ASSERT(cb_status1 == -ECANCELED);
		M0_UT_ASSERT(!m0_net_tm_stats_get(TM1, i, &td->qs, true));
		M0_UT_ASSERT(td->qs.nqs_num_f_events == 1);
		M0_UT_ASSERT(td->qs.nqs_num_s_events == 0);
		M0_UT_ASSERT(td->qs.nqs_num_adds == 1);
		M0_UT_ASSERT(td->qs.nqs_num_dels == 1);

		/* explicitly free the descriptor */
		M0_UT_ASSERT(nb1->nb_desc.nbd_data != NULL);
		m0_net_desc_free(&nb1->nb_desc);
		M0_UT_ASSERT(nb1->nb_desc.nbd_data == NULL);
		M0_UT_ASSERT(nb1->nb_desc.nbd_len == 0);
	}
	m0_net_lnet_tm_set_debug(TM1, 0);
	m0_net_lnet_tm_set_debug(TM2, 0);

	/* sanity check */
	M0_UT_ASSERT(td->buf_size1 >= UT_BULK_SIZE);
	M0_UT_ASSERT(td->buf_size2 >= UT_BULK_SIZE);

	/* TEST
	   Test a passive send. Ensure that an active send cannot be
	   issued for the network buffer descriptor.
	   Also test size issues.
	*/
	zUT(test_bulk_passive_send(td));

	/* TEST
	   Test a passive receive. Ensure that an active receive cannot be
	   issued for the network buffer descriptor.
	   Also test size issues.
	 */
	zUT(test_bulk_passive_recv(td));

	return;
}

static void test_bulk(void)
{
#ifdef NLX_DEBUG
	nlx_debug._debug_ = 0;
#endif
	ut_test_framework(&test_bulk_body, NULL, ut_verbose);
#ifdef NLX_DEBUG
	nlx_debug._debug_ = 0;
#endif
}

static struct m0_thread *test_sync_ut_handle;

/* replacement for ut_buf_cb2 for this test */
static void test_sync_msg_send_cb2(const struct m0_net_buffer_event *ev)
{
	/* async callback on background thread */
	M0_UT_ASSERT(m0_thread_self() != test_sync_ut_handle);

	ut_buf_cb2(ev);
}

/* replacement for ut_buf_cb1 for this test */
static void test_sync_msg_recv_cb1(const struct m0_net_buffer_event *ev)
{
	/* synchronous callback on application thread */
	M0_UT_ASSERT(m0_thread_self() == test_sync_ut_handle);

	cb_save_ep1 = true;
	ut_buf_cb1(ev);
	M0_UT_ASSERT(cb_qt1 == M0_NET_QT_MSG_RECV);
	M0_UT_ASSERT(cb_status1 == 0);
}

static void test_sync_body(struct ut_data *td)
{
	struct m0_net_buffer *nb1      = &td->bufs1[0];
	struct m0_net_buffer *nb2      = &td->bufs2[0];
	struct nlx_xo_transfer_mc *tp1 = TM1->ntm_xprt_private;
	struct m0_net_end_point *ep2 = NULL;
	int num_msgs;
	int initial_len;
	int len;
	int offset;
	int i;

	m0_net_lnet_tm_set_debug(TM1, 0);

	m0_clink_add_lock(&TM1->ntm_chan, &td->tmwait1);
	m0_clink_add_lock(&TM2->ntm_chan, &td->tmwait2);

	/* TEST
	   No-op calls
	 */
	NLXDBGPnl(td, 1, "TEST: no-op sync calls\n");
	ut_cbreset();
	M0_UT_ASSERT(tp1->xtm_ev_chan == NULL);
	M0_UT_ASSERT(!m0_net_buffer_event_pending(TM1));
	m0_net_buffer_event_deliver_all(TM1);
	M0_UT_ASSERT(cb_called1 == 0);

	/* TEST
	   Test synchronous delivery of buffer events under control of the
	   application.
	   No events must be delivered until fetched.
	   Normal event delivery guarantees the use of a separate thread.
	   Synchronous event delivery guarantees the use of the application
	   thread.

	   Note that this test is not about the content of the event (tested
	   elsewhere) but about the control over delivery.
	   I use the M0_NET_QT_MSG_RECV queue for this test to make it easier
	   to generate multiple events, but any queue would have sufficied.
	*/
	NLXDBGPnl(td, 1, "TEST: sync delivery of buffer events\n");

	ut_cbreset();

	test_sync_ut_handle = m0_thread_self(); /* save thread handle */

	num_msgs = 4;
	initial_len = 256;
	nb1->nb_length = td->buf_size1;
	ut_net_buffer_sign(nb1, nb1->nb_length, 0);
	nb1->nb_min_receive_size = UT_MSG_SIZE;
	nb1->nb_max_receive_msgs = num_msgs;
	nb1->nb_qtype = M0_NET_QT_MSG_RECV;
	td->buf_cb1.nbc_cb[M0_NET_QT_MSG_RECV] = test_sync_msg_recv_cb1;
	zUT(m0_net_buffer_add(nb1, TM1));
	M0_UT_ASSERT(nb1->nb_flags & M0_NET_BUF_QUEUED);

	M0_UT_ASSERT(!m0_net_buffer_event_pending(TM1));
	M0_UT_ASSERT(tp1->xtm_ev_chan == NULL);
	m0_net_buffer_event_notify(TM1, &TM1->ntm_chan);
	M0_UT_ASSERT(tp1->xtm_ev_chan == &TM1->ntm_chan);

	/* get a TM2 end point for TM1's address */
	zUT(m0_net_end_point_create(&ep2, TM2, TM1->ntm_ep->nep_addr));
	M0_UT_ASSERT(m0_atomic64_get(&ep2->nep_ref.ref_cnt) == 1);

	td->buf_cb2.nbc_cb[M0_NET_QT_MSG_SEND] = test_sync_msg_send_cb2;
	for (i = 1; i <= num_msgs; ++i) {
		len = initial_len * i;
		M0_UT_ASSERT(len < td->buf_size2);
		ut_net_buffer_sign(nb2, len, i);
		nb2->nb_qtype = M0_NET_QT_MSG_SEND;
		nb2->nb_length = len;
		nb2->nb_ep = ep2;
		zUT(m0_net_buffer_add(nb2, TM2));
		ut_chan_timedwait(&td->tmwait2, 10);
		M0_UT_ASSERT(!(nb2->nb_flags & M0_NET_BUF_QUEUED));
		M0_UT_ASSERT(cb_called2 == i);
		M0_UT_ASSERT(cb_status2 == 0);
		M0_UT_ASSERT(cb_nb2 == nb2);
		M0_UT_ASSERT(cb_qt2 == M0_NET_QT_MSG_SEND);
		M0_UT_ASSERT(!m0_net_tm_stats_get(TM2, M0_NET_QT_MSG_SEND,
						  &td->qs, false));
		M0_UT_ASSERT(td->qs.nqs_num_f_events == 0);
		M0_UT_ASSERT(td->qs.nqs_num_s_events == i);
		M0_UT_ASSERT(td->qs.nqs_num_adds == i);
		M0_UT_ASSERT(td->qs.nqs_num_dels == 0);
	}

	M0_UT_ASSERT(cb_called1 == 0);
	M0_UT_ASSERT(ut_chan_timedwait(&td->tmwait1, 10));/* got notification */
	M0_UT_ASSERT(tp1->xtm_ev_chan == NULL);
	M0_UT_ASSERT(m0_net_buffer_event_pending(TM1));
	M0_UT_ASSERT(cb_called1 == 0);
	M0_UT_ASSERT(nb1->nb_flags & M0_NET_BUF_QUEUED);

	/* event is still pending */
	M0_UT_ASSERT(m0_net_buffer_event_pending(TM1));

	m0_net_buffer_event_deliver_all(TM1); /* get events */

	M0_UT_ASSERT(cb_called1 == num_msgs);
	M0_UT_ASSERT(!(nb1->nb_flags & M0_NET_BUF_QUEUED));
	M0_UT_ASSERT(cb_ep1 != NULL &&
		     strcmp(TM2->ntm_ep->nep_addr, cb_ep1->nep_addr) == 0);
	M0_UT_ASSERT(m0_atomic64_get(&cb_ep1->nep_ref.ref_cnt) == num_msgs);
	for (i = 1, len = 0, offset = 0; i <= num_msgs; ++i) {
		offset += len;
		len = initial_len * i;
		M0_UT_ASSERT(ut_net_buffer_authenticate(nb1, len, offset, i));
		m0_net_end_point_put(cb_ep1);
	}
	cb_ep1 = NULL;
	M0_UT_ASSERT(!m0_net_tm_stats_get(TM1, M0_NET_QT_MSG_RECV,
					  &td->qs, false));
	M0_UT_ASSERT(td->qs.nqs_num_f_events == 0);
	M0_UT_ASSERT(td->qs.nqs_num_s_events == num_msgs);
	M0_UT_ASSERT(td->qs.nqs_num_adds == 1);
	M0_UT_ASSERT(td->qs.nqs_num_dels == 0);

	m0_clink_del_lock(&td->tmwait2);
	m0_clink_del_lock(&td->tmwait1);
	if (ep2 != NULL)
		m0_net_end_point_put(ep2);
	return;
}

static void test_sync_prestart(struct ut_data *td, int which)
{
	if (which == 2)
		return;
	/* use synchronous event delivery in TM1 */
	M0_UT_ASSERT(!m0_net_buffer_event_deliver_synchronously(TM1));
}

static void test_sync(void)
{
	ut_test_framework(&test_sync_body, &test_sync_prestart, ut_verbose);
}


/* replacement for ut_buf_cb1 used in this test */
static void test_timeout_msg_recv_cb1(const struct m0_net_buffer_event *ev)
{
	ut_buf_cb1(ev);
	M0_UT_ASSERT(cb_qt1 == M0_NET_QT_MSG_RECV);
	M0_UT_ASSERT(cb_status1 == -ETIMEDOUT);
}

/* intercepted sub */
static m0_time_t
test_timeout_tm_get_buffer_timeout_tick(const struct m0_net_transfer_mc *tm)
{
	return m0_time(1, 0) >> 1; /* 500ms */
}

/* intercepted sub */
static struct m0_atomic64 test_timeout_ttb_called;
static struct m0_atomic64 test_timeout_ttb_retval; /* non zero */
static int test_timeout_tm_timeout_buffers(struct m0_net_transfer_mc *tm,
					   m0_time_t now)
{
	int rc;
	m0_atomic64_inc(&test_timeout_ttb_called);
	rc = nlx_tm_timeout_buffers(tm, now);
	if (rc)
		m0_atomic64_set(&test_timeout_ttb_retval, rc);
	return rc;
}

static void test_timeout_body(struct ut_data *td)
{
	struct m0_net_buffer *nb1 = &td->bufs1[0];
	int qts[3] = {
		M0_NET_QT_MSG_RECV,
		M0_NET_QT_PASSIVE_BULK_RECV,
		M0_NET_QT_PASSIVE_BULK_SEND
	};
	int qt;
	int i;
	m0_time_t abs_timeout;
	m0_time_t buf_add_time;
	uint64_t timeout_secs = 1;

	m0_clink_add_lock(&TM1->ntm_chan, &td->tmwait1);

	/* TEST
	   Enqueue non-active buffers one at a time on different queues,
	   and let them timeout.
	   Cannot test with active buffers.
	*/
	m0_net_lnet_tm_set_debug(TM1, 0);
	nb1->nb_length = td->buf_size1;
	for (i = 0; i < ARRAY_SIZE(qts); ++i) {
		qt = qts[i];
		NLXDBGPnl(td, 1, "TEST: buffer single timeout: %d\n", (int) qt);
		ut_cbreset();
		m0_atomic64_set(&test_timeout_ttb_called, 0);
		if (qt == M0_NET_QT_MSG_RECV) {
			nb1->nb_min_receive_size = UT_MSG_SIZE;
			nb1->nb_max_receive_msgs = 1;
		} else {
			nb1->nb_min_receive_size = 0;
			nb1->nb_max_receive_msgs = 0;
		}
		nb1->nb_qtype = qt;
		abs_timeout = m0_time_from_now(timeout_secs, 0);
		M0_UT_ASSERT(nb1->nb_timeout == M0_TIME_NEVER);
		nb1->nb_timeout = abs_timeout;
		zUT(m0_net_buffer_add(nb1, TM1));
		M0_UT_ASSERT(nb1->nb_flags & M0_NET_BUF_QUEUED);
		buf_add_time = m0_time_now();

		ut_chan_timedwait(&td->tmwait1, 2 * timeout_secs);
		M0_UT_ASSERT(m0_atomic64_get(&test_timeout_ttb_called) >=
					     2 * timeout_secs); /* 0.5s tick */
		M0_UT_ASSERT(m0_atomic64_get(&test_timeout_ttb_retval) == 1);
		M0_UT_ASSERT(cb_called1 == 1);
		M0_UT_ASSERT(cb_status1 == -ETIMEDOUT);
		M0_UT_ASSERT(!(nb1->nb_flags & M0_NET_BUF_QUEUED));
		M0_UT_ASSERT(nb1->nb_timeout == M0_TIME_NEVER);
		M0_UT_ASSERT(!m0_net_tm_stats_get(TM1, qt, &td->qs, true));
		M0_UT_ASSERT(td->qs.nqs_num_f_events == 1);
		M0_UT_ASSERT(td->qs.nqs_num_s_events == 0);
		M0_UT_ASSERT(td->qs.nqs_num_adds == 1);
		M0_UT_ASSERT(td->qs.nqs_num_dels == 0);
		M0_UT_ASSERT(td->qs.nqs_time_in_queue >=
			abs_timeout - buf_add_time);

		if (qt != M0_NET_QT_MSG_RECV)
			m0_net_desc_free(&nb1->nb_desc);
	}

	/* TEST
	   Enqueue multiple non-active buffers on a single queue and let
	   them timeout at the same time.
	   Cannot test with active buffers.
	*/
	m0_net_lnet_tm_set_debug(TM1, 0);
	qt = M0_NET_QT_MSG_RECV;
	NLXDBGPnl(td, 1, "TEST: buffer multiple timeout\n");
	td->buf_cb1.nbc_cb[qt] = test_timeout_msg_recv_cb1;
	abs_timeout = m0_time_from_now(timeout_secs, 0);
	ut_cbreset();
	m0_atomic64_set(&test_timeout_ttb_called, 0);
	for (i = 0; i < UT_BUFS1; ++i) {
		nb1 = &td->bufs1[i];
		nb1->nb_qtype = qt;
		nb1->nb_min_receive_size = UT_MSG_SIZE;
		nb1->nb_max_receive_msgs = 1;
		M0_UT_ASSERT(nb1->nb_timeout == M0_TIME_NEVER);
		nb1->nb_timeout = abs_timeout;
		zUT(m0_net_buffer_add(nb1, TM1));
		M0_UT_ASSERT(nb1->nb_flags & M0_NET_BUF_QUEUED);
	}
	buf_add_time = m0_time_now();

	i = 0;
	while (cb_called1 != UT_BUFS1 && i <= UT_BUFS1) {
		ut_chan_timedwait(&td->tmwait1, 2 * timeout_secs);
		++i;
	}
	M0_UT_ASSERT(cb_called1 == UT_BUFS1);
	M0_UT_ASSERT(m0_atomic64_get(&test_timeout_ttb_called) >=
				     2 * timeout_secs); /* 0.5s tick */
	M0_UT_ASSERT(m0_atomic64_get(&test_timeout_ttb_retval) == UT_BUFS1);
	M0_UT_ASSERT(!m0_net_tm_stats_get(TM1, qt, &td->qs, true));
	M0_UT_ASSERT(td->qs.nqs_num_f_events == UT_BUFS1);
	M0_UT_ASSERT(td->qs.nqs_num_s_events == 0);
	M0_UT_ASSERT(td->qs.nqs_num_adds == UT_BUFS1);
	M0_UT_ASSERT(td->qs.nqs_num_dels == 0);
	M0_UT_ASSERT(td->qs.nqs_time_in_queue >=
		(abs_timeout - buf_add_time) * UT_BUFS1);

	for (i = 0; i < UT_BUFS1; ++i) {
		nb1 = &td->bufs1[i];
		M0_UT_ASSERT(nb1->nb_timeout == M0_TIME_NEVER);
	}

	/* TEST
	   Enqueue multiple non-active buffers onto a single queue.
	   Set a timeout only on one buffer.
	   Cannot test with active buffers.
	*/
	m0_net_lnet_tm_set_debug(TM1, 0);
	qt = M0_NET_QT_MSG_RECV;
	NLXDBGPnl(td, 1, "TEST: buffer mixed timeout\n");
	td->buf_cb1.nbc_cb[qt] = test_timeout_msg_recv_cb1;
	abs_timeout = m0_time_from_now(timeout_secs, 0);
	ut_cbreset();
	m0_atomic64_set(&test_timeout_ttb_called, 0);
	for (i = 0; i < UT_BUFS1; ++i) {
		nb1 = &td->bufs1[i];
		nb1->nb_qtype = qt;
		nb1->nb_min_receive_size = UT_MSG_SIZE;
		nb1->nb_max_receive_msgs = 1;
		M0_UT_ASSERT(nb1->nb_timeout == M0_TIME_NEVER);
		if (i == 0)
			nb1->nb_timeout = abs_timeout;
		zUT(m0_net_buffer_add(nb1, TM1));
		if (i == 0)
			buf_add_time = m0_time_now();
		M0_UT_ASSERT(nb1->nb_flags & M0_NET_BUF_QUEUED);
	}

	i = 0;
	while (cb_called1 != 1 && i <= UT_BUFS1) {
		ut_chan_timedwait(&td->tmwait1, 2 * timeout_secs);
		++i;
	}
	M0_UT_ASSERT(cb_called1 == 1);
	M0_UT_ASSERT(m0_atomic64_get(&test_timeout_ttb_called) >=
				     2 * timeout_secs); /* 0.5s tick */
	M0_UT_ASSERT(m0_atomic64_get(&test_timeout_ttb_retval) == 1);
	M0_UT_ASSERT(!m0_net_tm_stats_get(TM1, qt, &td->qs, true));
	M0_UT_ASSERT(td->qs.nqs_num_f_events == 1);
	M0_UT_ASSERT(td->qs.nqs_num_s_events == 0);
	M0_UT_ASSERT(td->qs.nqs_num_adds == UT_BUFS1);
	M0_UT_ASSERT(td->qs.nqs_num_dels == 0);
	M0_UT_ASSERT(td->qs.nqs_time_in_queue >=
		abs_timeout - buf_add_time);

	/* restore the callback sub and then cancel the other buffer */
	td->buf_cb1.nbc_cb[qt] = ut_buf_cb1;
	m0_net_buffer_del(nb1, TM1);
	ut_chan_timedwait(&td->tmwait1, 3);
	M0_UT_ASSERT(cb_called1 == 2);
	M0_UT_ASSERT(cb_status1 == -ECANCELED);

	/* TEST
	   Enqueue a buffer, no timeout.
	   Force set the M0_NET_BUF_TIMED_OUT flag in the buffer.
	   Construct a core buffer event structure and set the status to 0
           in the structure, indicating that the buffer operation completed
	   successfully and co-incidentally with the time out.
	   Call nlx_xo_core_bev_to_net_bev() to construct the net buffer
	   event structure.
	   The status should be 0 in the buffer event structure and the
	   M0_NET_BUF_TIMED_OUT flag should be cleared.

	   This situation is quite probable when using synchronous buffer event
	   delivery when the cancel is issued while the completion event is
	   already present in the circular buffer but not yet harvested.
	 */
	m0_net_lnet_tm_set_debug(TM1, 0);
	nb1 = &td->bufs1[0];
	nb1->nb_length = td->buf_size1;
	nb1->nb_min_receive_size = UT_MSG_SIZE;
	nb1->nb_max_receive_msgs = 1;
	nb1->nb_timeout = M0_TIME_NEVER;
	nb1->nb_qtype = M0_NET_QT_PASSIVE_BULK_RECV; /* doesn't involve EPs */
	zUT(m0_net_buffer_add(nb1, TM1));
	M0_UT_ASSERT(nb1->nb_flags & M0_NET_BUF_QUEUED);

	{
		struct nlx_core_buffer_event lcbev = {
			.cbe_buffer_id = (nlx_core_opaque_ptr_t) nb1,
			.cbe_status    = 0,
			.cbe_length    = 10,
			.cbe_unlinked  = true,
		};
		struct m0_net_buffer_event nbev;

		nb1->nb_flags |= M0_NET_BUF_TIMED_OUT;

		m0_mutex_lock(&TM1->ntm_mutex);
		zUT(nlx_xo_core_bev_to_net_bev(TM1, &lcbev, &nbev));
		m0_mutex_unlock(&TM1->ntm_mutex);
		M0_UT_ASSERT(!(nb1->nb_flags & M0_NET_BUF_TIMED_OUT));
		M0_UT_ASSERT(nbev.nbe_status == 0);
		M0_UT_ASSERT(nbev.nbe_length == lcbev.cbe_length);
	}

	/* cancel the buffer */
	m0_net_buffer_del(nb1, TM1);
	ut_chan_timedwait(&td->tmwait1, 3);
	M0_UT_ASSERT(cb_called1 == 3);
	M0_UT_ASSERT(cb_status1 == -ECANCELED);
	m0_net_desc_free(&nb1->nb_desc);

	m0_clink_del_lock(&td->tmwait1);
}

static void test_timeout(void)
{
	ut_save_subs();

	nlx_xo_iv._nlx_tm_get_buffer_timeout_tick =
		test_timeout_tm_get_buffer_timeout_tick;
	nlx_xo_iv._nlx_tm_timeout_buffers =
		test_timeout_tm_timeout_buffers;
	m0_atomic64_set(&test_timeout_ttb_called, 0);
	m0_atomic64_set(&test_timeout_ttb_retval, 0);

	ut_test_framework(&test_timeout_body, NULL, ut_verbose);

	ut_restore_subs();
}

struct m0_ut_suite m0_net_lnet_ut = {
        .ts_name = "net-lnet",
        .ts_init = test_lnet_init,
        .ts_fini = test_lnet_fini,
        .ts_tests = {
#ifdef __KERNEL__
		{ "net_lnet_buf_shape (K)", ktest_buf_shape },
		{ "net_lnet_buf_reg (K)",   ktest_buf_reg },
		{ "net_lnet_ep_addr (K)",   ktest_core_ep_addr },
		{ "net_lnet_enc_dec (K)",   ktest_enc_dec },
		{ "net_lnet_msg (K)",       ktest_msg },
		{ "net_lnet_bulk (K)",      ktest_bulk },
		{ "net_lnet_device",        ktest_dev },
#else
		{ "net_lnet_fail",          test_fail },
#endif
		{ "net_lnet_tm_initfini",   test_tm_initfini },
		{ "net_lnet_tm_startstop",  test_tm_startstop },
		{ "net_lnet_msg",           test_msg },
		{ "net_lnet_buf_desc",      test_buf_desc },
		{ "net_lnet_bulk",          test_bulk },
		{ "net_lnet_sync",          test_sync },
		{ "net_lnet_timeout",       test_timeout },
                { NULL, NULL }
        }
};
M0_EXPORTED(m0_net_lnet_ut);

#undef M0_TRACE_SUBSYSTEM

/*
 *  Local variables:
 *  c-indentation-style: "K&R"
 *  c-basic-offset: 8
 *  tab-width: 8
 *  fill-column: 80
 *  scroll-step: 1
 *  End:
 */<|MERGE_RESOLUTION|>--- conflicted
+++ resolved
@@ -268,11 +268,7 @@
 #ifndef PAGE_SHIFT
   #ifdef  CONFIG_X86_64
     #define PAGE_SHIFT    12
-<<<<<<< HEAD
-  #else /*aarch64*/
-=======
   #elif defined  CONFIG_AARCH64 /*aarch64*/
->>>>>>> 3ec567f8
     #define PAGE_SHIFT    16
   #endif
   #define PAGE_SIZE	  (1UL << PAGE_SHIFT)
