/* -*- C -*- */
/*
 * Copyright (c) 2013-2020 Seagate Technology LLC and/or its Affiliates
 *
 * Licensed under the Apache License, Version 2.0 (the "License");
 * you may not use this file except in compliance with the License.
 * You may obtain a copy of the License at
 *
 *     http://www.apache.org/licenses/LICENSE-2.0
 *
 * Unless required by applicable law or agreed to in writing, software
 * distributed under the License is distributed on an "AS IS" BASIS,
 * WITHOUT WARRANTIES OR CONDITIONS OF ANY KIND, either express or implied.
 * See the License for the specific language governing permissions and
 * limitations under the License.
 *
 * For any questions about this software or licensing,
 * please email opensource@seagate.com or cortx-questions@seagate.com.
 *
 */


#include "ut/ut.h"			/* M0_UT_ASSERT */
#include "lib/memory.h"			/* m0_free */
#include "lib/thread.h"			/* M0_THREAD_INIT */
#include "lib/semaphore.h"		/* m0_semaphore_down */
#include "lib/misc.h"			/* M0_SET0 */
#include "lib/trace.h"			/* M0_LOG */

#include "net/lnet/lnet.h"		/* M0_NET_LNET_PID */

#include "net/test/node.h"		/* m0_net_test_node_ctx */
#include "net/test/console.h"		/* m0_net_test_console_ctx */
#include "net/bulk_emulation/mem_xprt.h"

#define NET_TEST_MODULE_NAME ut_client_server
#include "net/test/debug.h"

enum {
	NTCS_PID		  = M0_NET_LNET_PID,
	NTCS_PORTAL		  = 42,
	NTCS_NODES_MAX		  = 128,
	NTCS_NODE_ADDR_MAX	  = 0x100,
	NTCS_TIMEOUT		  = 20,
	NTCS_TIMEOUT_GDB	  = 1200, /**< 20min for debugging in gdb */
	NTCS_TMID_CONSOLE4CLIENTS = 298,
	NTCS_TMID_CONSOLE4SERVERS = 299,
	NTCS_TMID_NODES	  = 300,
	NTCS_TMID_CMD_CLIENTS	  = NTCS_TMID_NODES,
	NTCS_TMID_DATA_CLIENTS    = NTCS_TMID_NODES + NTCS_NODES_MAX * 1,
	NTCS_TMID_CMD_SERVERS	  = NTCS_TMID_NODES + NTCS_NODES_MAX * 2,
	NTCS_TMID_DATA_SERVERS    = NTCS_TMID_NODES + NTCS_NODES_MAX * 3,
	NTCS_ACCEPTABLE_MSG_LOSS  = 20,	/**< 20% */
};

static struct m0_net_test_node_cfg node_cfg[NTCS_NODES_MAX * 2];
static struct m0_thread		   node_thread[NTCS_NODES_MAX * 2];
static struct m0_semaphore	   node_init_sem;

static char *addr_console4clients;
static char *addr_console4servers;
static char  clients[NTCS_NODES_MAX * NTCS_NODE_ADDR_MAX];
static char  servers[NTCS_NODES_MAX * NTCS_NODE_ADDR_MAX];
static char  clients_data[NTCS_NODES_MAX * NTCS_NODE_ADDR_MAX];
static char  servers_data[NTCS_NODES_MAX * NTCS_NODE_ADDR_MAX];

/* s/NTCS_TIMEOUT/NTCS_TIMEOUT_GDB/ while using gdb */
static m0_time_t timeout = M0_MKTIME(NTCS_TIMEOUT, 0);

static char *addr_get(const char *nid, int tmid)
{
	char  addr[NTCS_NODE_ADDR_MAX];
	char *result;
	int   rc;

	rc = snprintf(addr, NTCS_NODE_ADDR_MAX,
		     "%s:%d:%d:%d", nid, NTCS_PID, NTCS_PORTAL, tmid);
	M0_UT_ASSERT(rc < NTCS_NODE_ADDR_MAX);

	result = m0_alloc(rc + 1);
	M0_UT_ASSERT(result != NULL);
	return strncpy(result, addr, rc + 1);
}

static void addr_free(char *addr)
{
	m0_free(addr);
}

static void net_test_node(struct m0_net_test_node_cfg *node_cfg)
{
	struct m0_net_test_node_ctx *ctx;
	int			     rc;

	M0_PRE(node_cfg != NULL);

	M0_ALLOC_PTR(ctx);
	M0_ASSERT(ctx != NULL);
	rc = m0_net_test_node_init(ctx, node_cfg);
	M0_UT_ASSERT(rc == 0);
	rc = m0_net_test_node_start(ctx);
	M0_UT_ASSERT(rc == 0);
	m0_semaphore_up(&node_init_sem);
	/* wait for the test node thread */
	m0_semaphore_down(&ctx->ntnc_thread_finished_sem);
	m0_net_test_node_stop(ctx);
	m0_net_test_node_fini(ctx);
	m0_free(ctx);
}

static void node_cfg_fill(struct m0_net_test_node_cfg *ncfg,
			  char *addr_cmd,
			  char *addr_cmd_list,
			  char *addr_data,
			  char *addr_data_list,
			  char *addr_console,
			  bool last_node)
{
	*ncfg = (struct m0_net_test_node_cfg) {
		.ntnc_addr	   = addr_cmd,
		.ntnc_addr_console = addr_console,
		.ntnc_send_timeout = timeout,
	};

	strncat(addr_cmd_list, ncfg->ntnc_addr, NTCS_NODE_ADDR_MAX - 1);
	strncat(addr_cmd_list, last_node ? "" : ",", 1);
	strncat(addr_data_list, addr_data, NTCS_NODE_ADDR_MAX - 1);
	strncat(addr_data_list, last_node ? "" : ",", 1);

	addr_free(addr_data);
}

static void msg_nr_print(const char *prefix,
			 const struct m0_net_test_msg_nr *msg_nr)
{
	LOGD("%-21s total/failed/bad = %lu/%lu/%lu", prefix,
	     msg_nr->ntmn_total, msg_nr->ntmn_failed, msg_nr->ntmn_bad);
}

static bool msg_nr_in_range(size_t nr1, size_t nr2)
{
	size_t nr1_x100 = nr1 * 100;
	return nr1_x100 >= nr2 * (100 - NTCS_ACCEPTABLE_MSG_LOSS) &&
	       nr1_x100 <= nr2 * (100 + NTCS_ACCEPTABLE_MSG_LOSS);
}

#define nrchk(nr1, nr2)                                      \
{                                                            \
	size_t total1 = (nr1)->ntmn_total;                   \
	size_t total2 = (nr2)->ntmn_total;                   \
	M0_UT_ASSERT(msg_nr_in_range(total1, total2));       \
	M0_UT_ASSERT(msg_nr_in_range(total2, total1));       \
}

/*
 * Real situation - no explicit synchronization
 * between test console and test nodes.
 */
static void net_test_client_server(const char *nid,
				   enum m0_net_test_type type,
				   size_t clients_nr,
				   size_t servers_nr,
				   size_t concurrency_client,
				   size_t concurrency_server,
				   size_t msg_nr,
				   m0_bcount_t msg_size,
				   size_t bd_buf_nr_client,
				   size_t bd_buf_nr_server,
				   m0_bcount_t bd_buf_size,
				   size_t bd_nr_max)
{
	struct m0_net_test_cmd_status_data *sd_servers;
	struct m0_net_test_cmd_status_data *sd_clients;
	struct m0_net_test_console_cfg	   *console_cfg;
	struct m0_net_test_console_ctx	   *console;
	int				    rc;
	int				    i;

	M0_PRE(clients_nr <= NTCS_NODES_MAX);
	M0_PRE(servers_nr <= NTCS_NODES_MAX);

	M0_ALLOC_PTR(console_cfg);
	M0_ALLOC_PTR(console);
	if (console_cfg == NULL || console == NULL)
		goto done;
	/* prepare config for test clients and test servers */
	addr_console4clients = addr_get(nid, NTCS_TMID_CONSOLE4CLIENTS);
	addr_console4servers = addr_get(nid, NTCS_TMID_CONSOLE4SERVERS);
	clients[0] = '\0';
	clients_data[0] = '\0';
	for (i = 0; i < clients_nr; ++i) {
		node_cfg_fill(&node_cfg[i],
			      addr_get(nid, NTCS_TMID_CMD_CLIENTS + i), clients,
			      addr_get(nid, NTCS_TMID_DATA_CLIENTS + i),
			      clients_data, addr_console4clients,
			      i == clients_nr - 1);
	}
	servers[0] = '\0';
	servers_data[0] = '\0';
	for (i = 0; i < servers_nr; ++i) {
		node_cfg_fill(&node_cfg[clients_nr + i],
			      addr_get(nid, NTCS_TMID_CMD_SERVERS + i), servers,
			      addr_get(nid, NTCS_TMID_DATA_SERVERS + i),
			      servers_data, addr_console4servers,
			      i == servers_nr - 1);
	}
	/* spawn test clients and test servers */
	m0_semaphore_init(&node_init_sem, 0);
	for (i = 0; i < clients_nr + servers_nr; ++i) {
		rc = M0_THREAD_INIT(&node_thread[i],
				    struct m0_net_test_node_cfg *,
				    NULL, &net_test_node, &node_cfg[i],
				    "net_test node%d", i);
		M0_UT_ASSERT(rc == 0);
	}
	/* wait until test node started */
	for (i = 0; i < clients_nr + servers_nr; ++i)
		m0_semaphore_down(&node_init_sem);
	m0_semaphore_fini(&node_init_sem);
	/* prepare console config */
	*console_cfg = (struct m0_net_test_console_cfg) {
		.ntcc_addr_console4servers = addr_console4servers,
		.ntcc_addr_console4clients = addr_console4clients,
		.ntcc_cmd_send_timeout	   = timeout,
		.ntcc_cmd_recv_timeout	   = timeout,
		.ntcc_buf_send_timeout	   = timeout,
		.ntcc_buf_recv_timeout	   = timeout,
		.ntcc_buf_bulk_timeout	   = timeout,
		.ntcc_test_type		   = type,
		.ntcc_msg_nr		   = msg_nr,
		.ntcc_test_time_limit	   = M0_TIME_NEVER,
		.ntcc_msg_size		   = msg_size,
		.ntcc_bd_buf_nr_server	   = bd_buf_nr_server,
		.ntcc_bd_buf_nr_client	   = bd_buf_nr_client,
		.ntcc_bd_buf_size	   = bd_buf_size,
		.ntcc_bd_nr_max		   = bd_nr_max,
		.ntcc_concurrency_server   = concurrency_server,
		.ntcc_concurrency_client   = concurrency_client,
	};
	LOGD("addr_console4servers = %s", addr_console4servers);
	LOGD("addr_console4clients = %s", addr_console4clients);
	LOGD("clients      = %s", (char *) clients);
	LOGD("servers      = %s", (char *) servers);
	LOGD("clients_data = %s", (char *) clients_data);
	LOGD("servers_data = %s", (char *) servers_data);
	rc = m0_net_test_slist_init(&console_cfg->ntcc_clients, clients, ',');
	M0_UT_ASSERT(rc == 0);
	rc = m0_net_test_slist_init(&console_cfg->ntcc_servers, servers, ',');
	M0_UT_ASSERT(rc == 0);
	rc = m0_net_test_slist_init(&console_cfg->ntcc_data_clients,
				    clients_data, ',');
	M0_UT_ASSERT(rc == 0);
	rc = m0_net_test_slist_init(&console_cfg->ntcc_data_servers,
				    servers_data, ',');
	M0_UT_ASSERT(rc == 0);
	/* initialize console */
	rc = m0_net_test_console_init(console, console_cfg);
	M0_UT_ASSERT(rc == 0);
	/* send INIT to the test servers */
	rc = m0_net_test_console_cmd(console, M0_NET_TEST_ROLE_SERVER,
				     M0_NET_TEST_CMD_INIT);
	M0_UT_ASSERT(rc == servers_nr);
	/* send INIT to the test clients */
	rc = m0_net_test_console_cmd(console, M0_NET_TEST_ROLE_CLIENT,
				     M0_NET_TEST_CMD_INIT);
	M0_UT_ASSERT(rc == clients_nr);
	/* send START command to the test servers */
	rc = m0_net_test_console_cmd(console, M0_NET_TEST_ROLE_SERVER,
				     M0_NET_TEST_CMD_START);
	M0_UT_ASSERT(rc == servers_nr);
	/* send START command to the test clients */
	rc = m0_net_test_console_cmd(console, M0_NET_TEST_ROLE_CLIENT,
				     M0_NET_TEST_CMD_START);
	M0_UT_ASSERT(rc == clients_nr);
	/* send STATUS command to the test clients until it finishes. */
	do {
		rc = m0_net_test_console_cmd(console, M0_NET_TEST_ROLE_CLIENT,
					     M0_NET_TEST_CMD_STATUS);
		M0_UT_ASSERT(rc == clients_nr);
	} while (!console->ntcc_clients.ntcrc_sd->ntcsd_finished);
	/*
	 * Sleep a second to wait test update its status.
	 * TODO: Making a quiesce command (or is_quiesced query) for servers
	 * which will tell if all buffer callbacks are executed. After this is
	 * done and it’s called from the test, 1s delay will no longer be
	 * needed. So the bug is actually in UT which compares the values that
	 * can’t be compared. From @max.
	 */
	m0_nanosleep(m0_time(1,0), NULL);
	/* send STATUS command to the test clients */
	rc = m0_net_test_console_cmd(console, M0_NET_TEST_ROLE_CLIENT,
				     M0_NET_TEST_CMD_STATUS);
	M0_UT_ASSERT(rc == clients_nr);
	/* send STATUS command to the test servers */
	rc = m0_net_test_console_cmd(console, M0_NET_TEST_ROLE_SERVER,
				     M0_NET_TEST_CMD_STATUS);
	M0_UT_ASSERT(rc == servers_nr);
	msg_nr_print("client msg sent",
		     &console->ntcc_clients.ntcrc_sd->ntcsd_msg_nr_send);
	msg_nr_print("client msg received",
		     &console->ntcc_clients.ntcrc_sd->ntcsd_msg_nr_recv);
	msg_nr_print("client bulk sent",
		     &console->ntcc_clients.ntcrc_sd->ntcsd_bulk_nr_send);
	msg_nr_print("client bulk received",
		     &console->ntcc_clients.ntcrc_sd->ntcsd_bulk_nr_recv);
	msg_nr_print("client transfers",
		     &console->ntcc_clients.ntcrc_sd->ntcsd_transfers);
	msg_nr_print("server msg sent",
		     &console->ntcc_servers.ntcrc_sd->ntcsd_msg_nr_send);
	msg_nr_print("server msg received",
		     &console->ntcc_servers.ntcrc_sd->ntcsd_msg_nr_recv);
	msg_nr_print("server bulk sent",
		     &console->ntcc_servers.ntcrc_sd->ntcsd_bulk_nr_send);
	msg_nr_print("server bulk received",
		     &console->ntcc_servers.ntcrc_sd->ntcsd_bulk_nr_recv);
	msg_nr_print("server transfers",
		     &console->ntcc_servers.ntcrc_sd->ntcsd_transfers);
	/* send STOP command to the test clients */
	rc = m0_net_test_console_cmd(console, M0_NET_TEST_ROLE_CLIENT,
				     M0_NET_TEST_CMD_STOP);
	M0_UT_ASSERT(rc == clients_nr);
	/* send STOP command to the test servers */
	rc = m0_net_test_console_cmd(console, M0_NET_TEST_ROLE_SERVER,
				     M0_NET_TEST_CMD_STOP);
	M0_UT_ASSERT(rc == servers_nr);
	sd_servers = console->ntcc_servers.ntcrc_sd;
	sd_clients = console->ntcc_clients.ntcrc_sd;
	/* check stats */
	nrchk(&sd_servers->ntcsd_msg_nr_send, &sd_clients->ntcsd_msg_nr_recv);
	nrchk(&sd_servers->ntcsd_msg_nr_recv, &sd_clients->ntcsd_msg_nr_send);
	nrchk(&sd_servers->ntcsd_bulk_nr_send, &sd_clients->ntcsd_bulk_nr_recv);
	nrchk(&sd_servers->ntcsd_bulk_nr_recv, &sd_clients->ntcsd_bulk_nr_send);
	if (type == M0_NET_TEST_TYPE_BULK) {
		/*
		 * number of transfers are not measured on the test server
		 * for ping test.
		 */
		nrchk(&sd_servers->ntcsd_transfers,
		      &sd_clients->ntcsd_transfers);
	}
	/* finalize console */
	m0_net_test_slist_fini(&console_cfg->ntcc_servers);
	m0_net_test_slist_fini(&console_cfg->ntcc_clients);
	m0_net_test_slist_fini(&console_cfg->ntcc_data_servers);
	m0_net_test_slist_fini(&console_cfg->ntcc_data_clients);
	m0_net_test_console_fini(console);
	/* finalize test clients and test servers */
	for (i = 0; i < clients_nr + servers_nr; ++i) {
		rc = m0_thread_join(&node_thread[i]);
		M0_UT_ASSERT(rc == 0);
		m0_thread_fini(&node_thread[i]);
		addr_free(node_cfg[i].ntnc_addr);
	}
	addr_free(addr_console4servers);
	addr_free(addr_console4clients);
done:
	m0_free(console);
	m0_free(console_cfg);
}

void m0_net_test_client_server_stub_ut(void)
{
	/* test console-node interaction with dummy node */
	net_test_client_server("0@lo", M0_NET_TEST_TYPE_STUB,
			       1, 1, 1, 1, 1, 1,
			       0, 0, 0, 0);
}

void m0_net_test_client_server_ping_ut(void)
{
	/*
	 * - 0@lo interface
	 * - 8 test clients, 8 test servers
	 * - 8 pairs of concurrent buffers on each test client
	 * - 128 concurrent buffers on each test server
	 * - 4k test messages x 4KiB per message
	 */
	net_test_client_server("0@lo", M0_NET_TEST_TYPE_PING,
			       8, 8, 8, 128, 0x1000, 0x1000,
			       /* 1, 1, 8, 128, 0x1000, 0x1000, */
			       0, 0, 0, 0);
}

void m0_net_test_client_server_bulk_ut(void)
{
	/**
	 * @todo investigate strange m0_net_tm_stop() time
	 * on the bulk test client.
	 */
	/*
	 * - 0@lo interface
	 * - 2 test clients, 2 test servers
	 * - 2 pairs of concurrent buffers on each test client
	 * - 8 concurrent buffers on each test server
	 * - 64 test messages x 1MiB per message
	 * - 8(16) network buffers for network buffer descriptors
	 *   on the test client(server) with 16KiB per buffer and
	 *   64k maximum buffer descriptors in buffer
	 */
	net_test_client_server("0@lo", M0_NET_TEST_TYPE_BULK,
			       2, 2, 2, 8,
			       64, 0x100000,
			       8, 16, 0x4000, 0x10000);
<<<<<<< HEAD
=======
}
void m0_net_test_xprt_dymanic_reg_dereg_ut(void)
{
	M0_LOG(M0_DEBUG, "Before mem fini\n");
	m0_net_print_xprt();
	M0_ASSERT(m0_net_check_xprt(&m0_net_bulk_mem_xprt) != 0);
	m0_mem_xprt_fini();
	M0_ASSERT(m0_net_check_xprt(&m0_net_bulk_mem_xprt) == 0);
	M0_LOG(M0_DEBUG, "After mem fini\n");
	m0_net_print_xprt();
	m0_mem_xprt_init();
	M0_ASSERT(m0_net_check_xprt(&m0_net_bulk_mem_xprt) != 0);
	M0_LOG(M0_DEBUG, "After mem init\n");
	m0_net_print_xprt();

	M0_ASSERT(m0_net_check_xprt(&m0_net_lnet_xprt) != 0);
	m0_net_lnet_fini();
	M0_ASSERT(m0_net_check_xprt(&m0_net_lnet_xprt) == 0);
	M0_LOG(M0_DEBUG, "After Lnet fini\n");
	m0_net_print_xprt();
	m0_net_lnet_init();
	M0_ASSERT(m0_net_check_xprt(&m0_net_lnet_xprt) != 0);
	M0_LOG(M0_DEBUG, "After Lnet init\n");
	m0_net_print_xprt();

>>>>>>> 511d49b5
}

#undef NET_TEST_MODULE_NAME

/*
 *  Local variables:
 *  c-indentation-style: "K&R"
 *  c-basic-offset: 8
 *  tab-width: 8
 *  fill-column: 79
 *  scroll-step: 1
 *  End:
 */<|MERGE_RESOLUTION|>--- conflicted
+++ resolved
@@ -401,8 +401,6 @@
 			       2, 2, 2, 8,
 			       64, 0x100000,
 			       8, 16, 0x4000, 0x10000);
-<<<<<<< HEAD
-=======
 }
 void m0_net_test_xprt_dymanic_reg_dereg_ut(void)
 {
@@ -428,7 +426,6 @@
 	M0_LOG(M0_DEBUG, "After Lnet init\n");
 	m0_net_print_xprt();
 
->>>>>>> 511d49b5
 }
 
 #undef NET_TEST_MODULE_NAME
