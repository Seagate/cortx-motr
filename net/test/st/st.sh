#!/usr/bin/env bash
#
# Copyright (c) 2020 Seagate Technology LLC and/or its Affiliates
#
# Licensed under the Apache License, Version 2.0 (the "License");
# you may not use this file except in compliance with the License.
# You may obtain a copy of the License at
#
#    http://www.apache.org/licenses/LICENSE-2.0
#
# Unless required by applicable law or agreed to in writing, software
# distributed under the License is distributed on an "AS IS" BASIS,
# WITHOUT WARRANTIES OR CONDITIONS OF ANY KIND, either express or implied.
# See the License for the specific language governing permissions and
# limitations under the License.
#
# For any questions about this software or licensing,
# please email opensource@seagate.com or cortx-questions@seagate.com.
#

set -eu

# Next lines are useful for ST scripts debugging
# set -eux
# export PS4='+ ${FUNCNAME[0]:+${FUNCNAME[0]}():}line ${LINENO}: '

SANDBOX_DIR=${SANDBOX_DIR:-/var/motr/sandbox.net-st}

CWD=$(dirname $(readlink -f $0))
M0_SRC_DIR=${CWD%/*/*/*}

. $M0_SRC_DIR/utils/functions # die, opcode, sandbox_init, report_and_exit
. $M0_SRC_DIR/m0t1fs/linux_kernel/st/common.sh
. $CWD/st-config.sh

# Get the default net transport
XPRT=$(m0_default_xprt)

role_space()
{
	local role=$1
	[ "$role" == "$KERNEL_ROLE" ] && echo -n "kernel space"
	[ "$role" != "$KERNEL_ROLE" ] && echo -n "user space"
}

unload_all() {
<<<<<<< HEAD
	modunload
}
trap unload_all EXIT

modprobe_lnet
lctl network up > /dev/null
modload || exit $?
=======
	if [ "$XPRT" = "lnet" ]; then
		modunload
		modunload_galois
	fi
}
trap unload_all EXIT

if [ "$XPRT" = "lnet" ]; then
	modprobe_lnet
	lctl network up > /dev/null
	modload_galois
	modload || exit $?
fi

>>>>>>> cb34c005

sandbox_init
export TEST_RUN_TIME=5
echo "transfer machines endpoint prefix is $LNET_PREFIX"


if [ "$XPRT" = "lnet" ]; then
	ROLE=(none client server)
else
	ROLE=(none)
fi

for KERNEL_ROLE in ${#ROLE[@]}; do
	export KERNEL_ROLE
	echo -n "------ test client in $(role_space client), "
	echo "test server in $(role_space server)"
	echo "--- ping test (test message size is 4KiB)"
	$CWD/st-ping.sh
	echo "--- bulk test (test message size is 1MiB)"
	$CWD/st-bulk.sh
done
sandbox_fini
report_and_exit net 0<|MERGE_RESOLUTION|>--- conflicted
+++ resolved
@@ -44,18 +44,8 @@
 }
 
 unload_all() {
-<<<<<<< HEAD
-	modunload
-}
-trap unload_all EXIT
-
-modprobe_lnet
-lctl network up > /dev/null
-modload || exit $?
-=======
 	if [ "$XPRT" = "lnet" ]; then
 		modunload
-		modunload_galois
 	fi
 }
 trap unload_all EXIT
@@ -63,11 +53,9 @@
 if [ "$XPRT" = "lnet" ]; then
 	modprobe_lnet
 	lctl network up > /dev/null
-	modload_galois
 	modload || exit $?
 fi
 
->>>>>>> cb34c005
 
 sandbox_init
 export TEST_RUN_TIME=5
