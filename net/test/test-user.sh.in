#!/usr/bin/env bash
#set -eu

# Command line example (for one host)
# sudo ./test-user.sh console localhost localhost localhost \
#		      0@lo 0@lo 0@lo ping 100000 4k 8 4

if [ "$(id -u)" -ne 0 ]; then
    echo "Must be run as root"
    exit 1
fi

if [ $# -ne 7 -a $# -ne 12 ]; then
	echo "Usage: `basename $0` script_role console_cr server_cr client_cr" \
	     "console_if server_if client_if" \
	     "[test_type msg_nr msg_size concurrency_server concurrency_client]"
	echo "where"
	echo "  script_role	-" \
	     "one of [console|server|client]"
	echo "  *_cr		-" \
	     "credentials to run test console/server/client (username@hostname)"
	echo "  *_if		-" \
	     "Interface for test console (e.g. 172.18.50.161@o2ib)"
	exit
fi

if [ $1 != "console" -a $1 != "server" -a $1 != "client" ]; then
	echo "Invalid script role $1. Should be one of [console|server|client]"
	exit
fi

echo "--------------------Test-user-script------------------------"
echo -n "Enter (1)Lnet (2)libFab :"
read NET_XTR
if [ "$NET_XTR" = "1" ]
then
	echo "Net transport is LNet"
else
	echo "Net transport is Libfab"
fi

. @abs_top_srcdir@/m0t1fs/linux_kernel/st/common.sh

unload_all() {
    modunload
}
trap unload_all EXIT

<<<<<<< HEAD
modprobe_lnet
modload || exit $?
=======
if [ "$NET_XTR" = "1" ]
then
	modprobe_lnet
	modload_galois
	modload || exit $?
fi
>>>>>>> cb34c005

JOB_IDS=
SCRIPT=@abs_top_srcdir@/net/test/test-user.sh

PID=12345
PORTAL=42

ROLE=$1
CONSOLE_CR=$2
SERVER_CR=$3
CLIENT_CR=$4
CONSOLE_IF=$5
SERVER_IF=$6
CLIENT_IF=$7
TEST_TYPE=$8
COMMON_PARAMS="$2 $3 $4 $5 $6 $7"

# Bulk parameters
BD_BUF_NR_CLIENT=16
BD_BUF_NR_SERVER=32
BD_BUF_SIZE=64k
BD_BUF_NR_MAX=16

shift 7

job_id_add() {
	JOB_IDS="$JOB_IDS $!"
}

run_libfab_console() {
        echo "type : $TEST_TYPE msg_nr : $MSG_NR msg_size : $MSG_SIZE con-ser : $CONCUR_SERVER con-cli : $CONCUR_CLIENT"
        if [ "$TEST_TYPE" == "bulk" ]; then
            BULK_PARAMETERS="-B $BD_BUF_NR_SERVER \
                             -b $BD_BUF_NR_CLIENT \
                             -f $BD_BUF_SIZE \
                             -g $BD_BUF_NR_MAX"
        fi

        @abs_top_srcdir@/net/test/user_space/m0nettest \
                -t $TEST_TYPE \
                -n $MSG_NR \
                -s $MSG_SIZE \
                -E $CONCUR_SERVER \
                -e $CONCUR_CLIENT \
                -A "$CONSOLE_IF:$PID:$PORTAL:100" \
                -a "$CONSOLE_IF:$PID:$PORTAL:101" \
                -C "$SERVER_IF:$PID:$PORTAL:200" \
                -c "$CLIENT_IF:$PID:$PORTAL:300" \
                -D "$SERVER_IF:$PID:$PORTAL:236" \
                -d "$CLIENT_IF:$PID:$PORTAL:248" \
                $BULK_PARAMETERS &
        job_id_add
}

run_lnet_console() {
	echo "type : $TEST_TYPE msg_nr : $MSG_NR msg_size : $MSG_SIZE con-ser : $CONCUR_SERVER con-cli : $CONCUR_CLIENT"
        if [ "$TEST_TYPE" == "bulk" ]; then
            BULK_PARAMETERS="-B $BD_BUF_NR_SERVER \
                             -b $BD_BUF_NR_CLIENT \
                             -f $BD_BUF_SIZE \
                             -g $BD_BUF_NR_MAX"
        fi

        @abs_top_srcdir@/net/test/user_space/m0nettest \
		-t $TEST_TYPE \
                -n $MSG_NR \
                -s $MSG_SIZE \
                -E $CONCUR_SERVER \
                -e $CONCUR_CLIENT \
                -A "$CONSOLE_IF:$PID:$PORTAL:100" \
                -a "$CONSOLE_IF:$PID:$PORTAL:101" \
                -C "$SERVER_IF:$PID:$PORTAL:200" \
                -c "$CLIENT_IF:$PID:$PORTAL:300" \
                -D "$SERVER_IF:$PID:$PORTAL:236" \
                -d "$CLIENT_IF:$PID:$PORTAL:248" \
                $BULK_PARAMETERS &
	job_id_add
}

run_server() {
	@abs_top_srcdir@/net/test/user_space/m0nettestd \
		-a "$SERVER_IF:$PID:$PORTAL:200" \
		-c "$CONSOLE_IF:$PID:$PORTAL:100" &
	job_id_add
}

run_client() {
	@abs_top_srcdir@/net/test/user_space/m0nettestd \
		-a "$CLIENT_IF:$PID:$PORTAL:300" \
		-c "$CONSOLE_IF:$PID:$PORTAL:101" &
	job_id_add
}

run_ssh() {
	ssh $* &
	job_id_add
}

if [ "$ROLE" = "console" ]; then
	MSG_NR=$2
	MSG_SIZE=$3
	CONCUR_SERVER=$4
	CONCUR_CLIENT=$5

	if [ "$CONSOLE_CR" = "$SERVER_CR" ]; then
		# test server on the host with test console
		run_server
	else
		# test server on the some other host
		run_ssh "$SERVER_CR" "$SCRIPT server $COMMON_PARAMS"
	fi
	if [ "$CONSOLE_CR" = "$CLIENT_CR" ]; then
		# test client on the host with test console
		run_client
	else
		# if test client on the node with test server then don't run
		# script over ssh again
		if [ "$SERVER_CR" != "$CLIENT_CR" ]; then
			run_ssh "$CLIENT_CR" "$SCRIPT client $COMMON_PARAMS"
		fi
	fi
	# time to initialize nodes - magic number
	sleep 3
	if [ "$NET_XTR" = "1" ]
	then
		run_lnet_console
	else
		run_libfab_console
	fi
fi

if [ "$ROLE" = "server" ]; then
	if [ "$SERVER_CR" = "$CLIENT_CR" ]; then
		run_client
	fi
	run_server
fi

if [ "$ROLE" = "client" ]; then
	run_client
fi

wait $JOB_IDS<|MERGE_RESOLUTION|>--- conflicted
+++ resolved
@@ -46,17 +46,11 @@
 }
 trap unload_all EXIT
 
-<<<<<<< HEAD
-modprobe_lnet
-modload || exit $?
-=======
 if [ "$NET_XTR" = "1" ]
 then
 	modprobe_lnet
-	modload_galois
 	modload || exit $?
 fi
->>>>>>> cb34c005
 
 JOB_IDS=
 SCRIPT=@abs_top_srcdir@/net/test/test-user.sh
