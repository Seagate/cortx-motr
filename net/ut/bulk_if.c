--- conflicted
+++ resolved
@@ -54,15 +54,6 @@
 	int num;
 } ut_xprt_pvt;
 
-<<<<<<< HEAD
-static bool ut_dom_init_called = false;
-static bool ut_dom_fini_called = false;
-static bool ut_get_max_buffer_segment_size_called = false;
-static bool ut_get_max_buffer_size_called = false;
-static bool ut_get_max_buffer_segments_called = false;
-static bool ut_end_point_create_called = false;
-static bool ut_end_point_release_called = false;
-=======
 static bool ut_dom_init_called;
 static bool ut_dom_fini_called;
 static bool ut_get_max_buffer_segment_size_called;
@@ -119,7 +110,6 @@
 
 	return 0;
 }
->>>>>>> abe5b973
 
 static int ut_dom_init(const struct m0_net_xprt *xprt,
 		       struct m0_net_domain *dom)
