--- conflicted
+++ resolved
@@ -21,12 +21,8 @@
 
 #include "net/module.h"
 #include "module/instance.h"
-<<<<<<< HEAD
-#include "net/lnet/lnet.h"    /* m0_net_lnet_xprt */
-=======
 #include "net/lnet/lnet.h"     /* m0_net_lnet_xprt */
 #include "net/libfab/libfab.h" /* m0_net_libfab_xprt */
->>>>>>> 82c84c69
 #include "net/sock/sock.h"
 #include "net/net.h"
 #include "net/bulk_mem.h"     /* m0_net_bulk_mem_xprt */
@@ -68,32 +64,18 @@
 	},
 	[M0_NET_XPRT_BULKMEM] = {
 		.name = "\"bulk-mem\" m0_net_xprt_module",
-<<<<<<< HEAD
 		.xprt = (struct m0_net_xprt *)&m0_net_bulk_mem_xprt
-=======
-		.xprt = &m0_net_bulk_mem_xprt
->>>>>>> 82c84c69
 	},
 #ifndef __KERNEL__
 	[M0_NET_XPRT_SOCK] = {
 		.name = "\"sock\" m0_net_xprt_module",
 		.xprt = (struct m0_net_xprt *)&m0_net_sock_xprt
-<<<<<<< HEAD
-	}
-/*
-	[M0_NET_XPRT_LIBFABRIC] = {
-		.name = "\"libfabric\" m0_net_xprt_module",
-		.xprt = &m0_net_libfabric_xprt
-	}
-*/
-=======
 	},
 
 	[M0_NET_XPRT_LIBFABRIC] = {
 		.name = "\"libfabric\" m0_net_xprt_module",
-		.xprt = &m0_net_libfab_xprt
+		.xprt = (struct m0_net_xprt *)&m0_net_libfab_xprt
 	}
->>>>>>> 82c84c69
 #endif
 };
 M0_BASSERT(ARRAY_SIZE(net_xprt_mods) ==
