/* -*- C -*- */
/*
 * Copyright (c) 2012-2020 Seagate Technology LLC and/or its Affiliates
 *
 * Licensed under the Apache License, Version 2.0 (the "License");
 * you may not use this file except in compliance with the License.
 * You may obtain a copy of the License at
 *
 *     http://www.apache.org/licenses/LICENSE-2.0
 *
 * Unless required by applicable law or agreed to in writing, software
 * distributed under the License is distributed on an "AS IS" BASIS,
 * WITHOUT WARRANTIES OR CONDITIONS OF ANY KIND, either express or implied.
 * See the License for the specific language governing permissions and
 * limitations under the License.
 *
 * For any questions about this software or licensing,
 * please email opensource@seagate.com or cortx-questions@seagate.com.
 *
 */


#include <stdlib.h>
#include <stdio.h>
#include <string.h>

#include <sys/socket.h>
#ifdef HAVE_NETINET_IN_H
#  include <netinet/in.h>
#endif
#include <arpa/inet.h>
#include <netdb.h>

#include "motr/init.h"
#include "lib/assert.h"
#include "lib/errno.h"
#include "lib/getopts.h"
#include "lib/memory.h"
#include "lib/misc.h" /* M0_SET0 */
#include "lib/thread.h"
#include "net/net.h"
#include "net/bulk_mem.h"
#include "ping.h"

enum {
	DEF_BUFS = 20,
	DEF_CLIENT_THREADS = 1,
	MAX_CLIENT_THREADS = 4196,
	DEF_LOOPS = 1,

	PING_CLIENT_SEGMENTS = 8,
	PING_CLIENT_SEGMENT_SIZE = 8192,

	PING_SERVER_SEGMENTS = 4,
	PING_SERVER_SEGMENT_SIZE = 16384,

	MEM_CLIENT_BASE_PORT = PING_PORT2,

	ONE_MILLION = 1000000ULL,
	SEC_PER_HR = 60 * 60,
	SEC_PER_MIN = 60,
};

struct ping_xprt {
	const struct m0_net_xprt *px_xprt;
	bool                      px_dual_only;
	bool                      px_3part_addr;
	short                     px_client_port;
};

struct ping_xprt xprts[1] = {
	{
		.px_xprt = &m0_net_bulk_mem_xprt,
		.px_dual_only = true,
		.px_3part_addr = false,
		.px_client_port = MEM_CLIENT_BASE_PORT,
	},
};

struct ping_ctx sctx = {
	.pc_tm = {
		.ntm_state     = M0_NET_TM_UNDEFINED
	}
};

int canon_host(const char *hostname, char *buf, size_t bufsiz)
{
	int                i;
	int		   rc = 0;
	struct in_addr     ipaddr;

	/* m0_net_end_point_create requires string IPv4 address, not name */
	if (inet_aton(hostname, &ipaddr) == 0) {
		struct hostent he;
		char he_buf[4096];
		struct hostent *hp;
		int herrno;

		rc = gethostbyname_r(hostname, &he, he_buf, sizeof he_buf,
				     &hp, &herrno);
		if (rc != 0) {
			fprintf(stderr, "Can't get address for %s\n",
				hostname);
			return -ENOENT;
		}
		for (i = 0; hp->h_addr_list[i] != NULL; ++i)
			/* take 1st IPv4 address found */
			if (hp->h_addrtype == AF_INET &&
			    hp->h_length == sizeof(ipaddr))
				break;
		if (hp->h_addr_list[i] == NULL) {
			fprintf(stderr, "No IPv4 address for %s\n",
				hostname);
			return -EPFNOSUPPORT;
		}
		if (inet_ntop(hp->h_addrtype, hp->h_addr, buf, bufsiz) ==
		    NULL) {
			fprintf(stderr, "Cannot parse network address for %s\n",
				hostname);
			rc = -errno;
		}
	} else {
		if (strlen(hostname) >= bufsiz) {
			fprintf(stderr, "Buffer size too small for %s\n",
				hostname);
			return -ENOSPC;
		}
		strcpy(buf, hostname);
	}
	return rc;
}

int lookup_xprt(const char *xprt_name, struct ping_xprt **xprt)
{
	int i;

	for (i = 0; i < ARRAY_SIZE(xprts); ++i)
		if (strcmp(xprt_name, xprts[i].px_xprt->nx_name) == 0) {
			*xprt = &xprts[i];
			return 0;
		}
	return -ENOENT;
}

void list_xprt_names(FILE *s, struct ping_xprt *def)
{
	int i;

	fprintf(s, "Supported transports:\n");
	for (i = 0; ARRAY_SIZE(xprts); ++i)
		fprintf(s, "    %s%s\n", xprts[i].px_xprt->nx_name,
			(&xprts[i] == def) ? " [default]" : "");
}

struct m0_mutex qstats_mutex;

void print_qstats(struct ping_ctx *ctx, bool reset)
{
	int i;
	int rc;
	uint64_t hr;
	uint64_t min;
	uint64_t sec;
	uint64_t msec;
	struct m0_net_qstats qs[M0_NET_QT_NR];
	struct m0_net_qstats *qp;
	static const char *qnames[M0_NET_QT_NR] = {
		"mRECV", "mSEND",
		"pRECV", "pSEND",
		"aRECV", "aSEND",
	};
<<<<<<< HEAD
	char tbuf[64];
=======
	char tbuf[256];
>>>>>>> 09ff6188
	const char *lfmt =
"%5s %6lu %6lu %6lu %6lu %13s %14lu %13lu\n";
	const char *hfmt =
"Queue   #Add   #Del  #Succ  #Fail Time in Queue   Total Bytes   Max Buffer Sz\n"
"----- ------ ------ ------ ------ ------------- --------------- -------------\n";

	if (ctx->pc_tm.ntm_state < M0_NET_TM_INITIALIZED)
		return;
	rc = m0_net_tm_stats_get(&ctx->pc_tm, M0_NET_QT_NR, qs, reset);
	M0_ASSERT(rc == 0);
	m0_mutex_lock(&qstats_mutex);
	ctx->pc_ops->pf("%s statistics:\n", ctx->pc_ident);
	ctx->pc_ops->pf("%s", hfmt);
	for (i = 0; i < ARRAY_SIZE(qs); ++i) {
		qp = &qs[i];
		sec = m0_time_seconds(qp->nqs_time_in_queue);
		hr = sec / SEC_PER_HR;
		min = sec % SEC_PER_HR / SEC_PER_MIN;
		sec %= SEC_PER_MIN;
		msec = (m0_time_nanoseconds(qp->nqs_time_in_queue) +
			ONE_MILLION / 2) / ONE_MILLION;
		sprintf(tbuf, "%02lu:%02lu:%02lu.%03lu",
			hr, min, sec, msec);
		ctx->pc_ops->pf(lfmt,
				qnames[i],
				qp->nqs_num_adds, qp->nqs_num_dels,
				qp->nqs_num_s_events, qp->nqs_num_f_events,
				tbuf, qp->nqs_total_bytes, qp->nqs_max_bytes);
	}
	m0_mutex_unlock(&qstats_mutex);
}

int quiet_printf(const char *fmt, ...)
{
	return 0;
}

struct ping_ops verbose_ops = {
	.pf  = printf,
	.pqs = print_qstats
};

struct ping_ops quiet_ops = {
	.pf  = quiet_printf,
	.pqs = print_qstats
};

struct client_params {
	struct ping_xprt *xprt;
	bool verbose;
	int base_port;
	int loops;
	int nr_bufs;
	int client_id;
	int passive_size;
	const char *local_host;
	const char *remote_host;
	int passive_bulk_timeout;
};

void client(struct client_params *params)
{
	int			 i;
	int			 rc;
	struct m0_net_end_point *server_ep;
	char                     ident[24];
	char			*bp = NULL;
	struct ping_ctx		 cctx = {
		.pc_xprt = params->xprt->px_xprt,
		.pc_hostname = params->local_host,
		.pc_rhostname = params->remote_host,
		.pc_rport = PING_PORT1,
		.pc_nr_bufs = params->nr_bufs,
		.pc_segments = PING_CLIENT_SEGMENTS,
		.pc_seg_size = PING_CLIENT_SEGMENT_SIZE,
		.pc_passive_size = params->passive_size,
		.pc_ident = ident,
		.pc_tm = {
			.ntm_state     = M0_NET_TM_UNDEFINED
		},
		.pc_passive_bulk_timeout = params->passive_bulk_timeout,
	};

	if (params->xprt->px_3part_addr) {
		cctx.pc_port = params->base_port;
		cctx.pc_id   = params->client_id;
		sprintf(ident, "Client %d:%d", cctx.pc_port, cctx.pc_id);
		cctx.pc_rid  = PART3_SERVER_ID;
	} else {
		cctx.pc_port = params->base_port + params->client_id;
		cctx.pc_id   = 0;
		cctx.pc_rid  = 0;
		sprintf(ident, "Client %d", cctx.pc_port);
	}
	if (params->verbose)
		cctx.pc_ops = &verbose_ops;
	else
		cctx.pc_ops = &quiet_ops;
	m0_mutex_init(&cctx.pc_mutex);
	m0_cond_init(&cctx.pc_cond, &cctx.pc_mutex);
	rc = ping_client_init(&cctx, &server_ep);
	if (rc != 0)
		goto fail;

	if (params->passive_size != 0) {
		bp = m0_alloc(params->passive_size);
		M0_ASSERT(bp != NULL);
		for (i = 0; i < params->passive_size - 1; ++i)
			bp[i] = "abcdefghi"[i % 9];
	}

	for (i = 1; i <= params->loops; ++i) {
		cctx.pc_ops->pf("%s: Loop %d\n", ident, i);
		rc = ping_client_msg_send_recv(&cctx, server_ep, bp);
		M0_ASSERT(rc == 0);
		rc = ping_client_passive_recv(&cctx, server_ep);
		M0_ASSERT(rc == 0);
		rc = ping_client_passive_send(&cctx, server_ep, bp);
		M0_ASSERT(rc == 0);
	}

	if (params->verbose)
		print_qstats(&cctx, false);
	rc = ping_client_fini(&cctx, server_ep);
	m0_free(bp);
	M0_ASSERT(rc == 0);
fail:
	m0_cond_fini(&cctx.pc_cond);
	m0_mutex_fini(&cctx.pc_mutex);
}

int main(int argc, char *argv[])
{
	int			 rc;
	bool			 client_only = false;
	bool			 server_only = false;
	bool			 verbose = false;
	const char              *local_name = "localhost";
	const char              *remote_name = "localhost";
	const char		*xprt_name = m0_net_bulk_mem_xprt.nx_name;
	int			 loops = DEF_LOOPS;
	int			 base_port = 0;
	int			 nr_clients = DEF_CLIENT_THREADS;
	int			 nr_bufs = DEF_BUFS;
	int			 passive_size = 0;
	int                      passive_bulk_timeout = 0;
	int                      active_bulk_delay = 0;

	struct ping_xprt	*xprt;
	struct m0_thread	 server_thread;
	/* hostname buffers big enough for 255.255.255.255 */
	char                     local_hostbuf[16];
	char                     remote_hostbuf[16];

	rc = m0_init(NULL);
	M0_ASSERT(rc == 0);

	rc = M0_GETOPTS("m0bulkping", argc, argv,
			M0_FLAGARG('s', "run server only", &server_only),
			M0_FLAGARG('c', "run client only", &client_only),
			M0_STRINGARG('h', "hostname to listen on",
				     LAMBDA(void, (const char *str) {
						     local_name = str; })),
			M0_STRINGARG('r', "name of remote server host",
				     LAMBDA(void, (const char *str) {
						     remote_name = str; })),
			M0_FORMATARG('p', "base client port", "%i", &base_port),
			M0_FORMATARG('b', "number of buffers", "%i", &nr_bufs),
			M0_FORMATARG('l', "loops to run", "%i", &loops),
			M0_FORMATARG('d', "passive data size", "%i",
				     &passive_size),
			M0_FORMATARG('n', "number of client threads", "%i",
				     &nr_clients),
			M0_STRINGARG('t', "transport-name or \"list\" to "
				     "list supported transports.",
				     LAMBDA(void, (const char *str) {
						     xprt_name = str; })),
			M0_FORMATARG('D', "server active bulk delay",
				     "%i", &active_bulk_delay),
			M0_FLAGARG('v', "verbose", &verbose));
	if (rc != 0)
		return rc;

	if (strcmp(xprt_name, "list") == 0) {
		list_xprt_names(stdout, &xprts[0]);
		return 0;
	}
	rc = lookup_xprt(xprt_name, &xprt);
	if (rc != 0) {
		fprintf(stderr, "Unknown transport-name.\n");
		list_xprt_names(stderr, &xprts[0]);
		return rc;
	}
	if (xprt->px_dual_only && (client_only || server_only)) {
		fprintf(stderr,
			"Transport %s does not support client or server only\n",
			xprt_name);
		return 1;
	}
	if (nr_clients > MAX_CLIENT_THREADS) {
		fprintf(stderr, "Max of %d client threads supported\n",
			MAX_CLIENT_THREADS);
		return 1;
	}
	if (nr_bufs < DEF_BUFS) {
		fprintf(stderr, "Minimum of %d buffers required\n", DEF_BUFS);
		return 1;
	}
	if (passive_size < 0 || passive_size >
	    (PING_CLIENT_SEGMENTS - 1) * PING_CLIENT_SEGMENT_SIZE) {
		/* need to leave room for encoding overhead */
		fprintf(stderr, "Max supported passive data size: %d\n",
			(PING_CLIENT_SEGMENTS - 1) * PING_CLIENT_SEGMENT_SIZE);
		return 1;
	}
	if (client_only && server_only)
		client_only = server_only = false;
	if (base_port == 0) {
		/* be nice and pick the non-server port by default */
		base_port = xprt->px_client_port;
		if (client_only && base_port == PING_PORT1)
			base_port = PING_PORT2;
	}
	if (canon_host(local_name, local_hostbuf, sizeof local_hostbuf) != 0)
		return 1;
	if (canon_host(remote_name, remote_hostbuf, sizeof remote_hostbuf) != 0)
		return 1;

	m0_mutex_init(&qstats_mutex);

	if (!client_only) {
		/* start server in background thread */
		m0_mutex_init(&sctx.pc_mutex);
		m0_cond_init(&sctx.pc_cond, &sctx.pc_mutex);
		if (verbose)
			sctx.pc_ops = &verbose_ops;
		else
			sctx.pc_ops = &quiet_ops;
		sctx.pc_hostname = local_hostbuf;
		sctx.pc_xprt = xprt->px_xprt;
		sctx.pc_port = PING_PORT1;
		if (xprt->px_3part_addr)
			sctx.pc_id = PART3_SERVER_ID;
		else
			sctx.pc_id = 0;
		sctx.pc_nr_bufs = nr_bufs;
		sctx.pc_segments = PING_SERVER_SEGMENTS;
		sctx.pc_seg_size = PING_SERVER_SEGMENT_SIZE;
		sctx.pc_passive_size = passive_size;
		sctx.pc_server_bulk_delay = active_bulk_delay;
		M0_SET0(&server_thread);
		rc = M0_THREAD_INIT(&server_thread, struct ping_ctx *, NULL,
				    &ping_server, &sctx, "ping_server");
		M0_ASSERT(rc == 0);
	}

	if (server_only) {
		char readbuf[BUFSIZ];

		printf("Type \"quit\" or ^D to cause server to terminate\n");
		while (fgets(readbuf, BUFSIZ, stdin)) {
			if (strcmp(readbuf, "quit\n") == 0)
				break;
			if (strcmp(readbuf, "\n") == 0)
				print_qstats(&sctx, false);
			if (strcmp(readbuf, "reset_stats\n") == 0)
				print_qstats(&sctx, true);
		}
	} else {
		int		      i;
		struct m0_thread     *client_thread;
		struct client_params *params;
		M0_ALLOC_ARR(client_thread, nr_clients);
		M0_ALLOC_ARR(params, nr_clients);

		/* start all the client threads */
		for (i = 0; i < nr_clients; ++i) {
			params[i].xprt = xprt;
			params[i].verbose = verbose;
			params[i].base_port = base_port;
			params[i].loops = loops;
			params[i].nr_bufs = nr_bufs;
			params[i].client_id = i + 1;
			params[i].passive_size = passive_size;
			params[i].local_host = local_hostbuf;
			params[i].remote_host = remote_hostbuf;
			params[i].passive_bulk_timeout = passive_bulk_timeout;

			rc = M0_THREAD_INIT(&client_thread[i],
					    struct client_params *,
					    NULL, &client, &params[i],
					    "client_%d", params[i].client_id);
			M0_ASSERT(rc == 0);
		}

		/* ...and wait for them */
		for (i = 0; i < nr_clients; ++i) {
			m0_thread_join(&client_thread[i]);
			if (verbose) {
				if (xprt->px_3part_addr)
					printf("Client %d:%d: joined\n",
					       base_port, params[i].client_id);
				else
					printf("Client %d: joined\n",
					       base_port + params[i].client_id);
			}
		}
		m0_free(client_thread);
		m0_free(params);
	}

	if (!client_only) {
		if (verbose)
			print_qstats(&sctx, false);
		ping_server_should_stop(&sctx);
		m0_thread_join(&server_thread);
		m0_cond_fini(&sctx.pc_cond);
		m0_mutex_fini(&sctx.pc_mutex);
	}

	m0_mutex_fini(&qstats_mutex);
	m0_fini();
	return 0;
}

/*
 *  Local variables:
 *  c-indentation-style: "K&R"
 *  c-basic-offset: 8
 *  tab-width: 8
 *  fill-column: 80
 *  scroll-step: 1
 *  End:
 */<|MERGE_RESOLUTION|>--- conflicted
+++ resolved
@@ -169,11 +169,7 @@
 		"pRECV", "pSEND",
 		"aRECV", "aSEND",
 	};
-<<<<<<< HEAD
-	char tbuf[64];
-=======
 	char tbuf[256];
->>>>>>> 09ff6188
 	const char *lfmt =
 "%5s %6lu %6lu %6lu %6lu %13s %14lu %13lu\n";
 	const char *hfmt =
