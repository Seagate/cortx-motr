--- conflicted
+++ resolved
@@ -266,11 +266,7 @@
 			  struct m0_net_ip_params *addr,
 			  struct m0_net_end_point **epp);
 static int libfab_ep_create(struct m0_net_transfer_mc *tm, const char *name,
-<<<<<<< HEAD
 			    struct m0_net_ip_params *addr,
-=======
-			    struct m0_fab__ep_name *epn,
->>>>>>> a4233478
 			    struct m0_net_end_point **epp);
 static int libfab_active_ep_create(struct m0_fab__ep *ep,
 				   struct m0_fab__tm *tm);
@@ -544,7 +540,6 @@
 					sizeof(struct m0_fab__conn_data))];
 	uint32_t                  event;
 	int                       rc;
-<<<<<<< HEAD
 	struct m0_net_ip_addr     addr;
 
 	eq = tm->ftm_pep->fep_listen->pep_res.fpr_eq;
@@ -578,48 +573,6 @@
 		 * Hence, all such events can be ignored.
 		 */
 		M0_LOG(M0_ERROR, "Unexpected event tm=%p rc=%d", tm, rc);
-=======
-	char                      straddr[LIBFAB_ADDR_STRLEN_MAX] = {};
-	int                       ret;
-
-	eq = tm->ftm_pep->fep_listen->pep_res.fpr_eq;
-	do {
-		rc = fi_eq_read(eq, &event, &entry, sizeof(entry), 0);
-		ret = rc;
-		if (rc >= (int)sizeof(struct fi_eq_cm_entry) &&
-		    event == FI_CONNREQ) {
-			cm_entry = (struct fi_eq_cm_entry *)entry;
-			cd = (struct m0_fab__conn_data*)(cm_entry->data);
-			libfab_straddr_gen(cd, straddr, ARRAY_SIZE(straddr),
-					   &en);
-			rc = libfab_fab_ep_find(tm, &en, straddr, &ep);
-			if (rc == 0) {
-				rc = libfab_conn_accept(ep, tm, cm_entry->info);
-				if (rc != 0)
-					M0_LOG(M0_ERROR, "conn accept fail %d",
-					       rc);
-			} else
-				M0_LOG(M0_ERROR, "fab_ep_find fail rc=%d", rc);
-			fi_freeinfo(cm_entry->info);
-		} else if (rc == -FI_EAVAIL) {
-			rc = fi_eq_readerr(eq, &eq_err, 0);
-			if (rc != sizeof(eq_err))
-				M0_LOG(M0_ERROR, "fi_eq_readerr error =%s",
-				       fi_strerror((int) -rc));
-			else
-				M0_LOG(M0_ERROR, "fi_eq_readerr prov err %d:%s",
-				       eq_err.prov_errno,
-				       fi_eq_strerror(eq, eq_err.prov_errno,
-						      eq_err.err_data, NULL,
-						      0));
-		} else if (rc != -EAGAIN)
-			/*
-			* For all other events, there is no error info available.
-			* Hence, all such events can be ignored.
-			*/
-			M0_LOG(M0_ERROR, "Unexpected event tm=%p rc=%d", tm, rc);
-	} while (ret != -EAGAIN);
->>>>>>> a4233478
 	return 0;
 }
 
