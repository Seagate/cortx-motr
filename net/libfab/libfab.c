--- conflicted
+++ resolved
@@ -82,13 +82,8 @@
 		   M0_NET_LIBFAB_BUF_MAGIC, M0_NET_LIBFAB_BUF_HEAD_MAGIC);
 M0_TL_DEFINE(fab_buf, static, struct m0_fab__buf);
 
-<<<<<<< HEAD
 static int libfab_ep_addr_decode(const char *name, char *node,
 				 size_t nodeSize, char *port, size_t portSize);
-=======
-static int libfab_ep_addr_decode(const char *ep_name, char *node,
-                                 int sizeNode, char *port, int sizePort);
->>>>>>> a63a1f8e
 static int libfab_ep_res_init(struct m0_fab__ep *ep, struct m0_fab__tm *tm);
 static int libfab_pep_res_init(struct m0_fab__ep *ep, struct m0_fab__tm *tm);
 static struct m0_fab__ep *libfab_ep_net(struct m0_net_end_point *net);
@@ -564,22 +559,9 @@
 		libfab_tm_buf_timeout(tm);
 		libfab_tm_buf_done(tm);
 
-<<<<<<< HEAD
 		M0_ASSERT(libfab_tm_invariant(tm));
 		libfab_tm_unlock(tm);
 	}
-=======
-/**
- * This function will extract the ip addr and port from the given ep str
- */
-static int libfab_ep_addr_decode(const char *ep_name, char *node,
-                                 int sizeNode, char *port, int sizePort)
-{
-	M0_PRE(ep_name != NULL);
-	strcpy(node, def_node);
-	strcpy(port, def_port);
-	return M0_RC(0);
->>>>>>> a63a1f8e
 }
 
 /** 
@@ -622,15 +604,9 @@
 
 	M0_PRE(name != NULL);
 	rc = libfab_ep_addr_decode(name, ep.fep_name.fen_addr, 
-<<<<<<< HEAD
 				   ARRAY_SIZE(ep.fep_name.fen_addr), 
 				   ep.fep_name.fen_port, 
 				   ARRAY_SIZE(ep.fep_name.fen_port));
-=======
-				   sizeof(ep.fep_name.fen_addr),
-                                   ep.fep_name.fen_port,
-                                   sizeof(ep.fep_name.fen_port));
->>>>>>> a63a1f8e
 	if (rc != FI_SUCCESS)
 		return M0_ERR(-EINVAL);
 
@@ -671,15 +647,9 @@
 	ep->fep_pep = NULL;
 
 	rc = libfab_ep_addr_decode(name, ep->fep_name.fen_addr,
-<<<<<<< HEAD
 				   ARRAY_SIZE(ep->fep_name.fen_addr),
 				   ep->fep_name.fen_port,
 				   ARAY_SIZE(ep->fep_name.fen_port));
-=======
-                                   sizeof(ep->fep_name.fen_addr),
-				   ep->fep_name.fen_port,
-                                   sizeof(ep->fep_name.fen_port));
->>>>>>> a63a1f8e
 	if (rc != FI_SUCCESS) {
 		libfab_ep_param_free(ep, ma);
 		return M0_RC(rc);
