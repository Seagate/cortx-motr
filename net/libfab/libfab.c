--- conflicted
+++ resolved
@@ -138,16 +138,11 @@
 				    struct m0_fab__active_ep *aep,
 				    struct m0_fab__tm *tm);
 static void libfab_rxep_comp_read(struct fid_cq *cq, struct m0_fab__ep *ep);
-<<<<<<< HEAD
 static void libfab_txep_comp_read(struct fid_cq *cq);
 static int libfab_txep_init(struct m0_fab__active_ep *aep,
 			    struct m0_fab__tm *tm);
 static int libfab_waitfd_bind(struct fid* fid, struct m0_fab__tm *tm);
-=======
-static int libfab_txep_init(struct m0_fab__active_ep *aep,
-			    struct m0_fab__tm *tm);
 static inline struct m0_fab__active_ep *libfab_aep_get(struct m0_fab__ep *ep);
->>>>>>> affc1a5f
 
 /* libfab init and fini() : initialized in motr init */
 M0_INTERNAL int m0_net_libfab_init(void)
@@ -514,11 +509,8 @@
 			libfab_ep_ntop(cd->fcd_netaddr, &en);
 			libfab_fab_ep_find(tm, &en, cd->fcd_straddr, &ep);
 			rc = libfab_conn_accept(ep, tm, entry.info);
-<<<<<<< HEAD
-=======
 			if (rc != FI_SUCCESS)
 				M0_LOG(M0_ERROR, "Conn accept failed %d", rc);
->>>>>>> affc1a5f
 			fi_freeinfo(entry.info);
 		}
 	} else if (rc == -FI_EAVAIL) {
@@ -557,7 +549,6 @@
 }
 
 /**
-<<<<<<< HEAD
  * Check for completion events on the CQ for the rx ep
  */
 static void libfab_rxep_comp_read(struct fid_cq *cq, struct m0_fab__ep *ep)
@@ -607,24 +598,6 @@
 				libfab_target_notify(buf[i], aep);
 				libfab_buf_done(buf[i], 0);
 			}
-=======
- * Check for completion events on the for the rx ep
- */
-static void libfab_rxep_comp_read(struct fid_cq *cq, struct m0_fab__ep *ep)
-{
-	struct m0_fab__buf *buf = NULL;
-	m0_bindex_t         len = 0;
-	int                 rc;
-
-	if (cq != NULL) {
-		rc = libfab_check_for_comp(cq, &buf, &len);
-		if (rc > 0) {
-			if (buf->fb_length == 0)
-				buf->fb_length = len;
-			buf->fb_ev_ep = ep;
-			libfab_ep_get(ep);
-			libfab_buf_done(buf, 0);
->>>>>>> affc1a5f
 		}
 	}
 }
@@ -638,12 +611,8 @@
 	struct m0_fab__ep        *xep;
 	struct m0_fab__active_ep *aep;
 	struct fid_cq            *cq;
-<<<<<<< HEAD
 	struct epoll_event        ev;
 	int                       ev_cnt;
-=======
-	int                       rc = 0;
->>>>>>> affc1a5f
 
 	while (tm->ftm_shutdown == false) {
 		usleep(0);
@@ -667,7 +636,6 @@
 		
 		M0_ASSERT(libfab_tm_is_locked(tm) && libfab_tm_invariant(tm));
 
-<<<<<<< HEAD
 		if (ev_cnt > 0) {
 			libfab_handle_connect_request_events(tm);
 			libfab_txep_comp_read(tm->ftm_tx_cq);
@@ -683,35 +651,6 @@
 				}
 			} m0_tl_endfor;
 		}
-=======
-		libfab_handle_connect_request_events(tm);
-
-		buf = NULL;
-		cq = tm->ftm_tx_cq;
-		rc = libfab_check_for_comp(cq, &buf, NULL);
-		if (buf != NULL && rc != -FI_EAGAIN) {
-			xep = buf->fb_txctx;
-			if (rc > 0) {
-				aep = (xep->fep_listen == NULL) ? xep->fep_aep
-						: xep->fep_listen->pep_aep;
-				libfab_target_notify(buf, aep);
-				libfab_buf_done(buf, 0);
-			}
-			else
-				libfab_buf_done(buf, -ECANCELED);
-		}
-
-		m0_tl_for(m0_nep, &tm->ftm_net_ma->ntm_end_points, net) {
-			xep = libfab_ep_net(net);
-			aep = (xep->fep_listen == NULL) ? xep->fep_aep :
-			       xep->fep_listen->pep_aep;
-			if (aep != NULL) {
-				libfab_txep_event_check(xep, aep, tm);
-				cq = aep->aep_rx_res.frr_cq;
-				libfab_rxep_comp_read(cq, xep);
-			}
-		} m0_tl_endfor;
->>>>>>> affc1a5f
 
 		libfab_tm_buf_timeout(tm);
 		libfab_tm_buf_done(tm);
@@ -773,11 +712,7 @@
 
 	m0_tl_for(m0_nep, &tm->ntm_end_points, net) {
 		ep = libfab_ep_net(net);
-<<<<<<< HEAD
-		if (libfab_ep_cmp(ep, name, epn) == true) {
-=======
 		if (libfab_ep_cmp(ep, name, epn)) {
->>>>>>> affc1a5f
 			*epp = &ep->fep_nep;
 			found = true;
 			break;
@@ -788,10 +723,7 @@
 		if (name != NULL)
 			rc = libfab_ep_create(tm, name, epn, epp);
 		else {
-<<<<<<< HEAD
-=======
 			M0_ASSERT(epn != NULL);
->>>>>>> affc1a5f
 			sprintf(ep_str, "libfab:%s:%s", epn->fen_addr,
 				epn->fen_port);
 			rc = libfab_ep_create(tm, ep_str, epn, epp);
@@ -803,12 +735,7 @@
 			    strcmp(ep->fep_name.fen_port, epn->fen_port) != 0) {
 				strcpy(ep->fep_name.fen_addr, epn->fen_addr);
 				strcpy(ep->fep_name.fen_port, epn->fen_port);
-<<<<<<< HEAD
-				aep = ep->fep_listen == NULL ? ep->fep_aep : 
-				      ep->fep_listen->pep_aep;
-=======
 				aep = libfab_aep_get(ep);
->>>>>>> affc1a5f
 				ma = tm->ntm_xprt_private;
 				if (aep->aep_tx_state == FAB_CONNECTED) {
 					libfab_txep_init(aep, ma);
@@ -893,14 +820,11 @@
 		return M0_ERR(rc);
 
 	/* Initialize and bind resources to tx ep */
-<<<<<<< HEAD
 	rc = libfab_waitfd_bind(&tm->ftm_tx_cq->fid, tm);
 	if (rc != FI_SUCCESS)
 		return M0_ERR(rc);
 
 	rc = libfab_txep_init(pep->pep_aep, tm);
-=======
-	rc = libfab_txep_init(pep->pep_aep, tm);
 
 	return M0_RC(rc);
 }
@@ -909,49 +833,6 @@
  * Init tx resources and bind it to the active tx endpoint.
  */
 static int libfab_ep_txres_init(struct m0_fab__active_ep *aep,
-				struct m0_fab__tm *tm)
-{
-	struct fi_eq_attr   eq_attr;
-	struct m0_fab__fab *fab;
-	int                 rc = 0;
-
-	M0_ENTRY();
-	
-	M0_PRE(tm->ftm_waitset != NULL);
-
-	fab = tm->ftm_fab;
-
-	/* Bind the ep to tx completion queue */
-	rc = fi_ep_bind(aep->aep_txep, &tm->ftm_tx_cq->fid,
-			(FI_TRANSMIT | FI_RECV));
-	if (rc != FI_SUCCESS)
-		return M0_RC(rc);
-
-	/* Initialise and bind event queue */
-	memset(&eq_attr, 0, sizeof(eq_attr));
-	eq_attr.wait_obj = FI_WAIT_UNSPEC;
-	rc = fi_eq_open(fab->fab_fab, &eq_attr, &aep->aep_tx_res.ftr_eq, NULL);
-	if (rc != FI_SUCCESS)
-		return M0_RC(rc);
-
-	rc = fi_ep_bind(aep->aep_txep, &aep->aep_tx_res.ftr_eq->fid, 0);
-	if (rc != FI_SUCCESS)
-		return M0_RC(rc);
->>>>>>> affc1a5f
-
-	return M0_RC(rc);
-}
-
-/**
-<<<<<<< HEAD
- * Init tx resources and bind it to the active tx endpoint.
- */
-static int libfab_ep_txres_init(struct m0_fab__active_ep *aep,
-=======
- * Init rx resources and bind it to the active rx endpoint.
- */
-static int libfab_ep_rxres_init(struct m0_fab__active_ep *aep,
->>>>>>> affc1a5f
 				struct m0_fab__tm *tm)
 {
 	struct fi_eq_attr   eq_attr;
@@ -1006,13 +887,10 @@
 	cq_attr.format = FI_CQ_FORMAT_MSG;
 	cq_attr.size = fab->fab_fi->rx_attr->size;
 	rc = fi_cq_open(fab->fab_dom, &cq_attr, &aep->aep_rx_res.frr_cq, NULL);
-<<<<<<< HEAD
 	if (rc != FI_SUCCESS)
 		return M0_RC(rc);
 
 	rc = libfab_waitfd_bind(&aep->aep_rx_res.frr_cq->fid, tm);
-=======
->>>>>>> affc1a5f
 	if (rc != FI_SUCCESS)
 		return M0_RC(rc);
 	
@@ -1025,17 +903,12 @@
 
 	/* Initialise and bind event queue */
 	memset(&eq_attr, 0, sizeof(eq_attr));
-<<<<<<< HEAD
 	eq_attr.wait_obj = FI_WAIT_FD;
 	rc = fi_eq_open(fab->fab_fab, &eq_attr, &aep->aep_rx_res.frr_eq, NULL);
 	if (rc != FI_SUCCESS)
 		return M0_RC(rc);
 
 	rc = libfab_waitfd_bind(&aep->aep_rx_res.frr_eq->fid, tm);
-=======
-	eq_attr.wait_obj = FI_WAIT_UNSPEC;
-	rc = fi_eq_open(fab->fab_fab, &eq_attr, &aep->aep_rx_res.frr_eq, NULL);
->>>>>>> affc1a5f
 	if (rc != FI_SUCCESS)
 		return M0_RC(rc);
 
@@ -1064,29 +937,18 @@
 
 	/* Initialise and bind event queue */
 	memset(&eq_attr, 0, sizeof(eq_attr));
-<<<<<<< HEAD
 	eq_attr.wait_obj = FI_WAIT_FD;
-=======
-	eq_attr.wait_obj = FI_WAIT_UNSPEC;
->>>>>>> affc1a5f
 	rc = fi_eq_open(tm->ftm_fab->fab_fab, &eq_attr, &pep->pep_res.fpr_eq,
 			NULL);
 	if (rc != FI_SUCCESS)
 		return M0_RC(rc);
 	
-<<<<<<< HEAD
 	rc = libfab_waitfd_bind(&pep->pep_res.fpr_eq->fid, tm);
 	if (rc != FI_SUCCESS)
 		return M0_RC(rc);
 
 	rc = fi_pep_bind(pep->pep_pep, &pep->pep_res.fpr_eq->fid, 0);
 
-=======
-	rc = fi_pep_bind(pep->pep_pep, &pep->pep_res.fpr_eq->fid, 0);
-	if (rc != FI_SUCCESS)
-		return M0_RC(rc);
-
->>>>>>> affc1a5f
 	return M0_RC(rc);
 }
 
@@ -1102,11 +964,7 @@
 
 	M0_ENTRY();
 
-<<<<<<< HEAD
-	aep = (ep->fep_listen != NULL) ? ep->fep_listen->pep_aep : ep->fep_aep;
-=======
 	aep = libfab_aep_get(ep);
->>>>>>> affc1a5f
 	dp = tm->ftm_fab->fab_dom;
 	
 	if (aep->aep_rxep != NULL) {
@@ -1166,13 +1024,8 @@
 	}
 
 	net = &ep->fep_nep;
-<<<<<<< HEAD
 	net->nep_tm = tm->ftm_ntm;
 	m0_nep_tlink_init_at_tail(net, &tm->ftm_ntm->ntm_end_points);
-=======
-	net->nep_tm = tm->ftm_net_ma;
-	m0_nep_tlink_init_at_tail(net, &tm->ftm_net_ma->ntm_end_points);
->>>>>>> affc1a5f
 	net->nep_addr = (const char *)(&ep->fep_name.fen_str_addr);
 	m0_ref_init(&ep->fep_nep.nep_ref, 1, &libfab_ep_release);
 	
@@ -1293,11 +1146,7 @@
 	
 	M0_ENTRY();
 
-<<<<<<< HEAD
-	if (pep_res->fpr_eq != NULL){
-=======
 	if (pep_res->fpr_eq != NULL) {
->>>>>>> affc1a5f
 		rc = fi_close(&(pep_res->fpr_eq)->fid);
 		if (rc != FI_SUCCESS)
 			M0_LOG(M0_ERROR, "fpr_eq fi_close ret=%d fid=%d",
@@ -1318,40 +1167,6 @@
 	
 	M0_ENTRY();
 
-<<<<<<< HEAD
-	if (tx_res->ftr_eq != NULL){
-		rc = fi_close(&(tx_res->ftr_eq)->fid);
-		if (rc != FI_SUCCESS)
-			M0_LOG(M0_ERROR, "ftr_eq fi_close ret=%d fid=%d",
-			       rc, (int)(tx_res->ftr_eq)->fid.fclass);
-		tx_res->ftr_eq = NULL;
-	}
-
-	return M0_RC(rc);
-}
-
-/**
- * Used to free the resources attached to an active rxep
- */
-static int libfab_ep_rxres_free(struct m0_fab__rx_res *rx_res,
-				struct m0_fab__tm *tm)
-{
-	int rc = 0;
-	
-	M0_ENTRY();
-
-	if (rx_res->frr_eq != NULL){
-		rc = fi_close(&(rx_res->frr_eq)->fid);
-		if (rc != FI_SUCCESS)
-			M0_LOG(M0_ERROR, "frr_eq fi_close ret=%d fid=%d",
-			       rc, (int)(rx_res->frr_eq)->fid.fclass);
-		rx_res->frr_eq = NULL;
-	}
-
-	if (rx_res->frr_cq != NULL){
-		rc = fi_close(&(rx_res->frr_cq)->fid);
-		if (rc != FI_SUCCESS)
-=======
 	if (tx_res->ftr_eq != NULL) {
 		rc = fi_close(&(tx_res->ftr_eq)->fid);
 		if (rc != FI_SUCCESS)
@@ -1384,7 +1199,6 @@
 	if (rx_res->frr_cq != NULL) {
 		rc = fi_close(&(rx_res->frr_cq)->fid);
 		if (rc != FI_SUCCESS)
->>>>>>> affc1a5f
 			M0_LOG(M0_ERROR, "frr_cq fi_close ret=%d fid=%d",
 			       rc, (int)(rx_res->frr_cq)->fid.fclass);
 		rx_res->frr_cq = NULL;
@@ -1422,16 +1236,12 @@
 	}
 
 	rc = libfab_ep_txres_free(&aep->aep_tx_res, tm);
-<<<<<<< HEAD
-	rc = libfab_ep_rxres_free(&aep->aep_rx_res, tm);
-=======
 	if (rc != FI_SUCCESS)
 		M0_LOG(M0_ERROR, "ep_txres_free failed %d", rc);
 	
 	rc = libfab_ep_rxres_free(&aep->aep_rx_res, tm);
 	if (rc != FI_SUCCESS)
 		M0_LOG(M0_ERROR, "ep_rxres_free failed %d", rc);
->>>>>>> affc1a5f
 	
 	m0_free(aep);
 	aep = NULL;
@@ -1461,17 +1271,12 @@
 	}
 	
 	rc = libfab_aep_param_free(pep->pep_aep, tm);
-<<<<<<< HEAD
-
-	rc = libfab_pep_res_free(&pep->pep_res, tm);
-=======
 	if (rc != FI_SUCCESS)
 		M0_LOG(M0_ERROR, "aep_param_free failed %d", rc);
 
 	rc = libfab_pep_res_free(&pep->pep_res, tm);
 	if (rc != FI_SUCCESS)
 		M0_LOG(M0_ERROR, "pep_res_free failed %d", rc);
->>>>>>> affc1a5f
 	
 	m0_free(pep);
 	pep = NULL;
@@ -1904,11 +1709,7 @@
 	m0_bcount_t               cnt = 0;
 	int                       iv_cnt;
 
-<<<<<<< HEAD
-	aep = (ep->fep_listen == NULL) ? ep->fep_aep : ep->fep_listen->pep_aep;
-=======
 	aep = libfab_aep_get(ep);
->>>>>>> affc1a5f
 	m0_tl_for(fab_sndbuf, &ep->fep_sndbuf, fbp) {
 		cnt = 0;
 		nb = fbp->fb_nb;
@@ -2007,17 +1808,10 @@
 	struct m0_fab__conn_data  cd;
 	int                       ret = 0;
 
-<<<<<<< HEAD
-	aep = (ep->fep_listen != NULL) ? ep->fep_listen->pep_aep : ep->fep_aep;
-	if (aep->aep_tx_state == FAB_NOT_CONNECTED) {
-		ret = libfab_destaddr_get(&ep->fep_name, ma->ftm_fab->fab_fi,
-					  &peer_fi);
-=======
 	aep = libfab_aep_get(ep);
 	if (aep->aep_tx_state == FAB_NOT_CONNECTED) {
 		libfab_destaddr_get(&ep->fep_name, ma->ftm_fab->fab_fi,
 				    &peer_fi);
->>>>>>> affc1a5f
 		strcpy(cd.fcd_straddr, ma->ftm_pep->fep_name.fen_str_addr);
 		libfab_ep_pton(&ma->ftm_pep->fep_name, &cd.fcd_netaddr);
 		ret = fi_connect(aep->aep_txep, peer_fi->dest_addr, &cd,
@@ -2110,7 +1904,6 @@
 	return M0_RC(rc);
 }
 
-<<<<<<< HEAD
 static int libfab_waitfd_bind(struct fid* fid, struct m0_fab__tm *tm)
 {
 	struct epoll_event ev;
@@ -2125,14 +1918,14 @@
 	rc = epoll_ctl(tm->ftm_epfd, EPOLL_CTL_ADD, fd, &ev);
 
 	return M0_RC(rc);
-=======
+}
+
 /** 
  * Return the pointer to the active endpoint from the m0_fab__ep struct
  */
 static inline struct m0_fab__active_ep *libfab_aep_get(struct m0_fab__ep *ep)
 {
 	return (ep->fep_listen == NULL) ? ep->fep_aep : ep->fep_listen->pep_aep;
->>>>>>> affc1a5f
 }
 
 /*============================================================================*/
@@ -2450,12 +2243,7 @@
 		M0_ASSERT(nb->nb_length <= m0_vec_count(&nb->nb_buffer.ov_vec));
 		libfab_fab_ep_find(ma, NULL, nb->nb_ep->nep_addr, &ep);
 		libfab_ep_get(ep);
-<<<<<<< HEAD
-		aep = (ep->fep_listen != NULL) ? ep->fep_listen->pep_aep :
-						 ep->fep_aep;
-=======
 		aep = libfab_aep_get(ep);
->>>>>>> affc1a5f
 		fbp->fb_txctx = ep;
 		
 		if (aep->aep_tx_state != FAB_CONNECTED) {
@@ -2494,12 +2282,7 @@
 		libfab_fab_ep_find(ma, &epname, NULL, &ep);
 		libfab_ep_get(ep);
 		fbp->fb_txctx = ep;
-<<<<<<< HEAD
-		aep = (ep->fep_listen != NULL) ? ep->fep_listen->pep_aep :
-						 ep->fep_aep;
-=======
 		aep = libfab_aep_get(ep);
->>>>>>> affc1a5f
 		fbp->fb_length = nb->nb_length;
 
 		if (aep->aep_tx_state != FAB_CONNECTED) {
@@ -2522,12 +2305,7 @@
 		libfab_fab_ep_find(ma, &epname, NULL, &ep);
 		libfab_ep_get(ep);
 		fbp->fb_txctx = ep;
-<<<<<<< HEAD
-		aep = (ep->fep_listen != NULL) ? ep->fep_listen->pep_aep :
-						 ep->fep_aep;
-=======
 		aep = libfab_aep_get(ep);
->>>>>>> affc1a5f
 		if (aep->aep_tx_state != FAB_CONNECTED) {
 			ret = libfab_conn_init(ep, ma, fbp, NULL);
 		}
