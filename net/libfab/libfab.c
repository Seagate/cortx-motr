/* -*- C -*- */
/*
 * Copyright (c) 2021 Seagate Technology LLC and/or its Affiliates
 *
 * Licensed under the Apache License, Version 2.0 (the "License");
 * you may not use this file except in compliance with the License.
 * You may obtain a copy of the License at
 *
 *     http://www.apache.org/licenses/LICENSE-2.0
 *
 * Unless required by applicable law or agreed to in writing, software
 * distributed under the License is distributed on an "AS IS" BASIS,
 * WITHOUT WARRANTIES OR CONDITIONS OF ANY KIND, either express or implied.
 * See the License for the specific language governing permissions and
 * limitations under the License.
 *
 * For any questions about this software or licensing,
 * please email opensource@seagate.com or cortx-questions@seagate.com.
 *
 */

/**
 * @addtogroup netlibfab
 *
 * Overview
 * --------
 *
 * net/libfab/libfab.[ch] contains an implementation of the interfaces defined
 * in net/net.h. Together these interfaces define a network transport layer used
 * by motr. A network transport provides unreliable, unordered, asynchronous
 * point-to-point messaging interface.
 *
 * Libfabric network transport is implemented using libfabric library.
 * It is user-space only.
 *
 * Libfabric has no inherent fragmentation restrictions on segment size and
 * buffer length. Using a large number of small segments is pure overhead
 * because it will increase send/recv operations. Hence, to get best
 * performance, optimal values of segment size and number of segments should
 * be used.
 *
 * Data structures
 * ---------------
 *
 * libfab_internal.h introduces data-structures corresponding to the
 * abstractions in net.h and some of the additional data structures required for
 * libfabric transport.
 *
 * The libfabric end-point structure (struct m0_fab__ep) keeps
 * a) A passive endpoint which is mainly used for listening connection requests,
 * loopback ping and bulk operations and endpoint resources.
 * B) A active endpoint which is used for
 * transmit and receive operation with remote endpoint, it also stores current
 * connection state for Tx and Rx endpoints and endpoint resources.
 *
 * The libfabric transfer machine data structure (struct m0_fab__tm) contains
 * hashtable for buffers associated with tm, this is required to keep track of
 * valid operations within tm. In some cases, buffers are cancelled by RPC
 * layer and libfabric library does not provide mechanism to cancel ongoing
 * operation on respective buffer in such cases buffer token is removed from
 * hashtable and if same buffer is re-used for other operation then
 * new unique hash key is generated and added into hashtable.
 *
 *
 * Whenever any net buffer is posted successfully then unique token is generated
 * and token is added into hashtable.
 * Before generating a completion event of any buffer (i.e. libfab_buf_done()),
 * token lookup is done within hashtable to check if buffer operation is valid,
 * If token is present then token for that buffer is removed from hashtable
 * while buffer completion callback, else buffer completion event is skipped.
 *
 * Libfabric module is having two types of activities:
 *
 * 1) Synchronous Activity: These are initiated by net/net.h entry-points
 *                          being called by a user and
 * 2) Asynchronous Activity: Initiated by network related events, such as
 *                           incoming connections or buffer completions.
 *
 * Synchronous activities:
 * ----------------------
 *
 * A buffer is added to a transfer machine
 * (m0_net_buf_add()->...->libfab_buf_add()).
 *
 * If the buffer is added to M0_NET_QT_MSG_RECV queue it is just placed on the
 * libfabric internal receive queue, waiting for the incoming data.
 *
 * If the buffer is added to M0_NET_QT_MSG_SEND, M0_NET_QT_ACTIVE_BULK_RECV,
 * M0_NET_QT_ACTIVE_BULK_SEND then if the connection is established between two
 * endpoints then buffer is posted to libfabric library, else connection request
 * is sent to remote endpoint and buffer is added into send list, once
 * connection is establihsed in poller thread then all then buffers from send
 * list gets posted to libfabric library.
 * If buffer is added to M0_NET_QT_PASSIVE_BULK_RECV,
 * M0_NET_QT_PASSIVE_BULK_SEND queue buffer descriptors are encoded and in case
 * of M0_NET_QT_PASSIVE_BULK_SEND dummy buffer is posted for remote end
 * completion if extra receieve buffer is not available.
 *
 * Asynchronous activities:
 * -----------------------
 *
 * When a transfer machine is started, an end-point, representing the
 * local peer, is created, i.e. a passive libfabric endpoint is created.
 * This is a "listening endpoint" and poller thread checks for
 * new incoming connection request events on this endpoint.
 *
 * The starting point of asynchronous activity associated with a libfabric
 * transfer machine is libfab_poller(). Currently, this function is ran as a
 * separate thread.
 *
 * The poller thread checks for connection request events and transmitting
 * buffer completions, even poller thread checks for receiving buffer completion
 * events using epoll_wait() a list of libfabric evert queues configured.
 *
 * In case of RMA operations, single RMA operation is split into multiple
 * requests based on segment size on local and remote endpoint, and
 * buffer completion event shall be generated once last request is processed.
 * In case of M0_NET_QT_ACTIVE_BULK_RECV, one extra dummy message is sent to
 * remote endpoint (target of RDMA) to notify operation completion.
 *
 * Concurrency
 * -----------
 *
 * Libfabric module uses a very simple locking model: all state transitions are
 * protected by a per-tm mutex: m0_net_transfer_mc::ntm_mutex. For synchronous
 * activity, this mutex is taken by the entry-point code in net/ and is not
 * released until the entry-point completes. For asynchronous activity,
 * libfab_poller() keeps the lock taken most of the time.
 *
 * Few points about concurrency:
 *     - the tm lock is not held while epoll_wait() is executed by
 *       libfab_poller(). It is acquired after exiting the epoll_wait either
 * 	 due to some event or due to timeout.
 *
 *     - buffer completion (libfab_buf_done()) includes notifying the 
 * 	 application by invoking a user-supplied call-back.
 * 	 Completion event can happen both asynchronously (when a transfer
 * 	 operation completes for the buffer or the buffer times out,
 * 	 and synchronously (when the buffer is canceled by the user.
 * 	 Libfabric code will not support generation of synchronous callback
 * 	 events for buffer cancel operations. It will instead mark the buffer
 * 	 status as cancelled and add it to a list which will be processed
 * 	 in the poller thread and the callback would be invoked in
 * 	 asynchronous manner only.
 *
 * Libfabric interface:
 * --------------------
 *
 * Libfabric module uses fi_endpoint() to create transport level communication
 * portals. Libfabric supports two types of endpoints: Passive endpoint and
 * Active endpoint. Passive endpoints are most often used to listen for
 * incoming connection requests. However, a passive endpoint may be used to
 * reserve a fabric address that can be granted to an active endpoint.
 * Active endpoints belong to access domains and can perform data transfers.
 *
 * Below Libfabric interfaces are used:
 * 1) fi_fabric : Used for fabric domain operations.
 *    Reference: https://ofiwg.github.io/libfabric/v1.6.2/man/fi_fabric.3.html
 *
 * 2) fi_domain: Used for accessing fabric domain.
 *    Reference: https://ofiwg.github.io/libfabric/v1.1.1/man/fi_domain.3.html
 *
 * 3) fi_endpoint: USed for fabric endpoint operations.
 *    Reference: https://ofiwg.github.io/libfabric/master/man/fi_endpoint.3.html
 *
 * 4) fi_mr: Used for memory region operations.
 *    Reference: https://ofiwg.github.io/libfabric/v1.1.1/man/fi_mr.3.html
 *
 * 5) fi_rma: Used for remote memory access operations.
 *    Reference: https://ofiwg.github.io/libfabric/v1.1.1/man/fi_rma.3.html
 *
 * @{
 */


#define M0_TRACE_SUBSYSTEM M0_TRACE_SUBSYS_NET
#include "lib/trace.h"          /* M0_ENTRY() */

#ifdef ENABLE_LIBFAB

#include <netinet/in.h>         /* INET_ADDRSTRLEN */
#include <arpa/inet.h>          /* inet_pton, htons */
#include <netdb.h>              /* hostent */
#include <sched.h>              /* sched_yield */
#include <stdlib.h>             /* atoi */
#include <sys/epoll.h>          /* struct epoll_event */
#include <unistd.h>             /* close */
#include "net/buffer_pool.h"    /* struct m0_net_buffer_pool */
#include "net/net.h"            /* struct m0_net_domain */
#include "lib/errno.h"          /* errno */
#include "lib/finject.h"        /* M0_FI_ENABLED */
#include "lib/hash.h"           /* m0_htable */
#include "lib/memory.h"         /* M0_ALLOC_PTR()*/
#include "lib/processor.h"      /* m0_processor_is_vm()*/
#include "libfab_internal.h"
#include "lib/string.h"         /* m0_streq */
#include "net/net_internal.h"   /* m0_net__buffer_invariant() */

#define U32_TO_VPTR(a)     ((void*)((uintptr_t)a))
#define VPTR_TO_U32(a)     ((uint32_t)((uintptr_t)a))

/* Assert the equivalence of return code for libfabric and motr */
M0_BASSERT(FI_SUCCESS == 0);

static const char *providers[FAB_FABRIC_PROV_MAX] = { "verbs",
						      "tcp",
						      "sockets" };
static const char *protf[]     = { "inet", "inet6" };
static const char *socktype[]  = { "tcp", "o2ib", "stream", "dgram" };

/** 
 * Bitmap of used transfer machine identifiers. 1 is for used,
 * and 0 is for free.
 */
static uint8_t fab_autotm[1024] = {};

M0_TL_DESCR_DEFINE(fab_buf, "libfab_buf",
		   static, struct m0_fab__buf, fb_linkage, fb_magic,
		   M0_NET_LIBFAB_BUF_MAGIC, M0_NET_LIBFAB_BUF_HEAD_MAGIC);
M0_TL_DEFINE(fab_buf, static, struct m0_fab__buf);

M0_TL_DESCR_DEFINE(fab_sndbuf, "libfab_sndbuf",
		   static, struct m0_fab__buf, fb_snd_link, fb_sndmagic,
		   M0_NET_LIBFAB_SNDBUF_MAGIC, M0_NET_LIBFAB_SNDBUF_HEAD_MAGIC);
M0_TL_DEFINE(fab_sndbuf, static, struct m0_fab__buf);

M0_TL_DESCR_DEFINE(fab_fabs, "libfab_fabrics",
		   static, struct m0_fab__fab, fab_link, fab_magic,
		   M0_NET_LIBFAB_FAB_MAGIC, M0_NET_LIBFAB_FAB_HEAD_MAGIC);
M0_TL_DEFINE(fab_fabs, static, struct m0_fab__fab);

M0_TL_DESCR_DEFINE(fab_bulk, "libfab_bulkops",
		   static, struct m0_fab__bulk_op, fbl_link, fbl_magic,
		   M0_NET_LIBFAB_BULK_MAGIC, M0_NET_LIBFAB_BULK_HEAD_MAGIC);
M0_TL_DEFINE(fab_bulk, static, struct m0_fab__bulk_op);

static uint32_t libfab_bht_func(const struct m0_htable *ht, const void *key)
{
	const union m0_fab__token *token = key;

	/*
	 * Max buckets = ((M0_NET_QT_NR + 1) * FAB_NUM_BUCKETS_PER_QTYPE)
	 * The bucket id is defined by the queue_id and the queue_num
	 * fields of the token 
	 */
	return ((token->t_Fields.tf_queue_id * FAB_NUM_BUCKETS_PER_QTYPE) +
		token->t_Fields.tf_queue_num);
}

static bool libfab_bht_key_eq(const void *key1, const void *key2)
{
	const union m0_fab__token *token1 = key1;
	const union m0_fab__token *token2 = key2;

	return token1->t_val == token2->t_val;
}

M0_HT_DESCR_DEFINE(fab_bufhash, "Hash of bufs", static, struct m0_fab__buf,
		   fb_htlink, fb_htmagic, M0_NET_LIBFAB_BUF_HT_MAGIC,
		   M0_NET_LIBFAB_BUF_HT_HEAD_MAGIC,
		   fb_token, libfab_bht_func, libfab_bht_key_eq);

M0_HT_DEFINE(fab_bufhash, static, struct m0_fab__buf, uint32_t);

static int libfab_ep_txres_init(struct m0_fab__active_ep *aep,
				struct m0_fab__tm *tm, void *ctx);
static int libfab_ep_rxres_init(struct m0_fab__active_ep *aep,
				struct m0_fab__tm *tm, void *ctx);
static int libfab_pep_res_init(struct m0_fab__passive_ep *pep,
			       struct m0_fab__tm *tm, void *ctx);
static struct m0_fab__ep *libfab_ep(struct m0_net_end_point *net);
static bool libfab_ep_cmp(struct m0_fab__ep *ep, const char *name,
			  uint64_t *ep_name_n);
static int libfab_ep_find(struct m0_net_transfer_mc *tm, const char *name,
			  struct m0_fab__ep_name *epn,
			  struct m0_net_end_point **epp);
static int libfab_ep_create(struct m0_net_transfer_mc *tm, const char *name, 
			    struct m0_fab__ep_name *epn,
			    struct m0_net_end_point **epp);
static int libfab_active_ep_create(struct m0_fab__ep *ep,
				   struct m0_fab__tm *tm);
static int libfab_passive_ep_create(struct m0_fab__ep *ep,
				    struct m0_fab__tm *tm);
static int libfab_aep_param_free(struct m0_fab__active_ep *aep,
				 struct m0_fab__tm *tm);
static int libfab_pep_param_free(struct m0_fab__passive_ep *pep,
				 struct m0_fab__tm *tm);
static int libfab_ep_param_free(struct m0_fab__ep *ep, struct m0_fab__tm *tm);
static int libfab_pep_res_free(struct m0_fab__pep_res *pep_res, 
			       struct m0_fab__tm *tm);
static int libfab_ep_txres_free(struct m0_fab__tx_res *tx_res, 
				struct m0_fab__tm *tm);
static int libfab_ep_rxres_free(struct m0_fab__rx_res *rx_res, 
				struct m0_fab__tm *tm);
static void libfab_poller(struct m0_fab__tm *ma);
static int libfab_waitfd_init(struct m0_fab__tm *tm);
static void libfab_tm_event_post(struct m0_fab__tm *tm, 
				 enum m0_net_tm_state state);
static inline void libfab_tm_lock(struct m0_fab__tm *tm);
static inline void libfab_tm_unlock(struct m0_fab__tm *tm);
static inline void libfab_tm_evpost_lock(struct m0_fab__tm *tm);
static inline void libfab_tm_evpost_unlock(struct m0_fab__tm *tm);
static inline bool libfab_tm_is_locked(const struct m0_fab__tm *tm);
static void libfab_buf_complete(struct m0_fab__buf *buf);
static void libfab_buf_done(struct m0_fab__buf *buf, int rc, bool add_to_list);
static inline struct m0_fab__tm *libfab_buf_tm(struct m0_fab__buf *buf);
static inline struct m0_fab__tm *libfab_buf_ma(struct m0_net_buffer *buf);
static bool libfab_tm_invariant(const struct m0_fab__tm *tm);
static void libfab_buf_del(struct m0_net_buffer *nb);
static inline void libfab_ep_get(struct m0_fab__ep *ep);
static void libfab_ep_release(struct m0_ref *ref);
static uint64_t libfab_mr_keygen(struct m0_fab__tm *tm);
static int libfab_check_for_event(struct fid_eq *eq, uint32_t *ev);
static int libfab_check_for_comp(struct fid_cq *cq, uint32_t *ctx,
				 m0_bindex_t *len, uint64_t *rem_cq_data);
static void libfab_tm_fini(struct m0_net_transfer_mc *tm);
static int libfab_buf_dom_reg(struct m0_net_buffer *nb, struct m0_fab__tm *tm);
static int libfab_buf_dom_dereg(struct m0_fab__buf *fbp);
static void libfab_pending_bufs_send(struct m0_fab__ep *ep);
static int libfab_target_notify(struct m0_fab__buf *buf);
static int libfab_conn_init(struct m0_fab__ep *ep, struct m0_fab__tm *ma,
			    struct m0_fab__buf *fbp);
static int libfab_conn_accept(struct m0_fab__ep *ep, struct m0_fab__tm *tm,
			      struct fi_info *info);
static int libfab_fab_ep_find(struct m0_fab__tm *tm, struct m0_fab__ep_name *en,
			      const char *name, struct m0_fab__ep **ep);
static void libfab_ep_pton(struct m0_fab__ep_name *name, uint64_t *out);
static void libfab_ep_ntop(uint64_t netaddr, struct m0_fab__ep_name *name);
static void libfab_txep_event_check(struct m0_fab__ep *txep,
				    struct m0_fab__active_ep *aep,
				    struct m0_fab__tm *tm);
static int libfab_txep_init(struct m0_fab__active_ep *aep,
			    struct m0_fab__tm *tm, void *ctx);
static int libfab_waitfd_bind(struct fid* fid, struct m0_fab__tm *tm,
			      void *ctx);
static inline struct m0_fab__active_ep *libfab_aep_get(struct m0_fab__ep *ep);
static int libfab_ping_op(struct m0_fab__active_ep *ep, struct m0_fab__buf *fb);
static int libfab_bulk_op(struct m0_fab__active_ep *ep, struct m0_fab__buf *fb);
static inline bool libfab_is_verbs(struct m0_fab__tm *tm);
static int libfab_txbuf_list_add(struct m0_fab__tm *tm, struct m0_fab__buf *fb,
				 struct m0_fab__active_ep *aep);
static void libfab_bufq_process(struct m0_fab__tm *tm);
static uint32_t libfab_buf_token_get(struct m0_fab__tm *tm,
				     struct m0_fab__buf *fb);
static bool libfab_buf_invariant(const struct m0_fab__buf *buf);


/* libfab init and fini() : initialized in motr init */
M0_INTERNAL int m0_net_libfab_init(void)
{
	m0_net_xprt_register(&m0_net_libfab_xprt);
	if (m0_streq(M0_DEFAULT_NETWORK, "LF"))
		m0_net_xprt_default_set(&m0_net_libfab_xprt);
	return M0_RC(0);
}

M0_INTERNAL void m0_net_libfab_fini(void)
{
	m0_net_xprt_deregister(&m0_net_libfab_xprt);
}

static int libfab_straddr_copy(struct m0_fab__conn_data *cd, char *buf,
                               uint8_t len, struct m0_fab__ep_name *en)
{
	int rc;

	rc = snprintf(buf, len, "%s@%s:12345:%d:%d",
                      cd->fcd_iface == FAB_LO ? "0" : en->fen_addr,
                      cd->fcd_iface == FAB_LO ? "lo" :
                              ((cd->fcd_iface == FAB_TCP) ? "tcp" : "o2ib"),
                      cd->fcd_portal, cd->fcd_tmid);

	M0_ASSERT(len >= strlen(buf));

	return rc;
}

/**
 * This function is used to check if the hostname is a fqdn or native ip.
 * If native ip, then set the addr format as FAB_NATIVE_IP_FORMAT.
 * If fqdn, then resolve it to ipv4 and set the addr format as
 * FAB_NATIVE_HOSTNAME_FORMAT.
 *
 * Return value -   0 - case of succesful resolution of fqdn format or
 *                    if hostname is native ip.
 *                > 0  - if gethostbyname() failed. In such cases, fqdn
 *                    resolution will be retried during libfab_conn_init.
 *                < 0  - if no valid addr structure found after fqdn resolution.
 */
static int libfab_hostname_to_ip(char *hostname, char* ip, uint8_t *addr_fmt)
{
	struct hostent *hname;
	struct in_addr **addr;
	uint32_t        ip_n;
	int             i;
	int             n;
	char           *cp;
	char            name[LIBFAB_ADDR_STRLEN_MAX] = {};

	cp = strchr(hostname, '@');
	if (cp == NULL)
		return M0_ERR(-EINVAL);

	n = cp - hostname;
	memcpy(name, hostname, n);
	name[n] = '\0';
	M0_LOG(M0_DEBUG, "in %s out %s", (char*)hostname, (char*)name);

	/* Check if name is native ip */
	if (inet_pton(AF_INET, name, &ip_n) == 1) {
		/* Copy ip address as it is. */
		*addr_fmt = FAB_NATIVE_IP_FORMAT;
		strcpy(ip, name);
	} else {
		*addr_fmt = FAB_NATIVE_HOSTNAME_FORMAT;
		if ((hname = gethostbyname(name)) == NULL)
			/* Return error code for gethostbyname failure */
			return M0_ERR(h_errno);

		addr = (struct in_addr **) hname->h_addr_list;
		for(i = 0; addr[i] != NULL; i++) {
			/* Return the first one. */
			strcpy(ip, inet_ntoa(*addr[i]));
			M0_LOG(M0_DEBUG,"fqdn=%s ip=%s",(char*)name, (char*)ip);
			return M0_RC(0);
		}

		/* If no valid addr structure found, then return error */
		return M0_ERR(-errno);
	}

	return M0_RC(0);
}

/**
 * This function decodes the lnet format address and extracts the ip address and
 * port number from it.
 * This is also used to allocate unique transfer machine identifiers for LNet
 * network addresses with wildcard transfer machine identifier (like
 * "192.168.96.128@tcp1:12345:31:*").
 */
static int libfab_ep_addr_decode_lnet(const char *name, char *node,
				      size_t nodeSize, char *port,
				      size_t portSize, struct m0_fab__ndom *fnd)
{
	char     *at = NULL;
	int       nr;
	int       i;
	unsigned  pid;
	unsigned  portal;
	unsigned  portnum;
	unsigned  tmid;

	if (strncmp(name, "0@lo", 4) == 0) {
		M0_PRE(nodeSize > strlen(fnd->fnd_loc_ip));
		memcpy(node, fnd->fnd_loc_ip, strlen(fnd->fnd_loc_ip)+1);
	} else {
		at = strchr(name, '@');
		if (at == NULL || at - name >= nodeSize)
			return M0_ERR(-EPROTO);

		M0_PRE(nodeSize >= (at-name)+1);
		memcpy(node, name, at - name);
	}
	at = at == NULL ? (char *)name : at;
	if ((at = strchr(at, ':')) == NULL) /* Skip 'tcp...:' bit. */
		return M0_ERR(-EPROTO);
	nr = sscanf(at + 1, "%u:%u:%u", &pid, &portal, &tmid);
	if (nr != 3) {
		nr = sscanf(at + 1, "%u:%u:*", &pid, &portal);
		if (nr != 2)
			return M0_ERR(-EPROTO);
		for (i = 0; i < ARRAY_SIZE(fab_autotm); ++i) {
			if (fab_autotm[i] == 0) {
				tmid = i;
				break;
			}
		}
		if (i == ARRAY_SIZE(fab_autotm))
			return M0_ERR(-EADDRNOTAVAIL);
	}
	
	if (pid != 12345)
		return M0_ERR(-EPROTO);
	/*
	 * Deterministically combine portal and tmid into a unique 16-bit port
	 * number (greater than 1024). Tricky.
	 *
	 * Port number is, in binary: tttttttttt1ppppp, that is, 10 bits of tmid
	 * (which must be less than 1024), followed by a set bit (guaranteeing
	 * that the port is not reserved), followed by 5 bits of (portal - 30),
	 * so that portal must be in the range 30..61.
	 *
	 * if (tmid >= 1024 || (portal - 30) >= 32)
	 * 	return M0_ERR_INFO(-EPROTO,
	 * 		"portal: %u, tmid: %u", portal, tmid);
	 */

	if (portal < 30)
		portal = 30 + portal;

	portnum  = tmid | (1 << 10) | ((portal - 30) << 11);
	M0_ASSERT(portnum < 65536);
	sprintf(port, "%d", (int)portnum);
	fab_autotm[tmid] = 1;
	return M0_RC(0);
}

/**
 * This function decodes the socket format address and extracts the ip address
 * and port number from it. The socket address format is of the type
 *    family:type:ipaddr[@port]
 *    for example: "inet:stream:lanl.gov@23",
 *                 "inet6:dgram:FE80::0202:B3FF:FE1E:8329@6663" or
 *                 "unix:dgram:/tmp/socket".
 */
static int libfab_ep_addr_decode_native(const char *ep_name, char *node,
				        size_t nodeSize, char *port,
				        size_t portSize, uint8_t *addr_frmt)
{
	int   shift = 0;
	int   f;
	int   s;
	int   rc;
	char *at;
	char  ip[LIBFAB_ADDR_LEN_MAX] = {};

	for (f = 0; f < ARRAY_SIZE(protf); ++f) {
		if (protf[f] != NULL) {
			shift = strlen(protf[f]);
			if (strncmp(ep_name, protf[f], shift) == 0)
				break;
		}
	}

	if (ep_name[shift] != ':')
		return M0_ERR(-EINVAL);

	ep_name += shift + 1;
	for (s = 0; s < ARRAY_SIZE(socktype); ++s) {
		if (socktype[s] != NULL) {
			shift = strlen(socktype[s]);
			if (strncmp(ep_name, socktype[s], shift) == 0)
				break;
		}
	}

	if (ep_name[shift] != ':')
		return M0_ERR(-EINVAL);
	ep_name += shift + 1;
	at = strchr(ep_name, '@');
	if (at == NULL)
		return M0_ERR(-EINVAL);

	if (++at == NULL)
		return M0_ERR(-EINVAL);
	M0_ASSERT(portSize >= strlen(at) + 1);
	memcpy(port, at, strlen(at) + 1);

	rc = libfab_hostname_to_ip((char *)ep_name, ip, addr_frmt);
	if (rc == 0)
		strcpy(node, ip);

	/* Ignore the error due to gethostbyname() as it will be retried. */
	return rc >= 0 ? M0_RC(0) : M0_ERR(rc);
}

/**
 * Parses network address.
 *
 * The following address formats are supported:
 *
 *     - lnet compatible, see nlx_core_ep_addr_decode():
 *
 *           nid:pid:portal:tmid
 *
 *       for example: "10.0.2.15@tcp:12345:34:123" or
 *       "192.168.96.128@tcp1:12345:31:*"
 *
 *     - sock format, see socket(2):
 *           family:type:ipaddr[@port]
 *
 *     - libfab also follows sock addr format
 *           family:type:ipaddr@port
 *           family:type:hostname@port
 *
 */
static int libfab_ep_addr_decode(struct m0_fab__ep *ep, const char *name,
				 struct m0_fab__ndom *fnd)
{
	char *node = ep->fep_name_p.fen_addr;
	char *port = ep->fep_name_p.fen_port;
	size_t nodeSize = ARRAY_SIZE(ep->fep_name_p.fen_addr);
	size_t portSize = ARRAY_SIZE(ep->fep_name_p.fen_port);
	uint8_t addr_fmt = 0;
	int result;

	M0_ENTRY("name=%s", name);
	
	if (name == NULL || name[0] == 0) {
		result =  M0_ERR(-EPROTO);
	} else if ((strncmp(name, "inet", 4)) == 0 ) {
		result = libfab_ep_addr_decode_native(name, node, nodeSize,
						      port, portSize, &addr_fmt);
		ep->fep_name_p.fen_addr_frmt = addr_fmt;
	} else {
		/* Lnet format. */
		ep->fep_name_p.fen_addr_frmt = FAB_LNET_FORMAT;
		result = libfab_ep_addr_decode_lnet(name, node, nodeSize,
						    port, portSize, fnd);
	}

	if (result == 0)
		strcpy(ep->fep_name_p.fen_str_addr, name);

	return M0_RC(result);
}

/**
 * Used to lock the transfer machine mutex
 */
static inline void libfab_tm_lock(struct m0_fab__tm *tm)
{
	m0_mutex_lock(&tm->ftm_ntm->ntm_mutex);
}

/**
 * Used to unlock the transfer machine mutex
 */
static inline void libfab_tm_unlock(struct m0_fab__tm *tm)
{
	m0_mutex_unlock(&tm->ftm_ntm->ntm_mutex);
}

static inline int libfab_tm_trylock(struct m0_fab__tm *tm)
{
	return m0_mutex_trylock(&tm->ftm_ntm->ntm_mutex);
}

/**
 * Used to lock the transfer machine event post mutex
 */
static inline void libfab_tm_evpost_lock(struct m0_fab__tm *tm)
{
	m0_mutex_lock(&tm->ftm_evpost);
}

/**
 * Used to unlock the transfer machine event post mutex
 */
static inline void libfab_tm_evpost_unlock(struct m0_fab__tm *tm)
{
	m0_mutex_unlock(&tm->ftm_evpost);
}

/**
 * Used to check if the transfer machine mutex is locked.
 * Returns true if locked, else false.
 */
static inline bool libfab_tm_is_locked(const struct m0_fab__tm *tm)
{
	return m0_mutex_is_locked(&tm->ftm_ntm->ntm_mutex);
}

/**
 * Helper function that posts a tm state change event.
 */
static void libfab_tm_event_post(struct m0_fab__tm *tm,
				 enum m0_net_tm_state state)
{
	struct m0_net_end_point *listen = NULL;

	if (state == M0_NET_TM_STARTED) {
		/* Check for LISTENING Passive endpoint */
		listen = &tm->ftm_pep->fep_nep;
		M0_ASSERT(listen != NULL);
	}
	
	m0_net_tm_event_post(&(struct m0_net_tm_event) {
		.nte_type       = M0_NET_TEV_STATE_CHANGE,
		.nte_next_state = state,
		.nte_time       = m0_time_now(),
		.nte_ep         = listen,
		.nte_tm         = tm->ftm_ntm,
	});
}

/**
 * Finds queued buffers that timed out and completes them with a
 * ETIMEDOUT error.
 */
static void libfab_tm_buf_timeout(struct m0_fab__tm *ftm)
{
	struct m0_net_transfer_mc *net = ftm->ftm_ntm;
	struct m0_net_buffer      *nb;
	struct m0_fab__buf        *fb;
	int                        i;
	m0_time_t                  now = m0_time_now();

	M0_PRE(libfab_tm_is_locked(ftm));
	M0_PRE(libfab_tm_invariant(ftm));

	ftm->ftm_tmout_check = m0_time_from_now(FAB_BUF_TMOUT_CHK_INTERVAL, 0);
	for (i = 0; i < ARRAY_SIZE(net->ntm_q); ++i) {
		m0_tl_for(m0_net_tm, &net->ntm_q[i], nb) {
			if (nb->nb_timeout < now) {
				fb = nb->nb_xprt_private;
				nb->nb_flags |= M0_NET_BUF_TIMED_OUT;
				libfab_buf_dom_dereg(fb);
				fb->fb_state = FAB_BUF_TIMEDOUT;
				libfab_buf_done(fb, -ETIMEDOUT, false);
			}
		} m0_tl_endfor;
	}
	M0_POST(libfab_tm_invariant(ftm));
}

/**
 * Finds pending buffers completions and completes them.
 *
 * A buffer is placed on tm::ftm_done queue when its operation is done, but the
 * completion call-back cannot be immediately invoked, for example, because
 * completion happened in a synchronous context.
 */
static void libfab_tm_buf_done(struct m0_fab__tm *ftm)
{
	struct m0_fab__buf *buffer;
	int                 nr = 0;

	M0_PRE(libfab_tm_is_locked(ftm) && libfab_tm_invariant(ftm));
	m0_tl_teardown(fab_buf, &ftm->ftm_done, buffer) {
		libfab_buf_complete(buffer);
		nr++;
	}

	if (nr > 0 && ftm->ftm_ntm->ntm_callback_counter == 0)
		m0_chan_broadcast(&ftm->ftm_ntm->ntm_chan);
	M0_POST(libfab_tm_invariant(ftm));
}

/**
 * Constructs an address in string format from the connection data parameters
 */
static void libfab_straddr_gen(struct m0_fab__conn_data *cd, char *buf,
			       uint8_t len, struct m0_fab__ep_name *en)
{
	int rc;

	libfab_ep_ntop(cd->fcd_netaddr, en);

	if (cd->fcd_addr_frmt == FAB_LNET_FORMAT) {
		if (cd->fcd_tmid == 0xFFFF)
			rc = snprintf(buf, len, "%s@%s:12345:%d:*",
				 cd->fcd_iface == FAB_LO ? "0" : en->fen_addr,
				 cd->fcd_iface == FAB_LO ? "lo" :
					((cd->fcd_iface == FAB_TCP) ? "tcp" :
								      "o2ib"),
				 cd->fcd_portal);
		else
			rc = libfab_straddr_copy(cd, buf, len, en);
	} else {
<<<<<<< HEAD
		if (cd->fcd_addr_frmt == FAB_NATIVE_IP_FORMAT)
			rc = libfab_straddr_copy(cd, buf, len, en);
		else if (cd->fcd_addr_frmt == FAB_NATIVE_HOSTNAME_FORMAT)
=======
		if (cd->fcd_addr_frmt == FAB_NATIVE_IP_FORMAT) {
			rc = snprintf(buf, len, "inet:%s:%s@%s",
				     ((cd->fcd_iface == FAB_TCP) ? "tcp" : "o2ib"),
				      en->fen_addr, en->fen_port);
		} else if (cd->fcd_addr_frmt == FAB_NATIVE_HOSTNAME_FORMAT)
>>>>>>> 935fac45
			rc = snprintf(buf, len, "%s", cd->fcd_hostname);
		else
			rc = 0;
	}

	M0_ASSERT(rc > 0);
	M0_ASSERT_INFO(rc < len, "Net addr should not be truncated "
		       "(wanted %d, available %d)", rc, (int)len);
}

/**
 * Used to handle incoming connection request events
 * 
 * This function is called from the poller thread and there is no action
 * on failure to accept an incoming request.
 * Also, at the receiving side of the CONNREQ, there is no means to notify the
 * application about the failure to accept the connection request.
 * Hence the errors can be ignored and the function always returns success.
 */
static uint32_t libfab_handle_connect_request_events(struct m0_fab__tm *tm)
{
	struct m0_fab__ep        *ep = NULL;
	struct m0_fab__conn_data *cd;
	struct m0_fab__ep_name    en = {};
	struct fid_eq            *eq;
	struct fi_eq_err_entry    eq_err = {};
	struct fi_eq_cm_entry    *cm_entry;
	char                      entry[(sizeof(struct fi_eq_cm_entry) +
					sizeof(struct m0_fab__conn_data))];
	uint32_t                  event;
	int                       rc;
	char                      straddr[LIBFAB_ADDR_STRLEN_MAX] = {};

	eq = tm->ftm_pep->fep_listen->pep_res.fpr_eq;
	rc = fi_eq_read(eq, &event, &entry, sizeof(entry), 0);
	if (rc >= (int)sizeof(struct fi_eq_cm_entry) && event == FI_CONNREQ) {
		cm_entry = (struct fi_eq_cm_entry *)entry;
		cd = (struct m0_fab__conn_data*)(cm_entry->data);
		libfab_straddr_gen(cd, straddr, ARRAY_SIZE(straddr), &en);
		rc = libfab_fab_ep_find(tm, &en, straddr, &ep);
		if (rc == 0) {
			rc = libfab_conn_accept(ep, tm, cm_entry->info);
			if (rc != 0)
				M0_LOG(M0_ERROR, "Conn accept failed %d", rc);
		} else
			M0_LOG(M0_ERROR, "libfab_fab_ep_find failed rc=%d", rc);
		fi_freeinfo(cm_entry->info);
	} else if (rc == -FI_EAVAIL) {
		rc = fi_eq_readerr(eq, &eq_err, 0);
		if (rc != sizeof(eq_err)) {
			M0_LOG(M0_ERROR, "fi_eq_readerr returns error =%s",
			       fi_strerror((int) -rc));
		} else {
			M0_LOG(M0_ERROR, "fi_eq_readerr provider err no %d:%s",
				eq_err.prov_errno,
				fi_eq_strerror(eq, eq_err.prov_errno,
					       eq_err.err_data, NULL, 0));
		}
	} else if (rc != -EAGAIN)
		/*
		 * For all other events, there is no error info available.
		 * Hence, all such events can be ignored.
		 */
		M0_LOG(M0_ERROR, "Unexpected event tm=%p rc=%d", tm, rc);
	return 0;
}

/**
 * Check connection established and shutdown events for transmit endpoint.
 * All other types of events are ignored.
 */
static void libfab_txep_event_check(struct m0_fab__ep *txep,
				    struct m0_fab__active_ep *aep,
				    struct m0_fab__tm *tm)
{
	struct m0_fab__buf *fbp;
	uint32_t            event;
	int                 rc;

	if (aep->aep_rx_state == FAB_CONNECTING) {
		rc = libfab_check_for_event(aep->aep_rx_res.frr_eq, &event);
		if (rc >= 0 && event == FI_CONNECTED) {
			aep->aep_rx_state = FAB_CONNECTED;
			if (txep == tm->ftm_pep)
				txep->fep_connlink |= FAB_CONNLINK_RXEP_READY;
		}
	}

	rc = libfab_check_for_event(aep->aep_tx_res.ftr_eq, &event);
	if (rc >= 0) {
		if (event == FI_CONNECTED) {
			aep->aep_tx_state = FAB_CONNECTED;
			if (txep == tm->ftm_pep)
				txep->fep_connlink |= FAB_CONNLINK_TXEP_READY;
			else
				txep->fep_connlink |= FAB_CONNLINK_TXEP_READY |
						      FAB_CONNLINK_RXEP_READY;
		} else if (event == FI_SHUTDOWN) {
			/* Reset and reopen endpoint */
			libfab_txep_init(aep, tm, txep);
		}
	} else if (rc == -ECONNREFUSED && aep->aep_tx_state == FAB_CONNECTING) {
		libfab_txep_init(aep, tm, txep);
		m0_tl_teardown(fab_sndbuf, &txep->fep_sndbuf, fbp) {
			libfab_buf_done(fbp, rc, false);
		}
	}
	/* All other types of events can be ignored */

	if (txep->fep_connlink == FAB_CONNLINK_READY_TO_SEND) {
		libfab_pending_bufs_send(txep);
		txep->fep_connlink = FAB_CONNLINK_PENDING_SEND_DONE;
	}
}

/**
 * Check for completion events on the completion queue for the receive endpoint
 */
static void libfab_rxep_comp_read(struct fid_cq *cq, struct m0_fab__ep *ep,
				  struct m0_fab__tm *tm)
{
	struct m0_fab__buf  *fb = NULL;
	uint32_t             token[FAB_MAX_COMP_READ];
	m0_bindex_t          len[FAB_MAX_COMP_READ];
	uint64_t             data[FAB_MAX_COMP_READ];
	int                  i;
	int                  cnt;
	uint32_t             rem_token;

	if (cq != NULL) {
		cnt = libfab_check_for_comp(cq, token, len, data);
		for (i = 0; i < cnt; i++) {
			fb = fab_bufhash_htable_lookup(
				&tm->ftm_bufhash.bht_hash,
				&token[i]);
			if (fb != NULL) {
				if (fb->fb_length == 0)
					fb->fb_length = len[i];
				fb->fb_ev_ep = ep;
				libfab_buf_done(fb, 0, false);
			}
			if (data[i] != 0) {
				rem_token = (uint32_t)data[i];
				fb = fab_bufhash_htable_lookup(
					&tm->ftm_bufhash.bht_hash,
					&rem_token);
				if (fb != NULL)
					libfab_buf_done(fb, 0, false);
			}
		}
	}
}

/**
 * Check for completion events on the completion queue for the transmit endpoint
 */
static void libfab_txep_comp_read(struct fid_cq *cq, struct m0_fab__tm *tm)
{
	struct m0_fab__active_ep *aep;
	struct m0_fab__buf       *fb = NULL;
	uint32_t                  token[FAB_MAX_COMP_READ];
	int                       i;
	int                       cnt;

	cnt = libfab_check_for_comp(cq, token, NULL, NULL);
	for (i = 0; i < cnt; i++) {
		if (token[i] != 0)
			fb = fab_bufhash_htable_lookup(
				&tm->ftm_bufhash.bht_hash,
				&token[i]);
		else
			fb = NULL;
		if (fb != NULL) {
			aep = libfab_aep_get(fb->fb_txctx);
			if ((fb->fb_token & M0_NET_QT_NR) == M0_NET_QT_NR) {
				fab_bufhash_htable_del(
						 &tm->ftm_bufhash.bht_hash, fb);
				M0_ASSERT(aep->aep_bulk_cnt);
				--aep->aep_bulk_cnt;
				aep->aep_txq_full = false;
				m0_free(fb);
			} else {
				if (M0_IN(fb->fb_nb->nb_qtype,
					(M0_NET_QT_MSG_SEND,
					 M0_NET_QT_ACTIVE_BULK_RECV,
					 M0_NET_QT_ACTIVE_BULK_SEND))) {
					M0_ASSERT(aep->aep_bulk_cnt >=
								 fb->fb_wr_cnt);
					aep->aep_bulk_cnt -= fb->fb_wr_cnt;
					aep->aep_txq_full = false;
				}
				libfab_target_notify(fb);
				libfab_buf_done(fb, 0, false);
			}
		}
	}
}

/**
 * Used to poll for connection events, completion events and process the queued
 * bulk buffer operations.
 */
static void libfab_poller(struct m0_fab__tm *tm)
{
	struct m0_fab__ev_ctx    *ctx;
	struct m0_fab__ep        *xep;
	struct m0_fab__active_ep *aep;
	struct fid_cq            *cq;
	struct epoll_event        ev;
	int                       ev_cnt;
	int                       ret;

	libfab_tm_event_post(tm, M0_NET_TM_STARTED);
	while (tm->ftm_state != FAB_TM_SHUTDOWN) {
		/*
		 * The lab team observed a significant increase in the CPU load
		 * due to the epoll_wait not sleeping.
		 * The proposed short term fix to support the lab team is adding
		 * nanosleep of 0ns on VM to reduce CPU load.
		 */
		if (m0_processor_is_vm())
			m0_nanosleep(M0_MKTIME(0 ,0), NULL);
		/*
		 * It is observed that with epoll_wait,
		 * the thread is waiting in a busy-loop for events
		 * thus not releasing CPU.
		 * Hence, adding a sched_yield() will release the CPU for
		 * other processes and reduce CPU consumption.
		 */
		sched_yield();
		ev_cnt = epoll_wait(tm->ftm_epfd, &ev, 1, FAB_WAIT_FD_TMOUT);

		while (1) {
			m0_mutex_lock(&tm->ftm_endlock);
			if (tm->ftm_state == FAB_TM_SHUTDOWN) {
				m0_mutex_unlock(&tm->ftm_endlock);
				return;
			}

			ret = libfab_tm_trylock(tm);
			m0_mutex_unlock(&tm->ftm_endlock);
			if (ret == 0) {
				/*
				 * Got tm lock.
				 * Let's continue processing events.
				 */
				break;
			}
		}

		M0_ASSERT(libfab_tm_is_locked(tm) && libfab_tm_invariant(tm));

		/* Check the common queue of the transfer machine for events */
		libfab_handle_connect_request_events(tm);
		libfab_txep_comp_read(tm->ftm_tx_cq, tm);

		if (ev_cnt > 0) {
			ctx = ev.data.ptr;
			if (ctx->evctx_type != FAB_COMMON_Q_EVENT) {
				/*
				 * Check the private queue of the
				 * endpoint for events 
				 */
				xep = ctx->evctx_ep;
				aep = libfab_aep_get(xep);
				libfab_txep_event_check(xep, aep, tm);
				cq = aep->aep_rx_res.frr_cq;
				libfab_rxep_comp_read(cq, xep, tm);
			}
		}

		libfab_bufq_process(tm);
		if (m0_time_is_in_past(tm->ftm_tmout_check))
			libfab_tm_buf_timeout(tm);
		libfab_tm_buf_done(tm);

		M0_ASSERT(libfab_tm_invariant(tm));
		libfab_tm_unlock(tm);
	}
}

/** 
 * Converts network end-point to its libfabric structure.
 */
static inline struct m0_fab__ep *libfab_ep(struct m0_net_end_point *net)
{
	return container_of(net, struct m0_fab__ep, fep_nep);
}

/**
 * Compares the endpoint name with the passed name string and
 * returns true if equal, or else returns false
 * If name is null then the ipaddress and port fields are compared to check for
 * a matching endpoint.
 */
static bool libfab_ep_cmp(struct m0_fab__ep *ep, const char *name,
			  uint64_t *ep_name_n)
{
	return (name != NULL &&
		strcmp(ep->fep_name_p.fen_str_addr, name) == 0) ||
	       (name == NULL && *ep_name_n == ep->fep_name_n);
}

static int libfab_addr_port_verify(struct m0_net_transfer_mc *tm, const char *name,
			    struct m0_fab__ep_name *epn,
			    struct m0_fab__ep *ep)
{
	struct m0_fab__ep_name  name_p = ep->fep_name_p;
	uint8_t                 addr_frmt = name_p.fen_addr_frmt;
	char                   *wc = NULL;
	int                     rc = FI_SUCCESS;
	struct m0_fab__tm      *ma;
	struct m0_fab__active_ep *aep;

	/* Wildchar can be present only in LNET_ADDR_FORMAT */
	wc = strchr(name, '*');
	if ((wc != NULL && strcmp(name_p.fen_port, epn->fen_port) != 0) ||
	    (addr_frmt == FAB_NATIVE_HOSTNAME_FORMAT &&
	      (strcmp(name_p.fen_addr, epn->fen_addr) != 0 ||
	       strcmp(name_p.fen_port, epn->fen_port) != 0))) {
		strcpy(ep->fep_name_p.fen_addr, epn->fen_addr);
		strcpy(ep->fep_name_p.fen_port, epn->fen_port);
		libfab_ep_pton(&ep->fep_name_p,
				&ep->fep_name_n);
		aep = libfab_aep_get(ep);
		ma = tm->ntm_xprt_private;
		if (aep->aep_tx_state == FAB_CONNECTED)
			rc = libfab_txep_init(aep, ma, ep);
	}

	return rc;
}

/**
 * Search for the ep in the existing ep list using one of the following -
 *   1) Name in str format      OR
 *   2) ipaddr and port 
 * If found then return the ep structure, or else create a new endpoint
 * with the name
 * Returns 0 if the endpoint is found/created succesfully,
 * else returns error code.
 */
static int libfab_ep_find(struct m0_net_transfer_mc *tm, const char *name,
			  struct m0_fab__ep_name *epn,
			  struct m0_net_end_point **epp)
{
	struct m0_net_end_point  *net;
	struct m0_fab__ep        *ep;
	uint64_t                  ep_name_n = 0;
	char                      ep_str[LIBFAB_ADDR_STRLEN_MAX + 9] = {'\0'};
	int                       rc = 0;

	if (epn != NULL)
		libfab_ep_pton(epn, &ep_name_n);

	M0_ASSERT(libfab_tm_is_locked(tm->ntm_xprt_private));
	net = m0_tl_find(m0_nep, net, &tm->ntm_end_points,
			 libfab_ep_cmp(libfab_ep(net), name, &ep_name_n));

	if (net == NULL) {
		if (name != NULL)
			rc = libfab_ep_create(tm, name, epn, epp);
		else {
			M0_ASSERT(epn != NULL);
			M0_ASSERT((strlen(epn->fen_addr) + strlen(epn->fen_port)
				  + 8) < LIBFAB_ADDR_STRLEN_MAX);
			sprintf(ep_str, "inet:tcp:%s@%s", epn->fen_addr,
				epn->fen_port);
			rc = libfab_ep_create(tm, ep_str, epn, epp);
		}
	} else {
		ep = libfab_ep(net);
		*epp = &ep->fep_nep;
		if (name != NULL && epn != NULL)
			rc = libfab_addr_port_verify(tm, name, epn, ep);

		if (rc == 0)
			libfab_ep_get(ep);

	}

	return M0_RC(rc);
}

/**
 * Creates a new active endpoint
 */
static int libfab_ep_create(struct m0_net_transfer_mc *tm, const char *name,
			    struct m0_fab__ep_name *epn,
			    struct m0_net_end_point **epp)
{
	struct m0_fab__ndom  *fnd = tm->ntm_dom->nd_xprt_private;
	struct m0_fab__tm    *ma = tm->ntm_xprt_private;
	struct m0_fab__ep    *ep = NULL;
	char                 *wc;
	int                   rc;

	M0_ENTRY("name=%s", name);
	M0_PRE(name != NULL);

	M0_ALLOC_PTR(ep);
	if (ep == NULL)
		return M0_ERR(-ENOMEM);

	M0_ALLOC_PTR(ep->fep_aep);
	if (ep->fep_aep == NULL) {
		m0_free(ep);
		return M0_ERR(-ENOMEM);
	}

	ep->fep_listen = NULL;

	rc = libfab_ep_addr_decode(ep, name, fnd);
	if (rc != 0) {
		libfab_aep_param_free(ep->fep_aep, ma);
		m0_free(ep);
		return M0_ERR(rc);
	}

	wc = strchr(name, '*');
	if (epn != NULL && wc != NULL) {
		strcpy(ep->fep_name_p.fen_addr, epn->fen_addr);
		strcpy(ep->fep_name_p.fen_port, epn->fen_port);
	}

	rc = libfab_active_ep_create(ep, ma);
	if (rc != 0) {
		libfab_aep_param_free(ep->fep_aep, ma);
		m0_free(ep);
		return M0_ERR(rc);
	}

	fab_sndbuf_tlist_init(&ep->fep_sndbuf);
	*epp = &ep->fep_nep;
	return M0_RC(0);
}

/**
 * Init resources for a transfer machine
 */
static int libfab_tm_res_init(struct m0_fab__tm *tm)
{
	struct m0_fab__fab        *fab;
	struct m0_fab__passive_ep *pep;
	struct fi_cq_attr          cq_attr = {};
	int                        rc = 0;
	
	M0_PRE(tm != NULL);

	pep = tm->ftm_pep->fep_listen;
	fab = tm->ftm_fab;
	/* Initialise completion queues for tx */
	cq_attr.wait_obj = FI_WAIT_FD;
	cq_attr.format = FI_CQ_FORMAT_DATA;
	cq_attr.size = FAB_MAX_TX_CQ_EV;
	rc = fi_cq_open(fab->fab_dom, &cq_attr, &tm->ftm_tx_cq, NULL);
	if (rc != 0)
		return M0_ERR(rc);

	/* Initialize and bind resources to tx ep */
	tm->ftm_txcq_ctx.evctx_type = FAB_COMMON_Q_EVENT;
	tm->ftm_txcq_ctx.evctx_ep = NULL;
	rc = libfab_waitfd_bind(&tm->ftm_tx_cq->fid, tm, &tm->ftm_txcq_ctx);
	if (rc != 0)
		return M0_ERR(rc);

	return M0_RC(libfab_txep_init(pep->pep_aep, tm, tm->ftm_pep));
}

/**
 * Initialize transmit endpoint resources and associate
 * it to the active transmit endpoint.
 */
static int libfab_ep_txres_init(struct m0_fab__active_ep *aep,
				struct m0_fab__tm *tm, void *ctx)
{
	struct fi_eq_attr   eq_attr = {};
	struct m0_fab__fab *fab;
	int                 rc;

	fab = tm->ftm_fab;

	/* Bind the ep to tx completion queue */
	rc = fi_ep_bind(aep->aep_txep, &tm->ftm_tx_cq->fid,
			FI_TRANSMIT | FI_RECV | FI_SELECTIVE_COMPLETION);
	if (rc != 0)
		return M0_ERR(rc);

	/* Initialise and bind event queue */
	eq_attr.wait_obj = FI_WAIT_FD;
	eq_attr.size = FAB_MAX_AEP_EQ_EV;
	rc = fi_eq_open(fab->fab_fab, &eq_attr, &aep->aep_tx_res.ftr_eq, NULL);
	if (rc != 0)
		return M0_ERR(rc);

	aep->aep_tx_res.ftr_ctx.evctx_type = FAB_PRIVATE_Q_EVENT;
	aep->aep_tx_res.ftr_ctx.evctx_ep = ctx;
	rc = libfab_waitfd_bind(&aep->aep_tx_res.ftr_eq->fid, tm,
				&aep->aep_tx_res.ftr_ctx);
	if (rc != 0)
		return M0_ERR(rc);

	rc = fi_ep_bind(aep->aep_txep, &aep->aep_tx_res.ftr_eq->fid, 0);

	return rc != 0 ? M0_ERR(rc) : M0_RC(0);
}

/**
 * Initialize receive endpoint resources and associate
 * it to the active receive endpoint.
 */
static int libfab_ep_rxres_init(struct m0_fab__active_ep *aep,
				struct m0_fab__tm *tm, void *ctx)
{
	struct fi_cq_attr   cq_attr = {};
	struct fi_eq_attr   eq_attr = {};
	struct m0_fab__fab *fab;
	int                 rc;

	fab = tm->ftm_fab;

	/* Initialise and bind completion queues for rx */
	cq_attr.wait_obj = FI_WAIT_FD;
	cq_attr.wait_cond = FI_CQ_COND_NONE;
	cq_attr.format = FI_CQ_FORMAT_DATA;
	cq_attr.size = FAB_MAX_RX_CQ_EV;
	rc = fi_cq_open(fab->fab_dom, &cq_attr, &aep->aep_rx_res.frr_cq, NULL);
	if (rc != 0)
		return M0_ERR(rc);

	aep->aep_rx_res.frr_ctx.evctx_type = FAB_PRIVATE_Q_EVENT;
	aep->aep_rx_res.frr_ctx.evctx_ep = ctx;
	rc = libfab_waitfd_bind(&aep->aep_rx_res.frr_cq->fid, tm,
				&aep->aep_rx_res.frr_ctx);
	if (rc != 0)
		return M0_ERR(rc);
	
	rc = fi_ep_bind(aep->aep_rxep, &tm->ftm_tx_cq->fid,
			FI_TRANSMIT | FI_SELECTIVE_COMPLETION) ? :
	     fi_ep_bind(aep->aep_rxep, &aep->aep_rx_res.frr_cq->fid, FI_RECV);
	if (rc != 0)
		return M0_ERR(rc);

	/* Initialise and bind event queue */
	eq_attr.wait_obj = FI_WAIT_FD;
	eq_attr.size = FAB_MAX_AEP_EQ_EV;
	rc = fi_eq_open(fab->fab_fab, &eq_attr, &aep->aep_rx_res.frr_eq,
			NULL) ? :
	     libfab_waitfd_bind(&aep->aep_rx_res.frr_eq->fid, tm,
				&aep->aep_rx_res.frr_ctx) ? :
	     fi_ep_bind(aep->aep_rxep, &aep->aep_rx_res.frr_eq->fid, 0) ? :
	     fi_ep_bind(aep->aep_rxep, &tm->ftm_rctx->fid, 0);

	return rc != 0 ? M0_ERR(rc) : M0_RC(0);
}

/**
 * Initialize passive endpoint resources and associate
 * it to the passive endpoint.
 */
static int libfab_pep_res_init(struct m0_fab__passive_ep *pep,
			       struct m0_fab__tm *tm, void *ctx)
{
	struct fi_eq_attr eq_attr = {};
	int               rc = 0;

	/* Initialise and bind event queue */
	eq_attr.wait_obj = FI_WAIT_FD;
	eq_attr.size = FAB_MAX_PEP_EQ_EV;
	rc = fi_eq_open(tm->ftm_fab->fab_fab, &eq_attr, &pep->pep_res.fpr_eq,
			NULL);
	if (rc != 0)
		return M0_ERR(rc);
	
	pep->pep_res.fpr_ctx.evctx_type = FAB_COMMON_Q_EVENT;
	pep->pep_res.fpr_ctx.evctx_ep = ctx;
	rc = libfab_waitfd_bind(&pep->pep_res.fpr_eq->fid, tm,
				&pep->pep_res.fpr_ctx) ? :
	     fi_pep_bind(pep->pep_pep, &pep->pep_res.fpr_eq->fid, 0);
	
	return rc != 0 ? M0_ERR(rc) : M0_RC(0);
}

/**
 * Used to accept an incoming connection request
 */
static int libfab_conn_accept(struct m0_fab__ep *ep, struct m0_fab__tm *tm,
			      struct fi_info *info)
{
	struct m0_fab__active_ep *aep;
	struct fid_domain        *dp;
	int                       rc;

	M0_ENTRY("from ep=%s -> tm = %s", (char*)ep->fep_name_p.fen_str_addr,
		 (char*)tm->ftm_pep->fep_name_p.fen_str_addr);

	aep = libfab_aep_get(ep);
	dp = tm->ftm_fab->fab_dom;
	
	if (aep->aep_rxep != NULL) {
		rc = fi_close(&aep->aep_rxep->fid);
		if (rc != 0)
			M0_LOG(M0_ERROR, "ep close = %d",rc);
		libfab_ep_rxres_free(&aep->aep_rx_res, tm);
	}
	aep->aep_rx_state = FAB_NOT_CONNECTED;
	ep->fep_connlink = FAB_CONNLINK_DOWN;

	rc = fi_endpoint(dp, info, &aep->aep_rxep, NULL) ? :
	     libfab_ep_rxres_init(aep, tm, ep) ? :
	     fi_enable(aep->aep_rxep) ? :
	     fi_accept(aep->aep_rxep, NULL, 0);

	if (rc != 0) {
		libfab_aep_param_free(aep, tm);
		return M0_ERR(rc);
	}

	aep->aep_rx_state = FAB_CONNECTING;

	return M0_RC(0);
}

/**
 * Used to create an active endpoint
 */
static int libfab_active_ep_create(struct m0_fab__ep *ep, struct m0_fab__tm *tm)
{
	struct m0_net_end_point  *net;
	struct m0_fab__active_ep *aep;
	int                       rc;

	M0_ASSERT(libfab_tm_is_locked(tm));
	aep = ep->fep_aep;
	rc = libfab_txep_init(aep, tm, ep);
	if (rc != 0) {
		libfab_aep_param_free(aep, tm);
		return M0_ERR(rc);
	}

	net = &ep->fep_nep;
	net->nep_tm = tm->ftm_ntm;
	libfab_ep_pton(&ep->fep_name_p, &ep->fep_name_n);
	m0_nep_tlink_init_at_tail(net, &tm->ftm_ntm->ntm_end_points);
	net->nep_addr = (const char *)(&ep->fep_name_p.fen_str_addr);
	m0_ref_init(&ep->fep_nep.nep_ref, 1, &libfab_ep_release);
	
	return M0_RC(0);
}

/**
 * Used to create a passive endpoint which will
 * listen for incoming connection requests. (Server)
 */
static int libfab_passive_ep_create(struct m0_fab__ep *ep, 
				    struct m0_fab__tm *tm)
{
	struct m0_fab__passive_ep *pep;
	struct fi_info            *hints;
	struct fi_info            *fi;
	enum m0_fab__prov_type     idx;
	int                        rc;
	int                        rx_size;
	char                      *addr = NULL;
	char                      *port = NULL;

	M0_ENTRY("ep=%s addr=%s port=%s", (char*)ep->fep_name_p.fen_str_addr,
		 (char*)ep->fep_name_p.fen_addr,
		 (char*)ep->fep_name_p.fen_port);

	M0_ALLOC_PTR(ep->fep_listen);
	if (ep->fep_listen == NULL)
		return M0_ERR(-ENOMEM);
	M0_ALLOC_PTR(ep->fep_listen->pep_aep);
	if (ep->fep_listen->pep_aep == NULL) {
		m0_free(ep->fep_listen);
		return M0_ERR(-ENOMEM);
	}

	pep = ep->fep_listen;
	ep->fep_listen->pep_aep->aep_rxep = NULL;
	ep->fep_listen->pep_aep->aep_txep = NULL;

	if (strlen(ep->fep_name_p.fen_port) != 0) {
		addr = ep->fep_name_p.fen_addr;
		port = ep->fep_name_p.fen_port;
	}

	hints = fi_allocinfo();
	if (hints == NULL) {
		m0_free(pep->pep_aep);
		m0_free(pep);
		return M0_ERR(-ENOMEM);
	}

	hints->ep_attr->type = FI_EP_MSG;
	hints->caps = FI_MSG | FI_RMA;
	hints->mode |= FI_RX_CQ_DATA;
	hints->domain_attr->mr_mode = FI_MR_LOCAL | FI_MR_ALLOCATED |
				      FI_MR_PROV_KEY | FI_MR_VIRT_ADDR;
	hints->domain_attr->cq_data_size = 4;

	for (idx = 0; idx < FAB_FABRIC_PROV_MAX; idx++) {
		hints->fabric_attr->prov_name = (char *)providers[idx];
		rc = fi_getinfo(LIBFAB_VERSION, addr, port, FI_SOURCE, hints,
				&fi);
		if (rc == 0)
			break;
	}

	if (rc != 0)
		return M0_ERR(rc);

	M0_ASSERT(idx < FAB_FABRIC_PROV_MAX);

	M0_LOG(M0_DEBUG, "tm = %s Provider selected %s",
	       (char*)ep->fep_name_p.fen_str_addr, fi->fabric_attr->prov_name);
	hints->fabric_attr->prov_name = NULL;
	tm->ftm_fab->fab_fi = fi;
	tm->ftm_fab->fab_prov = idx;
	fi_freeinfo(hints);

	rc = fi_fabric(tm->ftm_fab->fab_fi->fabric_attr, &tm->ftm_fab->fab_fab,
		       NULL) ? :
	     libfab_waitfd_init(tm) ? :
	     fi_passive_ep(tm->ftm_fab->fab_fab, tm->ftm_fab->fab_fi,
			   &pep->pep_pep, NULL) ? :
	     libfab_pep_res_init(pep, tm, ep) ? :
	     fi_listen(pep->pep_pep) ? :
	     fi_domain(tm->ftm_fab->fab_fab, tm->ftm_fab->fab_fi,
		       &tm->ftm_fab->fab_dom, NULL);

	if (rc != 0) {
		libfab_pep_param_free(pep, tm);
		return M0_ERR(rc);
	}

	rx_size = tm->ftm_fab->fab_fi->rx_attr->size;
	tm->ftm_fab->fab_fi->rx_attr->size = FAB_MAX_SRX_SIZE;
	rc = fi_srx_context(tm->ftm_fab->fab_dom, tm->ftm_fab->fab_fi->rx_attr,
			    &tm->ftm_rctx, NULL);
	tm->ftm_fab->fab_fi->rx_attr->size = rx_size;
	if (rc != 0) {
		M0_LOG(M0_ERROR," \n fi_srx_context = %d \n ", rc);
		libfab_pep_param_free(pep, tm);
		return M0_ERR(rc);
	}

	rc = libfab_tm_res_init(tm);
	if(rc != 0){
		M0_LOG(M0_ERROR," \n libfab_tm_res_init = %d \n ", rc);
		libfab_pep_param_free(pep, tm);
		return M0_ERR(rc);
	}

	fab_sndbuf_tlist_init(&ep->fep_sndbuf);
	m0_ref_init(&tm->ftm_pep->fep_nep.nep_ref, 1, &libfab_ep_release);
	libfab_ep_get(tm->ftm_pep);

	return M0_RC(0);
}

/**
 * Used to free the resources attached to an passive endpoint
 */
static int libfab_pep_res_free(struct m0_fab__pep_res *pep_res,
			       struct m0_fab__tm *tm)
{
	int rc = 0;

	if (pep_res->fpr_eq != NULL) {
		rc = fi_close(&pep_res->fpr_eq->fid);
		if (rc != 0)
			M0_LOG(M0_ERROR, "fpr_eq fi_close ret=%d fid=%d",
			       rc, (int)pep_res->fpr_eq->fid.fclass);
		pep_res->fpr_eq = NULL;
	}

	return M0_RC(rc);
}

/**
 * Used to free the resources attached to an active transmit endpoint
 */
static int libfab_ep_txres_free(struct m0_fab__tx_res *tx_res,
				struct m0_fab__tm *tm)
{
	int rc = 0;

	if (tx_res->ftr_eq != NULL) {
		rc = fi_close(&tx_res->ftr_eq->fid);
		if (rc != 0)
			M0_LOG(M0_ERROR, "ftr_eq fi_close ret=%d fid=%d",
			       rc, (int)tx_res->ftr_eq->fid.fclass);
		tx_res->ftr_eq = NULL;
	}

	return M0_RC(rc);
}

/**
 * Used to free the resources attached to an active receive endpoint
 */
static int libfab_ep_rxres_free(struct m0_fab__rx_res *rx_res,
				struct m0_fab__tm *tm)
{
	int rc = 0;

	if (rx_res->frr_eq != NULL) {
		rc = fi_close(&rx_res->frr_eq->fid);
		if (rc != 0)
			M0_LOG(M0_ERROR, "frr_eq fi_close ret=%d fid=%d",
			       rc, (int)rx_res->frr_eq->fid.fclass);
		rx_res->frr_eq = NULL;
	}

	if (rx_res->frr_cq != NULL) {
		rc = fi_close(&rx_res->frr_cq->fid);
		if (rc != 0)
			M0_LOG(M0_ERROR, "frr_cq fi_close ret=%d fid=%d",
			       rc, (int)rx_res->frr_cq->fid.fclass);
		rx_res->frr_cq = NULL;
	}

	return M0_RC(rc);
}

/**
 * Used to free the active endpoint
 */
static int libfab_aep_param_free(struct m0_fab__active_ep *aep,
				 struct m0_fab__tm *tm)
{
	int rc = 0;

	if (aep == NULL)
		return M0_RC(0);
	if (aep->aep_txep != NULL) {
		rc = fi_close(&aep->aep_txep->fid);
		if (rc != 0)
			M0_LOG(M0_ERROR, "aep_txep fi_close ret=%d fid=%d",
			       rc, (int)aep->aep_txep->fid.fclass);
		aep->aep_txep = NULL;
	}

	if (aep->aep_rxep != NULL) {
		rc = fi_close(&aep->aep_rxep->fid);
		if (rc != 0)
			M0_LOG(M0_ERROR, "aep_rxep fi_close ret=%d fid=%d",
			       rc, (int)aep->aep_rxep->fid.fclass);
		aep->aep_rxep = NULL;
	}

	rc = libfab_ep_txres_free(&aep->aep_tx_res, tm);
	if (rc != 0)
		M0_LOG(M0_ERROR, "ep_txres_free failed %d", rc);
	
	rc = libfab_ep_rxres_free(&aep->aep_rx_res, tm);
	if (rc != 0)
		M0_LOG(M0_ERROR, "ep_rxres_free failed %d", rc);
	
	m0_free(aep);

	return M0_RC(rc);
}

/**
 * Used to free the passive endpoint resources.
 */
static int libfab_pep_param_free(struct m0_fab__passive_ep *pep,
				 struct m0_fab__tm *tm)
{
	int rc = 0;

	if (pep == NULL)
		return M0_RC(0);
	
	if (pep->pep_pep != NULL) {
		rc = fi_close(&pep->pep_pep->fid);
		if (rc != 0)
			M0_LOG(M0_ERROR, "fep_pep fi_close ret=%d fid=%d",
			       rc, (int)pep->pep_pep->fid.fclass);
		pep->pep_pep = NULL;
	}
	
	rc = libfab_aep_param_free(pep->pep_aep, tm);
	if (rc != 0)
		M0_LOG(M0_ERROR, "aep_param_free failed %d", rc);

	rc = libfab_pep_res_free(&pep->pep_res, tm);
	if (rc != 0)
		M0_LOG(M0_ERROR, "pep_res_free failed %d", rc);
	
	m0_free(pep);

	return M0_RC(rc);
}

/**
 * Used to free the endpoint and its resources.
 */
static int libfab_ep_param_free(struct m0_fab__ep *ep, struct m0_fab__tm *tm)
{
	int rc;

	if (ep == NULL)
		return M0_RC(0);

	rc = libfab_pep_param_free(ep->fep_listen, tm) ? :
	     libfab_aep_param_free(ep->fep_aep, tm);

	if (rc != 0)
		return M0_ERR(rc);

	M0_SET0(&ep->fep_name_p);

	m0_free(ep);
	return M0_RC(0);
}

/**
 * Used to free the transfer machine parameters
 */
static int libfab_tm_param_free(struct m0_fab__tm *tm)
{
	struct m0_fab__bulk_op  *op;
	struct m0_net_end_point *net;
	struct m0_fab__ep       *xep;
	struct m0_fab__buf      *fbp;
	int                      rc;

	if (tm == NULL)
		return M0_RC(0);

	if (tm->ftm_poller.t_func != NULL) {
		m0_thread_join(&tm->ftm_poller);
		m0_thread_fini(&tm->ftm_poller);
	}

	M0_ASSERT(libfab_tm_is_locked(tm));
	m0_tl_teardown(m0_nep, &tm->ftm_ntm->ntm_end_points, net) {
		xep = libfab_ep(net);
		rc = libfab_ep_param_free(xep, tm);
	}
	M0_ASSERT(m0_nep_tlist_is_empty(&tm->ftm_ntm->ntm_end_points));
	tm->ftm_ntm->ntm_ep = NULL;
	
	if (tm->ftm_rctx != NULL) {
		rc = fi_close(&tm->ftm_rctx->fid);
		if (rc != 0)
			M0_LOG(M0_ERROR, "ftm_rctx fi_close ret=%d fid=%d",
			       rc, (int)tm->ftm_rctx->fid.fclass);
		tm->ftm_rctx = NULL;
	}

	if (tm->ftm_tx_cq != NULL) {
		rc = fi_close(&tm->ftm_tx_cq->fid);
		if (rc != 0)
			M0_LOG(M0_ERROR, "tx_cq fi_close ret=%d fid=%d",
			       rc, (int)tm->ftm_tx_cq->fid.fclass);
		tm->ftm_tx_cq = NULL;
	}
	
	close(tm->ftm_epfd);

	m0_htable_for(fab_bufhash, fbp, &tm->ftm_bufhash.bht_hash) {
		fab_bufhash_htable_del(&tm->ftm_bufhash.bht_hash, fbp);
	} m0_htable_endfor;
	fab_bufhash_htable_fini(&tm->ftm_bufhash.bht_hash);
	
	m0_tl_teardown(fab_bulk, &tm->ftm_bulk, op) {
		m0_free(op);
	}
	fab_bulk_tlist_fini(&tm->ftm_bulk);

	return M0_RC(0);
}

/**
 * Used to initialize the epoll file descriptor for the transfer machine
 * This is the wait mechanism for the event and completion queues.
 */
static int libfab_waitfd_init(struct m0_fab__tm *tm)
{
	M0_PRE(tm->ftm_epfd == -1);

	tm->ftm_epfd = epoll_create(1);
	if (tm->ftm_epfd < 0)
		return M0_ERR(-errno);

	return M0_RC(0);
}

/**
 * Used to fetch the transfer machine associated with the buffer.
 */
static inline struct m0_fab__tm *libfab_buf_tm(struct m0_fab__buf *buf)
{
	return buf->fb_nb->nb_tm->ntm_xprt_private;
}

/**
 * Used to fetch the transfer machine associated with the network buffer.
 */
static inline struct m0_fab__tm *libfab_buf_ma(struct m0_net_buffer *buf)
{
	return buf->nb_tm != NULL ? buf->nb_tm->ntm_xprt_private : NULL;
}

/**
 * Used to clean up the libfabric buffer structure.
 */
static void libfab_buf_fini(struct m0_fab__buf *buf)
{
	struct m0_fab__buf *fbp;

	M0_ENTRY("fb=%p q=%d rc=%d", buf, buf->fb_nb->nb_qtype, buf->fb_status);

	libfab_buf_invariant(buf);

	fab_buf_tlink_fini(buf);
	if (buf->fb_ev_ep != NULL)
		buf->fb_ev_ep = NULL;
	if (buf->fb_bulk_op != NULL && fab_bulk_tlink_is_in(buf->fb_bulk_op)) {
		fab_bulk_tlist_del(buf->fb_bulk_op);
		m0_free(buf->fb_bulk_op);
		buf->fb_bulk_op = NULL;
	}

	if(buf->fb_txctx != NULL) {
		fbp = m0_tl_find(fab_sndbuf, fbp, &buf->fb_txctx->fep_sndbuf,
				 fbp == buf);
		if (fbp != NULL) {
			fab_sndbuf_tlist_del(fbp);
			M0_LOG(M0_DEBUG, "buf=%p tmout/del before queued", fbp);
		}
	}
	buf->fb_status = 0;
	buf->fb_length = 0;
	buf->fb_token = 0;
	/*
	 * If the buffer operation has timedout or has been cancelled by
	 * application, then the buffer has also been de-registered to prevent
	 * data corruption due to any ongoing operations. In such cases, the
	 * buffer state is reset to FAB_BUF_INITIALIZED so that it will be
	 * re-registered when the application will try to re-use it.
	 */
	buf->fb_state = (buf->fb_state == FAB_BUF_CANCELED ||
			 buf->fb_state == FAB_BUF_TIMEDOUT) ?
			FAB_BUF_INITIALIZED : FAB_BUF_REGISTERED;

	M0_LEAVE("fb_state=%d", buf->fb_state);
}

/**
 * Check sanity of domain structure
 */
static bool libfab_dom_invariant(const struct m0_net_domain *dom)
{
	struct m0_fab__ndom *fnd = dom->nd_xprt_private;
	return _0C(!fab_fabs_tlist_is_empty(&fnd->fnd_fabrics)) &&
	       _0C(dom->nd_xprt == &m0_net_libfab_xprt);
}

/**
 * Check sanity of transfer machine structure
 */
static bool libfab_tm_invariant(const struct m0_fab__tm *fab_tm)
{
	return fab_tm != NULL &&
	       fab_tm->ftm_ntm->ntm_xprt_private == fab_tm &&
	       libfab_dom_invariant(fab_tm->ftm_ntm->ntm_dom);
}

/**
 * Check sanity of buffer structure
 */
static bool libfab_buf_invariant(const struct m0_fab__buf *buf)
{
	const struct m0_net_buffer *nb = buf->fb_nb;

	return  (nb->nb_flags == M0_NET_BUF_REGISTERED &&
		 nb->nb_tm == NULL) ^ /* or (exclusively) ... */
		/* it is queued to a machine. */
		(_0C(nb->nb_flags & (M0_NET_BUF_REGISTERED|M0_NET_BUF_QUEUED))&&
		 _0C(nb->nb_tm != NULL) &&
		 _0C(m0_net__buffer_invariant(nb)));
}

/**
 * Invokes completion call-back (releasing transfer-machine lock).
 */
static void libfab_buf_complete(struct m0_fab__buf *buf)
{
	struct m0_fab__tm    *ma = libfab_buf_tm(buf);
	struct m0_net_buffer *nb = buf->fb_nb;
	struct m0_net_buffer_event ev = {
		.nbe_buffer = nb,
		.nbe_status = buf->fb_status,
		.nbe_time   = m0_time_now()
	};

	M0_ENTRY("fb=%p nb=%p q=%d rc=%d", buf, nb, buf->fb_nb->nb_qtype, 
		 buf->fb_status);
	if (M0_IN(nb->nb_qtype, (M0_NET_QT_MSG_RECV,
				 M0_NET_QT_PASSIVE_BULK_RECV,
				 M0_NET_QT_ACTIVE_BULK_RECV))) {
		ev.nbe_length = buf->fb_length;
	}
	
	if (nb->nb_qtype == M0_NET_QT_MSG_RECV) {
		if (ev.nbe_status == 0 && buf->fb_ev_ep != NULL) {
			ev.nbe_ep = &buf->fb_ev_ep->fep_nep;
			libfab_ep_get(buf->fb_ev_ep);
		}
	}
	ma->ftm_ntm->ntm_callback_counter++;

	fab_bufhash_htable_del(&ma->ftm_bufhash.bht_hash, buf);
	libfab_buf_fini(buf);
	M0_ASSERT(libfab_tm_invariant(ma));
	libfab_tm_evpost_lock(ma);
	libfab_tm_unlock(ma);
	m0_net_buffer_event_post(&ev);
	libfab_tm_lock(ma);
	libfab_tm_evpost_unlock(ma);
	M0_ASSERT(libfab_tm_invariant(ma));
	M0_ASSERT(M0_IN(ma->ftm_ntm->ntm_state, (M0_NET_TM_STARTED,
						 M0_NET_TM_STOPPING)));
	ma->ftm_ntm->ntm_callback_counter--;
}

/**
 * This function will check if the received message is a dummy message for
 * notification of RDMA operation completion.
 * If yes it will return 0 or else return -1.
 */
static int libfab_dummy_msg_rcv_chk(struct m0_fab__buf *fbp)
{
	struct m0_fab__tm    *ma = libfab_buf_tm(fbp);
	struct m0_net_buffer *nb = fbp->fb_nb;
	struct m0_fab__buf   *pas_buf;
	struct iovec          iv;
	uint32_t             *ptr;
	uint32_t              token;
	int                   ret = -1;

	if (fbp->fb_length == (sizeof(uint32_t) * 2)) {
		ptr = (uint32_t *)nb->nb_buffer.ov_buf[0];
		if (*ptr == FAB_DUMMY_DATA) {
			ptr++;
			token = *ptr;
			pas_buf = fab_bufhash_htable_lookup(
				&ma->ftm_bufhash.bht_hash,
				&token);
			if (pas_buf != NULL) {
				pas_buf->fb_status = 0;
				libfab_buf_complete(pas_buf);
			}

			/*
			 * Repost this buffer to the receive
			 * queue without generating a callback
			 * as it contains only dummy data
			 */
			fbp->fb_length = nb->nb_length;
			iv.iov_base = nb->nb_buffer.ov_buf[0];
			iv.iov_len =  nb->nb_buffer.ov_vec.v_count[0];
			M0_ASSERT(fi_recvv(ma->ftm_rctx, &iv,
				  fbp->fb_mr.bm_desc, 1, 0, 
				  U32_TO_VPTR(fbp->fb_token)) == 0);
			ret = 0;
		}
	}

	return ret;
}

/**
 * Completes the buffer operation.
 */
static void libfab_buf_done(struct m0_fab__buf *buf, int rc, bool add_to_list)
{
	struct m0_fab__tm    *ma = libfab_buf_tm(buf);
	struct m0_net_buffer *nb = buf->fb_nb;
	
	M0_ENTRY("fb=%p nb=%p q=%d len=%d rc=%d", buf, nb, nb->nb_qtype,
		 (int)buf->fb_length, rc);
	M0_PRE(libfab_tm_is_locked(ma));
	/*
	 * Multiple libfab_buf_done() calls on the same buffer are possible if
	 * the buffer is cancelled.
	 */
	if (!fab_buf_tlink_is_in(buf)) {
		buf->fb_status = buf->fb_status == 0 ? rc : buf->fb_status;
		/* Try to finalise. */
		if (m0_thread_self() == &ma->ftm_poller && !add_to_list) {
			if (libfab_dummy_msg_rcv_chk(buf) != 0)
				libfab_buf_complete(buf);
		} else {
			/*
			 * Otherwise, postpone finalisation to
			 * libfab_tm_buf_done().
			 */
			buf->fb_status = rc;
			fab_buf_tlist_add_tail(&ma->ftm_done, buf);
		}
	}
}

/**
 * Increments the ref count of the endpoint.
 */
static inline void libfab_ep_get(struct m0_fab__ep *ep)
{
	m0_ref_get(&ep->fep_nep.nep_ref);
}

/**
 * End-point finalisation call-back.
 *
 * Used as m0_net_end_point::nep_ref::release(). This call-back is called when
 * end-point reference count drops to 0.
 */
static void libfab_ep_release(struct m0_ref *ref)
{
	struct m0_net_end_point *nep;
	struct m0_fab__ep       *ep;
	struct m0_fab__tm       *tm;

	nep = container_of(ref, struct m0_net_end_point, nep_ref);
	ep = libfab_ep(nep);
	tm = nep->nep_tm->ntm_xprt_private;
	M0_LOG(M0_DEBUG, "free endpoint %s", (char*)ep->fep_name_p.fen_str_addr);

	m0_nep_tlist_del(nep);
	libfab_ep_param_free(ep, tm);
}

/**
 * Generate unique key for memory registration.
 */
static uint64_t libfab_mr_keygen(struct m0_fab__tm *tm)
{
	uint64_t key = FAB_MR_KEY + tm->ftm_mr_key_idx;
	tm->ftm_mr_key_idx++;
	return key;
}

/**
 * Read single event from event queue.
 */
static int libfab_check_for_event(struct fid_eq *eq, uint32_t *ev)
{
	struct fi_eq_cm_entry  entry;
	struct fi_eq_err_entry err_entry;
	uint32_t               event = 0;
	int                    rc;

	rc = fi_eq_read(eq, &event, &entry, sizeof(entry), 0);
	if (rc == -FI_EAVAIL) {
		fi_eq_readerr(eq, &err_entry, 0);
		rc = -err_entry.err;
		M0_LOG(M0_DEBUG, "Error = %d %s %s\n", rc,
		       fi_strerror(err_entry.err),
		       fi_eq_strerror(eq, err_entry.prov_errno,
				      err_entry.err_data,NULL, 0));
	}

	*ev = rc < 0 ? 0xFF : event;
	return rc;
}

/**
 * A helper function to read the entries from a completion queue
 * If success, returns the number of entries read
 * else returns the negative error code
 */
static int libfab_check_for_comp(struct fid_cq *cq, uint32_t *ctx,
				 m0_bindex_t *len, uint64_t *data)
{
	struct fi_cq_data_entry entry[FAB_MAX_COMP_READ];
	struct fi_cq_err_entry  err_entry;
	uint64_t                wr_cqdata = FI_REMOTE_WRITE | FI_REMOTE_CQ_DATA;
	int                     i;
	int                     ret;
	
	ret = fi_cq_read(cq, entry, FAB_MAX_COMP_READ);
	if (ret > 0) {
		for (i = 0; i < ret; i++) {
			ctx[i] = entry[i].op_context == NULL ? 0 :
				 VPTR_TO_U32(entry[i].op_context);
			if (len != NULL)
				len[i] = entry[i].len;
			if (data != NULL)
				data[i] = ((entry[i].flags & wr_cqdata)) ? 
					  entry[i].data : 0;
		}
	} else if (ret != -FI_EAGAIN) {
		fi_cq_readerr(cq, &err_entry, 0);
		M0_LOG(M0_DEBUG, "Error = %d %s %s\n", ret,
		       fi_strerror(err_entry.err),
		       fi_cq_strerror(cq, err_entry.prov_errno,
				      err_entry.err_data, NULL, 0));
	}

	return ret;
}

/**
 * Finalises the transfer machine.
 *
 * This is called from the normal finalisation path (ma_fini(), ma_stop()) and
 * in error cleanup case during initialisation (tm_init()).
 */
static void libfab_tm_fini(struct m0_net_transfer_mc *tm)
{
	struct m0_fab__tm *ma = tm->ntm_xprt_private;
	int                rc;

	if (ma->ftm_state != FAB_TM_SHUTDOWN) {
		while (1) {
			libfab_tm_lock(ma);
			if (m0_mutex_trylock(&ma->ftm_evpost) != 0) {
				libfab_tm_unlock(ma);
			} else
				break;
		}
		m0_mutex_unlock(&ma->ftm_evpost);
		m0_mutex_lock(&ma->ftm_endlock);
		ma->ftm_state = FAB_TM_SHUTDOWN;
		m0_mutex_unlock(&ma->ftm_endlock);

		libfab_tm_buf_done(ma);

		rc = libfab_tm_param_free(ma);
		if (rc != 0)
			M0_LOG(M0_ERROR, "libfab_tm_param_free ret=%d", rc);

		m0_mutex_fini(&ma->ftm_endlock);
		m0_mutex_fini(&ma->ftm_evpost);
		libfab_tm_unlock(ma);
	}
	
	M0_LEAVE();
}

/**
 * Encodes the descriptor for a (passive) network buffer.
 */
static int libfab_bdesc_encode(struct m0_fab__buf *buf)
{
	struct m0_fab__bdesc   *fbd;
	struct fi_rma_iov      *iov;
	struct m0_net_buf_desc *nbd = &buf->fb_nb->nb_desc;
	struct m0_net_buffer   *nb = buf->fb_nb;
	struct m0_fab__tm      *tm = libfab_buf_ma(nb);
	int                     seg_nr = nb->nb_buffer.ov_vec.v_nr;
	struct m0_fab__ndom    *nd = nb->nb_dom->nd_xprt_private;
	int                     i;
	bool                    is_verbs = libfab_is_verbs(tm);

	M0_PRE(seg_nr <= nd->fnd_seg_nr);

	nbd->nbd_len = (sizeof(struct m0_fab__bdesc) +
			(sizeof(struct fi_rma_iov) * seg_nr));
	nbd->nbd_data = m0_alloc(nbd->nbd_len);
	if (nbd->nbd_data == NULL)
		return M0_RC(-ENOMEM);

	fbd = (struct m0_fab__bdesc *)nbd->nbd_data;
	fbd->fbd_netaddr = tm->ftm_pep->fep_name_n;
	fbd->fbd_buftoken = buf->fb_token;

	fbd->fbd_iov_cnt = (uint32_t)seg_nr;
	iov = (struct fi_rma_iov *)(nbd->nbd_data + 
				    sizeof(struct m0_fab__bdesc));

	for (i = 0; i < seg_nr; i++) {
		iov[i].addr = is_verbs ? (uint64_t)nb->nb_buffer.ov_buf[i] : 0;
		iov[i].key  = fi_mr_key(buf->fb_mr.bm_mr[i]);
		iov[i].len  = nb->nb_buffer.ov_vec.v_count[i];
	}

	return M0_RC(0);
}

/**
 * Decodes the descriptor of a (passive) network buffer.
 */
static void libfab_bdesc_decode(struct m0_fab__buf *fb, 
				struct m0_fab__ep_name *epname)
{
	struct m0_net_buffer *nb = fb->fb_nb;
	struct m0_fab__ndom  *ndom = nb->nb_dom->nd_xprt_private;

	fb->fb_rbd = (struct m0_fab__bdesc *)(nb->nb_desc.nbd_data);
	fb->fb_riov = (struct fi_rma_iov *)(nb->nb_desc.nbd_data + 
					    sizeof(struct m0_fab__bdesc));
	libfab_ep_ntop(fb->fb_rbd->fbd_netaddr, epname);
	M0_ASSERT(fb->fb_rbd->fbd_iov_cnt <= ndom->fnd_seg_nr);
}

/**
 * Register the buffer with the appropriate access to the domain
 */
static int libfab_buf_dom_reg(struct m0_net_buffer *nb, struct m0_fab__tm *tm)
{
	struct m0_fab__buf    *fbp;
	struct m0_fab__buf_mr *mr;
	struct m0_fab__ndom   *ndom;
	struct fid_domain     *dp;
	uint64_t               key;
	uint32_t               retry_cnt;
	int                    seg_nr;
	int                    i;
	int                    ret = 0;

	M0_PRE(nb != NULL && nb->nb_dom != NULL && tm != NULL);
	fbp = nb->nb_xprt_private;
	seg_nr = nb->nb_buffer.ov_vec.v_nr;
	ndom = nb->nb_dom->nd_xprt_private;
	dp = tm->ftm_fab->fab_dom;

	M0_ASSERT(fbp != NULL && dp != NULL && ndom != NULL);
	M0_ASSERT(seg_nr <= ndom->fnd_seg_nr);

	mr = &fbp->fb_mr;
	if (fbp->fb_dp == dp)
		return M0_RC(ret);

	if (fbp->fb_state == FAB_BUF_REGISTERED)
		M0_LOG(M0_ERROR,"Re-registration of buffer");

	for (i = 0; i < seg_nr; i++) {
		/*
		 * Sometimes the requested key is not available and
		 * hence try with some other key for registration
		 */
		ret = -1;
		retry_cnt = 20;

		while (ret != 0 && retry_cnt > 0) {
			key = libfab_mr_keygen(tm);
			ret = fi_mr_reg(dp, nb->nb_buffer.ov_buf[i],
					nb->nb_buffer.ov_vec.v_count[i],
					FAB_MR_ACCESS, FAB_MR_OFFSET, key,
					FAB_MR_FLAG, &mr->bm_mr[i], NULL);
			--retry_cnt;
		}

		if (ret != 0) {
			M0_LOG(M0_ERROR, "fi_mr_reg failed %d key=0x%"PRIx64,
			       ret, key);
			break;
		}

		mr->bm_desc[i] = fi_mr_desc(mr->bm_mr[i]);
	}

	if (ret == 0) {
		fbp->fb_dp = dp;
		fbp->fb_state = FAB_BUF_REGISTERED;
	}

	return M0_RC(ret);
}

/**
 * Buffers are queued before connection establishment, send those buffers
 * after connection establishment
 */
static void libfab_pending_bufs_send(struct m0_fab__ep *ep)
{
	struct m0_fab__active_ep *aep;
	struct m0_fab__buf       *fbp;
	struct m0_net_buffer     *nb = NULL;
	int                       ret = 0;

	aep = libfab_aep_get(ep);
	m0_tl_teardown(fab_sndbuf, &ep->fep_sndbuf, fbp) {
		nb = fbp->fb_nb;
		fbp->fb_txctx = ep;
		switch (nb->nb_qtype) {
			case M0_NET_QT_MSG_SEND:
			case M0_NET_QT_ACTIVE_BULK_RECV:
			case M0_NET_QT_ACTIVE_BULK_SEND:
				ret = libfab_txbuf_list_add(libfab_buf_ma(nb),
							    fbp, aep);
				break;
			default:
				M0_ASSERT(0); /* Invalid queue type */
				break;
		}
		if (ret != 0)
			libfab_buf_done(fbp, ret, false);
	}

	if (nb != NULL)
		libfab_bufq_process(libfab_buf_ma(nb));
}

/**
 * Notify target endpoint about RDMA read completion,
 * so that buffer on remote endpoint shall be released.
 */
static int libfab_target_notify(struct m0_fab__buf *buf)
{
	struct m0_fab__active_ep *aep;
	struct m0_fab__buf       *fbp;
	struct m0_fab__tm        *tm;
	struct iovec              iv;
	struct fi_msg             op_msg;
	int                       ret = 0;

	if (buf->fb_nb->nb_qtype == M0_NET_QT_ACTIVE_BULK_RECV) {
		M0_ALLOC_PTR(fbp);
		if (fbp == NULL)
			return M0_ERR(-ENOMEM);
		
		fbp->fb_nb = NULL;
		fbp->fb_dummy[0] = FAB_DUMMY_DATA;
		fbp->fb_dummy[1] = buf->fb_rbd->fbd_buftoken;
		fbp->fb_txctx = buf->fb_txctx;
		aep = libfab_aep_get(fbp->fb_txctx);
		tm = libfab_buf_tm(buf);
		fbp->fb_token = libfab_buf_token_get(tm, fbp);
		aep->aep_bulk_cnt++;
		m0_tlink_init(&fab_bufhash_tl, fbp);
		fab_bufhash_htable_add(&tm->ftm_bufhash.bht_hash, fbp);
		
		iv.iov_base = fbp->fb_dummy;
		iv.iov_len = sizeof(fbp->fb_dummy);
		op_msg.msg_iov = &iv;
		op_msg.desc = NULL;
		op_msg.iov_count = 1;
		op_msg.addr = 0;
		op_msg.context = U32_TO_VPTR(fbp->fb_token);
		op_msg.data = 0;
		fbp->fb_wr_cnt = 1;
		ret = fi_sendmsg(aep->aep_txep, &op_msg, FI_COMPLETION);
		if (ret != 0) {
			M0_LOG(M0_ERROR,"tgt notify fail %d opcnt=%d", ret,
			       aep->aep_bulk_cnt);
			fab_bufhash_htable_del(&tm->ftm_bufhash.bht_hash, fbp);
			--aep->aep_bulk_cnt;
			m0_free(fbp);
		}
	}

	return M0_RC(ret);
}

/**
 * Allocate new fabric pointer and add it into list.
 */
static struct m0_fab__fab *libfab_newfab_init(struct m0_fab__ndom *fnd)
{
	struct m0_fab__fab *fab = NULL;

	M0_ALLOC_PTR(fab);
	if (fab != NULL)
		fab_fabs_tlink_init_at_tail(fab, &fnd->fnd_fabrics);
	return fab;
}

/**
 * This function fills out the connection data fields with the appropriate
 * values by parsing the source endpoint address
 */
static void libfab_conn_data_fill(struct m0_fab__conn_data *cd,
				  struct m0_fab__tm *tm)
{
	char   *h_ptr = tm->ftm_pep->fep_name_p.fen_str_addr;
	char   *t_ptr;
	char    str_portal[10]={'\0'};
	uint8_t addr_frmt = tm->ftm_pep->fep_name_p.fen_addr_frmt;
	int     len;

	cd->fcd_netaddr = tm->ftm_pep->fep_name_n;
	if (strncmp(h_ptr, "0@lo", 4) == 0)
		cd->fcd_iface = FAB_LO;
	else {
		if (addr_frmt == FAB_NATIVE_IP_FORMAT)
			h_ptr = strchr(h_ptr, ':');
		else 
			h_ptr = strchr(h_ptr, '@');

		if (strncmp(h_ptr+1, "tcp", 3) == 0)
			cd->fcd_iface = FAB_TCP;
		else
			cd->fcd_iface = FAB_O2IB;
	}

	h_ptr = strchr(h_ptr, ':');
	if (addr_frmt == FAB_LNET_FORMAT) {
		h_ptr = strchr(h_ptr+1, ':');	/* Skip the pid "12345" */
		t_ptr = strchr(h_ptr+1, ':');
		len = t_ptr - (h_ptr+1);
		strncpy(str_portal, h_ptr+1, len);
		cd->fcd_portal = (uint16_t)atoi(str_portal);
		if(*(t_ptr+1) == '*')
			cd->fcd_tmid = 0xFFFF;
		else
			cd->fcd_tmid = (uint16_t)atoi(t_ptr+1);
	} else if (addr_frmt == FAB_NATIVE_HOSTNAME_FORMAT)
		strcpy(cd->fcd_hostname, tm->ftm_pep->fep_name_p.fen_str_addr);
	cd->fcd_addr_frmt = addr_frmt;
}

static int libfab_dns_resolve_retry(struct m0_fab__ep *ep)
{
	struct m0_fab__ep_name *en = &ep->fep_name_p;
	int                     rc = 0;
	uint8_t                 not_used;
	char                   *fqdn = en->fen_str_addr;

	/* Verify if ip addr is resolved and ip is valid */
	if (en->fen_addr_frmt == FAB_NATIVE_HOSTNAME_FORMAT &&
	    (en->fen_addr[0] < '0' || en->fen_addr[0] > '9')) {
		fqdn = strchr(fqdn, ':');	/* Skip '<inet/inet6>:' */
		fqdn = strchr(fqdn + 1, ':');	/* Skip '<tcp/verbs>:' */
		fqdn++;

		rc = libfab_hostname_to_ip(fqdn, en->fen_addr, &not_used);
		if (rc == 0) {
			libfab_ep_pton(en, &ep->fep_name_n);
			M0_LOG(M0_DEBUG, "rc=%d ip=%s port=%s fqdn=%s na=%"PRIx64,
				rc, (char *)en->fen_addr, (char *)en->fen_port,
				(char *)fqdn, ep->fep_name_n);
		} else
			M0_LOG(M0_ERROR, "%s failed with err %d for %s", 
				rc > 0 ? "gethostbyname()" : "hostname_to_ip()",
				rc, fqdn);
	}

	return M0_RC(rc);
}

/**
 * Send out a connection request to the destination of the network buffer
 * and add given buffer into pending buffers list.
 */
static int libfab_conn_init(struct m0_fab__ep *ep, struct m0_fab__tm *ma,
			    struct m0_fab__buf *fbp)
{
	struct m0_fab__active_ep *aep;
	uint64_t                  dst;
	size_t                    cm_max_size = 0;
	size_t                    opt_size = sizeof(size_t);
	struct m0_fab__conn_data  cd;
	int                       ret = 0;

	aep = libfab_aep_get(ep);
	if (aep->aep_tx_state == FAB_NOT_CONNECTED) {
		/*
		 * Verify if destination addr is resolved and ip is valid.
		 * If not resolved, try to resolve again.
		 */
		libfab_dns_resolve_retry(ep);
		dst = ep->fep_name_n | 0x02;
		libfab_conn_data_fill(&cd, ma);

		ret = fi_getopt(&aep->aep_txep->fid, FI_OPT_ENDPOINT,
				FI_OPT_CM_DATA_SIZE,
				&cm_max_size, &opt_size);
		M0_ASSERT(ret == 0 && sizeof(cd) < cm_max_size);

		ret = fi_connect(aep->aep_txep, &dst, &cd, sizeof(cd));
		if (ret == 0)
			aep->aep_tx_state = FAB_CONNECTING;
		else
			M0_LOG(M0_DEBUG, "Conn req failed ret=%d dst=%"PRIx64,
			       ret, dst);
	}

	if (ret == 0)
		fab_sndbuf_tlink_init_at_tail(fbp, &ep->fep_sndbuf);

	/*
	 * If fi_connect immediately returns -ECONNREFUSED, that means the
	 * the remote service has not yet started. In this case, set the buffer
	 * status as -ECONNREFUSED and return the status as 0 so as to avoid
	 * flooding the network with repeated retries by the RPC layer. The
	 * buffer status will be automatically returned when the buf_done list
	 * is processed.
	 */
	if (ret == -ECONNREFUSED) {
		libfab_buf_done(fbp, -ECONNREFUSED, true);
		ret = 0;
		M0_LOG(M0_DEBUG, "Err=%d fb=%p nb=%p", fbp->fb_status, fbp,
		       fbp->fb_nb);
	}

	return ret;
}

/**
 * Find endpoint with given name from the transfer machine endpoint list.
 */
static int libfab_fab_ep_find(struct m0_fab__tm *tm, struct m0_fab__ep_name *en,
			      const char *name, struct m0_fab__ep **ep)
{
	struct m0_net_transfer_mc *ntm = tm->ftm_ntm;
	struct m0_net_end_point   *nep;
	int                        ret;

	ret = libfab_ep_find(ntm, name, en, &nep);
	if (ret == 0)
		*ep = libfab_ep(nep);

	return M0_RC(ret);
}

/**
 * Convert the endpoint name from printable format to numeric format.
 */
static void libfab_ep_pton(struct m0_fab__ep_name *name, uint64_t *out)
{
	uint32_t addr = 0;
	uint32_t port = 0;

	inet_pton(AF_INET, name->fen_addr, &addr);
	port = (uint32_t)atoi(name->fen_port);
	M0_ASSERT(port < 65536);
	port = htonl(port);

	*out = ((uint64_t)addr << 32) | port;
}

/**
 * Convert the endpoint name from numeric format to printable format.
 */
static void libfab_ep_ntop(uint64_t netaddr, struct m0_fab__ep_name *name)
{
	union adpo {
		uint32_t ap[2];
		uint64_t net_addr;
	} ap;
	ap.net_addr = netaddr;
	inet_ntop(AF_INET, &ap.ap[1], name->fen_addr, LIBFAB_ADDR_LEN_MAX);
	ap.ap[0] = ntohl(ap.ap[0]);
	M0_ASSERT(ap.ap[0] < 65536);
	sprintf(name->fen_port, "%d", (int)ap.ap[0]);
}

/**
 * Initialize transmit endpoint.
 * 
 * This function creates new transmit endpoint or
 * reinitializes existing trasmit endpoint and also
 * initialize associated resources and enables the endpoint.
 */
static int libfab_txep_init(struct m0_fab__active_ep *aep,
			    struct m0_fab__tm *tm, void *ctx)
{
	struct m0_fab__ep      *ep = (struct m0_fab__ep *)ctx;
	struct m0_fab__ep_name *en = &ep->fep_name_p;
	struct m0_fab__fab     *fab = tm->ftm_fab;
	struct fi_info         *info;
	struct fi_info         *hints = NULL;
	int                     rc;
	bool                    is_verbs = libfab_is_verbs(tm);
	
	if (aep->aep_txep != NULL) {
		rc = fi_close(&aep->aep_txep->fid);
		if (rc != 0)
			M0_LOG(M0_ERROR,"aep_txep close failed %d",rc);
		
		rc = libfab_ep_txres_free(&aep->aep_tx_res, tm);
		if (rc != 0)
			M0_LOG(M0_ERROR,"ep_txres_free failed %d",rc);
	}
	aep->aep_tx_state = FAB_NOT_CONNECTED;
	aep->aep_txq_full = false;
	ep->fep_connlink = FAB_CONNLINK_DOWN;

	if (is_verbs) {
		hints = fi_allocinfo();
		if (hints == NULL)
			return M0_ERR(-ENOMEM);
		hints->ep_attr->type = FI_EP_MSG;
		hints->caps = FI_MSG | FI_RMA;

		hints->mode |= FI_RX_CQ_DATA;
		hints->domain_attr->cq_data_size = 4;
		hints->domain_attr->mr_mode = FI_MR_LOCAL | FI_MR_ALLOCATED |
					      FI_MR_PROV_KEY | FI_MR_VIRT_ADDR;
		hints->fabric_attr->prov_name =
					    fab->fab_fi->fabric_attr->prov_name;

		rc = fi_getinfo(LIBFAB_VERSION, en->fen_addr, en->fen_port, 0,
				hints, &info);
		if (rc != 0)
			return M0_ERR(rc);
	} else
		info = tm->ftm_fab->fab_fi;

	rc = fi_endpoint(fab->fab_dom, info, &aep->aep_txep, NULL) ? :
	     libfab_ep_txres_init(aep, tm, ctx) ? :
	     fi_enable(aep->aep_txep);

	if (is_verbs) {
		hints->fabric_attr->prov_name = NULL;
		fi_freeinfo(hints);
		fi_freeinfo(info);
	}

	return M0_RC(rc);
}

/**
 * Associate the event queue or completion queue to the epollfd wait mechanism
 */
static int libfab_waitfd_bind(struct fid* fid, struct m0_fab__tm *tm, void *ctx)
{
	struct epoll_event ev;
	int                fd;
	int                rc;

	rc = fi_control(fid, FI_GETWAIT, &fd);
	if (rc != 0)
		return M0_ERR(rc);

	ev.events = EPOLLIN;
	ev.data.ptr = ctx;
	rc = epoll_ctl(tm->ftm_epfd, EPOLL_CTL_ADD, fd, &ev);

	return M0_RC(rc);
}

/**
 * Return the pointer to the active endpoint from the m0_fab__ep struct
 */
static inline struct m0_fab__active_ep *libfab_aep_get(struct m0_fab__ep *ep)
{
	return ep->fep_listen == NULL ? ep->fep_aep : ep->fep_listen->pep_aep;
}

/**
 * Returns true if verbs provider is selected else false.
 */
static inline bool libfab_is_verbs(struct m0_fab__tm *tm)
{
	return tm->ftm_fab->fab_prov == FAB_FABRIC_PROV_VERBS;
}

/**
 * Add bulk operation into transfer machine bulk operation list.
 */
static int libfab_txbuf_list_add(struct m0_fab__tm *tm, struct m0_fab__buf *fb,
				 struct m0_fab__active_ep *aep)
{
	struct m0_fab__bulk_op *op;

	M0_ALLOC_PTR(op);
	if (op == NULL)
		return M0_ERR(-ENOMEM);
	op->fbl_aep = aep;
	op->fbl_buf = fb;
	fb->fb_bulk_op = op;
	fb->fb_wr_cnt = 0;
	M0_SET0(&fb->fb_xfer_params);
	fab_bulk_tlink_init_at_tail(op, &tm->ftm_bulk);

	return M0_RC(0);
}

/**
 * Process bulk operation from transfer machine bulk operation list.
 */
static void libfab_bufq_process(struct m0_fab__tm *tm)
{
	struct m0_fab__bulk_op *op;
	int                     ret;

	m0_tl_for(fab_bulk, &tm->ftm_bulk, op) {
		/*
		 * Only post the bulk buffer if the endpoint is in
		 * connected state.
		 */
		if (op->fbl_aep->aep_tx_state == FAB_CONNECTED &&
		    !op->fbl_aep->aep_txq_full) {
			if (op->fbl_buf->fb_nb->nb_qtype == M0_NET_QT_MSG_SEND)
				ret = libfab_ping_op(op->fbl_aep, op->fbl_buf);
			else
				ret = libfab_bulk_op(op->fbl_aep, op->fbl_buf);
	
			if (ret == 0) {
				fab_bulk_tlist_del(op);
				op->fbl_buf->fb_bulk_op = NULL;
				m0_free(op);
			} else
				op->fbl_aep->aep_txq_full = true;
		}
	} m0_tl_endfor;


}

/** 
 * This function will call the ping transfer operation (send/recv) on the
 * net-buffer.
 */
static int libfab_ping_op(struct m0_fab__active_ep *aep, struct m0_fab__buf *fb)
{
	struct fi_msg op_msg;
	struct iovec  iv;
	int           ret;

	iv.iov_base = fb->fb_nb->nb_buffer.ov_buf[0];
	iv.iov_len = fb->fb_nb->nb_buffer.ov_vec.v_count[0];
	op_msg.msg_iov = &iv;
	op_msg.desc = fb->fb_mr.bm_desc;
	op_msg.iov_count = 1;
	op_msg.addr = 0;
	op_msg.context = U32_TO_VPTR(fb->fb_token);
	op_msg.data = 0;
	fb->fb_wr_cnt = 1;
	ret = fi_sendmsg(aep->aep_txep, &op_msg, FI_COMPLETION);
	if (ret == 0)
		aep->aep_bulk_cnt += fb->fb_wr_cnt;

	return ret;
}

/** 
 * This function will call the bulk transfer operation (read/write) on the
 * net-buffer.
 */
static int libfab_bulk_op(struct m0_fab__active_ep *aep, struct m0_fab__buf *fb)
{
	struct m0_fab__buf_xfer_params xp;
	struct fi_msg_rma              op_msg;
	struct fi_rma_iov             *r_iov;
	struct fi_rma_iov              remote[FAB_MAX_IOV_PER_TX];
	struct iovec                   loc_iv[FAB_MAX_IOV_PER_TX];
	m0_bcount_t                   *v_cnt;
	uint64_t                       op_flag;
	uint32_t                       loc_slen;
	uint32_t                       rem_slen;
	uint32_t                       wr_cnt = 0;
	uint32_t                       idx;
	uint32_t                       max_iov_per_tx;
	int                            ret = 0;
	bool                           isread;
	bool                           last_seg = false;

	M0_ENTRY("loc_buf=%p q=%d loc_seg=%d rem_buf=%d rem_seg=%d",
		 fb, fb->fb_nb->nb_qtype, fb->fb_nb->nb_buffer.ov_vec.v_nr, 
		 (int)fb->fb_rbd->fbd_buftoken, (int)fb->fb_rbd->fbd_iov_cnt);
	M0_PRE(fb->fb_rbd != NULL);

	v_cnt = fb->fb_nb->nb_buffer.ov_vec.v_count;
	max_iov_per_tx = libfab_is_verbs(libfab_buf_tm(fb)) ?
			 FAB_VERBS_MAX_IOV_PER_TX : FAB_TCP_SOCK_MAX_IOV_PER_TX;
	/* Pick last succesfully transfered bulk buf params */
	xp = fb->fb_xfer_params;
	r_iov = fb->fb_riov;
	isread = (fb->fb_nb->nb_qtype == M0_NET_QT_ACTIVE_BULK_RECV);

	while (xp.bxp_xfer_len < fb->fb_nb->nb_length) {
		for (idx = 0; idx < max_iov_per_tx && !last_seg; idx++) {
			M0_ASSERT(xp.bxp_rem_sidx <= fb->fb_rbd->fbd_iov_cnt);
			loc_slen = v_cnt[xp.bxp_loc_sidx] - xp.bxp_loc_soff;
			rem_slen = r_iov[xp.bxp_rem_sidx].len - xp.bxp_rem_soff;
			
			loc_iv[idx].iov_base = fb->fb_nb->nb_buffer.ov_buf[
					       xp.bxp_loc_sidx] +
					       xp.bxp_loc_soff;
			loc_iv[idx].iov_len = min64u(loc_slen, rem_slen);
			remote[idx] = r_iov[xp.bxp_rem_sidx];
			remote[idx].addr += xp.bxp_rem_soff;
			remote[idx].len -= xp.bxp_rem_soff;

			if (loc_slen > rem_slen) {
				xp.bxp_rem_sidx++;
				xp.bxp_rem_soff = 0;
				xp.bxp_loc_soff += loc_iv[idx].iov_len;
			} else {
				xp.bxp_loc_sidx++;
				xp.bxp_loc_soff = 0;
				xp.bxp_rem_soff += loc_iv[idx].iov_len;
				if(xp.bxp_rem_soff >= 
						   r_iov[xp.bxp_rem_sidx].len) {
					xp.bxp_rem_sidx++;
					xp.bxp_rem_soff = 0;
				}
			}

			xp.bxp_xfer_len += loc_iv[idx].iov_len;
			if (xp.bxp_xfer_len >= fb->fb_nb->nb_length)
				last_seg = true;
		}
		
		op_msg.msg_iov       = &loc_iv[0];
		op_msg.desc          = &fb->fb_mr.bm_desc[xp.bxp_loc_sidx];
		op_msg.iov_count     = idx;
		op_msg.addr          = xp.bxp_rem_soff;
		op_msg.rma_iov       = &remote[0];
		op_msg.rma_iov_count = idx;
		op_msg.context       = U32_TO_VPTR(fb->fb_token);
		
		op_msg.data = (isread || (!last_seg)) ? 0 :
			      fb->fb_rbd->fbd_buftoken;
		op_flag = (isread || (!last_seg)) ? 0 : FI_REMOTE_CQ_DATA;
		op_flag |= last_seg ? FI_COMPLETION : 0;
		
		ret = isread ? fi_readmsg(aep->aep_txep, &op_msg, op_flag) :
		      fi_writemsg(aep->aep_txep, &op_msg, op_flag);

		if (ret != 0) {
			M0_LOG(M0_ERROR,"bulk-op failed %d b=%p q=%d l_seg=%d opcnt=%d",
			       ret, fb, fb->fb_nb->nb_qtype, xp.bxp_loc_sidx, 
			       aep->aep_bulk_cnt);
			break;
		} else {
			wr_cnt++;
			aep->aep_bulk_cnt++;
			/* Save last succesfully transfered bulk buf params */
			fb->fb_xfer_params = xp;
		}
	}
	fb->fb_wr_cnt += wr_cnt;
	return M0_RC(ret);
}

/** 
 * This function returns a unique token number.
 */
static uint32_t libfab_buf_token_get(struct m0_fab__tm *tm,
				     struct m0_fab__buf *fb)
{
	union m0_fab__token token;

	token.t_val = 0;
	token.t_Fields.tf_queue_id = (fb->fb_nb == NULL) ? M0_NET_QT_NR :
				     fb->fb_nb->nb_qtype;
	++tm->ftm_op_id;
	if (tm->ftm_op_id == 0)
		++tm->ftm_op_id; /* 0 is treated as an invalid value for token*/
	/* Queue selection round robin for a queue type */
	++tm->ftm_rr_qt[token.t_Fields.tf_queue_id];

	token.t_Fields.tf_queue_num = (tm->ftm_rr_qt[token.t_Fields.tf_queue_id]
				       % FAB_NUM_BUCKETS_PER_QTYPE);
	token.t_Fields.tf_tag = tm->ftm_op_id;

	return token.t_val;
}

static int libfab_domain_params_get(struct m0_fab__ndom *fab_ndom)
{
	struct fi_info     *hints;
	struct fi_info     *fi;
	struct sockaddr_in *v_src;
	struct sockaddr_in  t_src;
	int                 result = 0;

	hints = fi_allocinfo();
	if (hints == NULL)
		return M0_ERR(-ENOMEM);
	hints->fabric_attr->prov_name = (char *)providers[FAB_FABRIC_PROV_VERBS];
	result = fi_getinfo(FI_VERSION(1,11), NULL, NULL, 0, hints, &fi);
	if (result == 0) {
		/* For Verbs provider */
		v_src = fi->src_addr;
		inet_ntop(AF_INET, &v_src->sin_addr, fab_ndom->fnd_loc_ip,
			  ARRAY_SIZE(fab_ndom->fnd_loc_ip));
		fab_ndom->fnd_seg_nr = FAB_VERBS_IOV_MAX;
		fab_ndom->fnd_seg_size = FAB_VERBS_MAX_BULK_SEG_SIZE;
	} else {
		/* For TCP/Socket provider */
		t_src.sin_addr.s_addr = htonl(INADDR_LOOPBACK);
		inet_ntop(AF_INET, &t_src.sin_addr, fab_ndom->fnd_loc_ip,
			  ARRAY_SIZE(fab_ndom->fnd_loc_ip));
		fab_ndom->fnd_seg_nr = FAB_TCP_SOCK_IOV_MAX;
		fab_ndom->fnd_seg_size = FAB_TCP_SOCK_MAX_BULK_SEG_SIZE;
	}

	hints->fabric_attr->prov_name = NULL;
	fi_freeinfo(hints);
	fi_freeinfo(fi);
	return M0_RC(0);
}

static int libfab_buf_dom_dereg(struct m0_fab__buf *fbp)
{
	struct m0_fab__ndom *nd = fbp->fb_nb->nb_dom->nd_xprt_private;
	m0_time_t            tmout;
	int                  i;
	int                  ret = 0;

	for (i = 0; i < nd->fnd_seg_nr; i++) {
		if (fbp->fb_mr.bm_mr[i] != NULL) {
			/*
			 * If fi_close returns -EBUSY, that means that the
			 * buffer is in use. In this case keep retry for a max
			 * time of 5 min to deregister buffer till fi_close
			 * returns success or some other error code.
			 */
			tmout = m0_time_from_now(300, 0);
			ret = -EBUSY;
			while (ret == -EBUSY && !m0_time_is_in_past(tmout)) {
				ret = fi_close(&fbp->fb_mr.bm_mr[i]->fid);
			}
			if (ret != 0) {
				M0_LOG(M0_ERROR,"mr[%d] close failed %d fb=%p",
				       i, ret, fbp);
				break;
			}
			fbp->fb_mr.bm_mr[i] = NULL;
		}
	}

	if (ret == 0) {
		fbp->fb_dp = NULL;
		fbp->fb_state = FAB_BUF_DEREGISTERED;
	}

	return M0_RC(ret);
}

/*============================================================================*/

/**
 * Used as m0_net_xprt_ops::xo_dom_init(). 
 */
static int libfab_dom_init(const struct m0_net_xprt *xprt,
			   struct m0_net_domain *dom)
{
	struct m0_fab__ndom *fab_ndom;
	int                  ret = 0;

	M0_ENTRY("Running on %s", m0_processor_is_vm() ? "VM" : "HW");

	M0_ALLOC_PTR(fab_ndom);
	if (fab_ndom == NULL)
		return M0_ERR(-ENOMEM);

	ret = libfab_domain_params_get(fab_ndom);
	if (ret != 0)
		m0_free(fab_ndom);
	else {
		dom->nd_xprt_private = fab_ndom;
		fab_ndom->fnd_ndom = dom;
		m0_mutex_init(&fab_ndom->fnd_lock);
		fab_fabs_tlist_init(&fab_ndom->fnd_fabrics);
	}
	return M0_RC(ret);
}

/** 
 * Used as m0_net_xprt_ops::xo_dom_fini(). 
 */
static void libfab_dom_fini(struct m0_net_domain *dom)
{
	struct m0_fab__ndom *fnd;
	struct m0_fab__fab  *fab;
	int                  rc;
	
	M0_ENTRY();
	libfab_dom_invariant(dom);
	fnd = dom->nd_xprt_private;
	m0_tl_teardown(fab_fabs, &fnd->fnd_fabrics, fab) {
		if (fab->fab_dom != NULL) {
			rc = fi_close(&fab->fab_dom->fid);
			if (rc != 0)
				M0_LOG(M0_ERROR, "fab_dom fi_close ret=%d", rc);
			fab->fab_dom = NULL;
		}
		
		if (fab->fab_fab != NULL) {
			rc = fi_close(&fab->fab_fab->fid);
			if (rc != 0)
				M0_LOG(M0_ERROR, "fab_fabric fi_close ret=%d",
				       rc);
			fab->fab_fab = NULL;
		}

		if (fab->fab_fi != NULL) {
			fi_freeinfo(fab->fab_fi);
			fab->fab_fi = NULL;
		}

		m0_free(fab);
	}
	fab_fabs_tlist_fini(&fnd->fnd_fabrics);
	
	m0_mutex_fini(&fnd->fnd_lock);
	fnd->fnd_ndom = NULL;
	m0_free(fnd);
	dom->nd_xprt_private = NULL;

	M0_LEAVE();
}

/**
 * Used as m0_net_xprt_ops::xo_ma_fini().
 */
static void libfab_ma_fini(struct m0_net_transfer_mc *tm)
{
	struct m0_fab__tm *ma = tm->ntm_xprt_private;
	
	M0_ENTRY();
	libfab_tm_fini(tm);
	tm->ntm_xprt_private = NULL;

	fab_buf_tlist_fini(&ma->ftm_done);
	m0_free(ma);

	M0_LEAVE();
}

/**
 * Initialises transport-specific part of the transfer machine.
 *
 * Used as m0_net_xprt_ops::xo_tm_init().
 */
static int libfab_ma_init(struct m0_net_transfer_mc *ntm)
{
	struct m0_fab__tm *ftm;
	int                rc = 0;

	M0_ASSERT(ntm->ntm_xprt_private == NULL);
	M0_ALLOC_PTR(ftm);
	if (ftm != NULL) {
		ftm->ftm_epfd = -1;
		ftm->ftm_state = FAB_TM_INIT;
		ntm->ntm_xprt_private = ftm;
		ftm->ftm_ntm = ntm;
		fab_buf_tlist_init(&ftm->ftm_done);
		fab_bulk_tlist_init(&ftm->ftm_bulk);
		ftm->ftm_bufhash.bht_magic = M0_NET_LIBFAB_BUF_HT_HEAD_MAGIC;
		rc = fab_bufhash_htable_init(&ftm->ftm_bufhash.bht_hash,
					     ((M0_NET_QT_NR + 1) *
					      FAB_NUM_BUCKETS_PER_QTYPE));
	} else
		rc = M0_ERR(-ENOMEM);

	if (rc != 0 && ftm != NULL)
		libfab_ma_fini(ntm);
	return M0_RC(rc);
}

/**
 * Starts initialised ma.
 * Used as m0_net_xprt_ops::xo_tm_start().
 */
static int libfab_ma_start(struct m0_net_transfer_mc *ntm, const char *name)
{
	struct m0_fab__tm       *ftm = ntm->ntm_xprt_private;
	struct m0_fab__ndom     *fnd;
	struct m0_net_end_point *nep;
	int                      rc = 0;

	M0_ASSERT(libfab_tm_is_locked(ftm));
	M0_ALLOC_PTR(ftm->ftm_pep);
	if (ftm->ftm_pep != NULL) {
		fnd = ntm->ntm_dom->nd_xprt_private;
		libfab_ep_addr_decode(ftm->ftm_pep, name, fnd);

		ftm->ftm_fab = libfab_newfab_init(fnd);
		ftm->ftm_fab->fab_prov = FAB_FABRIC_PROV_MAX;
		rc = libfab_passive_ep_create(ftm->ftm_pep, ftm);
		if (rc != 0)
			return M0_ERR(rc);

		nep = &ftm->ftm_pep->fep_nep;
		nep->nep_tm = ntm;
		libfab_ep_pton(&ftm->ftm_pep->fep_name_p,
			       &ftm->ftm_pep->fep_name_n);
		m0_nep_tlink_init_at_tail(nep, &ntm->ntm_end_points);
		ftm->ftm_pep->fep_nep.nep_addr =
					ftm->ftm_pep->fep_name_p.fen_str_addr;

		m0_mutex_init(&ftm->ftm_endlock);
		m0_mutex_init(&ftm->ftm_evpost);

		rc = M0_THREAD_INIT(&ftm->ftm_poller, struct m0_fab__tm *, NULL,
				    &libfab_poller, ftm, "libfab_tm");
	} else
		return M0_ERR(-ENOMEM);

	ftm->ftm_state = FAB_TM_STARTED;
	ftm->ftm_tmout_check = m0_time_from_now(FAB_BUF_TMOUT_CHK_INTERVAL, 0);

	return M0_RC(rc);
}

/**
 * Stops a ma that has been started or is being started.
 *
 * Used as m0_net_xprt_ops::xo_tm_stop().
 */
static int libfab_ma_stop(struct m0_net_transfer_mc *net, bool cancel)
{
	struct m0_fab__tm *tm = net->ntm_xprt_private;

	M0_PRE(net->ntm_state == M0_NET_TM_STOPPING);

	if (cancel)
		m0_net__tm_cancel(net);
	
	libfab_tm_unlock(tm);
	libfab_tm_fini(net);
	libfab_tm_event_post(tm, M0_NET_TM_STOPPED);
	libfab_tm_lock(tm);

	return M0_RC(0);
}

/**
 * Used as m0_net_xprt_ops::xo_ma_confine().
 */
static int libfab_ma_confine(struct m0_net_transfer_mc *ma,
			     const struct m0_bitmap *processors)
{
	return M0_ERR(-ENOSYS);
}

/**
 * Returns an end-point with the given name.
 *
 * Used as m0_net_xprt_ops::xo_end_point_create().
 *
 * @see m0_net_end_point_create().
 */
static int libfab_end_point_create(struct m0_net_end_point **epp,
				   struct m0_net_transfer_mc *tm,
				   const char *name)
{
	M0_ENTRY("name=%s", name);
	return (libfab_ep_find(tm, name, NULL, epp));
}

/**
 * Deregister a network buffer.
 *
 * Used as m0_net_xprt_ops::xo_buf_deregister().
 *
 * @see m0_net_buffer_deregister().
 */
static void libfab_buf_deregister(struct m0_net_buffer *nb)
{
	struct m0_fab__buf  *fb = nb->nb_xprt_private;

	M0_ENTRY("fb=%p nb=%p q=%d", fb, nb, nb->nb_qtype);
	M0_PRE(nb->nb_flags == M0_NET_BUF_REGISTERED &&
	       libfab_buf_invariant(fb));

	libfab_buf_dom_dereg(fb);
	libfab_buf_fini(fb);
	m0_free(fb->fb_mr.bm_desc);
	m0_free(fb->fb_mr.bm_mr);
	m0_free(fb);
	nb->nb_xprt_private = NULL;
}

/**
 * Register a network buffer that can be used for 
 * send/recv and local/remote RMA
 * Used as m0_net_xprt_ops::xo_buf_register().
 *
 * @see m0_net_buffer_register().
 */
static int libfab_buf_register(struct m0_net_buffer *nb)
{
	struct m0_fab__buf  *fb;
	struct m0_fab__ndom *nd = nb->nb_dom->nd_xprt_private;

	M0_ENTRY("nb=%p q=%d", nb, nb->nb_qtype);

	M0_PRE(nb->nb_xprt_private == NULL);
	M0_PRE(nb->nb_dom != NULL);

	M0_ALLOC_PTR(fb);
	if (fb == NULL)
		return M0_ERR(-ENOMEM);

	M0_ALLOC_ARR(fb->fb_mr.bm_desc, nd->fnd_seg_nr);
	M0_ALLOC_ARR(fb->fb_mr.bm_mr, nd->fnd_seg_nr);

	if (fb->fb_mr.bm_desc == NULL || fb->fb_mr.bm_mr == NULL) {
		m0_free(fb->fb_mr.bm_desc);
		m0_free(fb->fb_mr.bm_mr);
		m0_free(fb);
		return M0_ERR(-ENOMEM);
	}

	fab_buf_tlink_init(fb);
	nb->nb_xprt_private = fb;
	fb->fb_nb = nb;
	fb->fb_state = FAB_BUF_INITIALIZED;

	return M0_RC(0);
}

/**
 * Adds a network buffer to a transfer machine queue.
 *
 * Used as m0_net_xprt_ops::xo_buf_add().
 *
 * @see m0_net_buffer_add().
 */
static int libfab_buf_add(struct m0_net_buffer *nb)
{
	struct m0_fab__buf       *fbp = nb->nb_xprt_private;
	struct m0_fab__tm        *ma  = libfab_buf_ma(nb);
	struct m0_fab__ep        *ep = NULL;
	struct m0_fab__active_ep *aep;
	struct iovec              iv;
	struct m0_fab__ep_name    epname = {};
	int                       ret = 0;

	M0_ENTRY("fb=%p nb=%p q=%d l=%"PRIu64, fbp, nb, nb->nb_qtype,
		 nb->nb_length);

	M0_PRE(libfab_tm_is_locked(ma) && libfab_tm_invariant(ma) &&
	       libfab_buf_invariant(fbp));
	M0_PRE(nb->nb_offset == 0); /* Do not support an offset during add. */
	M0_PRE((nb->nb_flags & M0_NET_BUF_RETAIN) == 0);

	fbp->fb_token = libfab_buf_token_get(ma, fbp);
	libfab_buf_dom_reg(nb, ma);
	fbp->fb_status = 0;

	switch (nb->nb_qtype) {
	case M0_NET_QT_MSG_RECV: {
		M0_ASSERT(nb->nb_buffer.ov_vec.v_nr == 1);
		fbp->fb_length = nb->nb_length;
		iv.iov_base = nb->nb_buffer.ov_buf[0];
		iv.iov_len = nb->nb_buffer.ov_vec.v_count[0];
		ret = fi_recvv(ma->ftm_rctx, &iv, fbp->fb_mr.bm_desc, 1, 0,
			       U32_TO_VPTR(fbp->fb_token));
		break;
	}
	
	case M0_NET_QT_MSG_SEND: {
		M0_ASSERT(nb->nb_length <= m0_vec_count(&nb->nb_buffer.ov_vec));
		M0_ASSERT(nb->nb_buffer.ov_vec.v_nr == 1);
		ret = libfab_fab_ep_find(ma, NULL, nb->nb_ep->nep_addr, &ep);
		if (ret != 0)
			break;
		aep = libfab_aep_get(ep);
		fbp->fb_txctx = ep;
		
		if (aep->aep_tx_state != FAB_CONNECTED)
			ret = libfab_conn_init(ep, ma, fbp);
		else {
			ret = libfab_txbuf_list_add(ma, fbp, aep);
			libfab_bufq_process(ma);
		}
		break;
	}

	/* For passive buffers, generate the buffer descriptor. */
	case M0_NET_QT_PASSIVE_BULK_RECV: {
		fbp->fb_length = nb->nb_length;
		if (!libfab_is_verbs(ma)) {
			ret = libfab_bdesc_encode(fbp);
			break;
		}
		/* else
			Intentional fall through */
	}

	case M0_NET_QT_PASSIVE_BULK_SEND: {
		if (m0_net_tm_tlist_is_empty(
				  &ma->ftm_ntm->ntm_q[M0_NET_QT_MSG_RECV]))
			ret = fi_recv(ma->ftm_rctx, fbp->fb_dummy,
				      sizeof(fbp->fb_dummy), NULL, 0,
				      U32_TO_VPTR(fbp->fb_token));
		
		if (ret == 0)
			ret = libfab_bdesc_encode(fbp);
		break;
	}

	/* For active buffers, decode the passive buffer descriptor */
	case M0_NET_QT_ACTIVE_BULK_RECV:
		fbp->fb_length = nb->nb_length;
		/* Intentional fall through */

	case M0_NET_QT_ACTIVE_BULK_SEND: {
		libfab_bdesc_decode(fbp, &epname);
		ret = libfab_fab_ep_find(ma, &epname, NULL, &ep);
		if (ret != 0)
			break;
		fbp->fb_txctx = ep;
		aep = libfab_aep_get(ep);
		if (aep->aep_tx_state != FAB_CONNECTED)
			ret = libfab_conn_init(ep, ma, fbp);
		else {
			ret = libfab_txbuf_list_add(ma, fbp, aep);
			libfab_bufq_process(ma);
		}
		break;
	}

	default:
		M0_IMPOSSIBLE("invalid queue type: %x", nb->nb_qtype);
		break;
	}

	if (ret == 0) {
		fbp->fb_state = FAB_BUF_QUEUED;
		m0_tlink_init(&fab_bufhash_tl, fbp);
		fab_bufhash_htable_add(&ma->ftm_bufhash.bht_hash, fbp);
	}

	return M0_RC(ret);
}

/**
 * Cancels a buffer operation.
 *
 * Used as m0_net_xprt_ops::xo_buf_del().
 *
 * @see m0_net_buffer_del().
 */
static void libfab_buf_del(struct m0_net_buffer *nb)
{
	struct m0_fab__buf *buf = nb->nb_xprt_private;
	struct m0_fab__tm  *ma = libfab_buf_ma(nb);

	M0_PRE(libfab_tm_is_locked(ma) && libfab_tm_invariant(ma) &&
	       libfab_buf_invariant(buf));
	nb->nb_flags |= M0_NET_BUF_CANCELLED;

	libfab_buf_dom_dereg(buf);
	buf->fb_state = FAB_BUF_CANCELED;
	libfab_buf_done(buf, -ECANCELED, false);
}

/**
 * Used as m0_net_xprt_ops::xo_bev_deliver_sync().
 *
 * @see m0_net_bev_deliver_sync().
 */
static int libfab_bev_deliver_sync(struct m0_net_transfer_mc *ma)
{
	return 0;
}

/**
 * Used as m0_net_xprt_ops::xo_bev_deliver_all().
 *
 * @see m0_net_bev_deliver_all().
 */
static void libfab_bev_deliver_all(struct m0_net_transfer_mc *ma)
{

}

/**
 * Used as m0_net_xprt_ops::xo_bev_pending().
 *
 * @see m0_net_bev_pending().
 */
static bool libfab_bev_pending(struct m0_net_transfer_mc *ma)
{
	return false;
}

/**
 * Used as m0_net_xprt_ops::xo_bev_notify().
 *
 * @see m0_net_bev_notify().
 */
static void libfab_bev_notify(struct m0_net_transfer_mc *ma,
			      struct m0_chan *chan)
{

}

/**
 * Maximal number of bytes in a buffer.
 *
 * Used as m0_net_xprt_ops::xo_get_max_buffer_size()
 *
 * @see m0_net_domain_get_max_buffer_size()
 */
static m0_bcount_t libfab_get_max_buf_size(const struct m0_net_domain *dom)
{
	struct m0_fab__ndom *nd = dom->nd_xprt_private;

	return (m0_bcount_t)(nd->fnd_seg_size * nd->fnd_seg_nr);
}

/**
 * Maximal number of bytes in a buffer segment.
 *
 * Used as m0_net_xprt_ops::xo_get_max_buffer_segment_size()
 *
 * @see m0_net_domain_get_max_buffer_segment_size()
 */
static m0_bcount_t libfab_get_max_buf_seg_size(const struct m0_net_domain *dom)
{
	return ((struct m0_fab__ndom *)dom->nd_xprt_private)->fnd_seg_size;
}

/**
 * Maximal number of segments in a buffer
 *
 * Used as m0_net_xprt_ops::xo_get_max_buffer_segments()
 *
 * @see m0_net_domain_get_max_buffer_segments()
 */
static int32_t libfab_get_max_buf_segments(const struct m0_net_domain *dom)
{
	return ((struct m0_fab__ndom *)dom->nd_xprt_private)->fnd_seg_nr;
}
/**
 * Maximal number of bytes in a buffer descriptor.
 *
 * Used as m0_net_xprt_ops::xo_get_max_buffer_desc_size()
 *
 * @see m0_net_domain_get_max_buffer_desc_size()
 */
static m0_bcount_t libfab_get_max_buf_desc_size(const struct m0_net_domain *dom)
{
	struct m0_fab__ndom *nd = dom->nd_xprt_private;
	m0_bcount_t          max_bd_size = sizeof(struct fi_rma_iov);

	max_bd_size = (max_bd_size * nd->fnd_seg_nr) +
		      sizeof(struct m0_fab__bdesc);

	return max_bd_size;
}

/**
 * Maximal segment size for rpc buffer.
 *
 * Used as m0_net_xprt_ops::xo_rpc_max_seg_size()
 *
 * @see m0_net_domain_rpc_max_seg_size()
 */
static m0_bcount_t libfab_rpc_max_seg_size(struct m0_net_domain *ndom)
{
	M0_PRE(ndom != NULL);
	return FAB_MAX_RPC_SEG_SIZE;
}

/**
 * Maximal segment count for rpc buffer.
 *
 * Used as m0_net_xprt_ops::xo_rpc_max_segs_nr()
 *
 * @see m0_net_domain_rpc_max_segs_nr()
 */
static uint32_t libfab_rpc_max_segs_nr(struct m0_net_domain *ndom)
{
	M0_PRE(ndom != NULL);
	return FAB_MAX_RPC_SEG_NR;
}

/**
 * Maximal message size for rpc buffer.
 *
 * Used as m0_net_xprt_ops::xo_rpc_max_msg_size()
 *
 * @see m0_net_domain_rpc_max_msg_size()
 */
static m0_bcount_t libfab_rpc_max_msg_size(struct m0_net_domain *ndom,
					   m0_bcount_t rpc_size)
{
	m0_bcount_t mbs;
	M0_PRE(ndom != NULL);

	mbs = libfab_rpc_max_seg_size(ndom) * libfab_rpc_max_segs_nr(ndom);
	return rpc_size != 0 ? m0_clip64u(M0_SEG_SIZE, mbs, rpc_size) : mbs;
}

/**
 * Maximal number of receive messages in a single rpc buffer.
 *
 * Used as m0_net_xprt_ops::xo_rpc_max_recv_msgs()
 *
 * @see m0_net_domain_rpc_max_recv_msgs()
 */
static uint32_t libfab_rpc_max_recv_msgs(struct m0_net_domain *ndom,
					 m0_bcount_t rpc_size)
{
	M0_PRE(ndom != NULL);
	return FAB_MAX_RPC_RECV_MSG_NR;
}

static const struct m0_net_xprt_ops libfab_xprt_ops = {
	.xo_dom_init                    = &libfab_dom_init,
	.xo_dom_fini                    = &libfab_dom_fini,
	.xo_tm_init                     = &libfab_ma_init,
	.xo_tm_confine                  = &libfab_ma_confine,
	.xo_tm_start                    = &libfab_ma_start,
	.xo_tm_stop                     = &libfab_ma_stop,
	.xo_tm_fini                     = &libfab_ma_fini,
	.xo_end_point_create            = &libfab_end_point_create,
	.xo_buf_register                = &libfab_buf_register,
	.xo_buf_deregister              = &libfab_buf_deregister,
	.xo_buf_add                     = &libfab_buf_add,
	.xo_buf_del                     = &libfab_buf_del,
	.xo_bev_deliver_sync            = &libfab_bev_deliver_sync,
	.xo_bev_deliver_all             = &libfab_bev_deliver_all,
	.xo_bev_pending                 = &libfab_bev_pending,
	.xo_bev_notify                  = &libfab_bev_notify,
	.xo_get_max_buffer_size         = &libfab_get_max_buf_size,
	.xo_get_max_buffer_segment_size = &libfab_get_max_buf_seg_size,
	.xo_get_max_buffer_segments     = &libfab_get_max_buf_segments,
	.xo_get_max_buffer_desc_size    = &libfab_get_max_buf_desc_size,
	.xo_rpc_max_seg_size            = &libfab_rpc_max_seg_size,
	.xo_rpc_max_segs_nr             = &libfab_rpc_max_segs_nr,
	.xo_rpc_max_msg_size            = &libfab_rpc_max_msg_size,
	.xo_rpc_max_recv_msgs           = &libfab_rpc_max_recv_msgs,
};

struct m0_net_xprt m0_net_libfab_xprt = {
	.nx_name = "libfab",
	.nx_ops  = &libfab_xprt_ops
};
M0_EXPORTED(m0_net_libfab_xprt);

#else /* ENABLE_LIBFAB */

/* libfab init and fini() : initialized in motr init */
M0_INTERNAL int m0_net_libfab_init(void)
{
	return M0_RC(0);
}

M0_INTERNAL void m0_net_libfab_fini(void)
{
	
}

#endif /* ENABLE_LIBFAB */

#undef M0_TRACE_SUBSYSTEM

/** @} end of netlibfab group */

/*
 *  Local variables:
 *  c-indentation-style: "K&R"
 *  c-basic-offset: 8
 *  tab-width: 8
 *  fill-column: 80
 *  scroll-step: 1
 *  End:
 */
/*
 * vim: tabstop=8 shiftwidth=8 noexpandtab textwidth=80 nowrap
 */<|MERGE_RESOLUTION|>--- conflicted
+++ resolved
@@ -759,17 +759,11 @@
 		else
 			rc = libfab_straddr_copy(cd, buf, len, en);
 	} else {
-<<<<<<< HEAD
-		if (cd->fcd_addr_frmt == FAB_NATIVE_IP_FORMAT)
-			rc = libfab_straddr_copy(cd, buf, len, en);
-		else if (cd->fcd_addr_frmt == FAB_NATIVE_HOSTNAME_FORMAT)
-=======
 		if (cd->fcd_addr_frmt == FAB_NATIVE_IP_FORMAT) {
 			rc = snprintf(buf, len, "inet:%s:%s@%s",
 				     ((cd->fcd_iface == FAB_TCP) ? "tcp" : "o2ib"),
 				      en->fen_addr, en->fen_port);
 		} else if (cd->fcd_addr_frmt == FAB_NATIVE_HOSTNAME_FORMAT)
->>>>>>> 935fac45
 			rc = snprintf(buf, len, "%s", cd->fcd_hostname);
 		else
 			rc = 0;
