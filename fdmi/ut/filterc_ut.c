/* -*- C -*- */
/*
 * Copyright (c) 2017-2020 Seagate Technology LLC and/or its Affiliates
 *
 * Licensed under the Apache License, Version 2.0 (the "License");
 * you may not use this file except in compliance with the License.
 * You may obtain a copy of the License at
 *
 *     http://www.apache.org/licenses/LICENSE-2.0
 *
 * Unless required by applicable law or agreed to in writing, software
 * distributed under the License is distributed on an "AS IS" BASIS,
 * WITHOUT WARRANTIES OR CONDITIONS OF ANY KIND, either express or implied.
 * See the License for the specific language governing permissions and
 * limitations under the License.
 *
 * For any questions about this software or licensing,
 * please email opensource@seagate.com or cortx-questions@seagate.com.
 *
 */


#define M0_TRACE_SUBSYSTEM M0_TRACE_SUBSYS_FDMI
#include "lib/trace.h"

#include "ut/ut.h"
#include "fdmi/fdmi.h"
#include "fdmi/ut/sd_common.h"  /* M0_FDMI_UT_PATH */

#include "rpc/rpclib.h"
#include "ut/cs_service.h"      /* m0_cs_default_stypes */
#include "lib/string.h"         /* m0_strdup */
#include "lib/finject.h"
#include "fdmi/service.h"       /* m0_reqh_fdmi_svc_params */
#include "conf/ut/rpc_helpers.h"
#include "ut/misc.h"
#include <errno.h>

static char                    g_fdmi_data[] = "hello, FDMI";
static struct m0_fdmi_src_rec  g_src_rec;

static struct m0_filterc_ops  *ufc_fco;
static struct m0_reqh_service *ufc_fdmi_service;

/* ----------------------------------------------------------------
 * Tests
 * ---------------------------------------------------------------- */
#define CLIENT_ENDPOINT_ADDR "0@lo:12345:34:*"
#define SERVER_ENDPOINT_ADDR  "0@lo:12345:34:1"
#define SERVER_ENDPOINT       "lnet:" SERVER_ENDPOINT_ADDR

#define SERVER_DB_NAME        "fdmi_filterc_ut.db"
#define SERVER_STOB_NAME      "fdmi_filterc_ut.stob"
#define SERVER_ADDB_STOB_NAME "linuxstob:fdmi_filterc_ut.addb_stob"
#define SERVER_LOG_NAME       "fdmi_filterc_ut.log"
#define SERVER_ENDPOINT_ADDR  "0@lo:12345:34:1"

#define CLIENT_DB_NAME        "fdmi_filterc_ut.db"

static struct m0_net_domain    client_net_dom;

static char *server_argv[] = {
	"fdmi_filterc_ut", "-T", "AD", "-D", SERVER_DB_NAME,
	"-S", SERVER_STOB_NAME, "-A", SERVER_ADDB_STOB_NAME,
	"-e", SERVER_ENDPOINT, "-H", SERVER_ENDPOINT_ADDR, "-w", "10",
	"-c", M0_SRC_PATH("fdmi/ut/conf.xc")
};

enum {
	MAX_RPCS_IN_FLIGHT = 1,
};

static struct m0_rpc_server_ctx sctx = {
	.rsx_xprts_nr      = 1,
	.rsx_argv          = server_argv,
	.rsx_argc          = ARRAY_SIZE(server_argv),
	.rsx_log_file_name = SERVER_LOG_NAME,
};

static struct m0_rpc_client_ctx cctx = {
	.rcx_net_dom            = &client_net_dom,
	.rcx_local_addr         = CLIENT_ENDPOINT_ADDR,
	.rcx_remote_addr        = SERVER_ENDPOINT_ADDR,
	.rcx_max_rpcs_in_flight = MAX_RPCS_IN_FLIGHT,
	.rcx_fid                = &g_process_fid,
};

/* ----------------------------------------------------------------
 * FilterC setup/teardown
 * ---------------------------------------------------------------- */

static struct m0_reqh *motr2reqh(struct m0_motr *motr)
{
  	return &motr->cc_reqh_ctx.rc_reqh;
}

static int ut_filterc_start()
{
	struct m0_reqh *reqh = motr2reqh(&sctx.rsx_motr_ctx);
	struct m0_reqh_service_type *stype;
	bool start_service = false;
	int rc = 0;

	stype = m0_reqh_service_type_find("M0_CST_FDMI");
	if (stype == NULL) {
		M0_LOG(M0_ERROR, "FDMI service type is not found.");
		return M0_ERR_INFO(-EINVAL, "Unknown reqh service type: fdmi");
	}

	ufc_fdmi_service = m0_reqh_service_find(stype, reqh);
	if (ufc_fdmi_service == NULL) {
		rc = m0_reqh_service_allocate(&ufc_fdmi_service, &m0_fdmi_service_type, NULL);
		M0_UT_ASSERT(rc == 0);
		m0_reqh_service_init(ufc_fdmi_service, reqh, NULL);
		start_service = true;
	}

	/* Patch filterc instance used by source dock FOM */
	if (ufc_fco != NULL) {
		struct m0_reqh_fdmi_svc_params *fdms_start_params;
		M0_ALLOC_PTR(fdms_start_params);
		M0_ASSERT(fdms_start_params != NULL);
		fdms_start_params->filterc_ops = ufc_fco;

		m0_buf_init(&ufc_fdmi_service->rs_ss_param,
			    fdms_start_params,
			    sizeof(*fdms_start_params));
	}

	if (start_service) {
		rc = m0_reqh_service_start(ufc_fdmi_service);
		M0_UT_ASSERT(rc == 0);
	}
	return M0_RC(rc);
}

/* ----------------------------------------------------------------
 * FilterC Operation replacement
 * ---------------------------------------------------------------- */

static int ut_filterc_fco_start(struct m0_filterc_ctx *ctx,
				struct m0_reqh *reqh)
{
	int rc;

	rc = filterc_def_ops.fco_start(ctx, reqh);
	M0_UT_ASSERT(rc == 0);
	return rc;
}

static void rpc_client_and_server_start(void)
{
	int rc;
<<<<<<< HEAD
	rc = m0_net_domain_init(&client_net_dom, m0_net_xprt_default_get());
=======

	M0_SET0(&sctx.rsx_motr_ctx);

	rc = m0_net_domain_init(&client_net_dom, m0_fdmi_ut_xprt);
>>>>>>> d84327ad
	M0_UT_ASSERT(rc == 0);
	sctx.rsx_xprts = m0_net_all_xprt_get();
	sctx.rsx_xprts_nr = m0_net_xprt_nr();
	rc = m0_rpc_server_start(&sctx);
	M0_UT_ASSERT(rc == 0);
	rc = m0_rpc_client_start(&cctx);
	M0_UT_ASSERT(rc == 0);
}

static void rpc_client_and_server_stop(void)
{
	int rc;
	rc = m0_rpc_client_stop(&cctx);
	M0_UT_ASSERT(rc == 0);
	sctx.rsx_xprts = m0_net_all_xprt_get();
	sctx.rsx_xprts_nr = m0_net_xprt_nr();
	m0_rpc_server_stop(&sctx);
	m0_net_domain_fini(&client_net_dom);
}

static struct m0_cond match_cond;
static struct m0_mutex cond_mutex;

static int test_fs_node_eval(
		struct m0_fdmi_src_rec *src_rec,
		struct m0_fdmi_flt_var_node *value_desc,
		struct m0_fdmi_flt_operand *value)
{
	bool matched;

	M0_UT_ASSERT(src_rec == &g_src_rec);
	M0_UT_ASSERT(src_rec->fsr_data == &g_fdmi_data);

	 /**
	  * Configuration root definition for the filter, contains two bool
	  * operands, one of them is true and this what we check here.
	  * However src_rec->fsr_matched is set in fdmi_eval generic code
	  * and this callback is only called for var nodes but is mandatory
	  * for registering custom filter. So basically this is just in case.
	  */
	matched = value->ffo_type == M0_FF_OPND_BOOL &&
		value->ffo_data.fpl_type == M0_FF_OPND_PLD_BOOL &&
		value->ffo_data.fpl_pld.fpl_boolean;
	m0_fdmi_flt_bool_opnd_fill(value, matched);
	src_rec->fsr_matched = matched;
	return 0;
}

static int test_fs_encode(struct m0_fdmi_src_rec *src_rec,
			  struct m0_buf          *buf)
{
	return 0;
}

static void test_fs_get(struct m0_fdmi_src_rec *src_rec)
{
	M0_UT_ASSERT(src_rec != NULL);
	M0_UT_ASSERT(src_rec == &g_src_rec);
}

static void test_fs_put(struct m0_fdmi_src_rec *src_rec)
{
	M0_UT_ASSERT(src_rec != NULL);
	M0_UT_ASSERT(src_rec == &g_src_rec);
}

static void test_fs_begin(struct m0_fdmi_src_rec *src_rec)
{
	M0_UT_ASSERT(src_rec != NULL);
	M0_UT_ASSERT(src_rec == &g_src_rec);
}

static void test_fs_end(struct m0_fdmi_src_rec *src_rec)
{
	M0_UT_ASSERT(src_rec != NULL);
	M0_UT_ASSERT(src_rec == &g_src_rec);
	m0_mutex_lock(&cond_mutex);
	m0_cond_broadcast(&match_cond);
	m0_mutex_unlock(&cond_mutex);
}

static struct m0_fdmi_src *src_alloc()
{
	struct m0_fdmi_src *src;
	int                 rc;

	rc = m0_fdmi_source_alloc(M0_FDMI_REC_TYPE_TEST, &src);
	M0_UT_ASSERT(rc == 0);

	src->fs_node_eval  = test_fs_node_eval;
	src->fs_get        = test_fs_get;
	src->fs_put        = test_fs_put;
	src->fs_begin      = test_fs_begin;
	src->fs_end        = test_fs_end;
	src->fs_encode     = test_fs_encode;
	return src;
}

static void filterc_connect_to_confd(void)
{
	struct m0_filterc_ops  fc_ops = filterc_def_ops;
	struct m0_fdmi_src    *src = src_alloc();
	int                    rc;
	M0_ENTRY();

	m0_mutex_init(&cond_mutex);
	m0_cond_init(&match_cond, &cond_mutex);

	ufc_fco = &fc_ops;
	fc_ops.fco_start = ut_filterc_fco_start;

	rpc_client_and_server_start();

	rc = ut_filterc_start();
	M0_UT_ASSERT(rc == 0);

	rc = m0_fdmi_source_register(src);
	M0_UT_ASSERT(rc == 0);
	g_src_rec = (struct m0_fdmi_src_rec) {
		/* Don't send to remote ep. */
		.fsr_dryrun  = true,
		.fsr_matched = false,
		.fsr_src     = src,
		.fsr_data    = g_fdmi_data,
	};

	rc = M0_FDMI_SOURCE_POST_RECORD(&g_src_rec);
	M0_UT_ASSERT(rc == 0);

	m0_mutex_lock(&cond_mutex);
	m0_cond_wait(&match_cond);
	m0_mutex_unlock(&cond_mutex);
	M0_UT_ASSERT(g_src_rec.fsr_matched);

	m0_fdmi_source_deregister(src);
	m0_fdmi_source_free(src);

	rpc_client_and_server_stop();
	m0_cond_fini(&match_cond);
	m0_mutex_fini(&cond_mutex);

	M0_LEAVE();
}

struct m0_ut_suite fdmi_filterc_ut = {
	.ts_name = "fdmi-filterc-ut",
	.ts_tests = {
		{ "filterc-connect-to-confd", filterc_connect_to_confd},
		{ NULL, NULL },
	},
};

#undef M0_TRACE_SUBSYSTEM

/*
 *  Local variables:
 *  c-indentation-style: "K&R"
 *  c-basic-offset: 8
 *  tab-width: 8
 *  fill-column: 80
 *  scroll-step: 1
 *  End:
 */
/*
 * vim: tabstop=8 shiftwidth=8 noexpandtab textwidth=80 nowrap
 */<|MERGE_RESOLUTION|>--- conflicted
+++ resolved
@@ -151,14 +151,10 @@
 static void rpc_client_and_server_start(void)
 {
 	int rc;
-<<<<<<< HEAD
+
+	M0_SET0(&sctx.rsx_motr_ctx);
+
 	rc = m0_net_domain_init(&client_net_dom, m0_net_xprt_default_get());
-=======
-
-	M0_SET0(&sctx.rsx_motr_ctx);
-
-	rc = m0_net_domain_init(&client_net_dom, m0_fdmi_ut_xprt);
->>>>>>> d84327ad
 	M0_UT_ASSERT(rc == 0);
 	sctx.rsx_xprts = m0_net_all_xprt_get();
 	sctx.rsx_xprts_nr = m0_net_xprt_nr();
