--- conflicted
+++ resolved
@@ -26,10 +26,7 @@
 #include "fdmi/module.h"
 #include "module/instance.h"
 
-<<<<<<< HEAD
-=======
 #if 0 /* unused code */
->>>>>>> 3ec567f8
 M0_UNUSED static int level_fdmi_enter(struct m0_module *module);
 M0_UNUSED static void level_fdmi_leave(struct m0_module *module);
 
