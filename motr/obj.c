--- conflicted
+++ resolved
@@ -410,16 +410,10 @@
 	 * to the list unless wrong layout_id is used.
 	 */
 	layout = m0_layout_find(&cinst->m0c_reqh.rh_ldom, layout_id);
-<<<<<<< HEAD
 	if (layout != NULL) {
 		*linst = NULL;
 		rc = m0_layout_instance_build(layout, fid, linst);
 		m0_layout_put(layout);
-=======
-	if (layout == NULL) {
-		rc = M0_ERR(-EINVAL);
-		goto out;
->>>>>>> e28e4d36
 	}
 
 	return M0_RC(rc);
