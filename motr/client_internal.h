/* -*- C -*- */
/*
 * Copyright (c) 2016-2021 Seagate Technology LLC and/or its Affiliates
 *
 * Licensed under the Apache License, Version 2.0 (the "License");
 * you may not use this file except in compliance with the License.
 * You may obtain a copy of the License at
 *
 *     http://www.apache.org/licenses/LICENSE-2.0
 *
 * Unless required by applicable law or agreed to in writing, software
 * distributed under the License is distributed on an "AS IS" BASIS,
 * WITHOUT WARRANTIES OR CONDITIONS OF ANY KIND, either express or implied.
 * See the License for the specific language governing permissions and
 * limitations under the License.
 *
 * For any questions about this software or licensing,
 * please email opensource@seagate.com or cortx-questions@seagate.com.
 *
 */


#pragma once

#ifndef __MOTR_CLIENT_INTERNAL_H__
#define __MOTR_CLIENT_INTERNAL_H__

#ifdef __KERNEL__
#define M0_CLIENT_THREAD_ENTER M0_THREAD_ENTER
#else
#define M0_CLIENT_THREAD_ENTER
#endif

#define OP_OBJ2CODE(op_obj) op_obj->oo_oc.oc_op.op_code

#define OP_IDX2CODE(op_idx) op_idx->oi_oc.oc_op.op_code

#define MOCK
#define CLIENT_FOR_M0T1FS

#include "module/instance.h"
#include "motr/init.h"

#include "ioservice/io_fops.h"  /* m0_io_fop_{init,fini,release} */
#include "conf/schema.h"        /* m0_conf_service_type */
#include "conf/confc.h"         /* m0_confc */
#include "layout/pdclust.h"     /* struct m0_pdclust_attr */
#include "pool/pool.h"          /* struct m0_pool */
#include "reqh/reqh.h"          /* struct m0_reqh */
#include "rm/rm.h"              /* stuct m0_rm_owner */
#include "rm/rm_rwlock.h"       /* enum m0_rm_rwlock_req_type */
#include "lib/refs.h"
#include "lib/hash.h"
#include "file/file.h"          /* struct m0_file */
#include "motr/ha.h"            /* m0_motr_ha */
#include "addb2/identifier.h"

/** @todo: remove this - its part of the test framework */
#include "be/ut/helper.h"       /* struct m0_be_ut_backend */

#include "motr/client.h"      /* m0_* */
#include "motr/idx.h"  /* m0_idx_* */
#include "motr/pg.h"          /* nwxfer and friends */
#include "motr/sync.h"        /* sync_request */
#include "fop/fop.h"

struct m0_idx_service_ctx;
struct m0_dtm0_service;
struct m0_dtx;

#ifdef CLIENT_FOR_M0T1FS
/**
 * Maximum length for an object's name.
 */
enum {
	M0_OBJ_NAME_MAX_LEN = 64
};
#endif
/**
 * Number of buckets for m0_::m0_rm_ctxs hash-table.
 */
enum {
	M0_RM_HBUCKET_NR = 100
};

enum m0__entity_states {
	M0_ES_INIT = 1,
	M0_ES_CREATING,
	M0_ES_DELETING,
	M0_ES_OPENING,
	M0_ES_OPEN,
	M0_ES_CLOSING,
	M0_ES_FAILED
};

/**
 * Parity buffers used for addressing an IO request.
 */
enum  m0_pbuf_type {
	/**
	 * Explicitly allocated buffers. This is done during:
	 * i.  Read operation in parity-verify mode (independent of the layout).
	 * ii. Write operation when the layout is not replicated.
	 */
	M0_PBUF_DIR,
	/**
	 * Hold a pointer to data buffer. It's required for write IO on an
	 * object with the replicated layout.
	 */
	M0_PBUF_IND,
	/**
	 * Parity units are not required. Used for read IO without parity
	 * verify mode.
	 */
	M0_PBUF_NONE
};

M0_INTERNAL bool entity_invariant_full(struct m0_entity *ent);
M0_INTERNAL bool entity_invariant_locked(const struct m0_entity *ent);

void m0_op_fini(struct m0_op *op);

struct m0_ast_rc {
	struct m0_sm_ast        ar_ast;
	int                     ar_rc;
	uint64_t                ar_magic;

};

/*
 * Client has a number of nested structures, all of which are passed to the
 * application as a 'struct m0_op'. The application may in fact
 * allocate some of these structures, without knowing what they are, or how
 * big they should be. 'struct m0_op' is always the first member, and
 * contains all the fields the application is permitted to change.
 *
 * A 'struct m0_op' is always contained in a
 * 'struct m0_op_common'. This contains the fields that are common to
 * all operations, namely the launch/executed/finalise callbacks. The
 * application is not permitted to change (or even see) these.
 *
 * Operations then have a different 'super type' depending on whether they are
 * operating on an object, index or realm.
 *
 * Object operations always have a 'struct m0_op_obj', this represents
 * the namespace/metadata aspects of the object, such as its layout. Operations
 * such as create/delete will use this struct as the root 'type' of their work,
 * as they don't need IO buffers etc.
 *
 * 'struct m0_op_io' is the last (and biggest/highest) type, it contains
 * the databuf and paritybuf arrays for reading/writing object data.
 *
 *                   +---m0_op_common-----------+
 *                   |                          |
 *                   |    +-m0_op--------+      |
 *                   |    |              |      |
 *                   |    +--------------+      |
 *                   |                          |
 *                   +--------------------------+
 *
 *                  \/_                        _\/
 *
 * +m0_op_io---------------+      +m0_op_idx--------------+
 * | +m0_op_obj---------+  |      |                       |
 * | |                  |  |      | [m0_op_common]        |
 * | |  [m0_op_common]  |  |      |                       |
 * | |                  |  |      +-----------------------+
 * | +------------------+  |
 * |                       |
 * +-----------------------+
 *
 *  +m0_op_md---------------+     +m0_op_sync-------------+
 *  |                       |     |                       |
 *  | [m0_op_common]        |     | [m0_op_common]        |
 *  |                       |     |                       |
 *  +-----------------------+     +-----------------------+
 *
 */
struct m0_op_common {
	struct m0_op           oc_op;
	uint64_t               oc_magic;

#ifdef MOCK
	/* Timer used to move sm between states*/
	struct m0_sm_timer     oc_sm_timer;
#endif

	void                 (*oc_cb_launch)(struct m0_op_common *oc);
	void                 (*oc_cb_replied)(struct m0_op_common *oc);
	void                 (*oc_cb_cancel)(struct m0_op_common *oc);
	void                 (*oc_cb_fini)(struct m0_op_common *oc);
	void                 (*oc_cb_free)(struct m0_op_common *oc);

	/* Callback operations for states*/
	void                 (*oc_cb_executed)(void *args);
	void                 (*oc_cb_stable)(void *args);
	void                 (*oc_cb_failed)(void *args);
};

/**
 * An index operation.
 */
struct m0_op_idx {
	struct m0_op_common  oi_oc;
	uint64_t             oi_magic;

	struct m0_idx       *oi_idx;

	/* K-V pairs */
	struct m0_bufvec    *oi_keys;
	struct m0_bufvec    *oi_vals;

	/* Hold per key-value query return code. */
	int32_t             *oi_rcs;

	/* Number of queries sent to index*/
	int32_t              oi_nr_queries;
	bool                 oi_query_rc;

	struct m0_sm_group  *oi_sm_grp;
	struct m0_ast_rc     oi_ar;

	/* A bit-mask of m0_op_idx_flags. */
	uint32_t             oi_flags;

	/** ast to cancel index op */
	struct m0_sm_ast    oi_ast;
	/** dix_req for op cancellation */
	struct dix_req     *oi_dix_req;
	/** To know dix req in completion callback */
	bool                oi_in_completion;

	/** Distributed transaction associated with the operation */
	struct m0_dtx      *oi_dtx;
};

/**
 * Generic operation on a client object.
 */
struct m0_op_obj {
	struct m0_op_common         oo_oc;
	uint64_t                    oo_magic;

	struct m0_sm_group         *oo_sm_grp;
	struct m0_ast_rc            oo_ar;

	struct m0_fid               oo_fid;
#ifdef CLIENT_FOR_M0T1FS
	struct m0_fid               oo_pfid;
	struct m0_buf               oo_name;
#endif
	struct m0_fid               oo_pver;     /* cob pool version */
	struct m0_layout_instance  *oo_layout_instance;

	/* MDS fop */
	struct m0_fop              *oo_mds_fop;
};

/**
 * An IO operation on a client object.
 */
struct m0_op_io {
	struct m0_op_obj                  ioo_oo;
	uint64_t                          ioo_magic;

	struct m0_obj                    *ioo_obj;
	struct m0_indexvec                ioo_ext;
	struct m0_bufvec                  ioo_data;
	struct m0_bufvec                  ioo_attr;
	uint64_t                          ioo_attr_mask;
	/** A bit-mask of m0_op_obj_flags. */
	uint32_t                          ioo_flags;
	/** Object's pool version */
	struct m0_fid                     ioo_pver;

	/** @todo: remove this */
	int32_t                           ioo_rc;

	/**
	 * Array of struct pargrp_iomap pointers.
	 * Each pargrp_iomap structure describes the part of parity group
	 * spanned by segments from ::ioo_ext.
	 */
	struct pargrp_iomap             **ioo_iomaps;

	/** Number of pargrp_iomap structures. */
	uint64_t                          ioo_iomap_nr;

	/** Indicates whether data buffers be replicated or not. */
	enum m0_pbuf_type                 ioo_pbuf_type;
	/** Number of pages to read in RMW */
	uint64_t                          ioo_rmw_read_pages;

	/** State machine for this io operation */
	struct m0_sm                      ioo_sm;

	/** Operations for moving along state transitions */
	const struct m0_op_io_ops        *ioo_ops;

	/**
	 * flock here is used to get DI details for a file. When a better way
	 * is found, remove it completely. See cob_init.
	 */
	struct m0_file                    ioo_flock;

	/** Network transfer request */
	struct nw_xfer_request            ioo_nwxfer;

	/**
	* State of SNS repair process with respect to
	* file_to_fid(io_request::ir_file).
	* There are only 2 states possible since Motr client IO path
	* involves a file-level distributed lock on global fid.
	*  - either SNS repair is still due on associated global fid.
	*  - or SNS repair has completed on associated global fid.
	*/
	enum sns_repair_state             ioo_sns_state;

	/**
	 * An array holding ids of failed sessions. The vacant entries are
	 * marked as ~(uint64_t)0.
	 * XXX This is a temporary solution. Sould be removed once
	 * MOTR-899 lands into dev.
	 */
	uint64_t                        *ioo_failed_session;

	/**
	* Total number of parity-maps associated with this request that are in
	* degraded mode.
	*/
	uint32_t                         ioo_dgmap_nr;
	bool                             ioo_dgmode_io_sent;

	/**
	 * Used by copy_{to,from}_application to indicate progress in
	 * log messages
	 */
	uint64_t                         ioo_copied_nr;

	/** Cached map index value from ioreq_iosm_handle_* functions */
	uint64_t                         ioo_map_idx;

	/** Ast for scheduling the 'next' callback */
	struct m0_sm_ast                 ioo_ast;

	/**
	 * Ast for moving state to READ/WRITE COMPLETE and to launch
	 * iosm_handle_executed.
	 */
	struct m0_sm_ast                 ioo_done_ast;

	/** Clink for waiting on another state machine */
	struct m0_clink                  ioo_clink;

	/** Channel to wait for this operation to be finalised */
	struct m0_chan                   ioo_completion;

	/**
	 * In case of a replicated layout indicates whether there is any
	 * corrupted parity group that needs to be rectified.
	 */
	bool                             ioo_rect_needed;

	/**
	 * XXX: get rid of this kludge!
	 * Relying on this to remove duplicate mapping for the same nxfer_req
	 */
	int                              ioo_addb2_mapped;
};

struct m0_io_args {
	struct m0_obj      *ia_obj;
	enum m0_obj_opcode  ia_opcode;
	struct m0_indexvec *ia_ext;
	struct m0_bufvec   *ia_data;
	struct m0_bufvec   *ia_attr;
	uint64_t            ia_mask;
	uint32_t            ia_flags;
};

struct m0_op_md {
	struct m0_op_common mdo_oc;
	struct m0_bufvec    mdo_key;
	struct m0_bufvec    mdo_val;
	struct m0_bufvec    mdo_chk;
};

bool m0_op_md_invariant(const struct m0_op_md *mop);

union m0_max_size_op {
	struct m0_op_io io;
	struct m0_op_md md;
};

/**
 * SYNC operation and related data structures.
 */
struct m0_op_sync {
	struct m0_op_common  os_oc;
	uint64_t             os_magic;

	struct m0_sm_group  *os_sm_grp;
	struct m0_ast_rc     os_ar;

	struct sync_request *os_req;

	/**
	 * Mode to set the fsync fop (m0_fop_fsync::ff_fsync_mode).
	 * mdservice/fsync_fops.h defines 2 modes: M0_FSYNC_MODE_ACTIVE and
	 * M0_FSYNC_MODE_PASSIVE. In passive mode the fsync fom merely
	 * waits for the transactions to become committed, in active mode it
	 * uses m0_be_tx_force(), to cause the transactions to make progress
	 * more quickly than they otherwise would.
	 */
	int32_t              os_mode;
};

/**
 * SM states of component object (COB) request.
 */
enum m0_cob_req_states {
	COB_REQ_ACTIVE,
	COB_REQ_SENDING,
	COB_REQ_DONE,
} M0_XCA_ENUM;

/**
 * Request to ioservice component object (COB).
 */
struct m0_ios_cob_req {
	struct m0_op_obj *icr_oo;
	uint32_t          icr_index;
	struct m0_ast_rc  icr_ar;
	uint64_t          icr_magic;
};

struct m0_client_layout_ops {
	int  (*lo_alloc) (struct m0_client_layout **);
	int  (*lo_get) (struct m0_client_layout *);
	void (*lo_put) (struct m0_client_layout *);
	/** Function to construct IO for an object. */
	int  (*lo_io_build)(struct m0_io_args *io_args, struct m0_op **op);
};

/** miscallaneous constants */
enum {
	/*  4K, typical linux/intel page size */
	M0_DEFAULT_BUF_SHIFT        = 12,
	/* 512, typical disk sector */
	M0_MIN_BUF_SHIFT            = 9,

	/* RPC */
	M0_RPC_TIMEOUT              = 60, /* Seconds */
	M0_RPC_MAX_RETRIES          = 60,
	M0_RPC_RESEND_INTERVAL      = M0_MKTIME(M0_RPC_TIMEOUT, 0) /
					  M0_RPC_MAX_RETRIES,
	M0_MAX_NR_RPC_IN_FLIGHT     = 100,

	M0_AST_THREAD_TIMEOUT       = 10,
	M0_MAX_NR_CONTAINERS        = 1024,

	M0_MAX_NR_IOS               = 128,
	M0_MD_REDUNDANCY            = 3,

	/*
	 * These constants are used to create buffers acceptable to the
	 * network code.
	 */
	M0_NETBUF_MASK              = 4096 - 1,
	M0_NETBUF_SHIFT             = 12,
};

/**
 * The initlift state machine moves in one of these two directions.
 */
enum initlift_direction {
	SHUTDOWN = -1,
	STARTUP = 1,
};

/**
 * m0_ represents a client 'instance', a connection to a motr cluster.
 * It is initalised by m0_client_init, and finalised with m0_client_fini.
 * Any operation to open a realm requires the client instance to be specified,
 * allowing an application to work with multiple motr clusters.
 *
 * The prefix m0c is used over 'ci', to avoid confusion with colibri inode.
 */
struct m0_client {
	uint64_t                                m0c_magic;

	/** Motr instance */
	struct m0                              *m0c_motr;

	/** State machine group used for all operations and entities. */
	struct m0_sm_group                      m0c_sm_group;

	/** Request handler for the instance*/
	struct m0_reqh                          m0c_reqh;

	struct m0_clink                         m0c_conf_exp;
	struct m0_clink                         m0c_conf_ready;
	struct m0_clink                         m0c_conf_ready_async;

	struct m0_fid                           m0c_process_fid;
	struct m0_fid                           m0c_profile_fid;

	/**
	 * The following fields picture the pools in motr.
	 * m0_pools_common: details about all pools in motr.
	 * m0c_pool: current pool used by this client instance
	 */
	struct m0_pools_common                  m0c_pools_common;

	/** HA service context. */
	struct m0_reqh_service_ctx             *m0c_ha_rsctx;

	struct m0_motr_ha                       m0c_motr_ha;

	/** Index service context. */
	struct m0_idx_service_ctx               m0c_idx_svc_ctx;

	/**
	 * Instantaneous count of pending io requests.
	 * Every io request increments this value while initializing
	 * and decrements it while finalizing.
	 */
	struct m0_atomic64                      m0c_pending_io_nr;

	/** Indicates the state of confc.  */
	struct m0_confc_update_state            m0c_confc_state;

	/** Channel on which motr internal data structures refreshed
	 *  as per new configurtion event brodcast.
	 */
	struct m0_chan                          m0c_conf_ready_chan;

	/**
	 * Reference counter of this configuration instance users.
	 * When it drops to zero, all data structures using configuration
	 * cache can be refreshed.
	 * [idx_op|obj_io]_cb_launch get ref using m0__io_ref_get
	 * and idx_op_complete & ioreq_iosm_handle_executed put
	 * ref using m0__io_ref_put.
	 */
	struct m0_ref                           m0c_ongoing_io;

	/** Special thread which runs ASTs from io requests. */
	/* Also required for confc to connect! */
	struct m0_thread                        m0c_astthread;

	/** flag used to make the ast thread exit */
	bool                                    m0c_astthread_active;

	/** Channel on which io waiters can wait. */
	struct m0_chan                          m0c_io_wait;

#ifdef CLIENT_FOR_M0T1FS
	/** Root fid, retrieved from mdservice in mount time. */
	struct m0_fid                           m0c_root_fid;

	/** Maximal allowed namelen (retrived from mdservice) */
	int                                     m0_namelen;
#endif
	/** local endpoint address module parameter */
	char                                   *m0c_laddr;
	struct m0_net_xprt                     *m0c_xprt;
	struct m0_net_domain                    m0c_ndom;
	struct m0_net_buffer_pool               m0c_buffer_pool;
	struct m0_rpc_machine                   m0c_rpc_machine;

	/** Client configuration, it takes place of m0t1fs mount options*/
	struct m0_config                       *m0c_config;

	/**
	 * m0c_initlift_xxx fields control the progress of init/fini a
	 * client instance.
	 *  - sm: the state machine for initialising this client instance
	 *  - direction: up or down (init/fini)
	 *  - rc: the first failure value when aborting initialisation.
	 */
	struct m0_sm                            m0c_initlift_sm;
	enum initlift_direction                 m0c_initlift_direction;
	int                                     m0c_initlift_rc;

#ifdef MOCK
	struct m0_htable                        m0c_mock_entities;
#endif

	struct m0_htable                        m0c_rm_ctxs;

	struct m0_dtm0_service                 *m0c_dtms;
};

/** CPUs semaphore - to control CPUs usage by parity calcs. */
extern struct m0_semaphore cpus_sem;

/**
 * Represents the context needed for the RM to lock and unlock
 * object resources (here motr objects).
 */
struct m0_rm_lock_ctx {
	/**
	 * Locking mechanism provided by RM, rmc_rw_file::rwl_fid contains
	 * fid of gob.
	 */
	struct m0_rw_lockable   rmc_rw_file;
	/** An owner for maintaining file locks. */
	struct m0_rm_owner      rmc_owner;
	/** Remote portal for requesting resource from creditor. */
	struct m0_rm_remote     rmc_creditor;
	/** Key for the hash-table */
	struct m0_fid           rmc_key;
	/** Fid for resource owner */
	struct m0_fid           rmc_own_fid;
	/**
	 * Reference counter to book keep how many operations are using
	 * this rm_ctx.
	 */
	struct m0_ref           rmc_ref;
	/** back pointer to hash-table where this rm_ctx will be stored. */
	struct m0_htable       *rmc_htable;
	/** A linkage in hash-table for storing RM lock contexts. */
	struct m0_hlink         rmc_hlink;
	uint64_t                rmc_magic;
	/** A generation count for cookie associated with this ctx. */
	uint64_t                rmc_gen;
};

/** Methods for hash-table holding rm_ctx for RM locks */
M0_HT_DECLARE(rm_ctx, M0_INTERNAL, struct m0_rm_lock_ctx, struct m0_fid);

/**
 * A wrapper structure over m0_rm_incoming.
 * It represents a request to borrow/sublet resource
 * form remote RM creditor and lock/unlock the object.
 */
struct m0_rm_lock_req {
	struct m0_rm_incoming rlr_in;
	struct m0_mutex       rlr_mutex;
	int32_t               rlr_rc;
	struct m0_chan        rlr_chan;
};

/**
 * Acquires the RM lock for the object asynchronously.
 *
 * This function requests RM creditor (remote or local) to acquire the rights
 * to use a resource, attaches a clink to the lock_req channel and returns.
 * The clink will be signalled when the resource has been granted, hence the
 * application should wait on the clink before executing any code which
 * absolutely requires the object to be locked.
*/
M0_INTERNAL int m0_obj_lock_get(struct m0_obj *obj,
				struct m0_rm_lock_req *req,
				struct m0_clink *clink,
				enum m0_rm_rwlock_req_type rw_type);

/**
 * Acquires the RM lock for the object.
 * This is a blocking function.
 */
M0_INTERNAL int m0_obj_lock_get_sync(struct m0_obj *obj,
				     struct m0_rm_lock_req *req,
				     enum m0_rm_rwlock_req_type rw_type);

/**
 * Bob's for shared data structures in files
 */
extern const struct m0_bob_type oc_bobtype;
extern const struct m0_bob_type oo_bobtype;
extern const struct m0_bob_type op_bobtype;
extern const struct m0_bob_type ar_bobtype;

M0_BOB_DECLARE(M0_INTERNAL, m0_op_common);
M0_BOB_DECLARE(M0_INTERNAL, m0_op_obj);
M0_BOB_DECLARE(M0_INTERNAL, m0_op);
M0_BOB_DECLARE(M0_INTERNAL, m0_ast_rc);

/** global init/fini, used by motr/init.c */
M0_INTERNAL int m0_client_global_init(void);
M0_INTERNAL void m0_client_global_fini(void);

/**
 * Gets the confc from client instance.
 *
 * @param m0c client instance.
 * @return the confc used by this client instance.
 */
M0_INTERNAL struct m0_confc* m0_confc(struct m0_client *m0c);

M0_INTERNAL int m0_op_executed(struct m0_op *op);
M0_INTERNAL int m0_op_stable(struct m0_op *op);
M0_INTERNAL int m0_op_failed(struct m0_op *op);
M0_INTERNAL int m0_op_get(struct m0_op **op, size_t size);

/**
 * Returns the m0_client client instance, found from the provided operation.
 *
 * @param op The Operation to find the instance for.
 * @return A pointer to the m0_ instance.
 */
M0_INTERNAL struct m0_client *
m0__entity_instance(const struct m0_entity *entity);

/**
 * Returns the m0_ client instance, found from the provided operation.
 *
 * @param op The Operation to find the instance for.
 * @return A pointer to the m0_ instance.
 */
M0_INTERNAL struct m0_client *
m0__op_instance(const struct m0_op *op);

/**
 * Returns generic client op from io op.
 */
M0_INTERNAL struct m0_op *
m0__ioo_to_op(struct m0_op_io *ioo);

/**
 * Returns the m0_ client instance, found from the provided object.
 *
 * @param obj The object to find the instance for.
 * @return A pointer to the m0_ instance.
 */
M0_INTERNAL struct m0_client *
m0__obj_instance(const struct m0_obj *obj);

/**
 * Returns the client instance associated to an object operation.
 *
 * @param oo object operation pointing to the instance.
 * @return a pointer to the client instance associated to the entity.
 */
M0_INTERNAL struct m0_client*
m0__oo_instance(struct m0_op_obj *oo);

/**
 * Returns if client instance is operating under oostore mode.
 */
M0_INTERNAL bool m0__is_oostore(struct m0_client *instance);

/* sm conf that needs registering by m0_client_init */
extern struct m0_sm_conf m0_op_conf;
extern struct m0_sm_conf entity_conf;

/* used by the entity code to create operations */
M0_INTERNAL int m0_op_alloc(struct m0_op **op, size_t op_size);

M0_INTERNAL int m0_op_init(struct m0_op *op,
                           const struct m0_sm_conf *conf,
			   struct m0_entity *entity);

/* XXX juan: add doxygen */
M0_INTERNAL void m0_client_init_io_op(void);

/**
 * Checks the data struct holding the AST information  is not malformed
 * or corrupted.
 *
 * @param ar The pointer to AST information.
 * @return true if the operation is not malformed or false if some error
 * was detected.
 */
M0_INTERNAL bool m0_op_obj_ast_rc_invariant(struct m0_ast_rc *ar);

/**
 * Checks an object operation is not malformed or corrupted.
 *
 * @param oo object operation to be checked.
 * @return true if the operation is not malformed or false if some error
 * was detected.
 */
M0_INTERNAL bool m0_op_obj_invariant(struct m0_op_obj *oo);

/**
 * Checks an object's IO operation is not malformed or corrupted.
 *
 * @param iop object's IO operation to be checked.
 * @return true if the operation is not malformed or false if some error
 * was detected.
 */
M0_INTERNAL bool m0_op_io_invariant(const struct m0_op_io *iop);

/**
 * Retrieves the ios session corresponding to a container_id. The ioservice
 * for an object is calculated from the container id.
 *
 * @param cinst client instance.
 * @param container_id container ID.
 * @return the session associated to the
 * @remark container_id == 0 is not valid.
 */
M0_INTERNAL struct m0_rpc_session *
m0_obj_container_id_to_session(struct m0_pool_version *pv,
			       uint64_t container_id);

/**
 * Selects a locality for an operation.
 *
 * @param m0c The client instance we are working with.
 * @return the pointer to assigned locality for success, NULL otherwise.
 */
M0_INTERNAL struct m0_locality *
m0__locality_pick(struct m0_client *cinst);

/**
 * Checks object's cached pool version is valid.
 *
 * @param obj The object to be checked.
 * @return true for valid pool version, false otherwise.
 */
M0_INTERNAL bool
m0__obj_poolversion_is_valid(const struct m0_obj *obj);

/**
 * Sends COB fops to mdservices or ioservices depending on COB operation's
 * protocol.
 *
 * @param oo object operation being processed.
 * @return 0 if success or an error code otherwise.
 */
M0_INTERNAL int m0__obj_namei_send(struct m0_op_obj *oo);

/**
 * Cancels fops sent during namei launch operation
 *
 * @param op operation to be cancelled
 * @return 0 if success ot an error code otherwise
 */
M0_INTERNAL int m0__obj_namei_cancel(struct m0_op *op);

/**
 * Cancels fops sent during dix index operation
 *
 * @param op idx to be cancelled
 * @return 0 if success ot an error code otherwise
 */
M0_INTERNAL int m0__idx_cancel(struct m0_op_idx *oi);

/**
 * Get object's attributes from services synchronously.
 *
 * @param obj object to be queried for.
 * @return 0 if success or an error code otherwise.
 */
M0_INTERNAL int m0__obj_attr_get_sync(struct m0_obj *obj);

/**
 * Reads the specified layout from the mds.
 *
 * @param m0c The client instance we are working with, contains the layout db.
 * @param lid The layout identifier to read.
 * @param l_out Where to store the resultant layout.
 * @return 0 for success, an error code otherwise.
 */
M0_INTERNAL int m0_layout_mds_lookup(struct m0_client         *m0c,
				     uint64_t                  lid,
				     struct m0_client_layout **l_out);

/**
 * Initialises an entity.
 *
 * @param entity Entity to be initialised.
 * @param parent Parent realm of the entity.
 * @param id Identifier of the entity.
 * @param type Type of the entity.
 */
M0_INTERNAL void m0_entity_init(struct m0_entity         *entity,
				struct m0_realm          *parent,
				const struct m0_uint128  *id,
				const enum m0_entity_type type);
/**
 * Gets current valid pool version from client instance.
 *
 * @param instance The client instance containing information of pool and pool
 *                 versions.
 * @param pv The returned pool version.
 */
M0_INTERNAL int
m0__obj_pool_version_get(struct m0_obj *obj,
			 struct m0_pool_version **pv);

/**
 * Gets the default layout identifier from confd.
 *
 * @param instance The client instance containing information of confd.
 * @return Default layout id.
 */
M0_INTERNAL uint64_t
m0__obj_layout_id_get(struct m0_op_obj *oo);

/**
 * Builds a layout instance using the supplied layout.
 *
 * @param cinst client instance.
 * @param layout_id ID of the layout.
 * @param fid (global) fid of the object this instance is associated to.
 * @param[out] linst new layout instance.
 * @return 0 if the operation succeeds or an error code (<0) otherwise.
 * @remark This function might trigger network traffic.
 */
M0_INTERNAL int
m0__obj_layout_instance_build(struct m0_client           *cinst,
			      const uint64_t              layout_id,
			      const struct m0_fid        *fid,
			      struct m0_layout_instance **linst);

/**
 * Fetches the pool version of supplied object and stores as an object
 * attribute.
 *
 * @param obj object whose pool version needs to be found.
 * @return 0 if the operation succeeds or an error code (<0) otherwise.
 */
M0_INTERNAL int m0__cob_poolversion_get(struct m0_obj *obj);

M0_INTERNAL int obj_fid_make_name(char *name, size_t name_len,
				  const struct m0_fid *fid);
/**
 * TODO: doxygen
 */
M0_INTERNAL struct m0_obj*
m0__obj_entity(struct m0_entity *entity);
M0_INTERNAL uint64_t m0__obj_lid(struct m0_obj *obj);
M0_INTERNAL enum m0_client_layout_type
m0__obj_layout_type(struct m0_obj *obj);
M0_INTERNAL struct m0_fid m0__obj_pver(struct m0_obj *obj);
M0_INTERNAL void m0__obj_attr_set(struct m0_obj *obj,
				  struct m0_fid  pver,
				  uint64_t       lid);
M0_INTERNAL bool
m0__obj_pool_version_is_valid(const struct m0_obj *obj);
M0_INTERNAL int m0__obj_io_build(struct m0_io_args *args,
				 struct m0_op     **op);
M0_INTERNAL void m0__obj_op_done(struct m0_op *op);

M0_INTERNAL bool m0__is_read_op(struct m0_op *op);
M0_INTERNAL bool m0__is_update_op(struct m0_op *op);

M0_INTERNAL int m0__io_ref_get(struct m0_client *m0c);
M0_INTERNAL void m0__io_ref_put(struct m0_client *m0c);
M0_INTERNAL struct m0_file *m0_client_fop_to_file(struct m0_fop *fop);
M0_INTERNAL bool entity_id_is_valid(const struct m0_uint128 *id);

<<<<<<< HEAD

/**
 * Calculate checksum/protection info for data/KV
 *
 * @param pi  pi struct m0_md5_inc_context_pi
 *            This function will calculate the checksum and set
 *            pi_value field of struct m0_md5_inc_context_pi.
 * @param seed seed value (obj_id+data_unit_offset) required to calculate
 *             the checksum. If this pointer is NULL that means either
 *             this checksum calculation is meant for KV or user does
 *             not want seeding.
 * @param m0_bufvec - Set of buffers for which checksum is computed.
 * @param flag if flag is M0_PI_CALC_UNIT_ZERO, it means this api is called for
 *             first data unit and MD5_Init should be invoked.
 * @param[out] curr_context context of data unit N, will be required to calculate checksum for
 *                         next data unit, N+1. Curre_context is calculated and set in this func.
 * @param[out] pi_value_without_seed - Caller may need checksum value without seed and with seed.
 *                                     With seed checksum is set in pi_value of PI type struct.
 *                                     Without seed checksum is set in this field.
 */

M0_INTERNAL int m0_calculate_md5_inc_context(
		struct m0_md5_inc_context_pi *pi,
		struct m0_pi_seed *seed,
		struct m0_bufvec *bvec,
		enum m0_pi_calc_flag flag,
		unsigned char *curr_context,
		unsigned char *pi_value_without_seed);


=======
>>>>>>> cbde327b
/**
 * Returns the m0_client instance, found from the provided index.
 *
 * @param idx The index to find the instance for.
 * @return A pointer to the m0_client instance.
 */
M0_INTERNAL struct m0_client *
m0__idx_instance(const struct m0_idx *idx);

/**
 * Calculate checksum/protection info for data/KV
 *
<<<<<<< HEAD
 * @param pi  pi struct m0_md5_inc_digest_pi
 *            This function will calculate the checksum and set
 *            pi_value field of struct m0_md5_inc_digest_pi.
=======
 * @param pi  pi struct m0_md5_inc_context_pi
 *            This function will calculate the checksum and set
 *            pi_value field of struct m0_md5_inc_context_pi.
>>>>>>> cbde327b
 * @param seed seed value (obj_id+data_unit_offset) required to calculate
 *             the checksum. If this pointer is NULL that means either
 *             this checksum calculation is meant for KV or user does
 *             not want seeding.
 * @param m0_bufvec - Set of buffers for which checksum is computed.
 * @param flag if flag is M0_PI_CALC_UNIT_ZERO, it means this api is called for
 *             first data unit and MD5_Init should be invoked.
<<<<<<< HEAD
 * @param[out] curr_digest digest of data unit N, will be required to calculate checksum for
 *                         next data unit, N+1. Curre_digest is calculated and set in this func.
=======
 * @param[out] curr_context context of data unit N, will be required to calculate checksum for
 *                         next data unit, N+1. Curre_context is calculated and set in this func.
>>>>>>> cbde327b
 * @param[out] pi_value_without_seed - Caller may need checksum value without seed and with seed.
 *                                     With seed checksum is set in pi_value of PI type struct.
 *                                     Without seed checksum is set in this field.
 */

<<<<<<< HEAD
M0_INTERNAL int m0_calculate_md5_inc_digest(
		struct m0_md5_inc_digest_pi *pi,
		struct m0_pi_seed *seed,
		struct m0_bufvec *bvec,
		enum m0_pi_calc_flag flag,
		unsigned char *curr_digest,
=======
M0_INTERNAL int m0_calculate_md5_inc_context(
		struct m0_md5_inc_context_pi *pi,
		struct m0_pi_seed *seed,
		struct m0_bufvec *bvec,
		enum m0_pi_calc_flag flag,
		unsigned char *curr_context,
>>>>>>> cbde327b
		unsigned char *pi_value_without_seed);


/** @} end of client group */

#endif /* __MOTR_CLIENT_INTERNAL_H__ */

/*
 *  Local variables:
 *  c-indentation-style: "K&R"
 *  c-basic-offset: 8
 *  tab-width: 8
 *  fill-column: 80
 *  scroll-step: 1
 *  End:
 */
/*
 * vim: tabstop=8 shiftwidth=8 noexpandtab textwidth=80 nowrap
 */<|MERGE_RESOLUTION|>--- conflicted
+++ resolved
@@ -944,7 +944,14 @@
 M0_INTERNAL struct m0_file *m0_client_fop_to_file(struct m0_fop *fop);
 M0_INTERNAL bool entity_id_is_valid(const struct m0_uint128 *id);
 
-<<<<<<< HEAD
+/**
+ * Returns the m0_client instance, found from the provided index.
+ *
+ * @param idx The index to find the instance for.
+ * @return A pointer to the m0_client instance.
+ */
+M0_INTERNAL struct m0_client *
+m0__idx_instance(const struct m0_idx *idx);
 
 /**
  * Calculate checksum/protection info for data/KV
@@ -975,66 +982,6 @@
 		unsigned char *pi_value_without_seed);
 
 
-=======
->>>>>>> cbde327b
-/**
- * Returns the m0_client instance, found from the provided index.
- *
- * @param idx The index to find the instance for.
- * @return A pointer to the m0_client instance.
- */
-M0_INTERNAL struct m0_client *
-m0__idx_instance(const struct m0_idx *idx);
-
-/**
- * Calculate checksum/protection info for data/KV
- *
-<<<<<<< HEAD
- * @param pi  pi struct m0_md5_inc_digest_pi
- *            This function will calculate the checksum and set
- *            pi_value field of struct m0_md5_inc_digest_pi.
-=======
- * @param pi  pi struct m0_md5_inc_context_pi
- *            This function will calculate the checksum and set
- *            pi_value field of struct m0_md5_inc_context_pi.
->>>>>>> cbde327b
- * @param seed seed value (obj_id+data_unit_offset) required to calculate
- *             the checksum. If this pointer is NULL that means either
- *             this checksum calculation is meant for KV or user does
- *             not want seeding.
- * @param m0_bufvec - Set of buffers for which checksum is computed.
- * @param flag if flag is M0_PI_CALC_UNIT_ZERO, it means this api is called for
- *             first data unit and MD5_Init should be invoked.
-<<<<<<< HEAD
- * @param[out] curr_digest digest of data unit N, will be required to calculate checksum for
- *                         next data unit, N+1. Curre_digest is calculated and set in this func.
-=======
- * @param[out] curr_context context of data unit N, will be required to calculate checksum for
- *                         next data unit, N+1. Curre_context is calculated and set in this func.
->>>>>>> cbde327b
- * @param[out] pi_value_without_seed - Caller may need checksum value without seed and with seed.
- *                                     With seed checksum is set in pi_value of PI type struct.
- *                                     Without seed checksum is set in this field.
- */
-
-<<<<<<< HEAD
-M0_INTERNAL int m0_calculate_md5_inc_digest(
-		struct m0_md5_inc_digest_pi *pi,
-		struct m0_pi_seed *seed,
-		struct m0_bufvec *bvec,
-		enum m0_pi_calc_flag flag,
-		unsigned char *curr_digest,
-=======
-M0_INTERNAL int m0_calculate_md5_inc_context(
-		struct m0_md5_inc_context_pi *pi,
-		struct m0_pi_seed *seed,
-		struct m0_bufvec *bvec,
-		enum m0_pi_calc_flag flag,
-		unsigned char *curr_context,
->>>>>>> cbde327b
-		unsigned char *pi_value_without_seed);
-
-
 /** @} end of client group */
 
 #endif /* __MOTR_CLIENT_INTERNAL_H__ */
