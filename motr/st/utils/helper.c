/* -*- C -*- */
/*
 * Copyright (c) 2019-2020 Seagate Technology LLC and/or its Affiliates
 *
 * Licensed under the Apache License, Version 2.0 (the "License");
 * you may not use this file except in compliance with the License.
 * You may obtain a copy of the License at
 *
 *     http://www.apache.org/licenses/LICENSE-2.0
 *
 * Unless required by applicable law or agreed to in writing, software
 * distributed under the License is distributed on an "AS IS" BASIS,
 * WITHOUT WARRANTIES OR CONDITIONS OF ANY KIND, either express or implied.
 * See the License for the specific language governing permissions and
 * limitations under the License.
 *
 * For any questions about this software or licensing,
 * please email opensource@seagate.com or cortx-questions@seagate.com.
 *
 */

#include <stdlib.h>
#include <stdio.h>
#include <unistd.h>
#include <errno.h>
#include <fcntl.h>
#include <sys/time.h>
#include <getopt.h>

#include "lib/trace.h"
#include "conf/obj.h"
#include "fid/fid.h"
#include "motr/client.h"
#include "motr/client_internal.h"
#include "motr/idx.h"
#include "motr/st/utils/helper.h"
#include "lib/getopts.h"
#include "motr/client_internal.h"

extern struct m0_addb_ctx m0_addb_ctx;

static int noop_lock_init(struct m0_obj *obj)
{
	/* Do nothing */
	return 0;
}

static void noop_lock_fini(struct m0_obj *obj)
{
	/* Do nothing */
}

static int noop_lock_get(struct m0_obj *obj,
			 struct m0_rm_lock_req *req,
			 struct m0_clink *clink)
{
	/* Do nothing */
	return 0;
}

static int noop_lock_get_sync(struct m0_obj *obj,
			      struct m0_rm_lock_req *req)
{
	/* Do nothing */
	return 0;
}

static void noop_lock_put(struct m0_rm_lock_req *req)
{
	/* Do nothing */
}

const struct m0_obj_lock_ops lock_enabled_ops = {
	.olo_lock_init           = m0_obj_lock_init,
	.olo_lock_fini           = m0_obj_lock_fini,
	.olo_write_lock_get      = m0_obj_write_lock_get,
	.olo_write_lock_get_sync = m0_obj_write_lock_get_sync,
	.olo_read_lock_get       = m0_obj_read_lock_get,
	.olo_read_lock_get_sync  = m0_obj_read_lock_get_sync,
	.olo_lock_put            = m0_obj_lock_put
};

const struct m0_obj_lock_ops lock_disabled_ops = {
	.olo_lock_init           = noop_lock_init,
	.olo_lock_fini           = noop_lock_fini,
	.olo_write_lock_get      = noop_lock_get,
	.olo_write_lock_get_sync = noop_lock_get_sync,
	.olo_read_lock_get       = noop_lock_get,
	.olo_read_lock_get_sync  = noop_lock_get_sync,
	.olo_lock_put            = noop_lock_put
};

static inline uint32_t entity_sm_state(struct m0_obj *obj)
{
	return obj->ob_entity.en_sm.sm_state;
}

static int alloc_vecs(struct m0_indexvec *ext, struct m0_bufvec *data,
		      struct m0_bufvec *attr, uint32_t block_count,
		      uint32_t block_size)
{
	int      rc;

	rc = m0_indexvec_alloc(ext, block_count);
	if (rc != 0)
		return rc;

	/*
	 * this allocates <block_count> * <block_size>  buffers for data,
	 * and initialises the bufvec for us.
	 */

	rc = m0_bufvec_alloc_aligned(data, block_count, block_size,
				     m0_pageshift_get());
	if (rc != 0) {
		m0_indexvec_free(ext);
		return rc;
	}
	rc = m0_bufvec_alloc(attr, block_count, 1);
	if (rc != 0) {
		m0_indexvec_free(ext);
		m0_bufvec_free(data);
		return rc;
	}
	return rc;
}

static void prepare_ext_vecs(struct m0_indexvec *ext,
			     struct m0_bufvec *attr,
			     uint32_t block_count, uint32_t block_size,
			     uint64_t *last_index)
{
	int      i;

	for (i = 0; i < block_count; ++i) {
		ext->iv_index[i] = *last_index;
		ext->iv_vec.v_count[i] = block_size;
		*last_index += block_size;

		/* we don't want any attributes */
		attr->ov_vec.v_count[i] = 0;
	}
}

static int alloc_prepare_vecs(struct m0_indexvec *ext,
			      struct m0_bufvec *data,
			      struct m0_bufvec *attr,
			      uint32_t block_count, uint32_t block_size,
			      uint64_t *last_index)
{
	int      rc;

	rc = alloc_vecs(ext, data, attr, block_count, block_size);
	if (rc == 0) {
		prepare_ext_vecs(ext, attr, block_count,
				 block_size, last_index);
	}
	return rc;
}

static void cleanup_vecs(struct m0_bufvec *data, struct m0_bufvec *attr,
			        struct m0_indexvec *ext)
{
	/* Free bufvec's and indexvec's */
	m0_indexvec_free(ext);
	m0_bufvec_free(data);
	m0_bufvec_free(attr);
}

int client_init(struct m0_config    *config,
	 struct m0_container *container,
	 struct m0_client   **instance)
{
	int rc;

	if (config->mc_local_addr == NULL || config->mc_ha_addr == NULL ||
	    config->mc_profile == NULL || config->mc_process_fid == NULL) {
		rc = M0_ERR(-EINVAL);
		fprintf(stderr, "config parameters not initialized.\n");
		goto err_exit;
	}

	rc = m0_client_init(instance, config, true);
	if (rc != 0)
		goto err_exit;

	m0_container_init(container, NULL, &M0_UBER_REALM, *instance);
	rc = container->co_realm.re_entity.en_sm.sm_rc;

err_exit:
	return rc;
}

void client_fini(struct m0_client *instance)
{
	m0_client_fini(instance, true);
}

int m0_obj_id_sscanf(char *idstr, struct m0_uint128 *obj_id)
{
	int rc;

	if (strchr(idstr, ':') == NULL) {
		obj_id->u_lo = atoi(idstr);
		return 0;
	}

	rc = m0_fid_sscanf(idstr, (struct m0_fid *)obj_id);
	if (rc != 0)
		fprintf(stderr, "can't m0_fid_sscanf() %s, rc:%d", idstr, rc);

	return rc;
}

static int open_entity(struct m0_entity *entity)
{
	int                  rc;
	struct m0_op        *ops[1] = {NULL};

	rc = m0_entity_open(entity, &ops[0]);
	if (rc != 0)
		return M0_ERR(rc);

	m0_op_launch(ops, 1);
	rc = m0_op_wait(ops[0], M0_BITS(M0_OS_FAILED,
					M0_OS_STABLE), M0_TIME_NEVER);
	if (rc == 0)
		rc = m0_rc(ops[0]);

	m0_op_fini(ops[0]);
	m0_op_free(ops[0]);

	return rc;
}

static int create_object(struct m0_entity *entity)
{
	int                  rc;
	struct m0_op        *ops[1] = {NULL};
	struct m0_obj       *obj;
	struct m0_op_common *oc;
	struct m0_op_obj    *oo;

	rc = m0_entity_create(NULL, entity, &ops[0]);
	if (rc != 0)
		return M0_ERR(rc);

	m0_op_launch(ops, 1);
	rc = m0_op_wait(ops[0], M0_BITS(M0_OS_FAILED,
					M0_OS_STABLE), M0_TIME_NEVER);
	if (rc == 0)
		rc = ops[0]->op_rc;

	oc = M0_AMB(oc, ops[0], oc_op);
	oo = M0_AMB(oo, oc, oo_oc);
	obj = m0__obj_entity(oo->oo_oc.oc_op.op_entity);
	M0_LOG(M0_DEBUG, "post create object, obj->ob_attr.oa_pver :"FID_F,
	       FID_P(&obj->ob_attr.oa_pver));

	m0_op_fini(ops[0]);
	m0_op_free(ops[0]);

	return rc;
}

static int read_data_from_file(FILE *fp, struct m0_bufvec *data)
{
	int i;
	int rc;
	int nr_blocks;

	nr_blocks = data->ov_vec.v_nr;
	for (i = 0; i < nr_blocks; ++i) {
		rc = fread(data->ov_buf[i], data->ov_vec.v_count[i], 1, fp);
		if (rc != 1 || feof(fp))
			break;
	}

	return i;
}

static int write_data_to_object(struct m0_obj *obj,
				struct m0_indexvec *ext,
				struct m0_bufvec *data,
				struct m0_bufvec *attr)
{
	int                  rc;
	struct m0_op        *ops[1] = {NULL};

	/** Create write operation
	 *  CKSUM_TODO: calculate cksum and pass in
        *  attr instead of NULL
        */
	rc = m0_obj_op(obj, M0_OC_WRITE, ext, data, NULL, 0, 0, &ops[0]);
	if (rc != 0)
		return M0_ERR(rc);

	m0_op_launch(ops, 1);
	rc = m0_op_wait(ops[0], M0_BITS(M0_OS_FAILED,
					M0_OS_STABLE), M0_TIME_NEVER);
	if (rc == 0)
		rc = m0_rc(ops[0]);

	m0_op_fini(ops[0]);
	m0_op_free(ops[0]);

	return rc;
}

int touch(struct m0_container *container,
	  struct m0_uint128 id, bool take_locks)
{
	int                           rc = 0;
	struct m0_obj                 obj;
	struct m0_client             *instance;
	struct m0_rm_lock_req         req;
	const struct m0_obj_lock_ops *lock_ops;
	struct m0_clink               clink;

	M0_SET0(&obj);
	M0_SET0(&req);
	lock_ops = take_locks ? &lock_enabled_ops : &lock_disabled_ops;
	instance = container->co_realm.re_instance;
	m0_obj_init(&obj, &container->co_realm, &id,
		    m0_client_layout_id(instance));
	rc = lock_ops->olo_lock_init(&obj);
	if (rc != 0)
		goto init_error;

	m0_clink_init(&clink, NULL);
	clink.cl_is_oneshot = true;
	lock_ops->olo_write_lock_get(&obj, &req, &clink);
	if (take_locks)
		m0_chan_wait(&clink);
	m0_clink_fini(&clink);
	rc = req.rlr_rc;
	if (rc != 0)
		goto get_error;

	rc = create_object(&obj.ob_entity);

	/* fini and release */
	lock_ops->olo_lock_put(&req);
get_error:
	lock_ops->olo_lock_fini(&obj);
init_error:
	m0_entity_fini(&obj.ob_entity);

	return rc;
}

int m0_write(struct m0_container *container, char *src,
	     struct m0_uint128 id, uint32_t block_size,
	     uint32_t block_count, uint64_t update_offset,
	     int blks_per_io, bool take_locks, bool update_mode,
		 uint32_t entity_flags)
{
	int                           rc;
	struct m0_indexvec            ext;
	struct m0_bufvec              data;
	struct m0_bufvec              attr;
	uint32_t                      bcount;
	uint64_t                      last_index;
	FILE                         *fp;
	struct m0_obj                 obj;
	struct m0_client             *instance;
	struct m0_rm_lock_req         req;
	const struct m0_obj_lock_ops *lock_ops;

	/* Open source file */
	fp = fopen(src, "r");
	if (fp == NULL)
		return -EPERM;
	M0_SET0(&obj);
	lock_ops = take_locks ? &lock_enabled_ops : &lock_disabled_ops;
	instance = container->co_realm.re_instance;
	m0_obj_init(&obj, &container->co_realm, &id,
		    m0_client_layout_id(instance));
	obj.ob_entity.en_flags = entity_flags;
	rc = lock_ops->olo_lock_init(&obj);
	if (rc != 0)
		goto init_error;
	rc = lock_ops->olo_write_lock_get_sync(&obj, &req);
	if (rc != 0)
		goto get_error;

	if (update_mode)
		rc = open_entity(&obj.ob_entity);
	else {
		rc = create_object(&obj.ob_entity);
		update_offset = 0;
	}
	if (entity_sm_state(&obj) != M0_ES_OPEN || rc != 0)
		goto cleanup;

	last_index = update_offset;

	if (blks_per_io == 0)
		blks_per_io = M0_MAX_BLOCK_COUNT;

	rc = alloc_vecs(&ext, &data, &attr, blks_per_io, block_size);
	if (rc != 0)
		goto cleanup;

	while (block_count > 0) {
		bcount = (block_count > blks_per_io)?
			  blks_per_io:block_count;
		if (bcount < blks_per_io) {
			cleanup_vecs(&data, &attr, &ext);
			rc = alloc_vecs(&ext, &data, &attr, bcount,
					block_size);
			if (rc != 0)
				goto cleanup;
		}
		prepare_ext_vecs(&ext, &attr, bcount,
				 block_size, &last_index);

		/* Read data from source file. */
		rc = read_data_from_file(fp, &data);
		M0_ASSERT(rc == bcount);

		/* Copy data to the object*/
		rc = write_data_to_object(&obj, &ext, &data, NULL);
		if (rc != 0) {
			fprintf(stderr, "Writing to object failed!\n");
			break;
		}
		block_count -= bcount;
	}
	cleanup_vecs(&data, &attr, &ext);
	/* fini and release */
cleanup:
	lock_ops->olo_lock_put(&req);
get_error:
	lock_ops->olo_lock_fini(&obj);
init_error:
	m0_entity_fini(&obj.ob_entity);
	fclose(fp);
	return rc;
}

static int read_data_from_object(struct m0_obj *obj,
				 struct m0_indexvec *ext,
				 struct m0_bufvec *data,
				 struct m0_bufvec *attr,
				 uint32_t flags)
{
	int                  rc;
	struct m0_op        *ops[1] = {NULL};

	/* Create read operation */
	rc = m0_obj_op(obj, M0_OC_READ, ext, data, attr, 0, flags, &ops[0]);
	if (rc != 0)
		return M0_ERR(rc);

	m0_op_launch(ops, 1);
	rc = m0_op_wait(ops[0], M0_BITS(M0_OS_FAILED,
					M0_OS_STABLE), M0_TIME_NEVER);
	if (rc == 0)
		rc = m0_rc(ops[0]);

	m0_op_fini(ops[0]);
	m0_op_free(ops[0]);

	return rc;
}

int m0_read(struct m0_container *container,
	    struct m0_uint128 id, char *dest,
	    uint32_t block_size, uint32_t block_count,
	    uint64_t offset, int blks_per_io, bool take_locks,
	    uint32_t flags, struct m0_fid *read_pver, uint32_t entity_flags)
{
	int                           i;
	int                           j;
	int                           rc;
	uint64_t                      last_index = 0;
	struct m0_obj                 obj;
	struct m0_indexvec            ext;
	struct m0_bufvec              data;
	struct m0_bufvec              attr;
	FILE                         *fp = NULL;
	struct m0_client             *instance;
	struct m0_rm_lock_req         req;
	uint32_t                      bcount;
	const struct m0_obj_lock_ops *lock_ops;
	uint64_t                      bytes_read;

	lock_ops = take_locks ? &lock_enabled_ops : &lock_disabled_ops;

	/* If input file is not given, write to stdout */
	if (dest != NULL) {
		fp = fopen(dest, "w");
		if (fp == NULL)
			return -EPERM;
	}
	instance = container->co_realm.re_instance;

	/* Read the requisite number of blocks from the entity */
	M0_SET0(&obj);
	m0_obj_init(&obj, &container->co_realm, &id,
		    m0_client_layout_id(instance));
	obj.ob_entity.en_flags = entity_flags;
	rc = lock_ops->olo_lock_init(&obj);
	if (rc != 0)
		goto init_error;
	rc = lock_ops->olo_read_lock_get_sync(&obj, &req);
	if (rc != 0)
		goto get_error;

	/* Setting pver here to read_pver received as parameter to this func.
	 * Caller of this function is expected to pass pver of object to be
	 * read, if he knows pver of object.
	 * */
	if (read_pver != NULL &&  m0_fid_is_set(read_pver)) {
		obj.ob_attr.oa_pver = *read_pver;
		M0_LOG(M0_DEBUG, "obj->ob_attr.oa_pver is set to:"FID_F,
	               FID_P(&obj.ob_attr.oa_pver));
	}

	rc = open_entity(&obj.ob_entity);
	if (entity_sm_state(&obj) != M0_ES_OPEN || rc != 0)
		goto cleanup;

	last_index = offset;

	if (blks_per_io == 0)
		blks_per_io = M0_MAX_BLOCK_COUNT;
	rc = alloc_vecs(&ext, &data, &attr, blks_per_io, block_size);
	if (rc != 0)
		goto cleanup;
	while (block_count > 0) {
		bytes_read = 0;
		bcount = (block_count > blks_per_io) ?
			  blks_per_io : block_count;
		if (bcount < blks_per_io) {
			cleanup_vecs(&data, &attr, &ext);
			rc = alloc_vecs(&ext, &data, &attr, bcount,
					block_size);
			if (rc != 0)
				goto cleanup;
		}
		prepare_ext_vecs(&ext, &attr, bcount,
				 block_size, &last_index);

		rc = read_data_from_object(&obj, &ext, &data, NULL, flags);
		if (rc != 0) {
			fprintf(stderr, "Reading from object failed!\n");
			break;
		}

		if (fp != NULL) {
			for (i = 0; i < bcount; ++i) {
				bytes_read += fwrite(data.ov_buf[i], sizeof(char),
					    data.ov_vec.v_count[i], fp);
			}
			if (bytes_read != bcount * block_size) {
				rc = -EIO;
				fprintf(stderr, "Writing to destination "
					"file failed!\n");
				break;
			}
		} else {
			/* putchar the output */
			for (i = 0; i < bcount; ++i) {
				for (j = 0; j < data.ov_vec.v_count[i]; ++j)
					putchar(((char *)data.ov_buf[i])[j]);
			}
		}
		block_count -= bcount;
	}

	cleanup_vecs(&data, &attr, &ext);

cleanup:
	if (fp != NULL) {
		fclose(fp);
	}
	lock_ops->olo_lock_put(&req);
get_error:
	lock_ops->olo_lock_fini(&obj);
init_error:
	m0_entity_fini(&obj.ob_entity);
	return rc;
}

static int punch_data_from_object(struct m0_obj *obj,
				  struct m0_indexvec *ext)
{
	int                  rc;
	struct m0_op        *ops[1] = {NULL};

	/* Create free operation */
	rc = m0_obj_op(obj, M0_OC_FREE, ext, NULL, NULL, 0, 0, &ops[0]);
	if (rc != 0)
		return M0_ERR(rc);

	m0_op_launch(ops, 1);
	rc = m0_op_wait(ops[0], M0_BITS(M0_OS_FAILED,
					M0_OS_STABLE), M0_TIME_NEVER);
	if (rc == 0)
		rc = m0_rc(ops[0]);

	m0_op_fini(ops[0]);
	m0_op_free(ops[0]);

	return rc;
}

int m0_truncate(struct m0_container *container,
		struct m0_uint128 id, uint32_t block_size,
		uint32_t trunc_count, uint32_t trunc_len, int blks_per_io,
		bool take_locks)
{
	int                           i;
	int                           rc;
	struct m0_obj                 obj;
	uint64_t                      last_index;
	struct m0_indexvec            ext;
	struct m0_client             *instance;
	struct m0_rm_lock_req         req;
	uint32_t                      bcount;
	const struct m0_obj_lock_ops *lock_ops;

	lock_ops = take_locks ? &lock_enabled_ops : &lock_disabled_ops;

	instance = container->co_realm.re_instance;
	/* Read the requisite number of blocks from the entity */
	M0_SET0(&obj);
	m0_obj_init(&obj, &container->co_realm, &id,
		    m0_client_layout_id(instance));

	rc = lock_ops->olo_lock_init(&obj);
	if (rc != 0)
		goto init_error;
	rc = lock_ops->olo_write_lock_get_sync(&obj, &req);
	if (rc != 0)
		goto get_error;
	rc = open_entity(&obj.ob_entity);
	if (entity_sm_state(&obj) != M0_ES_OPEN || rc != 0)
		goto open_entity_error;

	if (blks_per_io == 0)
		blks_per_io = M0_MAX_BLOCK_COUNT;

	rc = m0_indexvec_alloc(&ext, blks_per_io);
	if (rc != 0)
		goto open_entity_error;

	last_index = trunc_count * block_size;
	while (trunc_len > 0) {
		bcount = (trunc_len > blks_per_io) ?
			  blks_per_io : trunc_len;

		if (bcount < blks_per_io) {
			m0_indexvec_free(&ext);
			rc = m0_indexvec_alloc(&ext, bcount);
			if (rc != 0)
				goto open_entity_error;
		}
		for (i = 0; i < bcount; ++i) {
			ext.iv_index[i] = last_index;
			ext.iv_vec.v_count[i] = block_size;
			last_index += block_size;
		}
		rc = punch_data_from_object(&obj, &ext);
		if (rc != 0) {
			fprintf(stderr, "Truncate failed!\n");
			break;
		}
		trunc_len -= bcount;
	}

	/*To free last allocated buff*/
	m0_indexvec_free(&ext);

open_entity_error:
	lock_ops->olo_lock_put(&req);
get_error:
	lock_ops->olo_lock_fini(&obj);
init_error:
	m0_entity_fini(&obj.ob_entity);
	return rc;
}

int m0_unlink(struct m0_container *container,
	      struct m0_uint128 id, bool take_locks)
{
	int                           rc;
	struct m0_op                 *ops[1] = {NULL};
	struct m0_obj                 obj;
	struct m0_client             *instance;
	struct m0_rm_lock_req         req;
	const struct m0_obj_lock_ops *lock_ops;

	instance = container->co_realm.re_instance;
	lock_ops = take_locks ? &lock_enabled_ops : &lock_disabled_ops;

	/* Delete an entity */
	M0_SET0(&obj);
	m0_obj_init(&obj, &container->co_realm, &id,
		    m0_client_layout_id(instance));

	rc = lock_ops->olo_lock_init(&obj);
	if (rc != 0)
		goto init_error;
	rc = lock_ops->olo_write_lock_get_sync(&obj, &req);
	if (rc != 0)
		goto get_error;

	rc = open_entity(&obj.ob_entity);
	if (entity_sm_state(&obj) != M0_ES_OPEN || rc != 0)
		goto open_entity_error;

	m0_entity_delete(&obj.ob_entity, &ops[0]);

	m0_op_launch(ops, 1);
	rc = m0_op_wait(ops[0], M0_BITS(M0_OS_FAILED,
					M0_OS_STABLE), M0_TIME_NEVER);
	if (rc == 0)
		rc = m0_rc(ops[0]);

	m0_op_fini(ops[0]);
	m0_op_free(ops[0]);
open_entity_error:
	lock_ops->olo_lock_put(&req);
get_error:
	lock_ops->olo_lock_fini(&obj);
init_error:
	m0_entity_fini(&obj.ob_entity);

	return rc;
}

/*
 * XXX:The following functions are used by cc_cp_cat.c
 *     to perform concurrent IO.
 *     An array of files are passed and the threads use the files in the
 *     order in which they get the locks.
 * TODO:Reduce code duplication caused by the following functions.
 *      Find a way to incorporate the functionalities of the following
 *      functions, into existing helper functions.
 */
int m0_write_cc(struct m0_container *container,
		char **src, struct m0_uint128 id, int *index,
		uint32_t block_size, uint32_t block_count, uint32_t entity_flags)
{
	int                    rc;
	struct m0_indexvec     ext;
	struct m0_bufvec       data;
	struct m0_bufvec       attr;
	uint32_t               bcount;
	uint64_t               last_index;
	FILE                  *fp;
	struct m0_obj          obj;
	struct m0_client      *instance;
	struct m0_rm_lock_req  req;

	M0_SET0(&obj);
	instance = container->co_realm.re_instance;
	m0_obj_init(&obj, &container->co_realm, &id,
		    m0_client_layout_id(instance));

	obj.ob_entity.en_flags = entity_flags;
	rc = m0_obj_lock_init(&obj);
	if (rc != 0)
		goto init_error;

	rc = m0_obj_write_lock_get_sync(&obj, &req);
	if (rc != 0)
		goto get_error;

	fp = fopen(src[(*index)++], "r");
	if (fp == NULL) {
		rc = -EPERM;
		goto file_error;
	}

	rc = create_object(&obj.ob_entity);
	if (rc != 0)
		goto cleanup;

	last_index = 0;
	while (block_count > 0) {
		bcount = (block_count > M0_MAX_BLOCK_COUNT) ?
			  M0_MAX_BLOCK_COUNT : block_count;
		rc = alloc_prepare_vecs(&ext, &data, &attr, bcount,
					       block_size, &last_index);
		if (rc != 0)
			goto cleanup;

		/* Read data from source file. */
		rc = read_data_from_file(fp, &data);
		M0_ASSERT(rc == bcount);

		/* Copy data to the object*/
		rc = write_data_to_object(&obj, &ext, &data, &attr);
		if (rc != 0) {
			fprintf(stderr, "Writing to object failed!\n");
			cleanup_vecs(&data, &attr, &ext);
			goto cleanup;
		}
		cleanup_vecs(&data, &attr, &ext);
		block_count -= bcount;
	}
cleanup:
	fclose(fp);
file_error:
	m0_obj_lock_put(&req);
get_error:
	m0_obj_lock_fini(&obj);
init_error:
	m0_entity_fini(&obj.ob_entity);

	return rc;
}

int m0_read_cc(struct m0_container *container,
	       struct m0_uint128 id, char **dest, int *index,
	       uint32_t block_size, uint32_t block_count, uint32_t entity_flags)
{
	int                           i;
	int                           j;
	int                           rc;
	uint64_t                      last_index = 0;
	struct m0_op                 *ops[1] = {NULL};
	struct m0_obj                 obj;
	struct m0_indexvec            ext;
	struct m0_bufvec              data;
	struct m0_bufvec              attr;
	FILE                         *fp = NULL;
	struct m0_client             *instance;
	struct m0_rm_lock_req  req;

	rc = alloc_prepare_vecs(&ext, &data, &attr, block_count,
				       block_size, &last_index);
	if (rc != 0)
		return rc;
	instance = container->co_realm.re_instance;

	/* Read the requisite number of blocks from the entity */
	M0_SET0(&obj);
	m0_obj_init(&obj, &container->co_realm, &id,
			   m0_client_layout_id(instance));

	obj.ob_entity.en_flags = entity_flags;
	rc = m0_obj_lock_init(&obj);
	if (rc != 0)
		goto init_error;

	rc = m0_obj_read_lock_get_sync(&obj, &req);
	if (rc != 0)
		goto get_error;

	rc = open_entity(&obj.ob_entity);
	if (entity_sm_state(&obj) != M0_ES_OPEN || rc != 0) {
		m0_obj_lock_put(&req);
		goto get_error;
	}

	/* Create read operation */
	rc = m0_obj_op(&obj, M0_OC_READ, &ext, &data, &attr, 0, 0, &ops[0]);
	if (rc != 0) {
		m0_obj_lock_put(&req);
		goto get_error;
	}

	m0_op_launch(ops, 1);
	rc = m0_op_wait(ops[0], M0_BITS(M0_OS_FAILED,
					M0_OS_STABLE), M0_TIME_NEVER);
	if (rc == 0)
		rc = m0_rc(ops[0]);

	m0_obj_lock_put(&req);

	if (rc != 0)
		goto cleanup;

	if (dest != NULL) {
		fp = fopen(dest[(*index)++], "w");
		if (fp == NULL) {
			rc = -EPERM;
			goto cleanup;
		}
		for (i = 0; i < block_count; ++i) {
			rc = fwrite(data.ov_buf[i], sizeof(char),
				    data.ov_vec.v_count[i], fp);
		}
		fclose(fp);
		if (rc != block_count) {
			rc = -1;
			goto cleanup;
		}
	} else {
		/* putchar the output */
		for (i = 0; i < block_count; ++i) {
			for (j = 0; j < data.ov_vec.v_count[i]; ++j)
				putchar(((char *)data.ov_buf[i])[j]);
		}
	}

cleanup:
	m0_op_fini(ops[0]);
	m0_op_free(ops[0]);
get_error:
	m0_obj_lock_fini(&obj);
init_error:
	m0_entity_fini(&obj.ob_entity);
	cleanup_vecs(&data, &attr, &ext);

	return rc;
}

static bool bsize_valid(uint64_t blk_size)
{
	return ((blk_size >= BLK_SIZE_4k && blk_size <= BLK_SIZE_32m) &&
		 !(blk_size % BLK_SIZE_4k));
}

int m0_utility_args_init(int argc, char **argv,
			 struct m0_utility_param *params,
			 struct m0_idx_dix_config *dix_conf,
			 struct m0_config *conf,
			 void (*utility_usage) (FILE*, char*))
{
        int      option_index = 0;
        uint32_t temp;
        int      c;

	M0_SET0(params);
	params->cup_id = M0_ID_APP;
	params->cup_n_obj = 1;
	params->cup_take_locks = false;
	params->cup_update_mode = false;
	params->cup_offset = 0;
	params->flags = 0;
	params->entity_flags = 0;
	conf->mc_is_read_verify = false;
	conf->mc_tm_recv_queue_min_len = M0_NET_TM_RECV_QUEUE_DEF_LEN;
	conf->mc_max_rpc_msg_size      = M0_RPC_DEF_MAX_RPC_MSG_SIZE;

	/*
	 * TODO This arguments parsing is common for all the client utilities.
	 * Every option here is not supported by every utility, for ex-
	 * block_count and block_size are not supported by m0unlink and
	 * m0touch. So if someone uses '-c' or '-s' with either of those
	 * without referring to help, (s)he won't get any error regarding
	 * 'unsupported option'.
	 * This need to be handle.
	 */
	static struct option l_opts[] = {
				{"local",         required_argument, NULL, 'l'},
				{"ha",            required_argument, NULL, 'H'},
				{"profile",       required_argument, NULL, 'p'},
				{"process",       required_argument, NULL, 'P'},
				{"object",        required_argument, NULL, 'o'},
				{"block-size",    required_argument, NULL, 's'},
				{"block-count",   required_argument, NULL, 'c'},
				{"block-index",   required_argument, NULL, 'i'},
				{"trunc-len",     required_argument, NULL, 't'},
				{"layout-id",     required_argument, NULL, 'L'},
				{"pver",          required_argument, NULL, 'v'},
				{"n_obj",         required_argument, NULL, 'n'},
				{"msg_size",      required_argument, NULL, 'S'},
				{"min_queue",     required_argument, NULL, 'q'},
				{"blks-per-io",   required_argument, NULL, 'b'},
				{"offset",        required_argument, NULL, 'O'},
				{"update_mode",   no_argument,       NULL, 'u'},
				{"enable-locks",  no_argument,       NULL, 'e'},
				{"read-verify",   no_argument,       NULL, 'r'},
				{"fill-zeros",    no_argument,       NULL, 'z'},
				{"help",          no_argument,       NULL, 'h'},
<<<<<<< HEAD
				{"no-hole",       no_argument,       NULL, 'N'},
				{"DI-generate",   no_argument,       NULL, 'G'},
				{"DI-user-input", no_argument,       NULL, 'I'},
				{0,               0,                 0,     0 }};

        while ((c = getopt_long(argc, argv, ":l:H:p:P:o:s:c:t:L:v:n:S:q:b:O:uerhNGI",
=======
				{0,               0,                 0,     0 }};

        while ((c = getopt_long(argc, argv, ":l:H:p:P:o:s:c:i:t:L:v:n:S:q:b:O:uerzh",
>>>>>>> 80367f69
				l_opts, &option_index)) != -1)
	{
		switch (c) {
			case 'l': conf->mc_local_addr = optarg;
				  continue;
			case 'H': conf->mc_ha_addr = optarg;
				  continue;
			case 'p': conf->mc_profile = optarg;
				  continue;
			case 'P': conf->mc_process_fid = optarg;
				  continue;
			case 'o': if (m0_obj_id_sscanf(optarg,
							   &params->cup_id) < 0) {
					utility_usage(stderr, basename(argv[0]));
					exit(EXIT_FAILURE);
				  } else if (!entity_id_is_valid(
					     &params->cup_id)) {
					utility_usage(stderr, basename(argv[0]));
					exit(EXIT_FAILURE);
				  }
				  continue;
			case 's': if (m0_bcount_get(optarg,
						    &params->cup_block_size) ==
						    0) {
					if (bsize_valid(params->cup_block_size))
						continue;
					fprintf(stderr, "Invalid value for -%c."
							" Block size "
							"should be multiple of "
							"4k and in the range of"
							" (4k,32m)\n", c);
					utility_usage(stderr,
						      basename(argv[0]));
					exit(EXIT_FAILURE);
				  }
				  utility_usage(stderr, basename(argv[0]));
				  exit(EXIT_FAILURE);
			case 'b': if ((params->cup_blks_per_io = atoi(optarg)) < 0)
				  {
					fprintf(stderr, "Invalid value "
							"for option -%c. "
							"Blocks per io should "
							"be (>= 0)\n", c);
					utility_usage(stderr,
						      basename(argv[0]));
					exit(EXIT_FAILURE);
				  }
				  continue;
			case 'i':
			case 'c': if (m0_bcount_get(optarg,
						    &params->cup_block_count) ==
						    0) {
					if (params->cup_block_count < 0) {
						fprintf(stderr, "Invalid value "
							"%lu for -%c. Block "
							"count should be > 0\n",
							params->cup_block_count,
							c);
						utility_usage(stderr,
							      basename(argv[0])
							     );
						exit(EXIT_FAILURE);
					}
					continue;
				  }
				  utility_usage(stderr, basename(argv[0]));
				  exit(EXIT_FAILURE);
			case 't': if (m0_bcount_get(optarg,
						    &params->cup_trunc_len) ==
						    0) {
					if (params->cup_trunc_len <= 0) {
						fprintf(stderr, "Invalid value "
							"%lu for -%c. Truncate "
							"length should be "
							"> 0\n",
							params->cup_trunc_len,
							c);
						utility_usage(stderr,
							      basename(argv[0])
							     );
						exit(EXIT_FAILURE);
					}
					continue;
				  }
				  utility_usage(stderr, basename(argv[0]));
				  exit(EXIT_FAILURE);
			case 'L': conf->mc_layout_id = atoi(optarg);
				  if (conf->mc_layout_id <= 0 ||
					conf->mc_layout_id >= 15) {
					fprintf(stderr, "Invalid layout id"
							" for -%c. Valid "
							"range: [1-14]\n", c);
					utility_usage(stderr,
						      basename(argv[0]));
					exit(EXIT_FAILURE);
				  }
				  continue;
			case 'v': if (m0_fid_sscanf(optarg,
						&params->cup_pver) < 0) {
					utility_usage(stderr, basename(argv[0]));
					exit(EXIT_FAILURE);
				  }
				  continue;
			case 'n': params->cup_n_obj = atoi(optarg);
				  continue;
			case 'e': params->cup_take_locks = true;
				  continue;
			/* Update offset should be in multiple of 4k. */
			case 'O': if (!m0_bcount_get(optarg,
						     &params->cup_offset))
				  {
					if (params->cup_offset %
					    BLK_SIZE_4k == 0)
						continue;
					fprintf(stderr, "Invalid value for "
							"-%c. offset should be "
							"multiple of 4k\n", c);
					utility_usage(stderr,
						      basename(argv[0]));
					exit(EXIT_FAILURE);
				  }
				  utility_usage(stderr, basename(argv[0]));
				  exit(EXIT_FAILURE);
			case 'r': conf->mc_is_read_verify = true;
				  continue;
			case 'S': temp = atoi(optarg);
				  conf->mc_max_rpc_msg_size = temp;
				  continue;
			case 'q': temp = atoi(optarg);
				  conf->mc_tm_recv_queue_min_len = temp;
				  continue;
			case 'u': params->cup_update_mode = true;
				  continue;
			case 'z': params->flags |= M0_OOF_HOLE;
				  continue;
			case 'h': utility_usage(stderr, basename(argv[0]));
				  exit(EXIT_FAILURE);
<<<<<<< HEAD
			case 'N': params->flags |= M0_OOF_NOHOLE;
				  continue;
			case 'G': params->entity_flags |= M0_ENF_GEN_DI;
				  continue;
			case 'I': params->entity_flags |= M0_ENF_DI;
				  continue;
=======
>>>>>>> 80367f69
			case '?': fprintf(stderr, "Unsupported option '%c'\n",
					  optopt);
				  utility_usage(stderr, basename(argv[0]));
				  exit(EXIT_FAILURE);
			case ':': fprintf(stderr, "No argument given for '%c'\n",
				          optopt);
				  utility_usage(stderr, basename(argv[0]));
				  exit(EXIT_FAILURE);
			default:  fprintf(stderr, "Unsupported option '%c'\n", c);
		}
	}
	conf->mc_is_oostore            = true;
	conf->mc_idx_service_conf      = dix_conf;
	dix_conf->kc_create_meta       = false;
	conf->mc_idx_service_id        = M0_IDX_DIX;

	return 0;
}
/*
 *  Local variables:
 *  c-indentation-style: "K&R"
 *  c-basic-offset: 8
 *  tab-width: 8
 *  fill-column: 80
 *  scroll-step: 1
 *  End:
 */<|MERGE_RESOLUTION|>--- conflicted
+++ resolved
@@ -969,19 +969,12 @@
 				{"enable-locks",  no_argument,       NULL, 'e'},
 				{"read-verify",   no_argument,       NULL, 'r'},
 				{"fill-zeros",    no_argument,       NULL, 'z'},
-				{"help",          no_argument,       NULL, 'h'},
-<<<<<<< HEAD
-				{"no-hole",       no_argument,       NULL, 'N'},
 				{"DI-generate",   no_argument,       NULL, 'G'},
 				{"DI-user-input", no_argument,       NULL, 'I'},
+				{"help",          no_argument,       NULL, 'h'},
 				{0,               0,                 0,     0 }};
 
-        while ((c = getopt_long(argc, argv, ":l:H:p:P:o:s:c:t:L:v:n:S:q:b:O:uerhNGI",
-=======
-				{0,               0,                 0,     0 }};
-
-        while ((c = getopt_long(argc, argv, ":l:H:p:P:o:s:c:i:t:L:v:n:S:q:b:O:uerzh",
->>>>>>> 80367f69
+        while ((c = getopt_long(argc, argv, ":l:H:p:P:o:s:c:i:t:L:v:n:S:q:b:O:uerzhGI",
 				l_opts, &option_index)) != -1)
 	{
 		switch (c) {
@@ -1117,17 +1110,12 @@
 				  continue;
 			case 'z': params->flags |= M0_OOF_HOLE;
 				  continue;
+			case 'G': params->entity_flags |= M0_ENF_GEN_DI;
+				  continue;
+			case 'I': params->entity_flags |= M0_ENF_DI;
+				  continue;
 			case 'h': utility_usage(stderr, basename(argv[0]));
 				  exit(EXIT_FAILURE);
-<<<<<<< HEAD
-			case 'N': params->flags |= M0_OOF_NOHOLE;
-				  continue;
-			case 'G': params->entity_flags |= M0_ENF_GEN_DI;
-				  continue;
-			case 'I': params->entity_flags |= M0_ENF_DI;
-				  continue;
-=======
->>>>>>> 80367f69
 			case '?': fprintf(stderr, "Unsupported option '%c'\n",
 					  optopt);
 				  utility_usage(stderr, basename(argv[0]));
