--- conflicted
+++ resolved
@@ -110,12 +110,8 @@
 	 * and initialises the bufvec for us.
 	 */
 
-<<<<<<< HEAD
-	rc = m0_bufvec_alloc_aligned(data, block_count, block_size, PAGE_SHIFT);
-=======
 	rc = m0_bufvec_alloc_aligned(data, block_count, block_size,
 				     m0_pageshift_get());
->>>>>>> cb34c005
 	if (rc != 0) {
 		m0_indexvec_free(ext);
 		return rc;
