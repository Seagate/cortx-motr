--- conflicted
+++ resolved
@@ -74,13 +74,9 @@
 "  -O, --offset         INT       Updates the exisiting object from given "
 				 "offset.\n%*c Default=0 if not provided. "
 				 "Offset should be multiple of 4k.\n"
-<<<<<<< HEAD
-"  -N, --no-hole                  Report read error on hole in object\n"
+"  -z, --fill-zeros               Fill holes with zeros.\n"
 "  -G, --DI-generate              Flag to generate Data Integrity\n"
 "  -I, --DI-user-input            Flag to pass checksum by user\n"
-=======
-"  -z, --fill-zeros               Fill holes with zeros.\n"
->>>>>>> 80367f69
 "  -h, --help                     Shows this help text and exit.\n"
 , prog_name, WIDTH, ' ', WIDTH, ' ', WIDTH, ' ', WIDTH, ' ', WIDTH, ' ',
 WIDTH, ' ');
