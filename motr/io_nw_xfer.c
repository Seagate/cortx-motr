/* -*- C -*- */
/*
 * Copyright (c) 2020 Seagate Technology LLC and/or its Affiliates
 *
 * Licensed under the Apache License, Version 2.0 (the "License");
 * you may not use this file except in compliance with the License.
 * You may obtain a copy of the License at
 *
 *     http://www.apache.org/licenses/LICENSE-2.0
 *
 * Unless required by applicable law or agreed to in writing, software
 * distributed under the License is distributed on an "AS IS" BASIS,
 * WITHOUT WARRANTIES OR CONDITIONS OF ANY KIND, either express or implied.
 * See the License for the specific language governing permissions and
 * limitations under the License.
 *
 * For any questions about this software or licensing,
 * please email opensource@seagate.com or cortx-questions@seagate.com.
 *
 */


#include "motr/client.h"
#include "motr/client_internal.h"
#include "motr/addb.h"
#include "motr/pg.h"
#include "motr/io.h"

#include "lib/memory.h"          /* m0_alloc, m0_free */
#include "lib/errno.h"           /* ENOMEM */
#include "lib/finject.h"         /* M0_FI_ */
#include "lib/cksum_utils.h"
#include "fid/fid.h"             /* m0_fid */
#include "rpc/rpclib.h"          /* m0_rpc_ */
#include "lib/ext.h"             /* struct m0_ext */
#include "lib/misc.h"            /* m0_extent_vec_get_checksum_addr */
#include "fop/fom_generic.h"     /* m0_rpc_item_generic_reply_rc */
#include "sns/parity_repair.h"   /* m0_sns_repair_spare_map*/
#include "fd/fd.h"               /* m0_fd_fwd_map m0_fd_bwd_map */
#include "motr/addb.h"
#include "rpc/item.h"
#include "rpc/rpc_internal.h"

#define M0_TRACE_SUBSYSTEM M0_TRACE_SUBSYS_CLIENT
#include "lib/trace.h"           /* M0_LOG */

/** BOB types for the assorted parts of io requests and nwxfer */
const struct m0_bob_type nwxfer_bobtype;
const struct m0_bob_type tioreq_bobtype;

/** BOB definitions for the assorted parts of io requests and nwxfer */
M0_BOB_DEFINE(M0_INTERNAL, &nwxfer_bobtype,  nw_xfer_request);
M0_BOB_DEFINE(M0_INTERNAL, &tioreq_bobtype,  target_ioreq);

/** BOB initialisation for the assorted parts of io requests and nwxfer */
const struct m0_bob_type nwxfer_bobtype = {
	.bt_name         = "nw_xfer_request_bobtype",
	.bt_magix_offset = offsetof(struct nw_xfer_request, nxr_magic),
	.bt_magix        = M0_NWREQ_MAGIC,
	.bt_check        = NULL,
};

const struct m0_bob_type tioreq_bobtype = {
	.bt_name         = "target_ioreq",
	.bt_magix_offset = offsetof(struct target_ioreq, ti_magic),
	.bt_magix        = M0_TIOREQ_MAGIC,
	.bt_check        = NULL,
};

static void to_op_io_map(const struct m0_op *op,
			 struct m0_op_io *ioo)
{
	uint64_t oid  = m0_sm_id_get(&op->op_sm);
	uint64_t ioid = m0_sm_id_get(&ioo->ioo_sm);

	if (ioo->ioo_addb2_mapped++ == 0)
		M0_ADDB2_ADD(M0_AVI_CLIENT_TO_IOO, oid, ioid);
}

static void m0_op_io_to_rpc_map(const struct m0_op_io    *ioo,
				const struct m0_rpc_item *item)
{
	uint64_t rid  = m0_sm_id_get(&item->ri_sm);
	uint64_t ioid = m0_sm_id_get(&ioo->ioo_sm);
	M0_ADDB2_ADD(M0_AVI_IOO_TO_RPC, ioid, rid);
}

/**
 * Calculate the size needed for per-segment on-wire data integrity.
 * Note: Client leaves its applications to decide how to use locks on
 * objects, so it doesn't manage any lock. But file lock is needed
 * to calculate di size, a file lock is faked here to get di details.
 * Clearly, a more reliable way to get di size is needed.
 *
 * @param ioo The IO operation, to find the client instance.
 * @return the size of data integrity data.
 */
static uint32_t io_di_size(struct m0_op_io *ioo)
{
	uint32_t                rc = 0;
	const struct m0_fid    *fid;
	const struct m0_di_ops *di_ops;
	struct m0_file         *file;

	M0_PRE(ioo != NULL);

	#ifndef ENABLE_DATA_INTEGRITY
		return M0_RC(rc);
	#endif
	/* Get di details (workaround!) by setting the dom be NULL*/
	file = &ioo->ioo_flock;
	fid = &ioo->ioo_oo.oo_fid;
	m0_file_init(file, fid, NULL, M0_DI_DEFAULT_TYPE);
	di_ops = file->fi_di_ops;

	if (di_ops->do_out_shift(file) == 0)
		return M0_RC(0);

	rc = di_ops->do_out_shift(file) * M0_DI_ELEMENT_SIZE;

	return M0_RC(rc);
}

static void parity_page_pos_get(struct pargrp_iomap *map,
				m0_bindex_t          index,
				uint32_t            *row,
				uint32_t            *col)
{
	uint64_t		  pg_id;
	struct m0_pdclust_layout *play;

	M0_PRE(map != NULL);
	M0_PRE(row != NULL);
	M0_PRE(col != NULL);

	play = pdlayout_get(map->pi_ioo);

	pg_id = page_id(index, map->pi_ioo->ioo_obj);
	*row  = pg_id % rows_nr(play, map->pi_ioo->ioo_obj);
	*col  = pg_id / rows_nr(play, map->pi_ioo->ioo_obj);
}

/**
 * Allocates an index and buffer vector(in structure dgmode_rwvec) for a
 * degraded mode IO.
 * This is heavily based on m0t1fs/linux_kernel/file.c::dgmode_rwvec_alloc_init
 *
 * @param ti The target_ioreq fop asking for the allocation.
 * @return 0 for success, or -errno.
 */
static int dgmode_rwvec_alloc_init(struct target_ioreq *ti)
{
	int                       rc;
	uint64_t                  cnt;
	struct dgmode_rwvec      *dg;
	struct m0_pdclust_layout *play;
	struct m0_op_io   *ioo;

	M0_ENTRY();
	M0_PRE(ti != NULL);
	M0_PRE(ti->ti_dgvec == NULL);

	ioo = bob_of(ti->ti_nwxfer, struct m0_op_io, ioo_nwxfer,
		     &ioo_bobtype);

	M0_ALLOC_PTR(dg);
	if (dg == NULL) {
		rc = -ENOMEM;
		goto failed;
	}

	play = pdlayout_get(ioo);
	dg->dr_tioreq = ti;

	cnt = page_nr(ioo->ioo_iomap_nr
		      * layout_unit_size(play)
		      * (layout_n(play) + layout_k(play)),
		      ioo->ioo_obj);
	rc  = m0_indexvec_alloc(&dg->dr_ivec, cnt);
	if (rc != 0)
		goto failed;

	M0_ALLOC_ARR(dg->dr_bufvec.ov_buf, cnt);
	if (dg->dr_bufvec.ov_buf == NULL) {
		rc = -ENOMEM;
		goto failed;
	}

	M0_ALLOC_ARR(dg->dr_bufvec.ov_vec.v_count, cnt);
	if (dg->dr_bufvec.ov_vec.v_count == NULL) {
		rc = -ENOMEM;
		goto failed;
	}

	M0_ALLOC_ARR(dg->dr_auxbufvec.ov_buf, cnt);
	if (dg->dr_auxbufvec.ov_buf == NULL) {
		rc = -ENOMEM;
		goto failed;
	}

	M0_ALLOC_ARR(dg->dr_auxbufvec.ov_vec.v_count, cnt);
	if (dg->dr_auxbufvec.ov_vec.v_count == NULL) {
		rc = -ENOMEM;
		goto failed;
	}

	M0_ALLOC_ARR(dg->dr_pageattrs, cnt);
	if (dg->dr_pageattrs == NULL) {
		rc = -ENOMEM;
		goto failed;
	}

	/*
	 * This value is incremented every time a new segment is added
	 * to this index vector.
	 */
	dg->dr_ivec.iv_vec.v_nr = 0;

	ti->ti_dgvec = dg;
	return M0_RC(0);
failed:
	ti->ti_dgvec = NULL;
	if (dg->dr_bufvec.ov_buf != NULL)
		m0_free(dg->dr_bufvec.ov_buf);
	if (dg->dr_bufvec.ov_vec.v_count != NULL)
		m0_free(dg->dr_bufvec.ov_vec.v_count);
	if (dg->dr_auxbufvec.ov_buf != NULL)
		m0_free(dg->dr_auxbufvec.ov_buf);
	if (dg->dr_auxbufvec.ov_vec.v_count != NULL)
		m0_free(dg->dr_auxbufvec.ov_vec.v_count);
	m0_free(dg);
	return M0_ERR(rc);
}

/**
 * Free index and buffer vector stored in structure dgmode_rwvec for a
 * degraded mode IO.
 * This is heavily based on
 * m0t1fs/linux_kernel/file.c::dgmode_rwvec_dealloc_fini
 *
 * @param dg The dgmode_rwvec to be finalised.
 * @return NULL
 */
static void dgmode_rwvec_dealloc_fini(struct dgmode_rwvec *dg)
{
	M0_ENTRY();

	M0_PRE(dg != NULL);

	dg->dr_tioreq = NULL;
	/*
	 * Will need to go through array of parity groups to find out
	 * exact number of segments allocated for the index vector.
	 * Instead, a fixed number of segments is enough to avoid
	 * triggering the assert from m0_indexvec_free().
	 * The memory allocator knows the size of memory area held by
	 * dg->dr_ivec.iv_index and dg->dr_ivec.iv_vec.v_count.
	 */
	if (dg->dr_ivec.iv_vec.v_nr == 0)
		++dg->dr_ivec.iv_vec.v_nr;

	m0_indexvec_free(&dg->dr_ivec);
	m0_free(dg->dr_bufvec.ov_buf);
	m0_free(dg->dr_bufvec.ov_vec.v_count);
	m0_free(dg->dr_auxbufvec.ov_buf);
	m0_free(dg->dr_auxbufvec.ov_vec.v_count);
	m0_free(dg->dr_pageattrs);
	m0_free(dg);
}

/**
 * Generates a hash for a target-io request.
 * This is heavily based on m0t1fs/linux_kernel/file.c::tioreqs_hash_func.
 *
 * @param htable The hash table in use.
 * @param k Pointer to the key of the entry to hash.
 * @return the hash key.
 */
static uint64_t tioreqs_hash_func(const struct m0_htable *htable, const void *k)
{
	const uint64_t *key;
	M0_PRE(htable != NULL);
	M0_PRE(htable->h_bucket_nr > 0);
	M0_PRE(k != NULL);

	key = (uint64_t *)k;

	return *key % htable->h_bucket_nr;
}

/**
 * Compares keys for target-io requets.
 * This is heavily based on m0t1fs/linux_kernel/file.c::tioreq_key_eq.
 *
 * @param key1 The key of the first target-io request.
 * @param key2 The key of the second target-io request.
 * @return true or false.
 */
static bool tioreq_key_eq(const void *key1, const void *key2)
{
	const uint64_t *k1 = (uint64_t *)key1;
	const uint64_t *k2 = (uint64_t *)key2;

	M0_PRE(k1 != NULL);
	M0_PRE(k2 != NULL);

	return *k1 == *k2;
}

M0_HT_DESCR_DEFINE(tioreqht, "Hash of target_ioreq objects", M0_INTERNAL,
		   struct target_ioreq, ti_link, ti_magic,
		   M0_TIOREQ_MAGIC, M0_TLIST_HEAD_MAGIC,
		   ti_fid.f_container, tioreqs_hash_func, tioreq_key_eq);

M0_HT_DEFINE(tioreqht, M0_INTERNAL, struct target_ioreq, uint64_t);

/**
 * Checks a target_ioreq struct is correct.
 * This is heavily based on m0t1fs/linux_kernel/file.c::target_ioreq_invariant
 *
 * @param ti The target_ioreq fop to check.
 * @return true or false.
 */
static bool target_ioreq_invariant(const struct target_ioreq *ti)
{
	return M0_RC(ti != NULL &&
		     _0C(target_ioreq_bob_check(ti)) &&
		     _0C(ti->ti_session       != NULL) &&
		     _0C(ti->ti_nwxfer        != NULL) &&
		     _0C(ti->ti_bufvec.ov_buf != NULL) &&
		     _0C(ti->ti_auxbufvec.ov_buf != NULL) &&
		     _0C(m0_fid_is_valid(&ti->ti_fid)) &&
		     m0_tl_forall(iofops, iofop, &ti->ti_iofops,
			          ioreq_fop_invariant(iofop)));
}

/**
 * This is heavily based on m0t1fs/linux_kernel/file.c::nw_xfer_request_invariant
 */
M0_INTERNAL bool nw_xfer_request_invariant(const struct nw_xfer_request *xfer)
{
	return xfer != NULL &&
	       _0C(nw_xfer_request_bob_check(xfer)) &&
	       _0C(xfer->nxr_state < NXS_STATE_NR) &&

	       _0C(ergo(xfer->nxr_state == NXS_INITIALIZED,
			xfer->nxr_rc == 0 && xfer->nxr_bytes == 0 &&
			m0_atomic64_get(&xfer->nxr_iofop_nr) == 0)) &&

	       _0C(ergo(xfer->nxr_state == NXS_INFLIGHT,
			!tioreqht_htable_is_empty(&xfer->nxr_tioreqs_hash))) &&

	       _0C(ergo(xfer->nxr_state == NXS_COMPLETE,
			m0_atomic64_get(&xfer->nxr_iofop_nr) == 0 &&
			m0_atomic64_get(&xfer->nxr_rdbulk_nr) == 0)) &&

	       m0_htable_forall(tioreqht, tioreq, &xfer->nxr_tioreqs_hash,
				target_ioreq_invariant(tioreq));
}

/**
 * This is heavily based on m0t1fs/linux_kernel/file.c::target_ioreq_fini
 */
void target_ioreq_fini(struct target_ioreq *ti)
{
	struct m0_op_io *ioo;
	unsigned int     opcode;

	M0_ENTRY("target_ioreq %p", ti);

	M0_PRE(target_ioreq_invariant(ti));
	M0_PRE(iofops_tlist_is_empty(&ti->ti_iofops));

	ioo = bob_of(ti->ti_nwxfer, struct m0_op_io,
		     ioo_nwxfer, &ioo_bobtype);
	opcode = ioo->ioo_oo.oo_oc.oc_op.op_code;
	target_ioreq_bob_fini(ti);
	tioreqht_tlink_fini(ti);
	iofops_tlist_fini(&ti->ti_iofops);
	ti->ti_ops     = NULL;
	ti->ti_session = NULL;
	ti->ti_nwxfer  = NULL;

	/* Resets the number of segments in vector. */
	if (ti->ti_ivec.iv_vec.v_nr == 0)
		ti->ti_ivec.iv_vec.v_nr = ti->ti_bufvec.ov_vec.v_nr;

	m0_indexvec_free(&ti->ti_ivec);
	if (opcode == M0_OC_FREE)
		m0_indexvec_free(&ti->ti_trunc_ivec);
	m0_free0(&ti->ti_bufvec.ov_buf);
	m0_free0(&ti->ti_bufvec.ov_vec.v_count);
	m0_free0(&ti->ti_auxbufvec.ov_buf);
	m0_free0(&ti->ti_auxbufvec.ov_vec.v_count);

	/* For the write path the ti_attrbuf which is m0_buf will be freed by
	 * RPC layer, so no need to explicitly free it m0_buf_free(&ti->ti_attrbuf);
	 * TODO: Further validate this by checking if memory is actually freed.
	 */

	m0_free0(&ti->ti_pageattrs);

	if (ti->ti_dgvec != NULL)
		dgmode_rwvec_dealloc_fini(ti->ti_dgvec);
	if (ti->ti_cc_fop_inited) {
		struct m0_rpc_item *item = &ti->ti_cc_fop.crf_fop.f_item;
		M0_LOG(M0_DEBUG, "item="ITEM_FMT" osr_xid=%"PRIu64,
				  ITEM_ARG(item), item->ri_header.osr_xid);
		ti->ti_cc_fop_inited = false;
		m0_fop_put_lock(&ti->ti_cc_fop.crf_fop);
	}

	if ( opcode == M0_OC_WRITE ) {
		m0_buf_free( &ti->ti_attrbuf );
		m0_free( (void *)ti->ti_cksum_seg_b_nob );
	}

	m0_free(ti);
	M0_LEAVE();
}

void target_ioreq_cancel(struct target_ioreq *ti)
{
	struct ioreq_fop *irfop;

	m0_tl_for (iofops, &ti->ti_iofops, irfop) {
		m0_rpc_item_cancel(&irfop->irf_iofop.if_fop.f_item);
	} m0_tl_endfor;
}

/**
 * This is heavily based on m0t1fs/linux_kernel/file.c::target_ioreq_locate
 */
static struct target_ioreq *target_ioreq_locate(struct nw_xfer_request *xfer,
						struct m0_fid          *fid)
{
	struct target_ioreq *ti;

	M0_ENTRY("nw_xfer_request %p, fid %p", xfer, fid);

	M0_PRE(nw_xfer_request_invariant(xfer));
	M0_PRE(fid != NULL);

	ti = tioreqht_htable_lookup(&xfer->nxr_tioreqs_hash, &fid->f_container);
	/* WARN: Searches only with the container but compares the whole fid. */
	M0_ASSERT(ergo(ti != NULL, m0_fid_cmp(fid, &ti->ti_fid) == 0));

	M0_LEAVE();
	return ti;
}

/*
 * For partially parity groups only data units present in the truncate range
 * will be truncated. For fully spanned parity group both data and parity
 * units will be truncated.
 */
static bool should_unit_be_truncated(bool                      partial,
				     enum m0_pdclust_unit_type unit_type,
				     enum page_attr            flags)
{
	return (!partial || unit_type == M0_PUT_DATA) &&
	       (flags & PA_WRITE);
}

/**
 * Adds an io segment to index vector and buffer vector in
 * target_ioreq structure.
 * This is heavily based on m0t1fs/linux_kernel/file.c::target_ioreq_seg_add
 *
 * @param ti The target io request.
 * @param src Where in the global file the io occurs.
 * @param tgt Where in the target servers 'tile' the io occurs.
 * @param gob_offset Offset in the global file.
 * @param count Number of bytes in this operation.
 * @param map Map of data/parity buffers, used to tie ti to the corresponding
 *            buffers.
 */
static void target_ioreq_seg_add(struct target_ioreq              *ti,
				 const struct m0_pdclust_src_addr *src,
				 const struct m0_pdclust_tgt_addr *tgt,
				 m0_bindex_t                       gob_offset,
				 m0_bcount_t                       count,
				 struct pargrp_iomap              *map)
{
	uint32_t                   seg;
	uint32_t                   tseg;
	m0_bindex_t                toff;
	m0_bindex_t                goff;
	m0_bindex_t                pgstart;
	m0_bindex_t                pgend;
	m0_bindex_t                unit_sz;
	struct data_buf           *buf;
	struct m0_op_io           *ioo;
	struct m0_pdclust_layout  *play;
	uint64_t                   frame;
	uint64_t                   unit;
	struct m0_indexvec        *ivec;
	struct m0_indexvec        *trunc_ivec = NULL;
	struct m0_indexvec        *goff_ivec = NULL;
	struct m0_bufvec          *bvec;
	struct m0_bufvec          *auxbvec;
	enum m0_pdclust_unit_type  unit_type;
	enum page_attr            *pattr;
	uint64_t                   cnt;
	unsigned int               opcode;
	m0_bcount_t                grp_size;
	uint64_t                   page_size;
	struct m0_ext              goff_span_ext;
	bool                       is_goff_in_range;
	void 			  *dst_attr = NULL;
	uint32_t 		   b_nob;

	M0_PRE(tgt != NULL);
	frame = tgt->ta_frame;
	M0_PRE(src != NULL);
	unit  = src->sa_unit;
	M0_ENTRY("tio req %p, gob_offset %"PRIu64", count %"PRIu64
		 " frame %"PRIu64" unit %"PRIu64,
		 ti, gob_offset, count, frame, unit);

	M0_PRE(ti != NULL);
	M0_PRE(map != NULL);
	M0_PRE(target_ioreq_invariant(ti));

	ti->ti_goff = gob_offset;

	ioo = bob_of(ti->ti_nwxfer, struct m0_op_io,
		     ioo_nwxfer, &ioo_bobtype);
	opcode = ioo->ioo_oo.oo_oc.oc_op.op_code;
	play = pdlayout_get(ioo);

	page_size = m0__page_size(ioo);
	grp_size = data_size(play) * map->pi_grpid;
	unit_type = m0_pdclust_unit_classify(play, unit);
	M0_ASSERT(M0_IN(unit_type, (M0_PUT_DATA, M0_PUT_PARITY)));

	unit_sz = layout_unit_size(play);
	toff    = target_offset(frame, play, gob_offset);
	pgstart = toff;
	goff    = unit_type == M0_PUT_DATA ? gob_offset : 0;

	M0_LOG(M0_DEBUG,
	       "[gpos %"PRIu64", count %"PRIu64"] [%"PRIu64", %"PRIu64"]"
	       "->[%"PRIu64",%"PRIu64"] %c", gob_offset, count, src->sa_group,
	       src->sa_unit, tgt->ta_frame, tgt->ta_obj,
	       unit_type == M0_PUT_DATA ? 'D' : 'P');

	/* Use ti_dgvec as long as it is dgmode-read/write. */
	if (ioreq_sm_state(ioo) == IRS_DEGRADED_READING ||
	    ioreq_sm_state(ioo) == IRS_DEGRADED_WRITING)  {
		/** CKSUM_TODO: Need to handle degraded write cksum update */
		M0_ASSERT(ti->ti_dgvec != NULL);
		ivec  = &ti->ti_dgvec->dr_ivec;
		bvec  = &ti->ti_dgvec->dr_bufvec;
		auxbvec  = &ti->ti_dgvec->dr_auxbufvec;
		pattr = ti->ti_dgvec->dr_pageattrs;
		cnt = page_nr(ioo->ioo_iomap_nr * layout_unit_size(play) *
		      (layout_n(play) + layout_k(play)), ioo->ioo_obj);
		M0_LOG(M0_DEBUG, "map_nr=%"PRIu64" req state=%u cnt=%"PRIu64,
				 ioo->ioo_iomap_nr, ioreq_sm_state(ioo), cnt);
	} else {
		ivec  = &ti->ti_ivec;
		trunc_ivec  = &ti->ti_trunc_ivec;
		bvec  = &ti->ti_bufvec;
		auxbvec = &ti->ti_auxbufvec;
		dst_attr = ti->ti_attrbuf.b_addr;
		goff_ivec = &ti->ti_goff_ivec;
		pattr = ti->ti_pageattrs;
		cnt = page_nr(ioo->ioo_iomap_nr * layout_unit_size(play) *
			      layout_n(play), ioo->ioo_obj);
		M0_LOG(M0_DEBUG, "map_nr=%"PRIu64" req state=%u cnt=%"PRIu64,
				 ioo->ioo_iomap_nr, ioreq_sm_state(ioo), cnt);
	}

	while (pgstart < toff + count) {
		pgend = min64u(pgstart + page_size,
			       toff + count);
		seg   = SEG_NR(ivec);

		/* Save COB offsets in ti_ivec */
		INDEX(ivec, seg) = pgstart;
		COUNT(ivec, seg) = pgend - pgstart;

		if (unit_type == M0_PUT_DATA) {
			uint32_t row = map->pi_max_row;
			uint32_t col = map->pi_max_col;

			page_pos_get(map, goff, grp_size, &row, &col);
			M0_ASSERT(row <= map->pi_max_row);
			M0_ASSERT(col <= map->pi_max_col);
			buf = map->pi_databufs[row][col];

			pattr[seg] |= PA_DATA;
			M0_LOG(M0_DEBUG, "Data seg %u added", seg);
		} else {
			buf = map->pi_paritybufs[page_id(goff, ioo->ioo_obj)]
			[unit - layout_n(play)];
			pattr[seg] |= PA_PARITY;
			M0_LOG(M0_DEBUG, "Parity seg %u added", seg);
		}
		buf->db_tioreq = ti;
		if (buf->db_flags & PA_WRITE)
			ti->ti_req_type = TI_READ_WRITE;

		if (opcode == M0_OC_FREE &&
		    should_unit_be_truncated(map->pi_trunc_partial,
					     unit_type, buf->db_flags)) {
			tseg   = SEG_NR(trunc_ivec);
			INDEX(trunc_ivec, tseg) = pgstart;
			COUNT(trunc_ivec, tseg) = pgend - pgstart;
			++trunc_ivec->iv_vec.v_nr;
			M0_LOG(M0_DEBUG, "Seg id %d [%"PRIu64", %"PRIu64"]"
					 "added to target ioreq with "FID_F,
					 tseg, INDEX(trunc_ivec, tseg),
					 COUNT(trunc_ivec, tseg),
					 FID_P(&ti->ti_fid));
		}

		if (opcode == M0_OC_FREE && !map->pi_trunc_partial)
			pattr[seg] |= PA_TRUNC;

		M0_ASSERT(addr_is_network_aligned(buf->db_buf.b_addr));
		bvec->ov_buf[seg] = buf->db_buf.b_addr;
		bvec->ov_vec.v_count[seg] = COUNT(ivec, seg);
		if (map->pi_rtype == PIR_READOLD &&
		    unit_type == M0_PUT_DATA) {
			M0_ASSERT(buf->db_auxbuf.b_addr != NULL);
			auxbvec->ov_buf[seg] = buf->db_auxbuf.b_addr;
			auxbvec->ov_vec.v_count[seg] = page_size;
		}
		pattr[seg] |= buf->db_flags;
		M0_LOG(M0_DEBUG, "pageaddr=%p, auxpage=%p,"
				 " index=%6"PRIu64", size=%4"PRIu64
				 " grpid=%3"PRIu64" flags=%4x for "FID_F,
		                 bvec->ov_buf[seg], auxbvec->ov_buf[seg],
				 INDEX(ivec, seg), COUNT(ivec, seg),
				 map->pi_grpid, pattr[seg],
				 FID_P(&ti->ti_fid));
		M0_LOG(M0_DEBUG, "Seg id %d [%"PRIu64", %"PRIu64
				 "] added to target_ioreq with "FID_F
				 " with flags 0x%x: ", seg,
				 INDEX(ivec, seg), COUNT(ivec, seg),
				 FID_P(&ti->ti_fid), pattr[seg]);
		/** Ignore hole because of data size not alligned pool width */
		goff_span_ext.e_start = ioo->ioo_ext.iv_index[0];
		goff_span_ext.e_end = ioo->ioo_ext.iv_index[ioo->ioo_ext.iv_vec.v_nr - 1]
		                      + ioo->ioo_ext.iv_vec.v_count[ioo->ioo_ext.iv_vec.v_nr - 1];
		/* If ioo_attr struct is not allocated then skip checksum computation */
		is_goff_in_range = m0_ext_is_in(&goff_span_ext, goff) &&
		                                ioo->ioo_attr.ov_vec.v_nr;
		if (dst_attr != NULL && unit_type == M0_PUT_DATA &&
		    opcode == M0_OC_WRITE && is_goff_in_range) {
			void         *src_attr;
			m0_bcount_t   cs_sz;

			cs_sz = ioo->ioo_attr.ov_vec.v_count[0];
			/* This we can do as page_size <= unit_sz */
			b_nob = m0_extent_get_checksum_nob(goff,
			                                   COUNT(ivec, seg),
							   unit_sz, cs_sz );
			if (b_nob) {
				/* This function will get checksum address from application provided
				 * buffer. Checksum is corresponding to on gob offset and ioo_ext and
				 * this function helps to locate exact address for the above.
				 * Note: ioo_ext is span of offset for which ioo_attr is provided and
				 * goff should lie within that span
				 */
				src_attr = m0_extent_vec_get_checksum_addr( &ioo->ioo_attr, goff,
						&ioo->ioo_ext, unit_sz, cs_sz);
				M0_ASSERT(b_nob == cs_sz);
				memcpy((char *)dst_attr + ti->ti_cksum_copied, src_attr, b_nob);

				/* Track checksum copied as we need to do overallocation for
				 * ti_attrbuf for traget and while sending FOP we use this
				 * counter to send the actual checksum size.
				 */
				ti->ti_cksum_copied += b_nob;

				/* Make sure we are not exceeding the allocated buffer size */
				M0_ASSERT(ti->ti_cksum_copied <= ti->ti_attrbuf.b_nob);
			}

			ti->ti_cksum_seg_b_nob[seg] = b_nob;
		} else if (goff_ivec != NULL && unit_type == M0_PUT_DATA &&
				opcode == M0_OC_READ && is_goff_in_range) {
			/**
			 * Storing the values of goff(checksum offset) into the
			 * goff_ivec according to target offset. This creates a
			 * mapping between target offset and cheksum offset.
			 *
			 * This mapping will be used when we get read reply FOP
			 * to locae the checksum in application provided buffer
			 */
			INDEX(goff_ivec, seg) = goff;
			COUNT(goff_ivec, seg) = COUNT(ivec, seg);
			goff_ivec->iv_vec.v_nr++;
		}

		goff += COUNT(ivec, seg);
		++ivec->iv_vec.v_nr;
		pgstart = pgend;
	}
	M0_LEAVE();
}

/**
 * This is heavily based on m0t1fs/linux_kernel/file.c::target_fid().
 */
M0_INTERNAL struct m0_fid target_fid(struct m0_op_io *ioo,
				     struct m0_pdclust_tgt_addr *tgt)
{
	struct m0_fid fid;

	m0_poolmach_gob2cob(ioo_to_poolmach(ioo),
			    &ioo->ioo_oo.oo_fid, tgt->ta_obj,
			    &fid);
	return fid;
}

/**
 * Finds the rpc session to use to contact the server hosting a particular
 * target:fid (cob).
 * This is heavily based on m0t1fs/linux_kernel/file.c::target_session
 *
 * @param ioo The IO operation.
 * @param tfid The cob fid to look for.
 * @param a pointer to the rpc_session to use to contact this target.
 */
static inline struct m0_rpc_session *
target_session(struct m0_op_io *ioo, struct m0_fid tfid)
{
	struct m0_op           *op;
	struct m0_pool_version *pv;
	struct m0_client       *instance;

	M0_PRE(ioo != NULL);
	op = &ioo->ioo_oo.oo_oc.oc_op;
	instance = m0__op_instance(op);
	pv = m0_pool_version_find(&instance->m0c_pools_common, &ioo->ioo_pver);
	M0_ASSERT(pv != NULL);

	return m0_obj_container_id_to_session(
			pv, m0_fid_cob_device_id(&tfid));
}

/**
 * Pair data/parity buffers with the io fop rpc.
 * This is heavily based on
 * m0t1fs/linux_kernel/file.c::target_ioreq_iofops_prepare
 *
 * @param irfop The io fop that needs bulk buffers adding.
 * @param dom The network domain this rpc will be sent in.
 * @param rbuf[out] The rpc bulk buffer that contains the target-iorequest's
 *                  extents.
 * @param delta[out] The extra space in the fop needed for metadata.
 * @param maxsize Caller provided limit.
 * @return 0 for success, -errno otherwise.
 */
static int bulk_buffer_add(struct ioreq_fop        *irfop,
			   struct m0_net_domain    *dom,
			   struct m0_rpc_bulk_buf **rbuf,
			   uint32_t                *delta,
			   uint32_t                 maxsize)
{
	int                      rc;
	int                      seg_nr;
	struct m0_op_io  *ioo;
	struct m0_indexvec      *ivec;

	M0_PRE(irfop  != NULL);
	M0_PRE(dom    != NULL);
	M0_PRE(rbuf   != NULL);
	M0_PRE(delta  != NULL);
	M0_PRE(maxsize > 0);
	M0_ENTRY("ioreq_fop %p net_domain %p delta_size %d",
		 irfop, dom, *delta);

	ioo     = bob_of(irfop->irf_tioreq->ti_nwxfer, struct m0_op_io,
			 ioo_nwxfer, &ioo_bobtype);
	ivec    = M0_IN(ioreq_sm_state(ioo), (IRS_READING, IRS_WRITING)) ?
			&irfop->irf_tioreq->ti_ivec :
			&irfop->irf_tioreq->ti_dgvec->dr_ivec;
	seg_nr  = min32(m0_net_domain_get_max_buffer_segments(dom),
			SEG_NR(ivec));
	*delta += io_desc_size(dom);

	if (m0_io_fop_size_get(&irfop->irf_iofop.if_fop) + *delta < maxsize) {
		rc = m0_rpc_bulk_buf_add(&irfop->irf_iofop.if_rbulk, seg_nr,
					 0, dom, NULL, rbuf);
		if (rc != 0) {
			*delta -= io_desc_size(dom);
			return M0_ERR(rc);
		}
	} else {
		rc      = -ENOSPC;
		*delta -= io_desc_size(dom);
	}

	M0_POST(ergo(rc == 0, *rbuf != NULL));
	return M0_RC(rc);
}

/**
 * Finalises an io request fop, (releases bulk buffers).
 * This is heavily based on m0t1fs/linux_kernel/file.c::irfop_fini
 *
 * @param irfop The io request fop to finalise.
 */
static void irfop_fini(struct ioreq_fop *irfop)
{
	M0_ENTRY("ioreq_fop %p", irfop);

	M0_PRE(irfop != NULL);

	m0_rpc_bulk_buflist_empty(&irfop->irf_iofop.if_rbulk);
	ioreq_fop_fini(irfop);
	m0_free(irfop);

	M0_LEAVE();
}

/**
 * Assembles io fops for the specified target server.
 * This is heavily based on
 * m0t1fs/linux_kernel/file.c::target_ioreq_iofops_prepare
 *
 * @param ti The target io request whose data/parity fops should be assembled.
 * @param filter Whether to restrict the set of fops to prepare.
 * @return 0 for success, -errno otherwise.
 */
static int target_ioreq_iofops_prepare(struct target_ioreq *ti,
				       enum page_attr       filter)
{
	int                          rc = 0;
	uint32_t                     seg = 0;
	/* Number of segments in one m0_rpc_bulk_buf structure. */
	uint32_t                     bbsegs;
	uint32_t                     maxsize;
	uint32_t                     delta;
	uint32_t                     fop_cksm_nob;
	uint32_t                     dispatched_cksm_nob = 0;
	enum page_attr               rw;
	enum page_attr              *pattr;
	struct m0_bufvec            *bvec;
	struct m0_bufvec            *auxbvec;
	struct m0_op_io             *ioo;
	struct m0_obj_attr          *io_attr;
	struct m0_indexvec          *ivec;
	struct ioreq_fop            *irfop;
	struct m0_net_domain        *ndom;
	struct m0_rpc_bulk_buf      *rbuf;
	struct m0_io_fop            *iofop;
	struct m0_fop_cob_rw        *rw_fop;
	struct nw_xfer_request      *xfer;
	/* Is it in the READ phase of WRITE request. */
	bool                         read_in_write = false;
	void                        *buf;
	void                        *bufnext;
	m0_bcount_t                  max_seg_size;
	m0_bcount_t                  xfer_len;
	m0_bindex_t                  offset;
	uint32_t                     segnext;

	M0_ENTRY("prepare io fops for target ioreq %p filter 0x%x, tfid "FID_F,
		 ti, filter, FID_P(&ti->ti_fid));

	M0_PRE(target_ioreq_invariant(ti));
	M0_PRE(M0_IN(filter, (PA_DATA, PA_PARITY)));

	rc = m0_rpc_session_validate(ti->ti_session);
	if (rc != 0 && (!M0_IN(rc, (-ECANCELED, -EINVAL))))
		return M0_ERR(rc);

	xfer = ti->ti_nwxfer;
	ioo = bob_of(xfer, struct m0_op_io, ioo_nwxfer, &ioo_bobtype);
	M0_ASSERT(M0_IN(ioreq_sm_state(ioo),
			(IRS_READING, IRS_DEGRADED_READING,
			 IRS_WRITING, IRS_DEGRADED_WRITING)));

	if (ioo->ioo_oo.oo_oc.oc_op.op_code == M0_OC_WRITE &&
	    M0_IN(ioreq_sm_state(ioo), (IRS_READING, IRS_DEGRADED_READING)))
		read_in_write = true;

	if (M0_IN(ioreq_sm_state(ioo), (IRS_READING, IRS_WRITING))) {
		ivec    = &ti->ti_ivec;
		bvec    = &ti->ti_bufvec;
		auxbvec = &ti->ti_auxbufvec;
		pattr   = ti->ti_pageattrs;
	} else {
		if (ti->ti_dgvec == NULL) {
			return M0_RC(0);
		}
		ivec    = &ti->ti_dgvec->dr_ivec;
		bvec    = &ti->ti_dgvec->dr_bufvec;
		auxbvec = &ti->ti_dgvec->dr_auxbufvec;
		pattr   = ti->ti_dgvec->dr_pageattrs;
	}

	ndom = ti->ti_session->s_conn->c_rpc_machine->rm_tm.ntm_dom;
	rw = ioreq_sm_state(ioo) == IRS_DEGRADED_WRITING ? PA_DGMODE_WRITE :
	     ioreq_sm_state(ioo) == IRS_WRITING ? PA_WRITE :
	     ioreq_sm_state(ioo) == IRS_DEGRADED_READING ? PA_DGMODE_READ :
	     PA_READ;
	maxsize = m0_rpc_session_get_max_item_payload_size(ti->ti_session);

	max_seg_size = m0_net_domain_get_max_buffer_segment_size(ndom);

	while (seg < SEG_NR(ivec)) {
		delta  = 0;
		bbsegs = 0;

		M0_LOG(M0_DEBUG, "pageattr = %u, filter = %u, rw = %u",
		       pattr[seg], filter, rw);

		if (!(pattr[seg] & filter) || !(pattr[seg] & rw) ||
		     (pattr[seg] & PA_TRUNC)) {
			++seg;
			continue;
		}

		M0_ALLOC_PTR(irfop);
		if (irfop == NULL) {
			rc = M0_ERR(-ENOMEM);
			goto err;
		}
		rc = ioreq_fop_init(irfop, ti, filter);
		if (rc != 0) {
			m0_free(irfop);
			goto err;
		}
		fop_cksm_nob = 0;

		iofop = &irfop->irf_iofop;
		rw_fop = io_rw_get(&iofop->if_fop);

		rc = bulk_buffer_add(irfop, ndom, &rbuf, &delta, maxsize);
		if (rc != 0) {
			ioreq_fop_fini(irfop);
			m0_free(irfop);
			goto err;
		}
		delta += io_seg_size();


		/*
		* Adds io segments and io descriptor only if it fits within
		* permitted size.
		*/
		/* TODO: can this loop become a function call?
		 * -- too many levels of indentation */
		while (seg < SEG_NR(ivec) &&
<<<<<<< HEAD
		       m0_io_fop_size_get(&iofop->if_fop) + delta < maxsize &&
		       bbsegs < m0_net_domain_get_max_buffer_segments(ndom)) {
=======
			m0_io_fop_size_get(&iofop->if_fop) + delta < maxsize &&
			bbsegs < m0_net_domain_get_max_buffer_segments(ndom)) {
>>>>>>> d35074f6

			/*
			* Adds a page to rpc bulk buffer only if it passes
			* through the filter.
			*/
			if (pattr[seg] & rw && pattr[seg] & filter &&
			    !(pattr[seg] & PA_TRUNC)) {
				delta += io_seg_size() + io_di_size(ioo);

				if (filter == PA_DATA &&
				    read_in_write &&
				    auxbvec != NULL &&
				    auxbvec->ov_buf[seg] != NULL) {
					buf = auxbvec->ov_buf[seg];
				}
				else {
					buf = bvec->ov_buf[seg];
					/* Add the size for checksum generated for every segment, skip parity */
					if ((filter == PA_DATA) &&
					    ioo->ioo_attr.ov_vec.v_nr &&
					    (ioo->ioo_oo.oo_oc.oc_op.op_code == M0_OC_WRITE)) {
						delta += ti->ti_cksum_seg_b_nob[seg];
						fop_cksm_nob += ti->ti_cksum_seg_b_nob[seg];
					}
				}

				xfer_len = COUNT(ivec, seg);
				offset = INDEX(ivec, seg);
				
				/*
				* Accommodate multiple pages in a single
				* net buffer segment, if they are consecutive
				* pages.
				*/
				segnext = seg + 1;
				while (segnext < SEG_NR(ivec) &&
				       xfer_len < max_seg_size) {
					if (filter == PA_DATA && 
					    read_in_write && auxbvec != NULL &&
					    auxbvec->ov_buf[segnext] != NULL)
						bufnext =
						       auxbvec->ov_buf[segnext];
					else
						bufnext = bvec->ov_buf[segnext];
					if ((m0_bcount_t)buf + xfer_len == 
					    (m0_bcount_t)bufnext) {
						xfer_len += COUNT(ivec, ++seg);
						segnext = seg + 1;
					} else
						break;
				}

				rc = m0_rpc_bulk_buf_databuf_add(rbuf, buf,
								 xfer_len,
								 offset, ndom);

				if (rc == -EMSGSIZE) {
					/*
					 * Fix the number of segments in
					 * current m0_rpc_bulk_buf structure.
					 */
					rbuf->bb_nbuf->nb_buffer.ov_vec.v_nr =
						bbsegs;
					rbuf->bb_zerovec.z_bvec.ov_vec.v_nr =
						bbsegs;
					bbsegs = 0;

					delta -= io_seg_size() - io_di_size(ioo);

					if ((filter == PA_DATA) &&
					    ioo->ioo_attr.ov_vec.v_nr &&
					    (ioo->ioo_oo.oo_oc.oc_op.op_code == M0_OC_WRITE)) {
						delta -= ti->ti_cksum_seg_b_nob[seg];
						fop_cksm_nob -= ti->ti_cksum_seg_b_nob[seg];
					}

					/*
					 * Buffer must be 4k aligned to be
					 * used by network hw
					 */
					M0_ASSERT(addr_is_network_aligned(buf));
					rc     = bulk_buffer_add(irfop, ndom,
							&rbuf, &delta, maxsize);
					if (rc == -ENOSPC)
						break;
					else if (rc != 0)
						goto fini_fop;

					/*
					 * Since current bulk buffer is full,
					 * new bulk buffer is added and
					 * existing segment is attempted to
					 * be added to new bulk buffer.
					 */
					continue;
				} else if (rc == 0)
					++bbsegs;
			}

			++seg;
		}

		if (m0_io_fop_byte_count(iofop) == 0) {
			irfop_fini(irfop);
			continue;
		}

		rbuf->bb_nbuf->nb_buffer.ov_vec.v_nr = bbsegs;
		rbuf->bb_zerovec.z_bvec.ov_vec.v_nr = bbsegs;

		rw_fop->crw_fid = ti->ti_fid;
		rw_fop->crw_pver = ioo->ioo_pver;
		rw_fop->crw_index = ti->ti_obj;
		/* In case of partially spanned units in a parity group,
		 * degraded read expects zero-filled units from server side.
		 */
		if (ioreq_sm_state(ioo) != IRS_DEGRADED_READING &&
		    ioo->ioo_flags & M0_OOF_NOHOLE)
			rw_fop->crw_flags |= M0_IO_FLAG_NOHOLE;

		/* Assign the checksum buffer for traget */
		if (filter == PA_DATA && ioo->ioo_attr.ov_vec.v_nr) {
			if (m0_is_write_fop(&iofop->if_fop))	{
				M0_ASSERT(fop_cksm_nob != 0);
				/* RPC layer to free crw_di_data_cksum */
				if ( m0_buf_alloc(&rw_fop->crw_di_data_cksum, fop_cksm_nob) != 0 )
					goto fini_fop;

				memcpy( rw_fop->crw_di_data_cksum.b_addr,
						ti->ti_attrbuf.b_addr + dispatched_cksm_nob,
						fop_cksm_nob );
				dispatched_cksm_nob += fop_cksm_nob;
				M0_ASSERT(dispatched_cksm_nob <= ti->ti_cksum_copied);
			}
			else {
				rw_fop->crw_di_data_cksum.b_addr = NULL;
				rw_fop->crw_di_data_cksum.b_nob = 0;
			}

			rw_fop->crw_cksum_size = (read_in_write ||
			                          !(ioo->ioo_attr.ov_vec.v_nr)) ?
						 0 : ioo->ioo_attr.ov_vec.v_count[0];
		}
		else {
			rw_fop->crw_di_data_cksum.b_addr = NULL;
			rw_fop->crw_di_data_cksum.b_nob  = 0;
			rw_fop->crw_cksum_size = 0;
		}


		if (ioo->ioo_flags & M0_OOF_SYNC)
			rw_fop->crw_flags |= M0_IO_FLAG_SYNC;
		io_attr = m0_io_attr(ioo);
		if (io_attr->oa_layout_id <= m0_lid_to_unit_map_nr);
			rw_fop->crw_lid = io_attr->oa_layout_id;

		/*
		 * XXX(Sining): This is a bit tricky: m0_io_fop_prepare in
		 * ioservice/io_fops.c calls io_fop_di_prepare which has only
		 * file system in mind and uses super block and file related
		 * information to do something (it returns 0 directly for user
		 * space). This is not the case for Client kernel mode!!
		 *
		 * Simply return 0 just like it does for user space at this
		 * moment.
		 */
		rc = m0_io_fop_prepare(&iofop->if_fop);
		if (rc != 0)
			goto fini_fop;

		if (m0_is_read_fop(&iofop->if_fop))
			m0_atomic64_add(&xfer->nxr_rdbulk_nr,
					m0_rpc_bulk_buf_length(
					&iofop->if_rbulk));

		m0_atomic64_inc(&ti->ti_nwxfer->nxr_iofop_nr);
		iofops_tlist_add(&ti->ti_iofops, irfop);

		M0_LOG(M0_DEBUG,
		       "fop=%p bulk=%p (%s) @"FID_F" io fops = %"PRIu64
		       " read bulks = %"PRIu64", list_len=%d",
		       &iofop->if_fop, &iofop->if_rbulk,
		       m0_is_read_fop(&iofop->if_fop) ? "r" : "w",
		       FID_P(&ti->ti_fid),
		       m0_atomic64_get(&xfer->nxr_iofop_nr),
		       m0_atomic64_get(&xfer->nxr_rdbulk_nr),
		       (int)iofops_tlist_length(&ti->ti_iofops));
	}

	return M0_RC(0);

fini_fop:
	irfop_fini(irfop);
err:
	m0_tl_teardown(iofops, &ti->ti_iofops, irfop) {
		irfop_fini(irfop);
	}

	return M0_ERR(rc);
}
static int target_cob_fop_prepare(struct target_ioreq *ti);
static const struct target_ioreq_ops tioreq_ops = {
	.tio_seg_add         = target_ioreq_seg_add,
	.tio_iofops_prepare  = target_ioreq_iofops_prepare,
	.tio_cc_fops_prepare = target_cob_fop_prepare,
};

static int target_cob_fop_prepare(struct target_ioreq *ti)
{
	int rc;
	M0_ENTRY("ti = %p type = %d", ti, ti->ti_req_type);
	M0_PRE(M0_IN(ti->ti_req_type, (TI_COB_CREATE, TI_COB_TRUNCATE)));

	rc = ioreq_cc_fop_init(ti);
	return M0_RC(rc);
}

/**
 * Initialises a target io request.
 * This is heavily based on m0t1fs/linux_kernel/file.c::target_ioreq_init
 *
 * @param ti[out] The target io request to initialise.
 * @param xfer The corresponding network transfer request.
 * @param cobfid The fid of the cob this request will act on.
 * @param ta_obj Which object in the global layout the cobfid corresponds to.
 * @param session The rpc session that should be used to send this request.
 * @param size The size of the request in bytes.
 * @return 0 for success, -errno otherwise.
 */
static int target_ioreq_init(struct target_ioreq    *ti,
			     struct nw_xfer_request *xfer,
			     const struct m0_fid    *cobfid,
			     uint64_t                ta_obj,
			     struct m0_rpc_session  *session,
			     uint64_t                size)
{
	int                     rc;
	struct m0_op_io        *ioo;
	struct m0_op           *op;
	struct m0_client       *instance;
	uint32_t                nr;

	M0_PRE(cobfid  != NULL);
	M0_ENTRY("target_ioreq %p, nw_xfer_request %p, "FID_F,
		 ti, xfer, FID_P(cobfid));

	M0_PRE(ti      != NULL);
	M0_PRE(xfer    != NULL);
	M0_PRE(session != NULL);
	M0_PRE(size    >  0);

	ti->ti_rc        = 0;
	ti->ti_ops       = &tioreq_ops;
	ti->ti_fid       = *cobfid;
	ti->ti_nwxfer    = xfer;
	ti->ti_dgvec     = NULL;
	ti->ti_req_type  = TI_NONE;
	M0_SET0(&ti->ti_cc_fop);
	ti->ti_cc_fop_inited = false;

	/*
	 * Target object is usually in ONLINE state unless explicitly
	 * told otherwise.
	 */
	ti->ti_state     = M0_PNDS_ONLINE;
	ti->ti_session   = session;
	ti->ti_parbytes  = 0;
	ti->ti_databytes = 0;

	ioo      = bob_of(xfer, struct m0_op_io, ioo_nwxfer,
			  &ioo_bobtype);
	op       = &ioo->ioo_oo.oo_oc.oc_op;
	instance = m0__op_instance(op);
	M0_PRE(instance != NULL);

	ti->ti_obj = ta_obj;

	iofops_tlist_init(&ti->ti_iofops);
	tioreqht_tlink_init(ti);
	target_ioreq_bob_init(ti);

	nr = page_nr(size, ioo->ioo_obj);
	rc = m0_indexvec_alloc(&ti->ti_ivec, nr);
	if (rc != 0)
		goto out;

	if (op->op_code == M0_OC_READ) {
		rc = m0_indexvec_alloc(&ti->ti_goff_ivec, nr);
		ti->ti_goff_ivec.iv_vec.v_nr = 0;
		if (rc != 0)
			goto fail;
	}

	if (op->op_code == M0_OC_FREE) {
		rc = m0_indexvec_alloc(&ti->ti_trunc_ivec, nr);
		if (rc != 0)
			goto fail;
	}

	ti->ti_bufvec.ov_vec.v_nr = nr;
	M0_ALLOC_ARR(ti->ti_bufvec.ov_vec.v_count, nr);
	if (ti->ti_bufvec.ov_vec.v_count == NULL)
		goto fail;

	M0_ALLOC_ARR(ti->ti_bufvec.ov_buf, nr);
	if (ti->ti_bufvec.ov_buf == NULL)
		goto fail;

	/* Memory allocation for checksum computation */
	if ( op->op_code == M0_OC_WRITE && ioo->ioo_attr.ov_vec.v_nr) {
		uint32_t b_nob;

		ti->ti_attrbuf.b_addr = NULL;
		b_nob = (size * ioo->ioo_attr.ov_vec.v_count[0]) /
		         m0_obj_layout_id_to_unit_size(m0__obj_lid(ioo->ioo_obj));
		rc = m0_buf_alloc(&ti->ti_attrbuf, b_nob);
		if (rc != 0)
			goto fail;
		ti->ti_cksum_copied = 0;
		M0_ALLOC_ARR(ti->ti_cksum_seg_b_nob, nr);
	}
	else {
		ti->ti_attrbuf.b_addr = NULL;
		ti->ti_attrbuf.b_nob = 0;
		ti->ti_cksum_copied = 0;
		ti->ti_cksum_seg_b_nob = NULL;
	}
	/*
	 * For READOLD method, an extra bufvec is needed to remember
	 * the addresses of auxillary buffers so those auxillary
	 * buffers can be used in rpc bulk transfer to avoid polluting
	 * real data buffers which are the application's memory for IO
	 * in case zero copy method is in use.
	 */
	ti->ti_auxbufvec.ov_vec.v_nr = nr;
	M0_ALLOC_ARR(ti->ti_auxbufvec.ov_vec.v_count, nr);
	if (ti->ti_auxbufvec.ov_vec.v_count == NULL)
		goto fail;

	M0_ALLOC_ARR(ti->ti_auxbufvec.ov_buf, nr);
	if (ti->ti_auxbufvec.ov_buf == NULL)
		goto fail;

	if (M0_FI_ENABLED("no-mem-err"))
		goto fail;
	M0_ALLOC_ARR(ti->ti_pageattrs, nr);
	if (ti->ti_pageattrs == NULL)
		goto fail;

	/*
	 * This value is incremented when new segments are added to the
	 * index vector in target_ioreq_seg_add().
	 */
	ti->ti_ivec.iv_vec.v_nr = 0;
	ti->ti_trunc_ivec.iv_vec.v_nr = 0;

	M0_POST_EX(target_ioreq_invariant(ti));
	return M0_RC(0);
fail:
	m0_indexvec_free(&ti->ti_ivec);
	if (op->op_code == M0_OC_READ)
		m0_indexvec_free(&ti->ti_goff_ivec);
	if (op->op_code == M0_OC_FREE)
		m0_indexvec_free(&ti->ti_trunc_ivec);
	m0_free(ti->ti_bufvec.ov_vec.v_count);
	m0_free(ti->ti_bufvec.ov_buf);
	m0_free(ti->ti_auxbufvec.ov_vec.v_count);
	m0_free(ti->ti_auxbufvec.ov_buf);

out:
	return M0_ERR(-ENOMEM);
}

/**
 * Retrieves (possibly allocating and initialising) a target io request for the
 * provided network transfer requests.
 * This is heavily based on m0t1fs/linux_kernel/file.c::nw_xfer_tioreq_get
 *
 * @param xfer The network transfer.
 * @param fid The cob fid that the request will operate on.
 * @param ta_obj Which object in the global layout the cobfid corresponds to.
 * @param session The session the request will be sent on.
 * @param size The size of the request.
 * @param out[out] The discovered (or allocated) target io request.
 */
static int nw_xfer_tioreq_get(struct nw_xfer_request *xfer,
			      struct m0_fid          *fid,
			      uint64_t                ta_obj,
			      struct m0_rpc_session  *session,
			      uint64_t                size,
			      struct target_ioreq   **out)
{
	int                     rc = 0;
	struct target_ioreq    *ti;
	struct m0_op_io        *ioo;
	struct m0_op           *op;
	struct m0_client       *instance;

	M0_PRE(fid != NULL);
	M0_ENTRY("nw_xfer_request %p, "FID_F, xfer, FID_P(fid));

	M0_PRE(session != NULL);
	M0_PRE(out != NULL);
	M0_PRE(nw_xfer_request_invariant(xfer));

	ioo = bob_of(xfer, struct m0_op_io, ioo_nwxfer, &ioo_bobtype);
	op = &ioo->ioo_oo.oo_oc.oc_op;
	instance = m0__op_instance(op);
	M0_PRE(instance != NULL);

	ti = target_ioreq_locate(xfer, fid);
	if (ti == NULL) {
		M0_ALLOC_PTR(ti);
		if (ti == NULL)
			return M0_ERR(-ENOMEM);

		rc = target_ioreq_init(ti, xfer, fid, ta_obj, session, size);
		if (rc == 0) {
			tioreqht_htable_add(&xfer->nxr_tioreqs_hash, ti);
			M0_LOG(M0_INFO, "New target_ioreq %p added for "FID_F,
			                ti, FID_P(fid));
		} else {
			m0_free(ti);
			return M0_ERR_INFO(rc, "target_ioreq_init() failed");
		}
	}

	if (ti->ti_dgvec == NULL && M0_IN(ioreq_sm_state(ioo),
		(IRS_DEGRADED_READING, IRS_DEGRADED_WRITING)))
		rc = dgmode_rwvec_alloc_init(ti);

	*out = ti;

	return M0_RC(rc);
}

/**
 * Sets @iomap databufs within a data unit @ext to the degraded write mode.
 * The unit boundary is ensured by the calling code at nw_xfer_io_distribute().
 */
static void databufs_set_dgw_mode(struct pargrp_iomap *iomap,
				  struct m0_pdclust_layout *play,
				  struct m0_ext *ext)
{
	uint32_t         row_start;
	uint32_t         row_end;
	uint32_t         row;
	uint32_t         col;
	m0_bcount_t      grp_off;
	struct data_buf *dbuf;

	grp_off = data_size(play) * iomap->pi_grpid;
	page_pos_get(iomap, ext->e_start, grp_off, &row_start, &col);
	page_pos_get(iomap, ext->e_end - 1, grp_off, &row_end, &col);

	for (row = row_start; row <= row_end; ++row) {
		dbuf = iomap->pi_databufs[row][col];
		if (dbuf->db_flags & PA_WRITE)
			dbuf->db_flags |= PA_DGMODE_WRITE;
	}
}

/**
 * Sets @iomap paritybufs for the parity @unit to the degraded write mode.
 */
static void paritybufs_set_dgw_mode(struct pargrp_iomap *iomap,
				    struct m0_op_io *ioo,
				    uint64_t unit)
{
	uint32_t                  row;
	uint32_t                  col;
	struct data_buf          *dbuf;
	struct m0_pdclust_layout *play = pdlayout_get(ioo);
	uint64_t                  unit_size = layout_unit_size(play);

	parity_page_pos_get(iomap, unit * unit_size, &row, &col);
	for (; row < rows_nr(play, ioo->ioo_obj); ++row) {
		dbuf = iomap->pi_paritybufs[row][col];
		if (m0_pdclust_is_replicated(play) &&
		    iomap->pi_databufs[row][0] == NULL)
			continue;
		if (dbuf->db_flags & PA_WRITE)
			dbuf->db_flags |= PA_DGMODE_WRITE;
	}
}

/**
 * Distributes file data into target_ioreq objects as required and populates
 * target_ioreq::ti_ivec and target_ioreq::ti_bufvec.
 * This is heavily based on m0t1fs/linux_kernel/file.c::nw_xfer_io_distribute
 *
 * @param xfer The network transfer request.
 * @return 0 for success, -errno otherwise.
 */
static int nw_xfer_io_distribute(struct nw_xfer_request *xfer)
{
	bool                        do_cobs = true;
	int                         rc = 0;
	unsigned int                op_code;
	uint64_t                    i;
	uint64_t                    unit;
	uint64_t                    unit_size;
	uint64_t                    count;
	uint64_t                    pgstart;
	struct m0_op               *op;
	/* Extent representing a data unit. */
	struct m0_ext               u_ext;
	/* Extent representing resultant extent. */
	struct m0_ext               r_ext;
	/* Extent representing a segment from index vector. */
	struct m0_ext               v_ext;
	struct m0_op_io            *ioo;
	struct target_ioreq        *ti;
	struct m0_ivec_cursor       cursor;
	struct m0_pdclust_layout   *play;
	enum m0_pdclust_unit_type   unit_type;
	struct m0_pdclust_src_addr  src;
	struct m0_pdclust_tgt_addr  tgt;
	struct m0_bitmap            units_spanned;
	struct pargrp_iomap        *iomap;
	struct m0_client           *instance;

	M0_ENTRY("nw_xfer_request %p", xfer);

	M0_PRE(nw_xfer_request_invariant(xfer));

	ioo       = bob_of(xfer, struct m0_op_io, ioo_nwxfer, &ioo_bobtype);
	op        = &ioo->ioo_oo.oo_oc.oc_op;
	op_code   = op->op_code,
	play      = pdlayout_get(ioo);
	unit_size = layout_unit_size(play);
	instance  = m0__op_instance(op);

	/*
	 * In non-oostore mode, all cobs are created on object creation.
	 * In oostore mode, CROW is enabled and cobs are created automatically
	 * at the server side on the 1st write request. But, because of SNS,
	 * we need to create cobs for the spare units, and to make sure all cobs
	 * are created for all units in the parity group touched by the update
	 * request. See more below.
	 */
	if (!m0__is_oostore(instance) || op_code == M0_OC_READ)
		do_cobs = false;
	/*
	 * In replicated layout (N == 1), all units in the parity group are
	 * always spanned. And there are no spare units, so...
	 */
	if (ioo->ioo_pbuf_type == M0_PBUF_IND)
		do_cobs = false;

	if (do_cobs) {
		rc = m0_bitmap_init(&units_spanned, m0_pdclust_size(play));
		if (rc != 0)
			return M0_ERR(rc);
	}

	for (i = 0; i < ioo->ioo_iomap_nr; ++i) {
		count        = 0;
		iomap        = ioo->ioo_iomaps[i];
		pgstart      = data_size(play) * iomap->pi_grpid;
		src.sa_group = iomap->pi_grpid;

		M0_LOG(M0_DEBUG, "xfer=%p map=%p [grpid=%"PRIu64" state=%u]",
				 xfer, iomap, iomap->pi_grpid, iomap->pi_state);

		if (do_cobs)
			m0_bitmap_reset(&units_spanned);

		/* traverse parity group ivec by units */
		m0_ivec_cursor_init(&cursor, &iomap->pi_ivec);
		while (!m0_ivec_cursor_move(&cursor, count)) {
			unit = (m0_ivec_cursor_index(&cursor) - pgstart) /
				unit_size;

			u_ext.e_start = pgstart + unit * unit_size;
			u_ext.e_end   = u_ext.e_start + unit_size;

			v_ext.e_start  = m0_ivec_cursor_index(&cursor);
			v_ext.e_end    = v_ext.e_start +
				m0_ivec_cursor_step(&cursor);

			m0_ext_intersection(&u_ext, &v_ext, &r_ext);
			M0_ASSERT(m0_ext_is_valid(&r_ext));
			count = m0_ext_length(&r_ext);

			unit_type = m0_pdclust_unit_classify(play, unit);
			M0_ASSERT(unit_type == M0_PUT_DATA);

			if (ioreq_sm_state(ioo) == IRS_DEGRADED_WRITING)
				databufs_set_dgw_mode(iomap, play, &r_ext);

			src.sa_unit = unit;
			rc = xfer->nxr_ops->nxo_tioreq_map(xfer, &src, &tgt,
							   &ti);
			if (rc != 0)
				goto err;

			ti->ti_ops->tio_seg_add(ti, &src, &tgt, r_ext.e_start,
						m0_ext_length(&r_ext), iomap);
			if (op_code == M0_OC_WRITE && do_cobs &&
			    ti->ti_req_type == TI_READ_WRITE)
				m0_bitmap_set(&units_spanned, unit, true);

		}

		M0_ASSERT(ergo(M0_IN(op_code, (M0_OC_READ, M0_OC_WRITE)),
			       m0_vec_count(&ioo->ioo_ext.iv_vec) ==
			       m0_vec_count(&ioo->ioo_data.ov_vec)));

		/* process parity units */
		if (M0_IN(ioo->ioo_pbuf_type, (M0_PBUF_DIR,
					       M0_PBUF_IND)) ||
		    (ioreq_sm_state(ioo) == IRS_DEGRADED_READING &&
		     iomap->pi_state == PI_DEGRADED)) {

			for (unit = 0; unit < layout_k(play); ++unit) {
				src.sa_unit = layout_n(play) + unit;
				M0_ASSERT(m0_pdclust_unit_classify(play,
					  src.sa_unit) == M0_PUT_PARITY);

				rc = xfer->nxr_ops->nxo_tioreq_map(xfer, &src,
								   &tgt, &ti);
				if (rc != 0)
					goto err;

				if (ioreq_sm_state(ioo) == IRS_DEGRADED_WRITING)
					paritybufs_set_dgw_mode(iomap, ioo,
								unit);

				if (op_code == M0_OC_WRITE && do_cobs)
					m0_bitmap_set(&units_spanned,
						      src.sa_unit, true);

				ti->ti_ops->tio_seg_add(ti, &src, &tgt, pgstart,
							layout_unit_size(play),
							iomap);
			}

			if (!do_cobs)
				continue; /* to next iomap */

			/*
			 * Create cobs for all units not spanned by the
			 * IO request (data or spare units).
			 *
			 * If some data unit is not present in the group (hole
			 * or not complete last group), we still need to create
			 * cob for it. Otherwise, during SNS-repair the receiver
			 * will wait forever for this unit without knowing that
			 * its size is actually zero.
			 */
			for (unit = 0; unit < m0_pdclust_size(play); ++unit) {
				if (m0_bitmap_get(&units_spanned, unit))
					continue;

				src.sa_unit = unit;
				rc = xfer->nxr_ops->nxo_tioreq_map(xfer, &src,
								   &tgt, &ti);
				if (rc != 0)
					M0_LOG(M0_ERROR, "[%p] map=%p "
					       "nxo_tioreq_map() failed: rc=%d",
					       ioo, iomap, rc);
				/*
				 * Skip the case when some other parity group
				 * has spanned the particular target already.
				 */
				if (ti->ti_req_type != TI_NONE)
					continue;

				ti->ti_req_type = TI_COB_CREATE;
			}
		}
	}

	if (do_cobs)
		m0_bitmap_fini(&units_spanned);

	M0_ASSERT(ergo(M0_IN(op_code, (M0_OC_READ, M0_OC_WRITE)),
		       m0_vec_count(&ioo->ioo_ext.iv_vec) ==
		       m0_vec_count(&ioo->ioo_data.ov_vec)));

	return M0_RC(0);
err:
	m0_htable_for(tioreqht, ti, &xfer->nxr_tioreqs_hash) {
		tioreqht_htable_del(&xfer->nxr_tioreqs_hash, ti);
		target_ioreq_fini(ti);
		m0_free0(&ti);
	} m0_htable_endfor;

	return M0_ERR(rc);
}

/**
 * Completes all the target io requests in a network transfer request. Collects
 * the total number of bytes read/written, and determines the final return code.
 * This is heavily based on m0t1fs/linux_kernel/file.c::nw_xfer_req_complete
 * Call with ioo->ioo_sm.sm_grp locked.
 *
 * @param xfer The network transfer request.
 * @param rmw Whether this request was part of a multiple requests (rmw).
 */
static void nw_xfer_req_complete(struct nw_xfer_request *xfer, bool rmw)
{
	struct m0_client       *instance;
	struct m0_op_io        *ioo;
	struct target_ioreq    *ti;
	struct ioreq_fop       *irfop;
	struct m0_fop          *fop;
	struct m0_rpc_item     *item;

	M0_ENTRY("nw_xfer_request %p, rmw %s", xfer,
		 rmw ? (char *)"true" : (char *)"false");

	M0_PRE(xfer != NULL);
	xfer->nxr_state = NXS_COMPLETE;
	ioo = bob_of(xfer, struct m0_op_io, ioo_nwxfer, &ioo_bobtype);
	M0_PRE(m0_sm_group_is_locked(ioo->ioo_sm.sm_grp));

	instance = m0__op_instance(m0__ioo_to_op(ioo));
	/*
 	 * Ignore the following invariant check as there exists cases in which
 	 * io fops are created sucessfully for some target services but fail
 	 * for some services in nxo_dispatch (for example, session/connection
 	 * to a service is invalid, resulting a 'dirty' op in which
 	 * nr_iofops != 0 and nxr_state == NXS_COMPLETE.
 	 *
	 * M0_PRE_EX(m0_op_io_invariant(ioo));
	 */

	m0_htable_for(tioreqht, ti, &xfer->nxr_tioreqs_hash) {

		/* Maintains only the first error encountered. */
		if (xfer->nxr_rc == 0)
			xfer->nxr_rc = ti->ti_rc;

		xfer->nxr_bytes += ti->ti_databytes;
		ti->ti_databytes = 0;

		if (m0__is_oostore(instance) &&
		    ti->ti_req_type == TI_COB_CREATE &&
		    ioreq_sm_state(ioo) == IRS_WRITE_COMPLETE) {
			ti->ti_req_type = TI_NONE;
			continue;
		}

		if (m0__is_oostore(instance) &&
		    ti->ti_req_type == TI_COB_TRUNCATE &&
		    ioreq_sm_state(ioo) == IRS_TRUNCATE_COMPLETE) {
			ti->ti_req_type = TI_NONE;
		}

		m0_tl_teardown(iofops, &ti->ti_iofops, irfop) {
			fop = &irfop->irf_iofop.if_fop;
			item = m0_fop_to_rpc_item(fop);
			M0_LOG(M0_DEBUG, "[%p] fop %p, ref %llu, "
			       "item %p[%u], ri_error %d, ri_state %d",
			       ioo, fop,
			       (unsigned long long)m0_ref_read(&fop->f_ref),
			       item, item->ri_type->rit_opcode, item->ri_error,
			       item->ri_sm.sm_state);

			/* Maintains only the first error encountered. */
			if (xfer->nxr_rc == 0 &&
			    item->ri_sm.sm_state == M0_RPC_ITEM_FAILED) {
				xfer->nxr_rc = item->ri_error;
				M0_LOG(M0_DEBUG, "[%p] nwxfer rc = %d",
				       ioo, xfer->nxr_rc);
			}

			M0_ASSERT(ergo(item->ri_sm.sm_state !=
				       M0_RPC_ITEM_UNINITIALISED,
				       item->ri_rmachine != NULL));
			if (item->ri_rmachine == NULL) {
				M0_ASSERT(ti->ti_session != NULL);
				m0_fop_rpc_machine_set(fop,
					ti->ti_session->s_conn->c_rpc_machine);
			}

			M0_LOG(M0_DEBUG,
			       "[%p] item %p, target fid "FID_F"fop %p, "
			       "ref %llu", ioo, item, FID_P(&ti->ti_fid), fop,
			       (unsigned long long)m0_ref_read(&fop->f_ref));
			m0_fop_put_lock(fop);
		}

	} m0_htable_endfor;

	/** XXX morse: there are better ways of determining whether this is a
	 * read request */
	M0_LOG(M0_INFO, "Number of bytes %s = %"PRIu64,
	       ioreq_sm_state(ioo) == IRS_READ_COMPLETE ? "read" : "written",
	       xfer->nxr_bytes);

	/*
	 * This function is invoked from 4 states - IRS_READ_COMPLETE,
	 * IRS_WRITE_COMPLETE, IRS_DEGRADED_READING, IRS_DEGRADED_WRITING.
	 * And the state change is applicable only for healthy state IO,
	 * meaning for states IRS_READ_COMPLETE and IRS_WRITE_COMPLETE.
	 */
	if (M0_IN(ioreq_sm_state(ioo),
		  (IRS_READ_COMPLETE, IRS_WRITE_COMPLETE,
		   IRS_TRUNCATE_COMPLETE))) {
		if (!rmw)
			ioreq_sm_state_set_locked(ioo, IRS_REQ_COMPLETE);
		else if (ioreq_sm_state(ioo) == IRS_READ_COMPLETE)
			xfer->nxr_bytes = 0;
	}

	/*
	 * nxo_dispatch may fail if connections to services have not been
	 * established yet. In this case, ioo_rc contains error code and
	 * xfer->nxr_rc == 0, don't overwrite ioo_rc.
	 *
	 * TODO: merge this with op->op_sm.sm_rc ?
	 */
	if (xfer->nxr_rc != 0)
		ioo->ioo_rc = xfer->nxr_rc;

	M0_LEAVE();
}

/**
 * Prepares each target io request in the network transfer requests, and
 * submit the fops.
 * This is heavily based on m0t1fs/linux_kernel/file.c::nw_xfer_req_dispatch
 *
 * @param xfer The network transfer request.
 * @return 0 for success, -errno otherwise.
 */
static int nw_xfer_req_dispatch(struct nw_xfer_request *xfer)
{
	int                     rc = 0;
	int                     post_error = 0;
	int                     ri_error;
	uint64_t                nr_dispatched = 0;
	struct ioreq_fop       *irfop;
	struct m0_op_io        *ioo;
	struct m0_op           *op;
	struct target_ioreq    *ti;
	struct m0_client       *instance;

	M0_ENTRY();

	M0_PRE(xfer != NULL);
	ioo = bob_of(xfer, struct m0_op_io, ioo_nwxfer, &ioo_bobtype);
	op = &ioo->ioo_oo.oo_oc.oc_op;
	instance = m0__op_instance(op);
	M0_PRE(instance != NULL);

	to_op_io_map(op, ioo);

	/* FOPs' preparation */
	m0_htable_for(tioreqht, ti, &xfer->nxr_tioreqs_hash) {
		if (ti->ti_state != M0_PNDS_ONLINE) {
			M0_LOG(M0_INFO, "Skipped iofops prepare for "FID_F,
			       FID_P(&ti->ti_fid));
			continue;
		}
		ti->ti_start_time = m0_time_now();
		if (ti->ti_req_type == TI_COB_CREATE &&
		    ioreq_sm_state(ioo) == IRS_WRITING) {
			rc = ti->ti_ops->tio_cc_fops_prepare(ti);
			if (rc != 0)
				return M0_ERR_INFO(rc, "[%p] cob create fop"
						   "failed", ioo);
			continue;
		}

		if (ioreq_sm_state(ioo) == IRS_TRUNCATE) {
		    if (ti->ti_req_type == TI_READ_WRITE) {
			ti->ti_req_type = TI_COB_TRUNCATE;
			rc = ti->ti_ops->tio_cc_fops_prepare(ti);
			if (rc != 0)
				return M0_ERR(rc);
			}
			continue;
		}
		rc = ti->ti_ops->tio_iofops_prepare(ti, PA_DATA) ?:
			ti->ti_ops->tio_iofops_prepare(ti, PA_PARITY);
		if (rc != 0)
			return M0_ERR(rc);
	} m0_htable_endfor;

	/* Submit io FOPs */
	m0_htable_for(tioreqht, ti, &xfer->nxr_tioreqs_hash) {
		struct m0_rpc_item *item = &ti->ti_cc_fop.crf_fop.f_item;

		/* Skips the target device if it is not online. */
		if (ti->ti_state != M0_PNDS_ONLINE) {
			M0_LOG(M0_INFO, "Skipped device "FID_F,
			       FID_P(&ti->ti_fid));
			continue;
		}
		if (ti->ti_req_type == TI_COB_CREATE &&
		    ioreq_sm_state(ioo) == IRS_WRITING) {
			/*
			 * An error returned by rpc post has been ignored.
			 * It will be handled in the respective bottom half.
			 */
			M0_LOG(M0_DEBUG, "item="ITEM_FMT" osr_xid=%"PRIu64,
				ITEM_ARG(item), item->ri_header.osr_xid);
			rc = m0_rpc_post(item);
			M0_CNT_INC(nr_dispatched);
			m0_op_io_to_rpc_map(ioo, item);
			continue;
		}
		if (op->op_code == M0_OC_FREE &&
		    ioreq_sm_state(ioo) == IRS_TRUNCATE &&
		    ti->ti_req_type == TI_COB_TRUNCATE) {
			if (ti->ti_trunc_ivec.iv_vec.v_nr > 0) {
				/*
				 * An error returned by rpc post has been
				 * ignored. It will be handled in the
				 * io_bottom_half().
				 */
				M0_LOG(M0_DEBUG, "item="ITEM_FMT
						 " osr_xid=%"PRIu64,
						 ITEM_ARG(item),
						 item->ri_header.osr_xid);
				rc = m0_rpc_post(item);
				M0_CNT_INC(nr_dispatched);
				m0_op_io_to_rpc_map(ioo, item);
			}
			continue;
		}
		m0_tl_for (iofops, &ti->ti_iofops, irfop) {
			rc = ioreq_fop_async_submit(&irfop->irf_iofop,
						    ti->ti_session);
			ri_error = irfop->irf_iofop.if_fop.f_item.ri_error;
			M0_LOG(M0_DEBUG, "[%p] Submitted fop for device "
			       FID_F"@%p, item %p, fop_nr=%llu, rc=%d, "
			       "ri_error=%d", ioo, FID_P(&ti->ti_fid), irfop,
			       &irfop->irf_iofop.if_fop.f_item,
			       (unsigned long long)
			       m0_atomic64_get(&xfer->nxr_iofop_nr),
			       rc, ri_error);

			/* XXX: noisy */
			m0_op_io_to_rpc_map(ioo,
					&irfop->irf_iofop.if_fop.f_item);

			if (rc != 0)
				goto out;
			m0_atomic64_inc(&instance->m0c_pending_io_nr);
			if (ri_error == 0)
				M0_CNT_INC(nr_dispatched);
			else if (post_error == 0)
				post_error = ri_error;
		} m0_tl_endfor;
	} m0_htable_endfor;

out:
	if (rc == 0 && nr_dispatched == 0 && post_error == 0) {
		/* No fop has been dispatched.
		 *
		 * This might happen in dgmode reading:
		 *    In 'parity verify' mode, a whole parity group, including
		 *    data and parity units are all read from ioservices.
		 *    If some units failed to read, no need to read extra unit.
		 *    The units needed for recvoery are ready.
		 */
		M0_ASSERT(ioreq_sm_state(ioo) == IRS_DEGRADED_READING);
		M0_ASSERT(op->op_code == M0_OC_READ &&
			  instance->m0c_config->mc_is_read_verify);
		ioreq_sm_state_set_locked(ioo, IRS_READ_COMPLETE);
	} else if (rc == 0)
		xfer->nxr_state = NXS_INFLIGHT;

	M0_LOG(M0_DEBUG, "[%p] nxr_iofop_nr %llu, nxr_rdbulk_nr %llu, "
	       "nr_dispatched %llu", ioo,
	       (unsigned long long)m0_atomic64_get(&xfer->nxr_iofop_nr),
	       (unsigned long long)m0_atomic64_get(&xfer->nxr_rdbulk_nr),
	       (unsigned long long)nr_dispatched);

	return M0_RC(rc);
}

/**
 * should_spare_be_mapped() decides whether given IO request should be
 * redirected to the spare unit device or not.
 *
 * For normal IO, M0_IN(ioreq_sm_state, (IRS_READING, IRS_WRITING)),
 * such redirection is not needed, with the exception of read IO case
 * when the failed device is in REPAIRED state.
 *
 * Note: req->ir_sns_state is used only to differentiate between two
 *       possible use cases during the degraded mode write.
 *
 * Here are possible combinations of different parameters on which
 * the decision is made.
 *
 * Input parameters:
 *
 * - State of IO request.
 *   Sample set {IRS_DEGRADED_READING, IRS_DEGRADED_WRITING}
 *
 * - State of current device.
 *   Sample set {M0_PNDS_SNS_REPAIRING, M0_PNDS_SNS_REPAIRED}
 *
 * - State of SNS repair process with respect to current global fid.
 *   Sample set {SRS_REPAIR_DONE, SRS_REPAIR_NOTDONE}
 *
 * Degraded read case (IRS_DEGRADED_READING):
 *
 * 1. device_state == M0_PNDS_SNS_REPAIRING
 *
 *    Not redirected. The extent is assigned to the failed device itself
 *    but it is filtered at the level of io_req_fop.
 *
 * 2. device_state == M0_PNDS_SNS_REPAIRED
 *
 *    Redirected.
 *
 * Degraded write case (IRS_DEGRADED_WRITING):
 *
 * 1. device_state == M0_PNDS_SNS_REPAIRED
 *
 *    Redirected.
 *
 * 2. device_state == M0_PNDS_SNS_REPAIRING &&
 *    req->ir_sns_state == SRS_REPAIR_DONE
 *
 *    Redirected. Repair is finished for the current global fid.
 *
 * 3. device_state == M0_PNDS_SNS_REPAIRING &&
 *    req->ir_sns_state == SRS_REPAIR_NOTDONE
 *
 *    Not redirected. Repair is not finished for this global fid yet.
 *    So we just drop all pages directed towards the failed device.
 *    The data will be restored by SNS-repair in the due time later.
 *
 * 4. device_state == M0_PNDS_SNS_REPAIRED &&
 *    req->ir_sns_state == SRS_REPAIR_NOTDONE
 *
 *    This should not be possible.
 */
static bool should_spare_be_mapped(struct m0_op_io *ioo,
				   enum m0_pool_nd_state dev_state)
{
	return (M0_IN(ioreq_sm_state(ioo),
		      (IRS_READING, IRS_DEGRADED_READING)) &&
		dev_state == M0_PNDS_SNS_REPAIRED)
	                          ||
	       (ioreq_sm_state(ioo) == IRS_DEGRADED_WRITING &&
		(dev_state == M0_PNDS_SNS_REPAIRED ||
		 (dev_state == M0_PNDS_SNS_REPAIRING &&
		  ioo->ioo_sns_state == SRS_REPAIR_DONE)));

}

/**
 * Determines which targets (spare or not) of the io map the network transfer
 * requests should be mapped to.
 * This is heavily based on m0t1fs/linux_kernel/file.c::nw_xfer_tioreq_map
 *
 * @param xfer The network transfer request.
 * @param src unit address in the parity groups.
 * @param tgt[out] unit address in the target devices.
 * @param tio[out] The retrieved (or allocated) target request.
 * @return 0 for success, -errno otherwise.
 */
static int nw_xfer_tioreq_map(struct nw_xfer_request           *xfer,
			      const struct m0_pdclust_src_addr *src,
			      struct m0_pdclust_tgt_addr       *tgt,
			      struct target_ioreq             **tio)
{
	int                         rc;
	struct m0_fid               tfid;
	const struct m0_fid        *gfid;
	struct m0_op_io            *ioo;
	struct m0_rpc_session      *session;
	struct m0_pdclust_layout   *play;
	struct m0_pdclust_instance *play_instance;
	enum m0_pool_nd_state       dev_state;
	enum m0_pool_nd_state       dev_state_prev;
	uint32_t                    spare_slot;
	uint32_t                    spare_slot_prev;
	struct m0_pdclust_src_addr  spare;
	struct m0_poolmach         *pm;

	M0_ENTRY("nw_xfer_request=%p", xfer);

	M0_PRE(nw_xfer_request_invariant(xfer));
	M0_PRE(src != NULL);
	M0_PRE(tgt != NULL);
	M0_PRE(tio != NULL);

	ioo = bob_of(xfer, struct m0_op_io, ioo_nwxfer, &ioo_bobtype);

	play = pdlayout_get(ioo);
	M0_PRE(play != NULL);
	play_instance = pdlayout_instance(layout_instance(ioo));
	M0_PRE(play_instance != NULL);

	spare = *src;
	m0_fd_fwd_map(play_instance, src, tgt);
	tfid = target_fid(ioo, tgt);
	M0_LOG(M0_DEBUG, "src_id[%"PRIu64":%"PRIu64"] -> "
			 "dest_id[%"PRIu64":%"PRIu64"] @ tfid="FID_F,
	       src->sa_group, src->sa_unit, tgt->ta_frame, tgt->ta_obj,
	       FID_P(&tfid));

	pm = ioo_to_poolmach(ioo);
	M0_ASSERT(pm != NULL);
	rc = m0_poolmach_device_state(pm, tgt->ta_obj, &dev_state);
	if (rc != 0)
		return M0_RC(rc);

	if (M0_FI_ENABLED("poolmach_client_repaired_device1")) {
		if (tfid.f_container == 1)
			dev_state = M0_PNDS_SNS_REPAIRED;
	}

	M0_LOG(M0_INFO, "[%p] tfid="FID_F" dev_state=%d\n",
	                 ioo, FID_P(&tfid), dev_state);

	if (should_spare_be_mapped(ioo, dev_state)) {
		gfid = &ioo->ioo_oo.oo_fid;
		rc = m0_sns_repair_spare_map(pm, gfid, play, play_instance,
					     src->sa_group, src->sa_unit,
					     &spare_slot, &spare_slot_prev);
		if (rc != 0)
			return M0_RC(rc);

		/* Check if there is an effective-failure. */
		if (spare_slot_prev != src->sa_unit) {
			spare.sa_unit = spare_slot_prev;
			m0_fd_fwd_map(play_instance, &spare, tgt);
			tfid = target_fid(ioo, tgt);
			rc = m0_poolmach_device_state(pm, tgt->ta_obj,
						      &dev_state_prev);
			if (rc != 0)
				return M0_RC(rc);
		} else
			dev_state_prev = M0_PNDS_SNS_REPAIRED;

		if (dev_state_prev == M0_PNDS_SNS_REPAIRED) {
			spare.sa_unit = spare_slot;
			m0_fd_fwd_map(play_instance, &spare, tgt);
			tfid = target_fid(ioo, tgt);
		}
		dev_state = dev_state_prev;
	}

	session = target_session(ioo, tfid);

	rc = nw_xfer_tioreq_get(xfer, &tfid, tgt->ta_obj, session,
			layout_unit_size(play) * ioo->ioo_iomap_nr, tio);

	if (M0_IN(ioreq_sm_state(ioo), (IRS_DEGRADED_READING,
					IRS_DEGRADED_WRITING)) &&
	    dev_state != M0_PNDS_SNS_REPAIRED)
		(*tio)->ti_state = dev_state;

	return M0_RC(rc);
}

static const struct nw_xfer_ops xfer_ops = {
	.nxo_distribute = nw_xfer_io_distribute,
	.nxo_complete   = nw_xfer_req_complete,
	.nxo_dispatch   = nw_xfer_req_dispatch,
	.nxo_tioreq_map = nw_xfer_tioreq_map,
};

M0_INTERNAL void nw_xfer_request_init(struct nw_xfer_request *xfer)
{
	uint64_t                  bucket_nr;
	struct m0_op_io          *ioo;
	struct m0_pdclust_layout *play;

	M0_ENTRY("nw_xfer_request : %p", xfer);

	M0_PRE(xfer != NULL);

	ioo = bob_of(xfer, struct m0_op_io, ioo_nwxfer, &ioo_bobtype);
	nw_xfer_request_bob_init(xfer);
	xfer->nxr_rc        = 0;
	xfer->nxr_bytes     = 0;
	m0_atomic64_set(&xfer->nxr_iofop_nr, 0);
	m0_atomic64_set(&xfer->nxr_rdbulk_nr, 0);
	xfer->nxr_state     = NXS_INITIALIZED;
	xfer->nxr_ops       = &xfer_ops;
	m0_mutex_init(&xfer->nxr_lock);

	play = pdlayout_get(ioo);
	bucket_nr = layout_n(play) + 2 * layout_k(play);
	xfer->nxr_rc = tioreqht_htable_init(&xfer->nxr_tioreqs_hash,
					    bucket_nr);

	M0_POST_EX(nw_xfer_request_invariant(xfer));
	M0_LEAVE();
}

M0_INTERNAL void nw_xfer_request_fini(struct nw_xfer_request *xfer)
{
	M0_ENTRY("nw_xfer_request : %p", xfer);

	M0_PRE(xfer != NULL);
	M0_PRE(M0_IN(xfer->nxr_state, (NXS_COMPLETE, NXS_INITIALIZED)));
	M0_PRE(nw_xfer_request_invariant(xfer));
	M0_LOG(M0_DEBUG, "nw_xfer_request : %p, nxr_rc = %d",
	       xfer, xfer->nxr_rc);

	xfer->nxr_ops = NULL;
	m0_mutex_fini(&xfer->nxr_lock);
	nw_xfer_request_bob_fini(xfer);
	tioreqht_htable_fini(&xfer->nxr_tioreqs_hash);

	M0_LEAVE();
}

#undef M0_TRACE_SUBSYSTEM

/*
 *  Local variables:
 *  c-indentation-style: "K&R"

 *  c-basic-offset: 8
 *  tab-width: 8
 *  fill-column: 80
 *  scroll-step: 1
 *  End:
 */
/*
 * vim: tabstop=8 shiftwidth=8 noexpandtab textwidth=80 nowrap
 */<|MERGE_RESOLUTION|>--- conflicted
+++ resolved
@@ -949,13 +949,8 @@
 		/* TODO: can this loop become a function call?
 		 * -- too many levels of indentation */
 		while (seg < SEG_NR(ivec) &&
-<<<<<<< HEAD
 		       m0_io_fop_size_get(&iofop->if_fop) + delta < maxsize &&
 		       bbsegs < m0_net_domain_get_max_buffer_segments(ndom)) {
-=======
-			m0_io_fop_size_get(&iofop->if_fop) + delta < maxsize &&
-			bbsegs < m0_net_domain_get_max_buffer_segments(ndom)) {
->>>>>>> d35074f6
 
 			/*
 			* Adds a page to rpc bulk buffer only if it passes
