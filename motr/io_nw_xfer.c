/* -*- C -*- */
/*
 * Copyright (c) 2020 Seagate Technology LLC and/or its Affiliates
 *
 * Licensed under the Apache License, Version 2.0 (the "License");
 * you may not use this file except in compliance with the License.
 * You may obtain a copy of the License at
 *
 *     http://www.apache.org/licenses/LICENSE-2.0
 *
 * Unless required by applicable law or agreed to in writing, software
 * distributed under the License is distributed on an "AS IS" BASIS,
 * WITHOUT WARRANTIES OR CONDITIONS OF ANY KIND, either express or implied.
 * See the License for the specific language governing permissions and
 * limitations under the License.
 *
 * For any questions about this software or licensing,
 * please email opensource@seagate.com or cortx-questions@seagate.com.
 *
 */


#include "motr/client.h"
#include "motr/client_internal.h"
#include "motr/addb.h"
#include "motr/pg.h"
#include "motr/io.h"

#include "lib/memory.h"          /* m0_alloc, m0_free */
#include "lib/errno.h"           /* ENOMEM */
#include "lib/finject.h"         /* M0_FI_ */
#include "lib/cksum_utils.h"
#include "fid/fid.h"             /* m0_fid */
#include "rpc/rpclib.h"          /* m0_rpc_ */
#include "lib/ext.h"             /* struct m0_ext */
#include "lib/misc.h"            /* m0_extent_vec_get_checksum_addr */
#include "fop/fom_generic.h"     /* m0_rpc_item_generic_reply_rc */
#include "sns/parity_repair.h"   /* m0_sns_repair_spare_map*/
#include "fd/fd.h"               /* m0_fd_fwd_map m0_fd_bwd_map */
#include "motr/addb.h"
#include "rpc/item.h"
#include "rpc/rpc_internal.h"
#include "lib/cksum.h"

#define M0_TRACE_SUBSYSTEM M0_TRACE_SUBSYS_CLIENT
#include "lib/trace.h"           /* M0_LOG */

/** BOB types for the assorted parts of io requests and nwxfer */
const struct m0_bob_type nwxfer_bobtype;
const struct m0_bob_type tioreq_bobtype;

/** BOB definitions for the assorted parts of io requests and nwxfer */
M0_BOB_DEFINE(M0_INTERNAL, &nwxfer_bobtype,  nw_xfer_request);
M0_BOB_DEFINE(M0_INTERNAL, &tioreq_bobtype,  target_ioreq);

/** BOB initialisation for the assorted parts of io requests and nwxfer */
const struct m0_bob_type nwxfer_bobtype = {
	.bt_name         = "nw_xfer_request_bobtype",
	.bt_magix_offset = offsetof(struct nw_xfer_request, nxr_magic),
	.bt_magix        = M0_NWREQ_MAGIC,
	.bt_check        = NULL,
};

const struct m0_bob_type tioreq_bobtype = {
	.bt_name         = "target_ioreq",
	.bt_magix_offset = offsetof(struct target_ioreq, ti_magic),
	.bt_magix        = M0_TIOREQ_MAGIC,
	.bt_check        = NULL,
};

static void to_op_io_map(const struct m0_op *op,
			 struct m0_op_io *ioo)
{
	uint64_t oid  = m0_sm_id_get(&op->op_sm);
	uint64_t ioid = m0_sm_id_get(&ioo->ioo_sm);

	if (ioo->ioo_addb2_mapped++ == 0)
		M0_ADDB2_ADD(M0_AVI_CLIENT_TO_IOO, oid, ioid);
}

static void m0_op_io_to_rpc_map(const struct m0_op_io    *ioo,
				const struct m0_rpc_item *item)
{
	uint64_t rid  = m0_sm_id_get(&item->ri_sm);
	uint64_t ioid = m0_sm_id_get(&ioo->ioo_sm);
	M0_ADDB2_ADD(M0_AVI_IOO_TO_RPC, ioid, rid);
}

/**
 * Calculate the size needed for per-segment on-wire data integrity.
 * Note: Client leaves its applications to decide how to use locks on
 * objects, so it doesn't manage any lock. But file lock is needed
 * to calculate di size, a file lock is faked here to get di details.
 * Clearly, a more reliable way to get di size is needed.
 *
 * @param ioo The IO operation, to find the client instance.
 * @return the size of data integrity data.
 */
static uint32_t io_di_size(struct m0_op_io *ioo)
{
	uint32_t                rc = 0;
	const struct m0_fid    *fid;
	const struct m0_di_ops *di_ops;
	struct m0_file         *file;

	M0_PRE(ioo != NULL);

	#ifndef ENABLE_DATA_INTEGRITY
		return M0_RC(rc);
	#endif
	/* Get di details (workaround!) by setting the dom be NULL*/
	file = &ioo->ioo_flock;
	fid = &ioo->ioo_oo.oo_fid;
	m0_file_init(file, fid, NULL, M0_DI_DEFAULT_TYPE);
	di_ops = file->fi_di_ops;

	if (di_ops->do_out_shift(file) == 0)
		return M0_RC(0);

	rc = di_ops->do_out_shift(file) * M0_DI_ELEMENT_SIZE;

	return M0_RC(rc);
}

static void parity_page_pos_get(struct pargrp_iomap *map,
				m0_bindex_t          index,
				uint32_t            *row,
				uint32_t            *col)
{
	uint64_t		  pg_id;
	struct m0_pdclust_layout *play;

	M0_PRE(map != NULL);
	M0_PRE(row != NULL);
	M0_PRE(col != NULL);

	play = pdlayout_get(map->pi_ioo);

	pg_id = page_id(index, map->pi_ioo->ioo_obj);
	*row  = pg_id % rows_nr(play, map->pi_ioo->ioo_obj);
	*col  = pg_id / rows_nr(play, map->pi_ioo->ioo_obj);
}

/**
 * Allocates an index and buffer vector(in structure dgmode_rwvec) for a
 * degraded mode IO.
 * This is heavily based on m0t1fs/linux_kernel/file.c::dgmode_rwvec_alloc_init
 *
 * @param ti The target_ioreq fop asking for the allocation.
 * @return 0 for success, or -errno.
 */
static int dgmode_rwvec_alloc_init(struct target_ioreq *ti)
{
	int                       rc;
	uint64_t                  cnt;
	struct dgmode_rwvec      *dg;
	struct m0_pdclust_layout *play;
	struct m0_op_io   *ioo;

	M0_ENTRY();
	M0_PRE(ti != NULL);
	M0_PRE(ti->ti_dgvec == NULL);

	ioo = bob_of(ti->ti_nwxfer, struct m0_op_io, ioo_nwxfer,
		     &ioo_bobtype);

	M0_ALLOC_PTR(dg);
	if (dg == NULL) {
		rc = -ENOMEM;
		goto failed;
	}

	play = pdlayout_get(ioo);
	dg->dr_tioreq = ti;

	cnt = page_nr(ioo->ioo_iomap_nr
		      * layout_unit_size(play)
		      * (layout_n(play) + layout_k(play)),
		      ioo->ioo_obj);
	rc  = m0_indexvec_alloc(&dg->dr_ivec, cnt);
	if (rc != 0)
		goto failed;

	M0_ALLOC_ARR(dg->dr_bufvec.ov_buf, cnt);
	if (dg->dr_bufvec.ov_buf == NULL) {
		rc = -ENOMEM;
		goto failed;
	}

	M0_ALLOC_ARR(dg->dr_bufvec.ov_vec.v_count, cnt);
	if (dg->dr_bufvec.ov_vec.v_count == NULL) {
		rc = -ENOMEM;
		goto failed;
	}

	M0_ALLOC_ARR(dg->dr_auxbufvec.ov_buf, cnt);
	if (dg->dr_auxbufvec.ov_buf == NULL) {
		rc = -ENOMEM;
		goto failed;
	}

	M0_ALLOC_ARR(dg->dr_auxbufvec.ov_vec.v_count, cnt);
	if (dg->dr_auxbufvec.ov_vec.v_count == NULL) {
		rc = -ENOMEM;
		goto failed;
	}

	M0_ALLOC_ARR(dg->dr_pageattrs, cnt);
	if (dg->dr_pageattrs == NULL) {
		rc = -ENOMEM;
		goto failed;
	}

	/*
	 * This value is incremented every time a new segment is added
	 * to this index vector.
	 */
	dg->dr_ivec.iv_vec.v_nr = 0;

	ti->ti_dgvec = dg;
	return M0_RC(0);
failed:
	ti->ti_dgvec = NULL;
	if (dg->dr_bufvec.ov_buf != NULL)
		m0_free(dg->dr_bufvec.ov_buf);
	if (dg->dr_bufvec.ov_vec.v_count != NULL)
		m0_free(dg->dr_bufvec.ov_vec.v_count);
	if (dg->dr_auxbufvec.ov_buf != NULL)
		m0_free(dg->dr_auxbufvec.ov_buf);
	if (dg->dr_auxbufvec.ov_vec.v_count != NULL)
		m0_free(dg->dr_auxbufvec.ov_vec.v_count);
	m0_free(dg);
	return M0_ERR(rc);
}

/**
 * Free index and buffer vector stored in structure dgmode_rwvec for a
 * degraded mode IO.
 * This is heavily based on
 * m0t1fs/linux_kernel/file.c::dgmode_rwvec_dealloc_fini
 *
 * @param dg The dgmode_rwvec to be finalised.
 * @return NULL
 */
static void dgmode_rwvec_dealloc_fini(struct dgmode_rwvec *dg)
{
	M0_ENTRY();

	M0_PRE(dg != NULL);

	dg->dr_tioreq = NULL;
	/*
	 * Will need to go through array of parity groups to find out
	 * exact number of segments allocated for the index vector.
	 * Instead, a fixed number of segments is enough to avoid
	 * triggering the assert from m0_indexvec_free().
	 * The memory allocator knows the size of memory area held by
	 * dg->dr_ivec.iv_index and dg->dr_ivec.iv_vec.v_count.
	 */
	if (dg->dr_ivec.iv_vec.v_nr == 0)
		++dg->dr_ivec.iv_vec.v_nr;

	m0_indexvec_free(&dg->dr_ivec);
	m0_free(dg->dr_bufvec.ov_buf);
	m0_free(dg->dr_bufvec.ov_vec.v_count);
	m0_free(dg->dr_auxbufvec.ov_buf);
	m0_free(dg->dr_auxbufvec.ov_vec.v_count);
	m0_free(dg->dr_pageattrs);
	m0_free(dg);
}

/**
 * Generates a hash for a target-io request.
 * This is heavily based on m0t1fs/linux_kernel/file.c::tioreqs_hash_func.
 *
 * @param htable The hash table in use.
 * @param k Pointer to the key of the entry to hash.
 * @return the hash key.
 */
static uint64_t tioreqs_hash_func(const struct m0_htable *htable, const void *k)
{
	const uint64_t *key;
	M0_PRE(htable != NULL);
	M0_PRE(htable->h_bucket_nr > 0);
	M0_PRE(k != NULL);

	key = (uint64_t *)k;

	return *key % htable->h_bucket_nr;
}

/**
 * Compares keys for target-io requets.
 * This is heavily based on m0t1fs/linux_kernel/file.c::tioreq_key_eq.
 *
 * @param key1 The key of the first target-io request.
 * @param key2 The key of the second target-io request.
 * @return true or false.
 */
static bool tioreq_key_eq(const void *key1, const void *key2)
{
	const uint64_t *k1 = (uint64_t *)key1;
	const uint64_t *k2 = (uint64_t *)key2;

	M0_PRE(k1 != NULL);
	M0_PRE(k2 != NULL);

	return *k1 == *k2;
}

M0_HT_DESCR_DEFINE(tioreqht, "Hash of target_ioreq objects", M0_INTERNAL,
		   struct target_ioreq, ti_link, ti_magic,
		   M0_TIOREQ_MAGIC, M0_TLIST_HEAD_MAGIC,
		   ti_fid.f_container, tioreqs_hash_func, tioreq_key_eq);

M0_HT_DEFINE(tioreqht, M0_INTERNAL, struct target_ioreq, uint64_t);

/**
 * Checks a target_ioreq struct is correct.
 * This is heavily based on m0t1fs/linux_kernel/file.c::target_ioreq_invariant
 *
 * @param ti The target_ioreq fop to check.
 * @return true or false.
 */
static bool target_ioreq_invariant(const struct target_ioreq *ti)
{
	return M0_RC(ti != NULL &&
		     _0C(target_ioreq_bob_check(ti)) &&
		     _0C(ti->ti_session       != NULL) &&
		     _0C(ti->ti_nwxfer        != NULL) &&
		     _0C(ti->ti_bufvec.ov_buf != NULL) &&
		     _0C(ti->ti_auxbufvec.ov_buf != NULL) &&
		     _0C(m0_fid_is_valid(&ti->ti_fid)) &&
		     m0_tl_forall(iofops, iofop, &ti->ti_iofops,
			          ioreq_fop_invariant(iofop)));
}

/**
 * This is heavily based on m0t1fs/linux_kernel/file.c::nw_xfer_request_invariant
 */
M0_INTERNAL bool nw_xfer_request_invariant(const struct nw_xfer_request *xfer)
{
	return xfer != NULL &&
	       _0C(nw_xfer_request_bob_check(xfer)) &&
	       _0C(xfer->nxr_state < NXS_STATE_NR) &&

	       _0C(ergo(xfer->nxr_state == NXS_INITIALIZED,
			xfer->nxr_rc == 0 && xfer->nxr_bytes == 0 &&
			m0_atomic64_get(&xfer->nxr_iofop_nr) == 0)) &&

	       _0C(ergo(xfer->nxr_state == NXS_INFLIGHT,
			!tioreqht_htable_is_empty(&xfer->nxr_tioreqs_hash))) &&

	       _0C(ergo(xfer->nxr_state == NXS_COMPLETE,
			m0_atomic64_get(&xfer->nxr_iofop_nr) == 0 &&
			m0_atomic64_get(&xfer->nxr_rdbulk_nr) == 0)) &&

	       m0_htable_forall(tioreqht, tioreq, &xfer->nxr_tioreqs_hash,
				target_ioreq_invariant(tioreq));
}

/**
 * This is heavily based on m0t1fs/linux_kernel/file.c::target_ioreq_fini
 */
void target_ioreq_fini(struct target_ioreq *ti)
{
	struct m0_op_io *ioo;
	unsigned int     opcode;

	M0_ENTRY("target_ioreq %p", ti);

	M0_PRE(target_ioreq_invariant(ti));
	M0_PRE(iofops_tlist_is_empty(&ti->ti_iofops));

	ioo = bob_of(ti->ti_nwxfer, struct m0_op_io,
		     ioo_nwxfer, &ioo_bobtype);
	opcode = ioo->ioo_oo.oo_oc.oc_op.op_code;
	target_ioreq_bob_fini(ti);
	tioreqht_tlink_fini(ti);
	iofops_tlist_fini(&ti->ti_iofops);
	ti->ti_ops     = NULL;
	ti->ti_session = NULL;
	ti->ti_nwxfer  = NULL;

	/* Resets the number of segments in vector. */
	if (ti->ti_ivec.iv_vec.v_nr == 0)
		ti->ti_ivec.iv_vec.v_nr = ti->ti_bufvec.ov_vec.v_nr;

	m0_indexvec_free(&ti->ti_ivec);
	if (opcode == M0_OC_FREE)
		m0_indexvec_free(&ti->ti_trunc_ivec);
	m0_free0(&ti->ti_bufvec.ov_buf);
	m0_free0(&ti->ti_bufvec.ov_vec.v_count);
	m0_free0(&ti->ti_auxbufvec.ov_buf);
	m0_free0(&ti->ti_auxbufvec.ov_vec.v_count);
	m0_free0(&ti->ti_pageattrs);

	if (ti->ti_dgvec != NULL)
		dgmode_rwvec_dealloc_fini(ti->ti_dgvec);
	if (ti->ti_cc_fop_inited) {
		struct m0_rpc_item *item = &ti->ti_cc_fop.crf_fop.f_item;
		M0_LOG(M0_DEBUG, "item="ITEM_FMT" osr_xid=%"PRIu64,
				  ITEM_ARG(item), item->ri_header.osr_xid);
		ti->ti_cc_fop_inited = false;
		m0_fop_put_lock(&ti->ti_cc_fop.crf_fop);
	}

	m0_indexvec_free(&ti->ti_goff_ivec);

	m0_free(ti);
	M0_LEAVE();
}

void target_ioreq_cancel(struct target_ioreq *ti)
{
	struct ioreq_fop *irfop;

	m0_tl_for (iofops, &ti->ti_iofops, irfop) {
		m0_rpc_item_cancel(&irfop->irf_iofop.if_fop.f_item);
	} m0_tl_endfor;
}

/**
 * This is heavily based on m0t1fs/linux_kernel/file.c::target_ioreq_locate
 */
static struct target_ioreq *target_ioreq_locate(struct nw_xfer_request *xfer,
						struct m0_fid          *fid)
{
	struct target_ioreq *ti;

	M0_ENTRY("nw_xfer_request %p, fid %p", xfer, fid);

	M0_PRE(nw_xfer_request_invariant(xfer));
	M0_PRE(fid != NULL);

	ti = tioreqht_htable_lookup(&xfer->nxr_tioreqs_hash, &fid->f_container);
	/* WARN: Searches only with the container but compares the whole fid. */
	M0_ASSERT(ergo(ti != NULL, m0_fid_cmp(fid, &ti->ti_fid) == 0));

	M0_LEAVE();
	return ti;
}

/*
 * For partially parity groups only data units present in the truncate range
 * will be truncated. For fully spanned parity group both data and parity
 * units will be truncated.
 */
static bool should_unit_be_truncated(bool                      partial,
				     enum m0_pdclust_unit_type unit_type,
				     enum page_attr            flags)
{
	return (!partial || unit_type == M0_PUT_DATA) &&
	       (flags & PA_WRITE);
}

/**
 * Adds an io segment to index vector and buffer vector in
 * target_ioreq structure.
 * This is heavily based on m0t1fs/linux_kernel/file.c::target_ioreq_seg_add
 *
 * @param ti The target io request.
 * @param src Where in the global file the io occurs.
 * @param tgt Where in the target servers 'tile' the io occurs.
 * @param gob_offset Offset in the global file.
 * @param count Number of bytes in this operation.
 * @param map Map of data/parity buffers, used to tie ti to the corresponding
 *            buffers.
 */
static void target_ioreq_seg_add(struct target_ioreq              *ti,
				 const struct m0_pdclust_src_addr *src,
				 const struct m0_pdclust_tgt_addr *tgt,
				 m0_bindex_t                       gob_offset,
				 m0_bcount_t                       count,
				 struct pargrp_iomap              *map)
{
	uint32_t                   seg;
	uint32_t                   tseg;
	m0_bindex_t                toff;
	m0_bindex_t                goff;
	m0_bindex_t                goff_cksum;
	m0_bindex_t                pgstart;
	m0_bindex_t                pgend;
	struct data_buf           *buf;
	struct m0_op_io           *ioo;
	struct m0_pdclust_layout  *play;
	uint64_t                   frame;
	uint64_t                   unit;
	struct m0_indexvec        *ivec;
	struct m0_indexvec        *trunc_ivec = NULL;
	struct m0_bufvec          *bvec;
	struct m0_bufvec          *auxbvec;
	enum m0_pdclust_unit_type  unit_type;
	enum page_attr            *pattr;
	uint64_t                   cnt;
	unsigned int               opcode;
	m0_bcount_t                grp_size;
	uint64_t                   page_size;	
	struct m0_indexvec        *goff_ivec = NULL;

	M0_PRE(tgt != NULL);
	frame = tgt->ta_frame;
	M0_PRE(src != NULL);
	unit  = src->sa_unit;
	M0_ENTRY("tio req %p, gob_offset %" PRIu64 ", count %"PRIu64
		 " frame %" PRIu64 " unit %"PRIu64,
		 ti, gob_offset, count, frame, unit);

	M0_PRE(ti != NULL);
	M0_PRE(map != NULL);
	M0_PRE(target_ioreq_invariant(ti));

	ti->ti_goff = gob_offset;

	ioo = bob_of(ti->ti_nwxfer, struct m0_op_io,
		     ioo_nwxfer, &ioo_bobtype);
	opcode = ioo->ioo_oo.oo_oc.oc_op.op_code;
	play = pdlayout_get(ioo);

	page_size = m0__page_size(ioo);
	grp_size = data_size(play) * map->pi_grpid;
	unit_type = m0_pdclust_unit_classify(play, unit);
	M0_ASSERT(M0_IN(unit_type, (M0_PUT_DATA, M0_PUT_PARITY)));

	toff    = target_offset(frame, play, gob_offset);
	pgstart = toff;
	goff    = unit_type == M0_PUT_DATA ? gob_offset : 0;
	
	// For checksum of Parity Unit the global object offset will be
	// assumed to be aligned with PG start offset, so removing the
	// additional value NxUS w.r.t PG start, which is added by the 
	// nw_xfer_io_distribute() function. src.sa_unit = layout_n(play) + unit
	// Removing this offset N will help to compute PG unit idx as 0,1..,k-1 
	// which is the index of pi_paritybufs 
	goff_cksum = unit_type == M0_PUT_DATA ? gob_offset : 
		(gob_offset + (src->sa_unit - layout_n(play))*layout_unit_size(play));

	M0_LOG(M0_DEBUG,
	       "[gpos %" PRIu64 ", count %" PRIu64 "] [%" PRIu64 ", %" PRIu64 "]"
	       "->[%" PRIu64 ",%" PRIu64 "] %c", gob_offset, count, src->sa_group,
	       src->sa_unit, tgt->ta_frame, tgt->ta_obj,
	       unit_type == M0_PUT_DATA ? 'D' : 'P');

	/* Use ti_dgvec as long as it is dgmode-read/write. */
	if (ioreq_sm_state(ioo) == IRS_DEGRADED_READING ||
	    ioreq_sm_state(ioo) == IRS_DEGRADED_WRITING)  {
		M0_ASSERT(ti->ti_dgvec != NULL);
		ivec  = &ti->ti_dgvec->dr_ivec;
		bvec  = &ti->ti_dgvec->dr_bufvec;
		auxbvec  = &ti->ti_dgvec->dr_auxbufvec;
		pattr = ti->ti_dgvec->dr_pageattrs;
		cnt = page_nr(ioo->ioo_iomap_nr * layout_unit_size(play) *
		      (layout_n(play) + layout_k(play)), ioo->ioo_obj);
		M0_LOG(M0_DEBUG, "map_nr=%" PRIu64 " req state=%u cnt=%"PRIu64,
				 ioo->ioo_iomap_nr, ioreq_sm_state(ioo), cnt);
	} else {
		ivec  = &ti->ti_ivec;
		trunc_ivec  = &ti->ti_trunc_ivec;
		bvec  = &ti->ti_bufvec;
		auxbvec = &ti->ti_auxbufvec;
		pattr = ti->ti_pageattrs;
		cnt = page_nr(ioo->ioo_iomap_nr * layout_unit_size(play) *
			      layout_n(play), ioo->ioo_obj);
		M0_LOG(M0_DEBUG, "map_nr=%" PRIu64 " req state=%u cnt=%"PRIu64,
				 ioo->ioo_iomap_nr, ioreq_sm_state(ioo), cnt);
	}
	
	goff_ivec = &ti->ti_goff_ivec;
	
	while (pgstart < toff + count) {
		pgend = min64u(pgstart + page_size,
			       toff + count);
		seg   = SEG_NR(ivec);

		INDEX(ivec, seg) = pgstart;
		COUNT(ivec, seg) = pgend - pgstart;

		if (unit_type == M0_PUT_DATA) {
			uint32_t row = map->pi_max_row;
			uint32_t col = map->pi_max_col;

			page_pos_get(map, goff, grp_size, &row, &col);
			M0_ASSERT(row <= map->pi_max_row);
			M0_ASSERT(col <= map->pi_max_col);
			buf = map->pi_databufs[row][col];

			pattr[seg] |= PA_DATA;
			M0_LOG(M0_DEBUG, "Data seg %u added", seg);
		} else {
			buf = map->pi_paritybufs[page_id(goff, ioo->ioo_obj)]
			[unit - layout_n(play)];
			pattr[seg] |= PA_PARITY;
			M0_LOG(M0_DEBUG, "Parity seg %u added", seg);
		}
		buf->db_tioreq = ti;
		if (buf->db_flags & PA_WRITE)
			ti->ti_req_type = TI_READ_WRITE;

		if (opcode == M0_OC_FREE &&
		    should_unit_be_truncated(map->pi_trunc_partial,
					     unit_type, buf->db_flags)) {
			tseg   = SEG_NR(trunc_ivec);
			INDEX(trunc_ivec, tseg) = pgstart;
			COUNT(trunc_ivec, tseg) = pgend - pgstart;
			++trunc_ivec->iv_vec.v_nr;
			M0_LOG(M0_DEBUG, "Seg id %d [%" PRIu64 ", %" PRIu64 "]"
					 "added to target ioreq with "FID_F,
					 tseg, INDEX(trunc_ivec, tseg),
					 COUNT(trunc_ivec, tseg),
					 FID_P(&ti->ti_fid));
		}

		if (opcode == M0_OC_FREE && !map->pi_trunc_partial)
			pattr[seg] |= PA_TRUNC;

		M0_ASSERT(addr_is_network_aligned(buf->db_buf.b_addr));
		bvec->ov_buf[seg] = buf->db_buf.b_addr;
		bvec->ov_vec.v_count[seg] = COUNT(ivec, seg);
		if (map->pi_rtype == PIR_READOLD &&
		    unit_type == M0_PUT_DATA) {
			M0_ASSERT(buf->db_auxbuf.b_addr != NULL);
			auxbvec->ov_buf[seg] = buf->db_auxbuf.b_addr;
			auxbvec->ov_vec.v_count[seg] = page_size;
		}
		pattr[seg] |= buf->db_flags;
		M0_LOG(M0_DEBUG, "pageaddr=%p, auxpage=%p,"
				 " index=%6" PRIu64 ", size=%4"PRIu64
				 " grpid=%3" PRIu64 " flags=%4x for "FID_F,
		                 bvec->ov_buf[seg], auxbvec->ov_buf[seg],
				 INDEX(ivec, seg), COUNT(ivec, seg),
				 map->pi_grpid, pattr[seg],
				 FID_P(&ti->ti_fid));
		M0_LOG(M0_DEBUG, "Seg id %d [%" PRIu64 ", %"PRIu64
				 "] added to target_ioreq with "FID_F
				 " with flags 0x%x: ", seg,
				 INDEX(ivec, seg), COUNT(ivec, seg),
				 FID_P(&ti->ti_fid), pattr[seg]);

		/**
		 * Storing the values of goff(checksum offset) into the
		 * goff_ivec according to target offset. This creates a
		 * mapping between target offset and cheksum offset.
		 *
		 * This mapping will be used to compute PG Index and 
		 * Unit Index for each target when FOP is being prepared.
		 */
		INDEX(goff_ivec, seg) = goff_cksum;
		COUNT(goff_ivec, seg) = COUNT(ivec, seg);
		goff_ivec->iv_vec.v_nr++;
		goff_cksum += COUNT(ivec, seg);

		goff += COUNT(ivec, seg);
		++ivec->iv_vec.v_nr;
		pgstart = pgend;
	}
	M0_LEAVE();
}


/**
 * This is heavily based on m0t1fs/linux_kernel/file.c::target_fid().
 */
M0_INTERNAL struct m0_fid target_fid(struct m0_op_io *ioo,
				     struct m0_pdclust_tgt_addr *tgt)
{
	struct m0_fid fid;

	m0_poolmach_gob2cob(ioo_to_poolmach(ioo),
			    &ioo->ioo_oo.oo_fid, tgt->ta_obj,
			    &fid);
	return fid;
}

/**
 * Finds the rpc session to use to contact the server hosting a particular
 * target:fid (cob).
 * This is heavily based on m0t1fs/linux_kernel/file.c::target_session
 *
 * @param ioo The IO operation.
 * @param tfid The cob fid to look for.
 * @param a pointer to the rpc_session to use to contact this target.
 */
static inline struct m0_rpc_session *
target_session(struct m0_op_io *ioo, struct m0_fid tfid)
{
	struct m0_op           *op;
	struct m0_pool_version *pv;
	struct m0_client       *instance;

	M0_PRE(ioo != NULL);
	op = &ioo->ioo_oo.oo_oc.oc_op;
	instance = m0__op_instance(op);
	pv = m0_pool_version_find(&instance->m0c_pools_common, &ioo->ioo_pver);
	M0_ASSERT(pv != NULL);

	return m0_obj_container_id_to_session(
			pv, m0_fid_cob_device_id(&tfid));
}

/**
 * Pair data/parity buffers with the io fop rpc.
 * This is heavily based on
 * m0t1fs/linux_kernel/file.c::target_ioreq_iofops_prepare
 *
 * @param irfop The io fop that needs bulk buffers adding.
 * @param dom The network domain this rpc will be sent in.
 * @param rbuf[out] The rpc bulk buffer that contains the target-iorequest's
 *                  extents.
 * @param delta[out] The extra space in the fop needed for metadata.
 * @param maxsize Caller provided limit.
 * @return 0 for success, -errno otherwise.
 */
static int bulk_buffer_add(struct ioreq_fop        *irfop,
			   struct m0_net_domain    *dom,
			   struct m0_rpc_bulk_buf **rbuf,
			   uint32_t                *delta,
			   uint32_t                 maxsize)
{
	int                      rc;
	int                      seg_nr;
	struct m0_op_io  *ioo;
	struct m0_indexvec      *ivec;

	M0_PRE(irfop  != NULL);
	M0_PRE(dom    != NULL);
	M0_PRE(rbuf   != NULL);
	M0_PRE(delta  != NULL);
	M0_PRE(maxsize > 0);
	M0_ENTRY("ioreq_fop %p net_domain %p delta_size %d",
		 irfop, dom, *delta);

	ioo     = bob_of(irfop->irf_tioreq->ti_nwxfer, struct m0_op_io,
			 ioo_nwxfer, &ioo_bobtype);
	ivec    = M0_IN(ioreq_sm_state(ioo), (IRS_READING, IRS_WRITING)) ?
			&irfop->irf_tioreq->ti_ivec :
			&irfop->irf_tioreq->ti_dgvec->dr_ivec;
	seg_nr  = min32(m0_net_domain_get_max_buffer_segments(dom),
			SEG_NR(ivec));
	*delta += io_desc_size(dom);

	if (m0_io_fop_size_get(&irfop->irf_iofop.if_fop) + *delta < maxsize) {
		rc = m0_rpc_bulk_buf_add(&irfop->irf_iofop.if_rbulk, seg_nr,
					 0, dom, NULL, rbuf);
		if (rc != 0) {
			*delta -= io_desc_size(dom);
			return M0_ERR(rc);
		}
	} else {
		rc      = -ENOSPC;
		*delta -= io_desc_size(dom);
	}

	M0_POST(ergo(rc == 0, *rbuf != NULL));
	return M0_RC(rc);
}

/**
 * Finalises an io request fop, (releases bulk buffers).
 * This is heavily based on m0t1fs/linux_kernel/file.c::irfop_fini
 *
 * @param irfop The io request fop to finalise.
 */
static void irfop_fini(struct ioreq_fop *irfop)
{
	M0_ENTRY("ioreq_fop %p", irfop);

	M0_PRE(irfop != NULL);

	m0_rpc_bulk_buflist_empty(&irfop->irf_iofop.if_rbulk);
	ioreq_fop_fini(irfop);
	m0_free(irfop);

	M0_LEAVE();
}

/**
 * Helper function which will return the buffer address based on the page attr,
 * fop phase and aux bufvec.
 */
static void *buf_aux_chk_get(struct m0_bufvec *aux, enum page_attr p_attr,
			     uint32_t seg_idx, bool rd_in_wr)
{
	return (p_attr == PA_DATA && rd_in_wr && aux != NULL &&
		aux->ov_buf[seg_idx] != NULL) ? aux->ov_buf[seg_idx] : NULL;
}

void print_pi(void *pi,int size)
{
	int i;
	char arr[size * 3];
	char *ptr = pi;
	M0_LOG(M0_ALWAYS,">>>>>>>>>>>>>>>>>>[PI Values]<<<<<<<<<<<<<<<<<");
	for ( i = 0; i < size; i++)
	{
		sprintf(&arr[i*3],"%02x ",ptr[i] & 0xff);
	}
	M0_LOG(M0_ALWAYS,"%s ",(char *)arr);
}

static void print_buf(void *pi,int size)
{
	int i;
	char arr[size * 3];
	char *ptr = pi;
	M0_LOG(M0_ALWAYS,"##################[Buf Values]#################");
	for ( i = 0; i < size; i++)
	{
		sprintf(&arr[i*3],"%02x ",ptr[i] & 0xff);
	}
	M0_LOG(M0_ALWAYS,"%s ",(char *)arr);
}

/* This function will compute parity checksum in chksm_buf all other
 * parameter is input parameter
 */
int target_calculate_checksum( struct m0_op_io *ioo,
							   uint8_t pi_type,
							   enum page_attr filter,
							   struct fop_cksum_idx_data *cs_idx,
							   void *chksm_buf )
{
	struct m0_generic_pi       *pi;
	struct m0_pi_seed           seed;
	struct m0_bufvec            bvec={};
	enum m0_pi_calc_flag        flag;
	uint8_t                     context[M0_CKSUM_MAX_SIZE];
	int                         rc;
	int                         row;
	int                         row_seq;
	int                         b_idx = 0;
	struct m0_pdclust_layout   *play;
	struct m0_obj              *obj;
	struct pargrp_iomap        *map;
	struct data_buf          ***data;
	struct m0_buf 			   *buf;
	struct m0_buf 			   *buf_seq;

	M0_ASSERT(cs_idx->ci_pg_idx < ioo->ioo_iomap_nr);

	pi = (struct m0_generic_pi *)chksm_buf;
	map = ioo->ioo_iomaps[cs_idx->ci_pg_idx];
	play = pdlayout_get(map->pi_ioo);
	obj = map->pi_ioo->ioo_obj;

	pi->pi_hdr.pih_type = pi_type;
	flag = M0_PI_CALC_UNIT_ZERO;
	seed.pis_data_unit_offset   = ((cs_idx->ci_pg_idx + ioo->ioo_iomaps[0]->pi_grpid) * layout_n(play)) +
								    cs_idx->ci_unit_idx;
	seed.pis_obj_id.f_container = ioo->ioo_obj->ob_entity.en_id.u_hi;
	seed.pis_obj_id.f_key       = ioo->ioo_obj->ob_entity.en_id.u_lo;

	// Select data pointer
	if(filter == PA_PARITY) {
		data = map->pi_paritybufs;
		M0_ASSERT(cs_idx->ci_unit_idx < layout_k(play));
	}
	else {
		data = map->pi_databufs;
		M0_ASSERT(cs_idx->ci_unit_idx < layout_n(play));
	}

	rc = m0_bufvec_empty_alloc(&bvec, rows_nr(play, obj));
	if( rc != 0 )
		return -ENOMEM;

	// Populate buffer vec for give parity unit and add all buffers present
	// in rows (page sized buffer/4K)
	for(row = 0; row < rows_nr(play, obj); ++row) {
		if(data[row][cs_idx->ci_unit_idx]) {
			buf = &data[row][cs_idx->ci_unit_idx]->db_buf;
			//  New cycle so init buffer and count
			bvec.ov_buf[b_idx] = buf->b_addr;
			bvec.ov_vec.v_count[b_idx] = buf->b_nob;

			row_seq = row + 1;
			while( (row_seq < rows_nr(play, obj)) && data[row_seq][cs_idx->ci_unit_idx] ) {
				buf_seq = &data[row_seq][cs_idx->ci_unit_idx]->db_buf;
				if( buf->b_addr + buf->b_nob != buf_seq->b_addr )
					break;
				bvec.ov_vec.v_count[b_idx] += buf_seq->b_nob;
				row++;
				buf = &data[row][cs_idx->ci_unit_idx]->db_buf;
				row_seq++;
			}
			b_idx++;
		}
	}

	M0_LOG(M0_ALWAYS,"COMPUTE CKSUM Typ:%d Sz:%d UTyp:[%s] [PG Idx:%d][Unit Idx:%d] TotalRowNum:%d ActualRowNum:%d",
							(int)pi_type, m0_cksum_get_size(pi_type),
							(filter == PA_PARITY) ? "P":"D",
							(uint32_t)(cs_idx->ci_pg_idx + ioo->ioo_iomaps[0]->pi_grpid),
							cs_idx->ci_unit_idx,(int)rows_nr(play, obj),b_idx);
	print_buf(bvec.ov_buf[0],8);
	bvec.ov_vec.v_nr = b_idx;

	rc = m0_client_calculate_pi( pi, &seed, &bvec, flag, context, NULL);
	m0_bufvec_free2(&bvec);
	print_pi(chksm_buf, m0_cksum_get_size(pi_type));
	return rc;
}

static int target_ioreq_prepare_checksum( struct m0_op_io *ioo,
										  struct ioreq_fop *irfop,
										  struct m0_fop_cob_rw *rw_fop )
{
	int                               rc = 0;
	uint8_t                           cksum_type;
	uint32_t                          idx;
	uint32_t                          num_units;
	uint32_t                          computed_cksm_nob = 0;
	uint32_t                          cksum_size;
	struct fop_cksum_data 		     *cs_data;
	struct fop_cksum_idx_data 	     *cs_idx_data;

	// Validate if FOP has any checksum to be sent
	cs_data = &irfop->irf_cksum_data;
	cs_idx_data = cs_data->cd_idx;

	// Get checksum size and type
	cksum_size = m0__obj_di_cksum_size(ioo);
	cksum_type = m0__obj_di_cksum_type(ioo);
	M0_ASSERT( cksum_type < M0_PI_TYPE_MAX);

	// Number of units will not be zero as its already checked
	num_units = irfop->irf_cksum_data.cd_num_units;
	
	// Note: No need to free this as RPC layer will free this
	// Allocate cksum buffer for number of units added to target_ioreq ti
	if ( m0_buf_alloc(&rw_fop->crw_di_data_cksum, num_units * cksum_size) != 0)
		return -ENOMEM;

	for( idx = 0; idx < num_units; idx++ ) {
		cs_idx_data = &cs_data->cd_idx[idx];

		// Valid data should be populated
		M0_ASSERT(cs_idx_data->ci_pg_idx != UINT32_MAX && cs_idx_data->ci_unit_idx != UINT32_MAX);

		// For Parity Unit only Motr can generates checksum  
		if(m0__obj_is_di_cksum_gen_enabled(ioo) || (irfop->irf_pattr == PA_PARITY)) {
			// Compute checksum for Unit
			rc = target_calculate_checksum( ioo, cksum_type, irfop->irf_pattr,
					cs_idx_data, rw_fop->crw_di_data_cksum.b_addr + computed_cksm_nob);
			if(rc != 0) {
				m0_buf_free(&rw_fop->crw_di_data_cksum);
				return rc;
			}
		}
		else {
			// Case where application is passing checksum
			uint32_t unit_off;
			struct m0_pdclust_layout *play = pdlayout_get(ioo);

			unit_off = cs_idx_data->ci_pg_idx * layout_n(play) +
					   cs_idx_data->ci_unit_idx;
			M0_ASSERT( unit_off < ioo->ioo_attr.ov_vec.v_nr );
			memcpy( rw_fop->crw_di_data_cksum.b_addr + computed_cksm_nob,
					ioo->ioo_attr.ov_buf[unit_off], cksum_size);
		}

		computed_cksm_nob += cksum_size;
		M0_ASSERT(computed_cksm_nob <= rw_fop->crw_di_data_cksum.b_nob);
	}

	return rc;
}

// This function will compute PG Index and Unit Index at given goff (object
// offset index). Relation between them is shown below.  
// DATA	 Units  : Gob Offset - PGStart : PGStart + NxUS => PG Index - 0 : (N-1) 
// PARITY Units : Gob Offset - PGStart : PGStart + KxUS => PG Index - 0 : (K-1) 
static void target_ioreq_calculate_index(struct m0_op_io *ioo,
  								  struct fop_cksum_idx_gbl_data *pgdata,
								  struct ioreq_fop            *irfop,	
								  m0_bindex_t goff,
								  uint32_t seg )
{
	m0_bindex_t 				rem_pg_sz;
	struct fop_cksum_idx_data 	*cs_idx;
	struct fop_cksum_data 		*fop_cs_data = &irfop->irf_cksum_data;
								  
	if( !(seg % pgdata->seg_per_unit)) {
		cs_idx = &fop_cs_data->cd_idx[fop_cs_data->cd_num_units]; 
		M0_ASSERT(cs_idx->ci_pg_idx == UINT32_MAX && cs_idx->ci_unit_idx == UINT32_MAX);
	
		// Compute PG Index and remaining exta w.r.t PG boundary
		cs_idx->ci_pg_idx = (goff - pgdata->pgrp0_index) / pgdata->pgrp_size;
		rem_pg_sz         = (goff - pgdata->pgrp0_index) % pgdata->pgrp_size;
		cs_idx->ci_unit_idx = rem_pg_sz/pgdata->unit_sz;			
		fop_cs_data->cd_num_units++;
		M0_ASSERT( fop_cs_data->cd_num_units <= fop_cs_data->cd_max_units); 

		M0_LOG(M0_ALWAYS,"FOP Unit Added Num:%d GOF:%"PRIi64 " [PG Idx:%d][Unit Idx:%d] Seg:%d",
							fop_cs_data->cd_num_units, goff, 
							cs_idx->ci_pg_idx + pgdata->pi_grpid, 
							cs_idx->ci_unit_idx, seg);
	}
}

/**
 * Assembles io fops for the specified target server.
 * This is heavily based on
 * m0t1fs/linux_kernel/file.c::target_ioreq_iofops_prepare
 *
 * @param ti The target io request whose data/parity fops should be assembled.
 * @param filter Whether to restrict the set of fops to prepare.
 * @return 0 for success, -errno otherwise.
 */
static int target_ioreq_iofops_prepare(struct target_ioreq *ti,
				       enum page_attr       filter)
{
	int                          rc = 0;
	uint32_t                     seg = 0;
	uint32_t 					 s_idx;
	uint32_t                     seg_start;	
	uint32_t                     seg_end;
	uint32_t                     sz_added_to_fop;
	uint32_t                     runt_sz;
	/* Number of segments in one m0_rpc_bulk_buf structure. */
	uint32_t                     bbsegs;
	uint32_t                     maxsize;
	uint32_t                     delta;
	uint32_t                     num_fops = 0;
	uint32_t 					 num_units_iter = 0;
	enum page_attr               rw;
	enum page_attr              *pattr;
	struct m0_bufvec            *bvec;
	struct m0_bufvec            *auxbvec;
	struct m0_op_io             *ioo;
	struct m0_obj_attr          *io_attr;
	struct m0_indexvec          *ivec;
	struct ioreq_fop            *irfop;
	struct m0_net_domain        *ndom;
	struct m0_rpc_bulk_buf      *rbuf;
	struct m0_io_fop            *iofop;
	struct m0_fop_cob_rw        *rw_fop;
	struct nw_xfer_request      *xfer;
	/* Is it in the READ phase of WRITE request. */
	bool                         read_in_write = false;
	void                        *buf;
	void                        *bufnext;
	m0_bcount_t                  max_seg_size;
	m0_bcount_t                  xfer_len;
	m0_bindex_t                  offset;
	uint32_t                     segnext;
	uint32_t                     ndom_max_segs;
<<<<<<< HEAD
	struct m0_client             *instance;
	struct m0_ivec_cursor 		 goff_curr;
	struct fop_cksum_idx_gbl_data pgdata;
	uint32_t                      seg_sz;
	bool 						  di_enabled;
=======
	struct m0_client            *instance;
>>>>>>> 80367f69

	M0_ENTRY("prepare io fops for target ioreq %p filter 0x%x, tfid "FID_F,
		 ti, filter, FID_P(&ti->ti_fid));

	M0_PRE(target_ioreq_invariant(ti));
	M0_PRE(M0_IN(filter, (PA_DATA, PA_PARITY)));

	rc = m0_rpc_session_validate(ti->ti_session);
	if (rc != 0 && (!M0_IN(rc, (-ECANCELED, -EINVAL))))
		return M0_ERR(rc);

	xfer = ti->ti_nwxfer;
	ioo = bob_of(xfer, struct m0_op_io, ioo_nwxfer, &ioo_bobtype);
	M0_ASSERT(M0_IN(ioreq_sm_state(ioo),
			(IRS_READING, IRS_DEGRADED_READING,
			 IRS_WRITING, IRS_DEGRADED_WRITING)));

	if (M0_IN(ioo->ioo_oo.oo_oc.oc_op.op_code, (M0_OC_WRITE,
						    M0_OC_FREE)) &&
	    M0_IN(ioreq_sm_state(ioo), (IRS_READING, IRS_DEGRADED_READING)))
		read_in_write = true;

	if (M0_IN(ioreq_sm_state(ioo), (IRS_READING, IRS_WRITING))) {
		ivec    = &ti->ti_ivec;
		bvec    = &ti->ti_bufvec;
		auxbvec = &ti->ti_auxbufvec;
		pattr   = ti->ti_pageattrs;
	} else {
		if (ti->ti_dgvec == NULL) {
			return M0_RC(0);
		}
		ivec    = &ti->ti_dgvec->dr_ivec;
		bvec    = &ti->ti_dgvec->dr_bufvec;
		auxbvec = &ti->ti_dgvec->dr_auxbufvec;
		pattr   = ti->ti_dgvec->dr_pageattrs;
	}

	ndom = ti->ti_session->s_conn->c_rpc_machine->rm_tm.ntm_dom;
	rw = ioreq_sm_state(ioo) == IRS_DEGRADED_WRITING ? PA_DGMODE_WRITE :
	     ioreq_sm_state(ioo) == IRS_WRITING ? PA_WRITE :
	     ioreq_sm_state(ioo) == IRS_DEGRADED_READING ? PA_DGMODE_READ :
	     PA_READ;
	maxsize = m0_rpc_session_get_max_item_payload_size(ti->ti_session);

	max_seg_size = m0_net_domain_get_max_buffer_segment_size(ndom);

	ndom_max_segs = m0_net_domain_get_max_buffer_segments(ndom);

	di_enabled = m0__obj_is_di_enabled(ioo) &&  
				 ti->ti_goff_ivec.iv_vec.v_nr;

 	if( di_enabled ) {
		struct m0_pdclust_layout *play = pdlayout_get(ioo);
 
		// Init object global offset currsor for a given target 
		m0_ivec_cursor_init(&goff_curr, &ti->ti_goff_ivec);
		seg_sz				= m0__page_size(ioo);

		// Assign all the data needed for index computation.
		pgdata.unit_sz     	= layout_unit_size(pdlayout_get(ioo));

		// There are scenarios where K > N in such case when the 
		// filter is PA_PARITY, increase the size of PG so that
		// right PG and Unit index will get computed based on goff
		if( filter == PA_DATA )
			pgdata.pgrp_size = layout_n(play);
		else
			pgdata.pgrp_size = layout_n(play) > layout_k(play)?
							   layout_n(play) : layout_k(play);
		// Unit size multiplication will give PG size in bytes
		pgdata.pgrp_size *= pgdata.unit_sz;
		// Assign pi_grpid for logging/debug
		pgdata.pi_grpid   = ioo->ioo_iomaps[0]->pi_grpid;

		// The offset of PG-0
		pgdata.pgrp0_index  = ioo->ioo_iomaps[0]->pi_grpid * layout_n(play) 
		                      * pgdata.unit_sz;
		// Need to update PG & Unit index for every seg_per_unit
		pgdata.seg_per_unit = layout_unit_size(pdlayout_get(ioo))/seg_sz;

		//TODO_DI remove this log
		M0_LOG(M0_ALWAYS, "Target"FID_F" Filter=%s",
						FID_P(&ti->ti_fid),
						filter == PA_DATA ? "D" : "P");
		
		M0_LOG(M0_ALWAYS,"RIW=%d PGStartOff:%"PRIu64" GOFF-IOVEC StIdx: %"PRIi64 " EndIdx: %"PRIi64 " Vnr: %"PRIi32
						 " Count0: %"PRIi64 " CountEnd: %"PRIi64,
						   (int)read_in_write, pgdata.pgrp0_index,
						   ti->ti_goff_ivec.iv_index[0],
						   ti->ti_goff_ivec.iv_index[ti->ti_goff_ivec.iv_vec.v_nr-1],
						   ti->ti_goff_ivec.iv_vec.v_nr,
						   ti->ti_goff_ivec.iv_vec.v_count[0],
						   ti->ti_goff_ivec.iv_vec.v_count[ti->ti_goff_ivec.iv_vec.v_nr-1]);
	}
	else {
		memset(&pgdata, 0, sizeof(pgdata));
		seg_sz = 0;
	}

	while (seg < SEG_NR(ivec)) {
		delta  = 0;
		bbsegs = 0;

		M0_LOG(M0_DEBUG, "pageattr = %u, filter = %u, rw = %u",
		       pattr[seg], filter, rw);

		if (!(pattr[seg] & filter) || !(pattr[seg] & rw) ||
		     (pattr[seg] & PA_TRUNC)) {
			++seg;
			// goff_curr should be in sync with segment 
			if(di_enabled)
				m0_ivec_cursor_move(&goff_curr, seg_sz);
			continue;
		}			 
		
		M0_ALLOC_PTR(irfop);
		if (irfop == NULL) {
			rc = M0_ERR(-ENOMEM);
			goto err;
		}
		num_fops++;
		rc = ioreq_fop_init(irfop, ti, filter);
		if (rc != 0) {
			m0_free(irfop);
			goto err;
		}

		// Init number of bytes added to fop and runt size
		sz_added_to_fop = 0;
		// Runt is for tracking bytes which are not accounted in unit
		runt_sz = 0;

		iofop = &irfop->irf_iofop;
		rw_fop = io_rw_get(&iofop->if_fop);

		rc = bulk_buffer_add(irfop, ndom, &rbuf, &delta, maxsize);
		if (rc != 0) {
			ioreq_fop_fini(irfop);
			m0_free(irfop);
			goto err;
		}
		delta += io_seg_size();
		
		/*
		* Adds io segments and io descriptor only if it fits within
		* permitted size.
		*/
		/* TODO: can this loop become a function call?
		 * -- too many levels of indentation */
		while (seg < SEG_NR(ivec) &&
		       m0_io_fop_size_get(&iofop->if_fop) + delta < maxsize &&
		       bbsegs < ndom_max_segs) {
			/*
			* Adds a page to rpc bulk buffer only if it passes
			* through the filter.
			*/
			if (pattr[seg] & rw && pattr[seg] & filter &&
			    !(pattr[seg] & PA_TRUNC)) {
				delta += io_seg_size() + io_di_size(ioo);

				buf = buf_aux_chk_get(auxbvec, filter, seg,
						      read_in_write);

				if (buf == NULL)
					buf = bvec->ov_buf[seg];

				xfer_len = COUNT(ivec, seg);
				offset = INDEX(ivec, seg);

				seg_start = seg;
				/*
				 * Accommodate multiple pages in a single
				 * net buffer segment, if they are consecutive
				 * pages.
				 */
				segnext = seg + 1;
				while (segnext < SEG_NR(ivec) &&
				       xfer_len < max_seg_size) {
					bufnext = buf_aux_chk_get(auxbvec,
								  filter,
								  segnext,
								  read_in_write);
					if (bufnext == NULL)
						bufnext = bvec->ov_buf[segnext];

					if (buf + xfer_len == bufnext) {
 						xfer_len += COUNT(ivec, ++seg);						
						// Next segment should be as per filter
						segnext = seg + 1;
						if( !(pattr[segnext] & filter) ||
							!(pattr[segnext] & rw) ||
							 (pattr[segnext] & PA_TRUNC) )
							break;
					} else
						break;
				}
				
				seg_end = seg;

				// Get number of units added
				if(di_enabled) {
					num_units_iter = (xfer_len + runt_sz) / pgdata.unit_sz;
					runt_sz = xfer_len % pgdata.unit_sz;
					delta += m0__obj_di_cksum_size(ioo) * num_units_iter;
				}

				rc = m0_rpc_bulk_buf_databuf_add(rbuf, buf,
								 xfer_len,
								 offset, ndom);

				if (rc == -EMSGSIZE) {
					/*
					 * Fix the number of segments in
					 * current m0_rpc_bulk_buf structure.
					 */
					rbuf->bb_nbuf->nb_buffer.ov_vec.v_nr =
						bbsegs;
					rbuf->bb_zerovec.z_bvec.ov_vec.v_nr =
						bbsegs;
					bbsegs = 0;

					delta -= (io_seg_size() + io_di_size(ioo));
					// In case of DI enabled delta will be adjusted otherwise num_units will be 0
					M0_ASSERT( delta > (num_units_iter * m0__obj_di_cksum_size(ioo)) );
					delta -= (num_units_iter * m0__obj_di_cksum_size(ioo));

					/*
					 * Buffer must be 4k aligned to be
					 * used by network hw
					 */
					M0_ASSERT(addr_is_network_aligned(buf));
					rc     = bulk_buffer_add(irfop, ndom,
							&rbuf, &delta, maxsize);
					if (rc == -ENOSPC)
						break;
					else if (rc != 0)
						goto fini_fop;

					/*
					 * Since current bulk buffer is full,
					 * new bulk buffer is added and
					 * existing segment is attempted to
					 * be added to new bulk buffer.
					 */
					continue;
				}
				else if (rc == 0) {
					++bbsegs;
					sz_added_to_fop += xfer_len;
					if(di_enabled) {
						// Loop through all the segments added and check & add
						// Units spanning those segments to FOP
						for(s_idx = seg_start; s_idx <= seg_end; s_idx++ ) {
							target_ioreq_calculate_index(ioo, 
										&pgdata, 
										irfop, 
										m0_ivec_cursor_index(&goff_curr),
										s_idx);
							m0_ivec_cursor_move(&goff_curr, seg_sz);							
						}
					}
				}
			} else if(di_enabled)	
				m0_ivec_cursor_move(&goff_curr, seg_sz);			

			++seg;
		}

		if (m0_io_fop_byte_count(iofop) == 0) {
			irfop_fini(irfop);
			continue;
		}

		rbuf->bb_nbuf->nb_buffer.ov_vec.v_nr = bbsegs;
		rbuf->bb_zerovec.z_bvec.ov_vec.v_nr = bbsegs;

		rw_fop->crw_fid = ti->ti_fid;
		rw_fop->crw_pver = ioo->ioo_pver;
		rw_fop->crw_index = ti->ti_obj;

		/*
		 * Use NOHOLE by default (i.e. return error for missing
		 * units instead of zeros), unless we are in read-verify
		 * mode or in the degraded-read mode. Otherwise, in case of
		 * partially spanned parity groups (last groups, usually),
		 * we will get a lot of bogus errors when all data units
		 * of the group are read.
		 *
		 * Note: parity units are always present in the groups, even
		 * in the partially spanned ones. So we always use NOHOLE
		 * for them. Otherwise, the user may get corrupted data.
		 */
		instance = m0__op_instance(&ioo->ioo_oo.oo_oc.oc_op);
		if (ioreq_sm_state(ioo) == IRS_READING && !read_in_write &&
		    (filter == PA_PARITY ||
		     (!instance->m0c_config->mc_is_read_verify &&
		      !(ioo->ioo_flags & M0_OOF_HOLE))))
			rw_fop->crw_flags |= M0_IO_FLAG_NOHOLE;

		if (ioreq_sm_state(ioo) == IRS_DEGRADED_READING &&
		    !read_in_write && filter == PA_PARITY)
			rw_fop->crw_flags |= M0_IO_FLAG_NOHOLE;

		// Clear FOP checksum data
		rw_fop->crw_di_data_cksum.b_addr = NULL;
		rw_fop->crw_di_data_cksum.b_nob = 0;
		rw_fop->crw_cksum_size = 0;

		M0_LOG(M0_ALWAYS, "FopNum = %d FopSz: %d Segment = %d", num_fops, sz_added_to_fop, seg);

		di_enabled = di_enabled && irfop->irf_cksum_data.cd_num_units;

		/* Assign the checksum buffer for traget */
		if ( di_enabled && m0_is_write_fop(&iofop->if_fop) ) {
			rw_fop->crw_cksum_size = m0__obj_di_cksum_size(ioo);

			// Prepare checksum data for parity as not parity buffer are populated
			if( target_ioreq_prepare_checksum(ioo, irfop, rw_fop) != 0) {
				rw_fop->crw_di_data_cksum.b_addr = NULL;
				rw_fop->crw_di_data_cksum.b_nob  = 0;
				rw_fop->crw_cksum_size = 0;
				goto fini_fop;
			}
		}

		if( di_enabled && m0_is_read_fop(&iofop->if_fop) && !read_in_write &&
		    !(sz_added_to_fop % pgdata.unit_sz) ) {
			// Server side expects this to be valid if checksum is to be read.
			rw_fop->crw_cksum_size = m0__obj_di_cksum_size(ioo);
			M0_LOG(M0_DEBUG,"Read FOP");
		}

		if (ioo->ioo_flags & M0_OOF_SYNC)
			rw_fop->crw_flags |= M0_IO_FLAG_SYNC;
		io_attr = m0_io_attr(ioo);
		rw_fop->crw_lid = io_attr->oa_layout_id;

		/*
		 * XXX(Sining): This is a bit tricky: m0_io_fop_prepare in
		 * ioservice/io_fops.c calls io_fop_di_prepare which has only
		 * file system in mind and uses super block and file related
		 * information to do something (it returns 0 directly for user
		 * space). This is not the case for Client kernel mode!!
		 *
		 * Simply return 0 just like it does for user space at this
		 * moment.
		 */
		rc = m0_io_fop_prepare(&iofop->if_fop);
		if (rc != 0)
			goto fini_fop;

		if (m0_is_read_fop(&iofop->if_fop))
			m0_atomic64_add(&xfer->nxr_rdbulk_nr,
					m0_rpc_bulk_buf_length(
					&iofop->if_rbulk));

		m0_atomic64_inc(&ti->ti_nwxfer->nxr_iofop_nr);
		iofops_tlist_add(&ti->ti_iofops, irfop);

		M0_LOG(M0_DEBUG,
		       "fop=%p bulk=%p (%s) @"FID_F" io fops = %"PRIu64
		       " read bulks = %" PRIu64 ", list_len=%d",
		       &iofop->if_fop, &iofop->if_rbulk,
		       m0_is_read_fop(&iofop->if_fop) ? "r" : "w",
		       FID_P(&ti->ti_fid),
		       m0_atomic64_get(&xfer->nxr_iofop_nr),
		       m0_atomic64_get(&xfer->nxr_rdbulk_nr),
		       (int)iofops_tlist_length(&ti->ti_iofops));
	}

	return M0_RC(0);

fini_fop:
	irfop_fini(irfop);
err:
	m0_tl_teardown(iofops, &ti->ti_iofops, irfop) {
		irfop_fini(irfop);
	}

	return M0_ERR(rc);
}
static int target_cob_fop_prepare(struct target_ioreq *ti);
static const struct target_ioreq_ops tioreq_ops = {
	.tio_seg_add         = target_ioreq_seg_add,
	.tio_iofops_prepare  = target_ioreq_iofops_prepare,
	.tio_cc_fops_prepare = target_cob_fop_prepare,
};

static int target_cob_fop_prepare(struct target_ioreq *ti)
{
	int rc;
	M0_ENTRY("ti = %p type = %d", ti, ti->ti_req_type);
	M0_PRE(M0_IN(ti->ti_req_type, (TI_COB_CREATE, TI_COB_TRUNCATE)));

	rc = ioreq_cc_fop_init(ti);
	return M0_RC(rc);
}

/**
 * Initialises a target io request.
 * This is heavily based on m0t1fs/linux_kernel/file.c::target_ioreq_init
 *
 * @param ti[out] The target io request to initialise.
 * @param xfer The corresponding network transfer request.
 * @param cobfid The fid of the cob this request will act on.
 * @param ta_obj Which object in the global layout the cobfid corresponds to.
 * @param session The rpc session that should be used to send this request.
 * @param size The size of the request in bytes.
 * @return 0 for success, -errno otherwise.
 */
static int target_ioreq_init(struct target_ioreq    *ti,
			     struct nw_xfer_request *xfer,
			     const struct m0_fid    *cobfid,
			     uint64_t                ta_obj,
			     struct m0_rpc_session  *session,
			     uint64_t                size)
{
	int                     rc;
	struct m0_op_io        *ioo;
	struct m0_op           *op;
	struct m0_client       *instance;
	uint32_t                nr;

	M0_PRE(cobfid  != NULL);
	M0_ENTRY("target_ioreq %p, nw_xfer_request %p, "FID_F,
		 ti, xfer, FID_P(cobfid));

	M0_PRE(ti      != NULL);
	M0_PRE(xfer    != NULL);
	M0_PRE(session != NULL);
	M0_PRE(size    >  0);

	ti->ti_rc        = 0;
	ti->ti_ops       = &tioreq_ops;
	ti->ti_fid       = *cobfid;
	ti->ti_nwxfer    = xfer;
	ti->ti_dgvec     = NULL;
	ti->ti_req_type  = TI_NONE;
	M0_SET0(&ti->ti_cc_fop);
	ti->ti_cc_fop_inited = false;

	/*
	 * Target object is usually in ONLINE state unless explicitly
	 * told otherwise.
	 */
	ti->ti_state     = M0_PNDS_ONLINE;
	ti->ti_session   = session;
	ti->ti_parbytes  = 0;
	ti->ti_databytes = 0;

	ioo      = bob_of(xfer, struct m0_op_io, ioo_nwxfer,
			  &ioo_bobtype);
	op       = &ioo->ioo_oo.oo_oc.oc_op;
	instance = m0__op_instance(op);
	M0_PRE(instance != NULL);

	ti->ti_obj = ta_obj;

	iofops_tlist_init(&ti->ti_iofops);
	tioreqht_tlink_init(ti);
	target_ioreq_bob_init(ti);

	nr = page_nr(size, ioo->ioo_obj);
	rc = m0_indexvec_alloc(&ti->ti_ivec, nr);
	if (rc != 0)
		goto out;

	if (op->op_code == M0_OC_FREE) {
		rc = m0_indexvec_alloc(&ti->ti_trunc_ivec, nr);
		if (rc != 0)
			goto fail;
	}

	// Allocating index vector to track object global offset 
	// which is getting sent to a target. This will help to 
	// compute the PG Index and Unit Index which are being
	// sent to target
	rc = m0_indexvec_alloc(&ti->ti_goff_ivec, nr);
	ti->ti_goff_ivec.iv_vec.v_nr = 0;
	if (rc != 0)
		goto fail;

	ti->ti_bufvec.ov_vec.v_nr = nr;
	M0_ALLOC_ARR(ti->ti_bufvec.ov_vec.v_count, nr);
	if (ti->ti_bufvec.ov_vec.v_count == NULL)
		goto fail;

	M0_ALLOC_ARR(ti->ti_bufvec.ov_buf, nr);
	if (ti->ti_bufvec.ov_buf == NULL)
		goto fail;

	/*
	 * For READOLD method, an extra bufvec is needed to remember
	 * the addresses of auxillary buffers so those auxillary
	 * buffers can be used in rpc bulk transfer to avoid polluting
	 * real data buffers which are the application's memory for IO
	 * in case zero copy method is in use.
	 */
	ti->ti_auxbufvec.ov_vec.v_nr = nr;
	M0_ALLOC_ARR(ti->ti_auxbufvec.ov_vec.v_count, nr);
	if (ti->ti_auxbufvec.ov_vec.v_count == NULL)
		goto fail;

	M0_ALLOC_ARR(ti->ti_auxbufvec.ov_buf, nr);
	if (ti->ti_auxbufvec.ov_buf == NULL)
		goto fail;

	if (M0_FI_ENABLED("no-mem-err"))
		goto fail;
	M0_ALLOC_ARR(ti->ti_pageattrs, nr);
	if (ti->ti_pageattrs == NULL)
		goto fail;

	/*
	 * This value is incremented when new segments are added to the
	 * index vector in target_ioreq_seg_add().
	 */
	ti->ti_ivec.iv_vec.v_nr = 0;
	ti->ti_trunc_ivec.iv_vec.v_nr = 0;

	M0_POST_EX(target_ioreq_invariant(ti));
	return M0_RC(0);
fail:
	m0_indexvec_free(&ti->ti_ivec);
	if (op->op_code == M0_OC_FREE)
		m0_indexvec_free(&ti->ti_trunc_ivec);
	m0_indexvec_free(&ti->ti_goff_ivec);
	m0_free(ti->ti_bufvec.ov_vec.v_count);
	m0_free(ti->ti_bufvec.ov_buf);
	m0_free(ti->ti_auxbufvec.ov_vec.v_count);
	m0_free(ti->ti_auxbufvec.ov_buf);

out:
	return M0_ERR(-ENOMEM);
}

/**
 * Retrieves (possibly allocating and initialising) a target io request for the
 * provided network transfer requests.
 * This is heavily based on m0t1fs/linux_kernel/file.c::nw_xfer_tioreq_get
 *
 * @param xfer The network transfer.
 * @param fid The cob fid that the request will operate on.
 * @param ta_obj Which object in the global layout the cobfid corresponds to.
 * @param session The session the request will be sent on.
 * @param size The size of the request.
 * @param out[out] The discovered (or allocated) target io request.
 */
static int nw_xfer_tioreq_get(struct nw_xfer_request *xfer,
			      struct m0_fid          *fid,
			      uint64_t                ta_obj,
			      struct m0_rpc_session  *session,
			      uint64_t                size,
			      struct target_ioreq   **out)
{
	int                     rc = 0;
	struct target_ioreq    *ti;
	struct m0_op_io        *ioo;
	struct m0_op           *op;
	struct m0_client       *instance;

	M0_PRE(fid != NULL);
	M0_ENTRY("nw_xfer_request %p, "FID_F, xfer, FID_P(fid));

	M0_PRE(session != NULL);
	M0_PRE(out != NULL);
	M0_PRE(nw_xfer_request_invariant(xfer));

	ioo = bob_of(xfer, struct m0_op_io, ioo_nwxfer, &ioo_bobtype);
	op = &ioo->ioo_oo.oo_oc.oc_op;
	instance = m0__op_instance(op);
	M0_PRE(instance != NULL);

	ti = target_ioreq_locate(xfer, fid);
	if (ti == NULL) {
		M0_ALLOC_PTR(ti);
		if (ti == NULL)
			return M0_ERR(-ENOMEM);

		rc = target_ioreq_init(ti, xfer, fid, ta_obj, session, size);
		if (rc == 0) {
			tioreqht_htable_add(&xfer->nxr_tioreqs_hash, ti);
			M0_LOG(M0_INFO, "New target_ioreq %p added for "FID_F,
			                ti, FID_P(fid));
		} else {
			m0_free(ti);
			return M0_ERR_INFO(rc, "target_ioreq_init() failed");
		}
	}

	if (ti->ti_dgvec == NULL && M0_IN(ioreq_sm_state(ioo),
		(IRS_DEGRADED_READING, IRS_DEGRADED_WRITING)))
		rc = dgmode_rwvec_alloc_init(ti);

	*out = ti;

	return M0_RC(rc);
}

/**
 * Sets @iomap databufs within a data unit @ext to the degraded write mode.
 * The unit boundary is ensured by the calling code at nw_xfer_io_distribute().
 */
static void databufs_set_dgw_mode(struct pargrp_iomap *iomap,
				  struct m0_pdclust_layout *play,
				  struct m0_ext *ext)
{
	uint32_t         row_start;
	uint32_t         row_end;
	uint32_t         row;
	uint32_t         col;
	m0_bcount_t      grp_off;
	struct data_buf *dbuf;

	grp_off = data_size(play) * iomap->pi_grpid;
	page_pos_get(iomap, ext->e_start, grp_off, &row_start, &col);
	page_pos_get(iomap, ext->e_end - 1, grp_off, &row_end, &col);

	for (row = row_start; row <= row_end; ++row) {
		dbuf = iomap->pi_databufs[row][col];
		if (dbuf->db_flags & PA_WRITE)
			dbuf->db_flags |= PA_DGMODE_WRITE;
	}
}

/**
 * Sets @iomap paritybufs for the parity @unit to the degraded write mode.
 */
static void paritybufs_set_dgw_mode(struct pargrp_iomap *iomap,
				    struct m0_op_io *ioo,
				    uint64_t unit)
{
	uint32_t                  row;
	uint32_t                  col;
	struct data_buf          *dbuf;
	struct m0_pdclust_layout *play = pdlayout_get(ioo);
	uint64_t                  unit_size = layout_unit_size(play);

	parity_page_pos_get(iomap, unit * unit_size, &row, &col);
	for (; row < rows_nr(play, ioo->ioo_obj); ++row) {
		dbuf = iomap->pi_paritybufs[row][col];
		if (m0_pdclust_is_replicated(play) &&
		    iomap->pi_databufs[row][0] == NULL)
			continue;
		if (dbuf->db_flags & PA_WRITE)
			dbuf->db_flags |= PA_DGMODE_WRITE;
	}
}

/**
 * Distributes file data into target_ioreq objects as required and populates
 * target_ioreq::ti_ivec and target_ioreq::ti_bufvec.
 * This is heavily based on m0t1fs/linux_kernel/file.c::nw_xfer_io_distribute
 *
 * @param xfer The network transfer request.
 * @return 0 for success, -errno otherwise.
 */
static int nw_xfer_io_distribute(struct nw_xfer_request *xfer)
{
	bool                        do_cobs = true;
	int                         rc = 0;
	unsigned int                op_code;
	uint64_t                    i;
	uint64_t                    unit;
	uint64_t                    unit_size;
	uint64_t                    count;
	uint64_t                    pgstart;
	struct m0_op               *op;
	/* Extent representing a data unit. */
	struct m0_ext               u_ext;
	/* Extent representing resultant extent. */
	struct m0_ext               r_ext;
	/* Extent representing a segment from index vector. */
	struct m0_ext               v_ext;
	struct m0_op_io            *ioo;
	struct target_ioreq        *ti;
	struct m0_ivec_cursor       cursor;
	struct m0_pdclust_layout   *play;
	enum m0_pdclust_unit_type   unit_type;
	struct m0_pdclust_src_addr  src;
	struct m0_pdclust_tgt_addr  tgt;
	struct m0_bitmap            units_spanned;
	struct pargrp_iomap        *iomap;
	struct m0_client           *instance;

	M0_ENTRY("nw_xfer_request %p", xfer);

	M0_PRE(nw_xfer_request_invariant(xfer));

	ioo       = bob_of(xfer, struct m0_op_io, ioo_nwxfer, &ioo_bobtype);
	op        = &ioo->ioo_oo.oo_oc.oc_op;
	op_code   = op->op_code,
	play      = pdlayout_get(ioo);
	unit_size = layout_unit_size(play);
	instance  = m0__op_instance(op);

	/*
	 * In non-oostore mode, all cobs are created on object creation.
	 * In oostore mode, CROW is enabled and cobs are created automatically
	 * at the server side on the 1st write request. But, because of SNS,
	 * we need to create cobs for the spare units, and to make sure all cobs
	 * are created for all units in the parity group touched by the update
	 * request. See more below.
	 */
	if (!m0__is_oostore(instance) || op_code == M0_OC_READ)
		do_cobs = false;
	/*
	 * In replicated layout (N == 1), all units in the parity group are
	 * always spanned. And there are no spare units, so...
	 */
	if (ioo->ioo_pbuf_type == M0_PBUF_IND)
		do_cobs = false;

	if (do_cobs) {
		rc = m0_bitmap_init(&units_spanned, m0_pdclust_size(play));
		if (rc != 0)
			return M0_ERR(rc);
	}

	for (i = 0; i < ioo->ioo_iomap_nr; ++i) {
		count        = 0;
		iomap        = ioo->ioo_iomaps[i];
		pgstart      = data_size(play) * iomap->pi_grpid;
		src.sa_group = iomap->pi_grpid;

		M0_LOG(M0_DEBUG, "xfer=%p map=%p [grpid=%" PRIu64 " state=%u]",
				 xfer, iomap, iomap->pi_grpid, iomap->pi_state);

		if (do_cobs)
			m0_bitmap_reset(&units_spanned);

		/* traverse parity group ivec by units */
		m0_ivec_cursor_init(&cursor, &iomap->pi_ivec);
		while (!m0_ivec_cursor_move(&cursor, count)) {
			unit = (m0_ivec_cursor_index(&cursor) - pgstart) /
				unit_size;

			u_ext.e_start = pgstart + unit * unit_size;
			u_ext.e_end   = u_ext.e_start + unit_size;

			v_ext.e_start  = m0_ivec_cursor_index(&cursor);
			v_ext.e_end    = v_ext.e_start +
				m0_ivec_cursor_step(&cursor);

			m0_ext_intersection(&u_ext, &v_ext, &r_ext);
			M0_ASSERT(m0_ext_is_valid(&r_ext));
			count = m0_ext_length(&r_ext);

			unit_type = m0_pdclust_unit_classify(play, unit);
			M0_ASSERT(unit_type == M0_PUT_DATA);

			if (ioreq_sm_state(ioo) == IRS_DEGRADED_WRITING)
				databufs_set_dgw_mode(iomap, play, &r_ext);

			src.sa_unit = unit;
			rc = xfer->nxr_ops->nxo_tioreq_map(xfer, &src, &tgt,
							   &ti);
			if (rc != 0)
				goto err;

			ti->ti_ops->tio_seg_add(ti, &src, &tgt, r_ext.e_start,
						m0_ext_length(&r_ext), iomap);
			if (op_code == M0_OC_WRITE && do_cobs &&
			    ti->ti_req_type == TI_READ_WRITE)
				m0_bitmap_set(&units_spanned, unit, true);

		}

		M0_ASSERT(ergo(M0_IN(op_code, (M0_OC_READ, M0_OC_WRITE)),
			       m0_vec_count(&ioo->ioo_ext.iv_vec) ==
			       m0_vec_count(&ioo->ioo_data.ov_vec)));

		/* process parity units */
		if (M0_IN(ioo->ioo_pbuf_type, (M0_PBUF_DIR,
					       M0_PBUF_IND)) ||
		    (ioreq_sm_state(ioo) == IRS_DEGRADED_READING &&
		     iomap->pi_state == PI_DEGRADED)) {

			for (unit = 0; unit < layout_k(play); ++unit) {
				src.sa_unit = layout_n(play) + unit;
				M0_ASSERT(m0_pdclust_unit_classify(play,
					  src.sa_unit) == M0_PUT_PARITY);

				rc = xfer->nxr_ops->nxo_tioreq_map(xfer, &src,
								   &tgt, &ti);
				if (rc != 0)
					goto err;

				if (ioreq_sm_state(ioo) == IRS_DEGRADED_WRITING)
					paritybufs_set_dgw_mode(iomap, ioo,
								unit);

				if (op_code == M0_OC_WRITE && do_cobs)
					m0_bitmap_set(&units_spanned,
						      src.sa_unit, true);

				ti->ti_ops->tio_seg_add(ti, &src, &tgt, pgstart,
							layout_unit_size(play),
							iomap);
			}

			if (!do_cobs)
				continue; /* to next iomap */

			/*
			 * Create cobs for all units not spanned by the
			 * IO request (data or spare units).
			 *
			 * If some data unit is not present in the group (hole
			 * or not complete last group), we still need to create
			 * cob for it. Otherwise, during SNS-repair the receiver
			 * will wait forever for this unit without knowing that
			 * its size is actually zero.
			 */
			for (unit = 0; unit < m0_pdclust_size(play); ++unit) {
				if (m0_bitmap_get(&units_spanned, unit))
					continue;

				src.sa_unit = unit;
				rc = xfer->nxr_ops->nxo_tioreq_map(xfer, &src,
								   &tgt, &ti);
				if (rc != 0)
					M0_LOG(M0_ERROR, "[%p] map=%p "
					       "nxo_tioreq_map() failed: rc=%d",
					       ioo, iomap, rc);
				/*
				 * Skip the case when some other parity group
				 * has spanned the particular target already.
				 */
				if (ti->ti_req_type != TI_NONE)
					continue;

				ti->ti_req_type = TI_COB_CREATE;
			}
		}
	}

	if (do_cobs)
		m0_bitmap_fini(&units_spanned);

	M0_ASSERT(ergo(M0_IN(op_code, (M0_OC_READ, M0_OC_WRITE)),
		       m0_vec_count(&ioo->ioo_ext.iv_vec) ==
		       m0_vec_count(&ioo->ioo_data.ov_vec)));

	return M0_RC(0);
err:
	m0_htable_for(tioreqht, ti, &xfer->nxr_tioreqs_hash) {
		tioreqht_htable_del(&xfer->nxr_tioreqs_hash, ti);
		target_ioreq_fini(ti);
		m0_free0(&ti);
	} m0_htable_endfor;

	return M0_ERR(rc);
}

/**
 * Completes all the target io requests in a network transfer request. Collects
 * the total number of bytes read/written, and determines the final return code.
 * This is heavily based on m0t1fs/linux_kernel/file.c::nw_xfer_req_complete
 * Call with ioo->ioo_sm.sm_grp locked.
 *
 * @param xfer The network transfer request.
 * @param rmw Whether this request was part of a multiple requests (rmw).
 */
static void nw_xfer_req_complete(struct nw_xfer_request *xfer, bool rmw)
{
	struct m0_client       *instance;
	struct m0_op_io        *ioo;
	struct target_ioreq    *ti;
	struct ioreq_fop       *irfop;
	struct m0_fop          *fop;
	struct m0_rpc_item     *item;

	M0_ENTRY("nw_xfer_request %p, rmw %s", xfer,
		 rmw ? (char *)"true" : (char *)"false");

	M0_PRE(xfer != NULL);
	xfer->nxr_state = NXS_COMPLETE;
	ioo = bob_of(xfer, struct m0_op_io, ioo_nwxfer, &ioo_bobtype);
	M0_PRE(m0_sm_group_is_locked(ioo->ioo_sm.sm_grp));

	instance = m0__op_instance(m0__ioo_to_op(ioo));
	/*
 	 * Ignore the following invariant check as there exists cases in which
 	 * io fops are created sucessfully for some target services but fail
 	 * for some services in nxo_dispatch (for example, session/connection
 	 * to a service is invalid, resulting a 'dirty' op in which
 	 * nr_iofops != 0 and nxr_state == NXS_COMPLETE.
 	 *
	 * M0_PRE_EX(m0_op_io_invariant(ioo));
	 */

	m0_htable_for(tioreqht, ti, &xfer->nxr_tioreqs_hash) {

		/* Maintains only the first error encountered. */
		if (xfer->nxr_rc == 0)
			xfer->nxr_rc = ti->ti_rc;

		xfer->nxr_bytes += ti->ti_databytes;
		ti->ti_databytes = 0;

		if (m0__is_oostore(instance) &&
		    ti->ti_req_type == TI_COB_CREATE &&
		    ioreq_sm_state(ioo) == IRS_WRITE_COMPLETE) {
			ti->ti_req_type = TI_NONE;
			continue;
		}

		if (m0__is_oostore(instance) &&
		    ti->ti_req_type == TI_COB_TRUNCATE &&
		    ioreq_sm_state(ioo) == IRS_TRUNCATE_COMPLETE) {
			ti->ti_req_type = TI_NONE;
		}

		m0_tl_teardown(iofops, &ti->ti_iofops, irfop) {
			fop = &irfop->irf_iofop.if_fop;
			item = m0_fop_to_rpc_item(fop);
			M0_LOG(M0_DEBUG, "[%p] fop %p, ref %llu, "
			       "item %p[%u], ri_error %d, ri_state %d",
			       ioo, fop,
			       (unsigned long long)m0_ref_read(&fop->f_ref),
			       item, item->ri_type->rit_opcode, item->ri_error,
			       item->ri_sm.sm_state);

			M0_ASSERT(ergo(item->ri_sm.sm_state !=
				       M0_RPC_ITEM_UNINITIALISED,
				       item->ri_rmachine != NULL));
			if (item->ri_rmachine == NULL) {
				M0_ASSERT(ti->ti_session != NULL);
				m0_fop_rpc_machine_set(fop,
					ti->ti_session->s_conn->c_rpc_machine);
			}

			M0_LOG(M0_DEBUG,
			       "[%p] item %p, target fid "FID_F"fop %p, "
			       "ref %llu", ioo, item, FID_P(&ti->ti_fid), fop,
			       (unsigned long long)m0_ref_read(&fop->f_ref));
			m0_fop_put_lock(fop);
		}

	} m0_htable_endfor;

	/** XXX morse: there are better ways of determining whether this is a
	 * read request */
	M0_LOG(M0_INFO, "Number of bytes %s = %"PRIu64,
	       ioreq_sm_state(ioo) == IRS_READ_COMPLETE ? "read" : "written",
	       xfer->nxr_bytes);

	/*
	 * This function is invoked from 4 states - IRS_READ_COMPLETE,
	 * IRS_WRITE_COMPLETE, IRS_DEGRADED_READING, IRS_DEGRADED_WRITING.
	 * And the state change is applicable only for healthy state IO,
	 * meaning for states IRS_READ_COMPLETE and IRS_WRITE_COMPLETE.
	 */
	if (M0_IN(ioreq_sm_state(ioo),
		  (IRS_READ_COMPLETE, IRS_WRITE_COMPLETE,
		   IRS_TRUNCATE_COMPLETE))) {
		if (!rmw)
			ioreq_sm_state_set_locked(ioo, IRS_REQ_COMPLETE);
		else if (ioreq_sm_state(ioo) == IRS_READ_COMPLETE)
			xfer->nxr_bytes = 0;
	}

	/*
	 * nxo_dispatch may fail if connections to services have not been
	 * established yet. In this case, ioo_rc contains error code and
	 * xfer->nxr_rc == 0, don't overwrite ioo_rc.
	 *
	 * TODO: merge this with op->op_sm.sm_rc ?
	 */
	if (xfer->nxr_rc != 0)
		ioo->ioo_rc = xfer->nxr_rc;

	M0_LEAVE();
}

/**
 * Prepares each target io request in the network transfer requests, and
 * submit the fops.
 * This is heavily based on m0t1fs/linux_kernel/file.c::nw_xfer_req_dispatch
 *
 * @param xfer The network transfer request.
 * @return 0 for success, -errno otherwise.
 */
static int nw_xfer_req_dispatch(struct nw_xfer_request *xfer)
{
	int                     rc = 0;
	int                     post_error = 0;
	int                     ri_error;
	uint64_t                nr_dispatched = 0;
	struct ioreq_fop       *irfop;
	struct m0_op_io        *ioo;
	struct m0_op           *op;
	struct target_ioreq    *ti;
	struct m0_client       *instance;

	M0_ENTRY();

	M0_PRE(xfer != NULL);
	ioo = bob_of(xfer, struct m0_op_io, ioo_nwxfer, &ioo_bobtype);
	op = &ioo->ioo_oo.oo_oc.oc_op;
	instance = m0__op_instance(op);
	M0_PRE(instance != NULL);

	to_op_io_map(op, ioo);

	/* FOPs' preparation */
	m0_htable_for(tioreqht, ti, &xfer->nxr_tioreqs_hash) {
		if (ti->ti_state != M0_PNDS_ONLINE) {
			M0_LOG(M0_INFO, "Skipped iofops prepare for "FID_F,
			       FID_P(&ti->ti_fid));
			continue;
		}
		ti->ti_start_time = m0_time_now();
		if (ti->ti_req_type == TI_COB_CREATE &&
		    ioreq_sm_state(ioo) == IRS_WRITING) {
			rc = ti->ti_ops->tio_cc_fops_prepare(ti);
			if (rc != 0)
				return M0_ERR_INFO(rc, "[%p] cob create fop"
						   "failed", ioo);
			continue;
		}

		if (ioreq_sm_state(ioo) == IRS_TRUNCATE) {
		    if (ti->ti_req_type == TI_READ_WRITE) {
			ti->ti_req_type = TI_COB_TRUNCATE;
			rc = ti->ti_ops->tio_cc_fops_prepare(ti);
			if (rc != 0)
				return M0_ERR(rc);
			}
			continue;
		}
		rc = ti->ti_ops->tio_iofops_prepare(ti, PA_DATA) ?:
		     ti->ti_ops->tio_iofops_prepare(ti, PA_PARITY);
		if (rc != 0)
			return M0_ERR(rc);
	} m0_htable_endfor;

	/* Submit io FOPs */
	m0_htable_for(tioreqht, ti, &xfer->nxr_tioreqs_hash) {
		struct m0_rpc_item *item = &ti->ti_cc_fop.crf_fop.f_item;

		/* Skips the target device if it is not online. */
		if (ti->ti_state != M0_PNDS_ONLINE) {
			M0_LOG(M0_INFO, "Skipped device "FID_F,
			       FID_P(&ti->ti_fid));
			continue;
		}
		if (ti->ti_req_type == TI_COB_CREATE &&
		    ioreq_sm_state(ioo) == IRS_WRITING) {
			/*
			 * An error returned by rpc post has been ignored.
			 * It will be handled in the respective bottom half.
			 */
			M0_LOG(M0_DEBUG, "item="ITEM_FMT" osr_xid=%"PRIu64,
				ITEM_ARG(item), item->ri_header.osr_xid);
			rc = m0_rpc_post(item);
			M0_CNT_INC(nr_dispatched);
			m0_op_io_to_rpc_map(ioo, item);
			continue;
		}
		if (op->op_code == M0_OC_FREE &&
		    ioreq_sm_state(ioo) == IRS_TRUNCATE &&
		    ti->ti_req_type == TI_COB_TRUNCATE) {
			if (ti->ti_trunc_ivec.iv_vec.v_nr > 0) {
				/*
				 * An error returned by rpc post has been
				 * ignored. It will be handled in the
				 * io_bottom_half().
				 */
				M0_LOG(M0_DEBUG, "item="ITEM_FMT
						 " osr_xid=%"PRIu64,
						 ITEM_ARG(item),
						 item->ri_header.osr_xid);
				rc = m0_rpc_post(item);
				M0_CNT_INC(nr_dispatched);
				m0_op_io_to_rpc_map(ioo, item);
			}
			continue;
		}
		m0_tl_for (iofops, &ti->ti_iofops, irfop) {
			rc = ioreq_fop_async_submit(&irfop->irf_iofop,
						    ti->ti_session);
			ri_error = irfop->irf_iofop.if_fop.f_item.ri_error;
			M0_LOG(M0_DEBUG, "[%p] Submitted fop for device "
			       FID_F"@%p, item %p, fop_nr=%llu, rc=%d, "
			       "ri_error=%d", ioo, FID_P(&ti->ti_fid), irfop,
			       &irfop->irf_iofop.if_fop.f_item,
			       (unsigned long long)
			       m0_atomic64_get(&xfer->nxr_iofop_nr),
			       rc, ri_error);

			/* XXX: noisy */
			m0_op_io_to_rpc_map(ioo,
					&irfop->irf_iofop.if_fop.f_item);

			if (rc != 0)
				goto out;
			m0_atomic64_inc(&instance->m0c_pending_io_nr);
			if (ri_error == 0)
				M0_CNT_INC(nr_dispatched);
			else if (post_error == 0)
				post_error = ri_error;
		} m0_tl_endfor;
	} m0_htable_endfor;

out:
	if (rc == 0 && nr_dispatched == 0 && post_error == 0) {
		/* No fop has been dispatched.
		 *
		 * This might happen in dgmode reading:
		 *    In 'parity verify' mode, a whole parity group, including
		 *    data and parity units are all read from ioservices.
		 *    If some units failed to read, no need to read extra unit.
		 *    The units needed for recvoery are ready.
		 */
		M0_ASSERT(ioreq_sm_state(ioo) == IRS_DEGRADED_READING);
		M0_ASSERT(op->op_code == M0_OC_READ &&
			  instance->m0c_config->mc_is_read_verify);
		ioreq_sm_state_set_locked(ioo, IRS_READ_COMPLETE);
	} else if (rc == 0)
		xfer->nxr_state = NXS_INFLIGHT;

	M0_LOG(M0_DEBUG, "[%p] nxr_iofop_nr %llu, nxr_rdbulk_nr %llu, "
	       "nr_dispatched %llu", ioo,
	       (unsigned long long)m0_atomic64_get(&xfer->nxr_iofop_nr),
	       (unsigned long long)m0_atomic64_get(&xfer->nxr_rdbulk_nr),
	       (unsigned long long)nr_dispatched);

	return M0_RC(rc);
}

/**
 * should_spare_be_mapped() decides whether given IO request should be
 * redirected to the spare unit device or not.
 *
 * For normal IO, M0_IN(ioreq_sm_state, (IRS_READING, IRS_WRITING)),
 * such redirection is not needed, with the exception of read IO case
 * when the failed device is in REPAIRED state.
 *
 * Note: req->ir_sns_state is used only to differentiate between two
 *       possible use cases during the degraded mode write.
 *
 * Here are possible combinations of different parameters on which
 * the decision is made.
 *
 * Input parameters:
 *
 * - State of IO request.
 *   Sample set {IRS_DEGRADED_READING, IRS_DEGRADED_WRITING}
 *
 * - State of current device.
 *   Sample set {M0_PNDS_SNS_REPAIRING, M0_PNDS_SNS_REPAIRED}
 *
 * - State of SNS repair process with respect to current global fid.
 *   Sample set {SRS_REPAIR_DONE, SRS_REPAIR_NOTDONE}
 *
 * Degraded read case (IRS_DEGRADED_READING):
 *
 * 1. device_state == M0_PNDS_SNS_REPAIRING
 *
 *    Not redirected. The extent is assigned to the failed device itself
 *    but it is filtered at the level of io_req_fop.
 *
 * 2. device_state == M0_PNDS_SNS_REPAIRED
 *
 *    Redirected.
 *
 * Degraded write case (IRS_DEGRADED_WRITING):
 *
 * 1. device_state == M0_PNDS_SNS_REPAIRED
 *
 *    Redirected.
 *
 * 2. device_state == M0_PNDS_SNS_REPAIRING &&
 *    req->ir_sns_state == SRS_REPAIR_DONE
 *
 *    Redirected. Repair is finished for the current global fid.
 *
 * 3. device_state == M0_PNDS_SNS_REPAIRING &&
 *    req->ir_sns_state == SRS_REPAIR_NOTDONE
 *
 *    Not redirected. Repair is not finished for this global fid yet.
 *    So we just drop all pages directed towards the failed device.
 *    The data will be restored by SNS-repair in the due time later.
 *
 * 4. device_state == M0_PNDS_SNS_REPAIRED &&
 *    req->ir_sns_state == SRS_REPAIR_NOTDONE
 *
 *    This should not be possible.
 */
static bool should_spare_be_mapped(struct m0_op_io *ioo,
				   enum m0_pool_nd_state dev_state)
{
	return (M0_IN(ioreq_sm_state(ioo),
		      (IRS_READING, IRS_DEGRADED_READING)) &&
		dev_state == M0_PNDS_SNS_REPAIRED)
	                          ||
	       (ioreq_sm_state(ioo) == IRS_DEGRADED_WRITING &&
		(dev_state == M0_PNDS_SNS_REPAIRED ||
		 (dev_state == M0_PNDS_SNS_REPAIRING &&
		  ioo->ioo_sns_state == SRS_REPAIR_DONE)));

}

/**
 * Determines which targets (spare or not) of the io map the network transfer
 * requests should be mapped to.
 * This is heavily based on m0t1fs/linux_kernel/file.c::nw_xfer_tioreq_map
 *
 * @param xfer The network transfer request.
 * @param src unit address in the parity groups.
 * @param tgt[out] unit address in the target devices.
 * @param tio[out] The retrieved (or allocated) target request.
 * @return 0 for success, -errno otherwise.
 */
static int nw_xfer_tioreq_map(struct nw_xfer_request           *xfer,
			      const struct m0_pdclust_src_addr *src,
			      struct m0_pdclust_tgt_addr       *tgt,
			      struct target_ioreq             **tio)
{
	int                         rc;
	struct m0_fid               tfid;
	const struct m0_fid        *gfid;
	struct m0_op_io            *ioo;
	struct m0_rpc_session      *session;
	struct m0_pdclust_layout   *play;
	struct m0_pdclust_instance *play_instance;
	enum m0_pool_nd_state       dev_state;
	enum m0_pool_nd_state       dev_state_prev;
	uint32_t                    spare_slot;
	uint32_t                    spare_slot_prev;
	struct m0_pdclust_src_addr  spare;
	struct m0_poolmach         *pm;

	M0_ENTRY("nw_xfer_request=%p", xfer);

	M0_PRE(nw_xfer_request_invariant(xfer));
	M0_PRE(src != NULL);
	M0_PRE(tgt != NULL);
	M0_PRE(tio != NULL);

	ioo = bob_of(xfer, struct m0_op_io, ioo_nwxfer, &ioo_bobtype);

	play = pdlayout_get(ioo);
	M0_PRE(play != NULL);
	play_instance = pdlayout_instance(layout_instance(ioo));
	M0_PRE(play_instance != NULL);

	spare = *src;
	m0_fd_fwd_map(play_instance, src, tgt);
	tfid = target_fid(ioo, tgt);
	M0_LOG(M0_DEBUG, "src_id[%" PRIu64 ":%" PRIu64 "] -> "
			 "dest_id[%" PRIu64 ":%" PRIu64 "] @ tfid="FID_F,
	       src->sa_group, src->sa_unit, tgt->ta_frame, tgt->ta_obj,
	       FID_P(&tfid));

	pm = ioo_to_poolmach(ioo);
	M0_ASSERT(pm != NULL);
	rc = m0_poolmach_device_state(pm, tgt->ta_obj, &dev_state);
	if (rc != 0)
		return M0_RC(rc);

	if (M0_FI_ENABLED("poolmach_client_repaired_device1")) {
		if (tfid.f_container == 1)
			dev_state = M0_PNDS_SNS_REPAIRED;
	}

	M0_LOG(M0_INFO, "[%p] tfid="FID_F" dev_state=%d\n",
	                 ioo, FID_P(&tfid), dev_state);

	if (should_spare_be_mapped(ioo, dev_state)) {
		gfid = &ioo->ioo_oo.oo_fid;
		rc = m0_sns_repair_spare_map(pm, gfid, play, play_instance,
					     src->sa_group, src->sa_unit,
					     &spare_slot, &spare_slot_prev);
		if (rc != 0)
			return M0_RC(rc);

		/* Check if there is an effective-failure. */
		if (spare_slot_prev != src->sa_unit) {
			spare.sa_unit = spare_slot_prev;
			m0_fd_fwd_map(play_instance, &spare, tgt);
			tfid = target_fid(ioo, tgt);
			rc = m0_poolmach_device_state(pm, tgt->ta_obj,
						      &dev_state_prev);
			if (rc != 0)
				return M0_RC(rc);
		} else
			dev_state_prev = M0_PNDS_SNS_REPAIRED;

		if (dev_state_prev == M0_PNDS_SNS_REPAIRED) {
			spare.sa_unit = spare_slot;
			m0_fd_fwd_map(play_instance, &spare, tgt);
			tfid = target_fid(ioo, tgt);
		}
		dev_state = dev_state_prev;
	}

	session = target_session(ioo, tfid);

	rc = nw_xfer_tioreq_get(xfer, &tfid, tgt->ta_obj, session,
			layout_unit_size(play) * ioo->ioo_iomap_nr, tio);

	if (M0_IN(ioreq_sm_state(ioo), (IRS_DEGRADED_READING,
					IRS_DEGRADED_WRITING)) &&
	    dev_state != M0_PNDS_SNS_REPAIRED)
		(*tio)->ti_state = dev_state;

	return M0_RC(rc);
}

static const struct nw_xfer_ops xfer_ops = {
	.nxo_distribute = nw_xfer_io_distribute,
	.nxo_complete   = nw_xfer_req_complete,
	.nxo_dispatch   = nw_xfer_req_dispatch,
	.nxo_tioreq_map = nw_xfer_tioreq_map,
};

M0_INTERNAL void nw_xfer_request_init(struct nw_xfer_request *xfer)
{
	uint64_t                  bucket_nr;
	struct m0_op_io          *ioo;
	struct m0_pdclust_layout *play;

	M0_ENTRY("nw_xfer_request : %p", xfer);

	M0_PRE(xfer != NULL);

	ioo = bob_of(xfer, struct m0_op_io, ioo_nwxfer, &ioo_bobtype);
	nw_xfer_request_bob_init(xfer);
	xfer->nxr_rc        = 0;
	xfer->nxr_bytes     = 0;
	m0_atomic64_set(&xfer->nxr_iofop_nr, 0);
	m0_atomic64_set(&xfer->nxr_rdbulk_nr, 0);
	xfer->nxr_state     = NXS_INITIALIZED;
	xfer->nxr_ops       = &xfer_ops;
	m0_mutex_init(&xfer->nxr_lock);

	play = pdlayout_get(ioo);
	bucket_nr = layout_n(play) + 2 * layout_k(play);
	xfer->nxr_rc = tioreqht_htable_init(&xfer->nxr_tioreqs_hash,
					    bucket_nr);

	M0_POST_EX(nw_xfer_request_invariant(xfer));
	M0_LEAVE();
}

M0_INTERNAL void nw_xfer_request_fini(struct nw_xfer_request *xfer)
{
	M0_ENTRY("nw_xfer_request : %p", xfer);

	M0_PRE(xfer != NULL);
	M0_PRE(M0_IN(xfer->nxr_state, (NXS_COMPLETE, NXS_INITIALIZED)));
	M0_PRE(nw_xfer_request_invariant(xfer));
	M0_LOG(M0_DEBUG, "nw_xfer_request : %p, nxr_rc = %d",
	       xfer, xfer->nxr_rc);

	xfer->nxr_ops = NULL;
	m0_mutex_fini(&xfer->nxr_lock);
	nw_xfer_request_bob_fini(xfer);
	tioreqht_htable_fini(&xfer->nxr_tioreqs_hash);

	M0_LEAVE();
}

#undef M0_TRACE_SUBSYSTEM

/*
 *  Local variables:
 *  c-indentation-style: "K&R"

 *  c-basic-offset: 8
 *  tab-width: 8
 *  fill-column: 80
 *  scroll-step: 1
 *  End:
 */
/*
 * vim: tabstop=8 shiftwidth=8 noexpandtab textwidth=80 nowrap
 */<|MERGE_RESOLUTION|>--- conflicted
+++ resolved
@@ -495,7 +495,7 @@
 	uint64_t                   cnt;
 	unsigned int               opcode;
 	m0_bcount_t                grp_size;
-	uint64_t                   page_size;	
+	uint64_t                   page_size;
 	struct m0_indexvec        *goff_ivec = NULL;
 
 	M0_PRE(tgt != NULL);
@@ -525,7 +525,7 @@
 	toff    = target_offset(frame, play, gob_offset);
 	pgstart = toff;
 	goff    = unit_type == M0_PUT_DATA ? gob_offset : 0;
-	
+
 	// For checksum of Parity Unit the global object offset will be
 	// assumed to be aligned with PG start offset, so removing the
 	// additional value NxUS w.r.t PG start, which is added by the 
@@ -533,8 +533,8 @@
 	// Removing this offset N will help to compute PG unit idx as 0,1..,k-1 
 	// which is the index of pi_paritybufs 
 	goff_cksum = unit_type == M0_PUT_DATA ? gob_offset : 
-		(gob_offset + (src->sa_unit - layout_n(play))*layout_unit_size(play));
-
+		(gob_offset + (src->sa_unit - layout_n(play))*layout_unit_size(play));	
+	
 	M0_LOG(M0_DEBUG,
 	       "[gpos %" PRIu64 ", count %" PRIu64 "] [%" PRIu64 ", %" PRIu64 "]"
 	       "->[%" PRIu64 ",%" PRIu64 "] %c", gob_offset, count, src->sa_group,
@@ -564,9 +564,8 @@
 		M0_LOG(M0_DEBUG, "map_nr=%" PRIu64 " req state=%u cnt=%"PRIu64,
 				 ioo->ioo_iomap_nr, ioreq_sm_state(ioo), cnt);
 	}
-	
+
 	goff_ivec = &ti->ti_goff_ivec;
-	
 	while (pgstart < toff + count) {
 		pgend = min64u(pgstart + page_size,
 			       toff + count);
@@ -655,7 +654,6 @@
 	}
 	M0_LEAVE();
 }
-
 
 /**
  * This is heavily based on m0t1fs/linux_kernel/file.c::target_fid().
@@ -1021,7 +1019,7 @@
 	uint32_t                     maxsize;
 	uint32_t                     delta;
 	uint32_t                     num_fops = 0;
-	uint32_t 					 num_units_iter = 0;
+	uint32_t                     num_units_iter = 0;
 	enum page_attr               rw;
 	enum page_attr              *pattr;
 	struct m0_bufvec            *bvec;
@@ -1044,15 +1042,11 @@
 	m0_bindex_t                  offset;
 	uint32_t                     segnext;
 	uint32_t                     ndom_max_segs;
-<<<<<<< HEAD
-	struct m0_client             *instance;
-	struct m0_ivec_cursor 		 goff_curr;
+	struct m0_client            *instance;
+	struct m0_ivec_cursor        goff_curr;
 	struct fop_cksum_idx_gbl_data pgdata;
 	uint32_t                      seg_sz;
-	bool 						  di_enabled;
-=======
-	struct m0_client            *instance;
->>>>>>> 80367f69
+	bool                         di_enabled;
 
 	M0_ENTRY("prepare io fops for target ioreq %p filter 0x%x, tfid "FID_F,
 		 ti, filter, FID_P(&ti->ti_fid));
@@ -1166,8 +1160,8 @@
 			if(di_enabled)
 				m0_ivec_cursor_move(&goff_curr, seg_sz);
 			continue;
-		}			 
-		
+		}
+
 		M0_ALLOC_PTR(irfop);
 		if (irfop == NULL) {
 			rc = M0_ERR(-ENOMEM);
@@ -1184,7 +1178,6 @@
 		sz_added_to_fop = 0;
 		// Runt is for tracking bytes which are not accounted in unit
 		runt_sz = 0;
-
 		iofop = &irfop->irf_iofop;
 		rw_fop = io_rw_get(&iofop->if_fop);
 
@@ -1195,7 +1188,7 @@
 			goto err;
 		}
 		delta += io_seg_size();
-		
+
 		/*
 		* Adds io segments and io descriptor only if it fits within
 		* permitted size.
@@ -1239,7 +1232,7 @@
 						bufnext = bvec->ov_buf[segnext];
 
 					if (buf + xfer_len == bufnext) {
- 						xfer_len += COUNT(ivec, ++seg);						
+						xfer_len += COUNT(ivec, ++seg);
 						// Next segment should be as per filter
 						segnext = seg + 1;
 						if( !(pattr[segnext] & filter) ||
@@ -1249,7 +1242,6 @@
 					} else
 						break;
 				}
-				
 				seg_end = seg;
 
 				// Get number of units added
@@ -1311,12 +1303,12 @@
 										irfop, 
 										m0_ivec_cursor_index(&goff_curr),
 										s_idx);
-							m0_ivec_cursor_move(&goff_curr, seg_sz);							
+							m0_ivec_cursor_move(&goff_curr, seg_sz);
 						}
 					}
 				}
-			} else if(di_enabled)	
-				m0_ivec_cursor_move(&goff_curr, seg_sz);			
+			} else if(di_enabled)
+				m0_ivec_cursor_move(&goff_curr, seg_sz);
 
 			++seg;
 		}
@@ -1368,7 +1360,6 @@
 		/* Assign the checksum buffer for traget */
 		if ( di_enabled && m0_is_write_fop(&iofop->if_fop) ) {
 			rw_fop->crw_cksum_size = m0__obj_di_cksum_size(ioo);
-
 			// Prepare checksum data for parity as not parity buffer are populated
 			if( target_ioreq_prepare_checksum(ioo, irfop, rw_fop) != 0) {
 				rw_fop->crw_di_data_cksum.b_addr = NULL;
