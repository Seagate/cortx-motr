--- conflicted
+++ resolved
@@ -1347,27 +1347,16 @@
 						     (i*row_per_seg)+ row][col];
 				data_buf_init(dbuf, ptr, obj_buffer_size(obj),
 					      PA_NONE);
-<<<<<<< HEAD
-				ptr += obj_buffer_size(obj);
-
-				M0_LOG(M0_DEBUG, "row=%d col=%d dbuf=%p pbuf = %p ptr=%p",
+				ptr = (void*)((uintptr_t)ptr + 
+							  obj_buffer_size(obj));
+
+				M0_LOG(M0_DEBUG, "row=%d col=%d dbuf=%p pbuf=%p ptr=%p",
 				       row, col, dbuf, pbuf, ptr);
 
 				if (M0_IN(op_code, (M0_OC_WRITE,
 						    M0_OC_FREE)))
 					dbuf->db_flags |= PA_WRITE;
 
-=======
-				ptr = (void*)((uintptr_t)ptr + obj_buffer_size(obj));
-
-				M0_LOG(M0_DEBUG, "row=%d col=%d dbuf=%p pbuf = %p ptr=%p",
-				       row, col, dbuf, pbuf, ptr);
-
-				if (M0_IN(op_code, (M0_OC_WRITE,
-						    M0_OC_FREE)))
-					dbuf->db_flags |= PA_WRITE;
-
->>>>>>> d35074f6
 				if (map->pi_rtype == PIR_READOLD ||
 				    (op_code == M0_OC_READ &&
 				     instance->m0c_config->mc_is_read_verify))
@@ -1387,11 +1376,7 @@
 				data_buf_fini(buf);
 				m0_free(buf);
 			}
-<<<<<<< HEAD
-		}
-=======
-		}	
->>>>>>> d35074f6
+		}
 	}
 
 	return M0_ERR(-ENOMEM);
