(root-0 verno=1 rootfid=(0xb, 0x16) mdpool=pool-5 imeta_pver=pver-100
    mdredundancy=1 params=["param-0", "param-1", "param-2"]
    nodes=[node-2, node-48] sites=[site-2]
    pools=[pool-4, pool-5, pool-56, pool-100]
    profiles=[profile-0] fdmi_flt_grps=[])
(profile-0 pools=[pool-4, pool-5, pool-56, pool-100])
(node-2 memsize=16000 nr_cpu=2 last_state=3 flags=2
    processes=[process-5, process-6])
(process-5 cores=[3] mem_limit_as=0 mem_limit_rss=0 mem_limit_stack=0
    mem_limit_memlock=0 endpoint="0@lo:12345:34:1"
    services=[service-9, service-10, service-20, service-21,
              service-22, service-23, service-24, service-25, service-126,
              service-11, service-28])
(process-6 cores=[3] mem_limit_as=0 mem_limit_rss=0 mem_limit_stack=0
    mem_limit_memlock=0 endpoint="0@lo:12345:34:2" services=[service-26])
(service-9 type=@M0_CST_IOS endpoints=["0@lo:12345:34:1"] params=[]
    sdevs=[sdev-15, sdev-71, sdev-72, sdev-73, sdev-74])
(service-10 type=@M0_CST_MDS endpoints=["0@lo:12345:34:1"] params=[]
    sdevs=[sdev-13, sdev-14])
(service-20 type=@M0_CST_CONFD endpoints=["0@lo:12345:34:1"] params=[] sdevs=[])
(service-21 type=@M0_CST_ADDB2 endpoints=["0@lo:12345:34:1"] params=[] sdevs=[])
(service-22 type=@M0_CST_RMS endpoints=["0@lo:12345:34:1"] params=[] sdevs=[])
(service-23 type=@M0_CST_HA endpoints=["0@lo:12345:34:1"] params=[] sdevs=[])
(service-24 type=@M0_CST_SNS_REP endpoints=["0@lo:12345:34:1"] params=[]
    sdevs=[])
(service-25 type=@M0_CST_SNS_REB endpoints=["0@lo:12345:34:1"] params=[]
    sdevs=[])

(service-26 type=@M0_CST_DTM0 endpoints=["0@lo:12345:34:2"]
    params=["origin:in-volatile"] sdevs=[])
(service-28 type=@M0_CST_DTM0 endpoints=["0@lo:12345:34:1"]
    params=["origin:in-persistent"] sdevs=[])


(service-126 type=@M0_CST_DIX_REP endpoints=["0@lo:12345:34:1"] params=[]
    sdevs=[sdev-96, sdev-97])
(service-11 type=@M0_CST_CAS endpoints=["0@lo:12345:34:1"] params=[]
    sdevs=[sdev-100])
(sdev-96 dev_idx=1 iface=4 media=1 bsize=4096 size=0 last_state=3 flags=4
    filename="/var/motr/m0ut/ut-sandbox/d1")
(sdev-97 dev_idx=2 iface=4 media=1 bsize=4096 size=0 last_state=3 flags=4
    filename="/var/motr/m0ut/ut-sandbox/d2")
(sdev-13 dev_idx=3 iface=4 media=1 bsize=4096 size=1073741824 last_state=3
    flags=4 filename="/dev/sdev0")
(sdev-14 dev_idx=0 iface=4 media=1 bsize=4096 size=1073741824 last_state=3
    flags=4 filename="/dev/sdev1")
(sdev-15 dev_idx=1 iface=7 media=2 bsize=8192 size=1073741824 last_state=2
    flags=4 filename="/dev/sdev2")
(sdev-71 dev_idx=2 iface=7 media=2 bsize=8192 size=1073741824 last_state=2
    flags=4 filename="/dev/sdev3")
(sdev-72 dev_idx=3 iface=7 media=2 bsize=8192 size=1073741824 last_state=2
    flags=4 filename="/dev/sdev4")
(sdev-73 dev_idx=4 iface=7 media=2 bsize=8192 size=1073741824 last_state=2
    flags=4 filename="/dev/sdev5")
(sdev-74 dev_idx=5 iface=7 media=2 bsize=8192 size=1073741824 last_state=2
    flags=4 filename="/dev/sdev6")
(sdev-100 dev_idx=10 iface=7 media=2 bsize=8192 size=1073741824 last_state=2
    flags=4 filename="/dev/sdev100")
(site-2 racks=[rack-3, rack-52] pvers=[pver-8, pver-57, pver-100])
(rack-3 encls=[enclosure-7] pvers=[pver-8, pver-100])
<<<<<<< HEAD
(enclosure-7 node=node-2
ctrls=[controller-11] pvers=[pver-8, pver-100])
(controller-11     drives=[drive-16, drive-75, drive-76, drive-77, drive-78,
    drive-100, drive-101, drive-102] pvers=[pver-8, pver-100])
=======
(enclosure-7 ctrls=[controller-11] pvers=[pver-8, pver-100])
(controller-11 node=node-2
    drives=[drive-16, drive-75, drive-76, drive-77, drive-78,
    drive-100] pvers=[pver-8, pver-100])
>>>>>>> 09ff6188
(drive-16 dev=sdev-15 pvers=[pver-8])
(drive-75 dev=sdev-71 pvers=[pver-8])
(drive-76 dev=sdev-72 pvers=[pver-8])
(drive-77 dev=sdev-73 pvers=[pver-8])
(drive-78 dev=sdev-74 pvers=[pver-8])
(drive-100 dev=sdev-100 pvers=[pver-100])
(pool-4 pver_policy=0 pvers=[pver-8])
(pver-8 N=3 K=1 P=5 tolerance=[0, 0, 0, 0, 1] sitevs=[objv-2:12])
(objv-2:12 real=site-2 children=[objv-12])
(objv-12 real=rack-3 children=[objv-17])
(objv-17 real=enclosure-7 children=[objv-18])
(objv-18 real=controller-11
    children=[objv-19, objv-79, objv-80, objv-81, objv-82])
(objv-19 real=drive-16 children=[])
(objv-79 real=drive-75 children=[])
(objv-80 real=drive-76 children=[])
(objv-81 real=drive-77 children=[])
(objv-82 real=drive-78 children=[])
(node-48 memsize=16000 nr_cpu=2 last_state=3 flags=2 processes=[process-49])
(process-49 cores=[3] mem_limit_as=0 mem_limit_rss=0 mem_limit_stack=0
    mem_limit_memlock=0 endpoint="0@lo:12345:34:1"
    services=[service-27, service-128])
(service-27 type=@M0_CST_IOS endpoints=["0@lo:12345:34:1"] params=[]
    sdevs=[sdev-51, sdev-83, sdev-84, sdev-85, sdev-86])
(service-128 type=@M0_CST_DIX_REP endpoints=["0@lo:12345:34:1"] params=[]
    sdevs=[])
(sdev-51 dev_idx=6 iface=4 media=1 bsize=4096 size=1073741824 last_state=3
    flags=4 filename="/dev/sdev0")
(sdev-83 dev_idx=7 iface=4 media=1 bsize=4096 size=1073741824 last_state=3
    flags=4 filename="/dev/sdev1")
(sdev-84 dev_idx=8 iface=4 media=1 bsize=4096 size=1073741824 last_state=3
    flags=4 filename="/dev/sdev2")
(sdev-85 dev_idx=9 iface=4 media=1 bsize=4096 size=1073741824 last_state=3
    flags=4 filename="/dev/sdev3")
(sdev-86 dev_idx=0 iface=4 media=1 bsize=4096 size=1073741824 last_state=3
    flags=4 filename="/dev/sdev4")

(rack-52 encls=[enclosure-53] pvers=[pver-57])
(enclosure-53 node=node-48
ctrls=[controller-54] pvers=[pver-57])
(controller-54     drives=[drive-55, drive-87, drive-88, drive-89, drive-90]
    pvers=[pver-57])
(drive-55 dev=sdev-51 pvers=[pver-57])
(drive-87 dev=sdev-83 pvers=[pver-57])
(drive-88 dev=sdev-84 pvers=[pver-57])
(drive-89 dev=sdev-85 pvers=[pver-57])
(drive-90 dev=sdev-86 pvers=[pver-57])

(pool-56 pver_policy=0 pvers=[pver-57])
(pver-57 N=3 K=1 P=5 tolerance=[0, 0, 0, 0, 1] sitevs=[objv-2:58])
(objv-2:58 real=site-2 children=[objv-58])
(objv-58 real=rack-52 children=[objv-59])
(objv-59 real=enclosure-53 children=[objv-60])
(objv-60 real=controller-54
    children=[objv-61, objv-91, objv-92, objv-93, objv-94])
(objv-61 real=drive-55 children=[])
(objv-91 real=drive-87 children=[])
(objv-92 real=drive-88 children=[])
(objv-93 real=drive-89 children=[])
(objv-94 real=drive-90 children=[])


(pool-100 pver_policy=0 pvers=[pver-100])
(pver-100 N=1 K=0 P=1 tolerance=[0, 0, 0, 0, 1] sitevs=[objv-2:100])

(objv-2:100 real=site-2 children=[objv-100])
(objv-100 real=rack-3 children=[objv-101])
(objv-101 real=enclosure-7 children=[objv-102])
(objv-102 real=controller-11
    children=[objv-103])

(objv-103 real=drive-100 children=[])

(pool-5 pver_policy=0 pvers=[pver-11])
(pver-11 N=1 K=0 P=1 tolerance=[0, 0, 0, 0, 1] sitevs=[objv-2:106])

(objv-2:106 real=site-2 children=[objv-106])
(objv-106 real=rack-3 children=[objv-107])
(objv-107 real=enclosure-7 children=[objv-108])
(objv-108 real=controller-11 children=[objv-109])
(objv-109 real=drive-16 children=[])<|MERGE_RESOLUTION|>--- conflicted
+++ resolved
@@ -58,17 +58,10 @@
     flags=4 filename="/dev/sdev100")
 (site-2 racks=[rack-3, rack-52] pvers=[pver-8, pver-57, pver-100])
 (rack-3 encls=[enclosure-7] pvers=[pver-8, pver-100])
-<<<<<<< HEAD
 (enclosure-7 node=node-2
 ctrls=[controller-11] pvers=[pver-8, pver-100])
 (controller-11     drives=[drive-16, drive-75, drive-76, drive-77, drive-78,
     drive-100, drive-101, drive-102] pvers=[pver-8, pver-100])
-=======
-(enclosure-7 ctrls=[controller-11] pvers=[pver-8, pver-100])
-(controller-11 node=node-2
-    drives=[drive-16, drive-75, drive-76, drive-77, drive-78,
-    drive-100] pvers=[pver-8, pver-100])
->>>>>>> 09ff6188
 (drive-16 dev=sdev-15 pvers=[pver-8])
 (drive-75 dev=sdev-71 pvers=[pver-8])
 (drive-76 dev=sdev-72 pvers=[pver-8])
