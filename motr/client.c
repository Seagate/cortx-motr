--- conflicted
+++ resolved
@@ -843,20 +843,6 @@
 	return M0_RC(0);
 }
 
-<<<<<<< HEAD
-M0_INTERNAL int m0_calculate_md5_inc_digest(
-		struct m0_md5_inc_digest_pi *pi,
-		struct m0_pi_seed *seed,
-		struct m0_bufvec *bvec,
-		enum m0_pi_calc_flag flag,
-		unsigned char *curr_digest,
-		unsigned char *pi_value_without_seed)
-{
-	M0_ENTRY();
-
-	M0_PRE(pi != NULL);
-	M0_PRE(curr_digest != NULL);
-=======
 #ifndef __KERNEL__
 M0_INTERNAL int m0_calculate_md5_inc_context(
 		struct m0_md5_inc_context_pi *pi,
@@ -873,75 +859,10 @@
 
 	M0_PRE(pi != NULL);
 	M0_PRE(curr_context != NULL);
->>>>>>> cbde327b
 	M0_PRE(bvec != NULL);
 	M0_PRE(bvec->ov_vec.v_count != NULL);
 	M0_PRE(bvec->ov_buf != NULL);
 
-<<<<<<< HEAD
-	/* Following code block should be removed */
-	/* sending dummy values to S3 */
-#if 1
-#define PI_DIGEST_LENGTH 92
-#define PI_VALUE_LENGTH 16
-	if (flag & M0_PI_CALC_UNIT_ZERO) {
-		 memset(&pi->prev_digest, '0', PI_DIGEST_LENGTH);
-	}
-	memset(&pi->pi_value, 'A', PI_VALUE_LENGTH);
-	memset(curr_digest, '1', PI_DIGEST_LENGTH);
-	if (pi_value_without_seed) {
-		memset(pi_value_without_seed, 'B', PI_VALUE_LENGTH);
-	}
-#endif
-
-	/* Uncomment following code once motr has integration for MD5 */
-#if 0
-
-	/* This call is for first data unit, need to initialize prev_digest*/
-	if (flag & M0_PI_CALC_UNIT_ZERO) {
-		MD5_Init(&pi->prev_digest);
-	}
-
-	/* memcpy, so that we do not change the prev_digest */
-	memcpy(curr_digest, &pi->prev_digest, sizeof(MD5_CTX));
-
-	/* get the curr digest i by updating it*/
-	for (i = 0; i < bvec->ov_vec.v_nr; i++) {
-		MD5_Update(curr_digest, bvec->ov_buf[i], bvec->ov_vec.v_count[i]);
-	}
-
-	/* if caller want checksum without seed and with seed, in this case
-	 * 'pi_value_without_seed' will be used to send wihout seed checksum.
-	 */
-	if (pi_value_without_seed && (flag & M0_PI_CALC_FINAL)) {
-		unsigned char digest[sizeof(MD5_CTX)];
-		memcpy(&digest, curr_digest, sizeof(MD5_CTX));
-
-		/* 
-		 * NOTE: MD5_final() changes the digest itself and curr_digest
-		 * should not be finalised, thus copy it and use it for MD5_final
-		 */
-
-		MD5_Final(pi_value_without_seed, digest);
-	}
-
-	/* if seed is passed, memcpy and update the digest calculated so far.
-	 * calculate checksum with seed, set the pi_value with seeded checksum.
-	 * NOTE: curr_digest will always have digest without seed.
-	 */
-	if (seed) {
-		unsigned char seed_digest[sizeof(MD5_CTX)];
-		memcpy(&seed_digest, curr_digest, sizeof(MD5_CTX));
-
-		MD5_Update(&seed_digest, &seed, sizeof(struct m0_pi_seed));
-		MD5_Final(pi->pi_value, &seed_digest);
-	}
-
-#endif
-
-	return  M0_RC(0);
-}
-=======
 	/* This call is for first data unit, need to initialize prev_context */
 	if (flag & M0_PI_CALC_UNIT_ZERO) {
 		rc = MD5_Init((MD5_CTX *)&pi->prev_context);
@@ -1032,7 +953,6 @@
 	return  M0_RC(0);
 }
 #endif
->>>>>>> cbde327b
 
 void m0_op_fini(struct m0_op *op)
 {
