--- conflicted
+++ resolved
@@ -158,10 +158,7 @@
 	struct btree_ops cwb_bo[BOT_OPS_NR];
 	m0_time_t        cwb_start_time;
 	m0_time_t        cwb_finish_time;
-<<<<<<< HEAD
 	int		 cwb_warmup_insert_count;
-=======
->>>>>>> 60793b1b
 };
 
 /* description of a single task (thread) executing workload */
