--- conflicted
+++ resolved
@@ -94,11 +94,6 @@
 	MODE,
 	MAX_NR_OPS,
 	NR_ROUNDS,
-<<<<<<< HEAD
-	ADDB_INIT,
-	ADDB_SIZE,
-=======
->>>>>>> e2eb509a
 	PATTERN,
 	INSERT,
 	LOOKUP,
@@ -164,11 +159,6 @@
 	{"MODE", MODE},
 	{"MAX_NR_OPS", MAX_NR_OPS},
 	{"NR_ROUNDS", NR_ROUNDS},
-<<<<<<< HEAD
-	{"ADDB_INIT", ADDB_INIT},
-	{"ADDB_SIZE", ADDB_SIZE},
-=======
->>>>>>> e2eb509a
 	{"PATTERN", PATTERN},
 	{"INSERT", INSERT},
 	{"LOOKUP", LOOKUP},
@@ -255,11 +245,8 @@
 #define workload_index(t) (t->u.cw_index)
 #define workload_io(t) (t->u.cw_io)
 #define workload_btree(t) (t->u.cw_btree)
-<<<<<<< HEAD
-=======
 
 const char conf_section_name[] = "MOTR_CONFIG";
->>>>>>> e2eb509a
 
 int copy_value(struct workload *load, int max_workload, int *index,
 		char *key, char *value)
@@ -272,10 +259,6 @@
 	struct cr_workload_btree *cbw;
 	int			 *key_size;
 	int			 *val_size;
-<<<<<<< HEAD
-	int                       value_len = strlen(value);
-=======
->>>>>>> e2eb509a
 
 	if (m0_streq(value, conf_section_name)) {
 		if (conf != NULL) {
@@ -668,17 +651,6 @@
 			cbw = workload_btree(w);
 			cbw->cwb_pattern = parse_int(value, PATTERN);
 			break;
-<<<<<<< HEAD
-		case ADDB_SIZE:
-			conf->addb_size = getnum(value, "addb size");
-			break;
-		case PATTERN:
-			w = &load[*index];
-			cbw = workload_btree(w);
-			cbw->cwb_pattern = parse_int(value, PATTERN);
-			break;
-=======
->>>>>>> e2eb509a
 		case INSERT:
 			w = &load[*index];
 			cbw = workload_btree(w);
