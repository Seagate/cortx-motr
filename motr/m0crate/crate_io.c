--- conflicted
+++ resolved
@@ -351,13 +351,7 @@
 		    int                    obj_idx,
 		    int                    op_index)
 {
-<<<<<<< HEAD
-
 	return m0_entity_create(check_fid(&cwi->cwi_pool_id),
-=======
-	return m0_entity_create((m0_fid_is_set(&cwi->cwi_pool_id) && 
-                                m0_fid_is_valid(&cwi->cwi_pool_id)) ? &cwi->cwi_pool_id : NULL,
->>>>>>> 4ad37cf5
                                 &obj->ob_entity, &cti->cti_ops[free_slot]);
 }
 
