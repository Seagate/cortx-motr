/* -*- C -*- */
/*
 * Copyright (c) 2013-2020 Seagate Technology LLC and/or its Affiliates
 *
 * Licensed under the Apache License, Version 2.0 (the "License");
 * you may not use this file except in compliance with the License.
 * You may obtain a copy of the License at
 *
 *     http://www.apache.org/licenses/LICENSE-2.0
 *
 * Unless required by applicable law or agreed to in writing, software
 * distributed under the License is distributed on an "AS IS" BASIS,
 * WITHOUT WARRANTIES OR CONDITIONS OF ANY KIND, either express or implied.
 * See the License for the specific language governing permissions and
 * limitations under the License.
 *
 * For any questions about this software or licensing,
 * please email opensource@seagate.com or cortx-questions@seagate.com.
 *
 */


#include "fop/fop.h"
#ifndef __KERNEL__
#  include "desim/sim.h"
#endif
#include "lib/trace.h"   /* m0_trace_init */
#include "lib/thread.h"
#include "stob/type.h"
#include "stob/stob.h"
#include "ut/stob.h"
#include "net/net.h"
#include "net/bulk_emulation/mem_xprt.h"
#include "net/lnet/lnet.h"
#ifndef __KERNEL__
<<<<<<< HEAD
#  include "net/libfab/libfab.h"
=======
#ifdef ENABLE_LIBFAB
#  include "net/libfab/libfab.h"
#endif /*ENABLE_LIBFAB */
>>>>>>> d162a788
#endif
#include "rpc/rpc.h"
#include "addb2/addb2.h"
#include "lib/finject.h"
#include "lib/locality.h"
#include "layout/layout.h"
#include "pool/pool.h"
#include "lib/processor.h"
#include "sm/sm.h"
#include "dtm/dtm.h"
#include "fol/fol.h"
#include "dtm/dtm.h"
#include "reqh/reqh.h"
#include "lib/timer.h"
#include "fid/fid.h"
#include "fis/fi_service.h"
#include "fop/fom_simple.h"
#include "fop/fom_generic.h"
#include "graph/graph.h"
#include "motr/init.h"
#include "lib/cookie.h"
#include "conf/fop.h"           /* m0_conf_fops_init, m0_confx_types_init */
#include "conf/obj.h"           /* m0_conf_obj_init */
#include "pool/policy.h"        /* m0_pver_policies_init */
#ifdef __KERNEL__
#  include "m0t1fs/linux_kernel/m0t1fs.h"
#  include "motr/linux_kernel/dummy_init_fini.h"
#  include "net/test/initfini.h" /* m0_net_test_init */
#else
#  include "be/tx_service.h"    /* m0_be_txs_register */
#  include "be/be.h"            /* m0_backend_init */
#  include "conf/confd.h"       /* m0_confd_register */
#  include "mdstore/mdstore.h"  /* m0_mdstore_mod_init */
#endif
#include "cob/cob.h"
#include "ioservice/io_fops.h"
#include "ioservice/io_service.h"
#include "iscservice/isc_service.h"
#include "mdservice/md_fops.h"
#include "mdservice/md_service.h"
#include "rm/rm_service.h"
#include "rm/rm_rwlock.h"
#include "conf/rconfc_link_fom.h" /* m0_rconfc_mod_init, m0_rconfc_mod_fini */
#include "stats/stats_srv.h"
#include "sns/sns.h"
#include "sns/parity_ops.h"
#include "sss/ss_svc.h"
#include "cm/cm.h"
#include "stats/stats_fops.h"
#include "ha/epoch.h"
#include "ha/ha.h"            /* m0_ha_mod_init */
#include "xcode/init.h"
#include "module/instance.h"  /* m0_instance_setup */
#include "motr/client_internal.h"  /* m0_client_global_init */
#include "fdmi/fdmi.h"
#include "fdmi/service.h"
#include "fdmi/fol_fdmi_src.h"

M0_INTERNAL int m0_time_init(void);
M0_INTERNAL void m0_time_fini(void);

M0_INTERNAL int m0_memory_init(void);
M0_INTERNAL void m0_memory_fini(void);

M0_INTERNAL int m0_foms_init(void);
M0_INTERNAL void m0_foms_fini(void);

M0_INTERNAL int libm0_init(void);
M0_INTERNAL void libm0_fini(void);

M0_INTERNAL int  m0_addb2_net_module_init(void);
M0_INTERNAL void m0_addb2_net_module_fini(void);

M0_INTERNAL int  m0_addb2_global_init(void);
M0_INTERNAL void m0_addb2_global_fini(void);

M0_INTERNAL int m0_addb2_service_module_init(void);
M0_INTERNAL void m0_addb2_service_module_fini(void);

M0_INTERNAL int  m0_cas_module_init(void);
M0_INTERNAL void m0_cas_module_fini(void);

M0_INTERNAL int  m0_dix_cm_module_init(void);
M0_INTERNAL void m0_dix_cm_module_fini(void);

#ifndef __KERNEL__
M0_INTERNAL int  m0_net_sock_mod_init(void);
M0_INTERNAL void m0_net_sock_mod_fini(void);
#endif

/**
   @addtogroup init
   @{
 */

struct init_fini_call {
	int  (*ifc_init)(void);
	void (*ifc_fini)(void);
	const char *ifc_name;
};

struct init_fini_call quiesce[] = {
	{ &m0_time_init,        &m0_time_fini,        "time" },
	{ &m0_xcode_init,       &m0_xcode_fini,       "xcode" },
	{ &m0_trace_init,       &m0_trace_fini,       "trace" },
	{ &m0_fi_init,          &m0_fi_fini,          "finject" },
};

struct init_fini_call once[] = {
	{ &m0_threads_once_init, &m0_threads_once_fini, "threads" }
};

/*
  XXX dummy_init_fini.c defines dummy init() and fini() routines for
  subsystems, that are not yet ported to kernel mode.
 */
struct init_fini_call subsystem[] = {
	{ &m0_memory_init,      &m0_memory_fini,      "memory" },
	{ &m0_addb2_module_init, &m0_addb2_module_fini, "addb2" },
	{ &m0_addb2_global_init, &m0_addb2_global_fini, "addb2-global" },
	{ &libm0_init,          &libm0_fini,          "libm0" },
	{ &m0_ha_global_init ,  &m0_ha_global_fini,   "ha" },
	{ &m0_fid_init,         &m0_fid_fini,         "fid" },
	{ &m0_file_mod_init,    &m0_file_mod_fini,     "file" },
	{ &m0_cookie_global_init, &m0_cookie_global_fini, "cookie" },
	{ &m0_timers_init,      &m0_timers_fini,      "timer" },
	{ &m0_processors_init,  &m0_processors_fini,  "processors" },
	/* localities must be initialised after lib/processor.h */
	{ &m0_localities_init,  &m0_localities_fini,  "locality" },
	{ &m0_fols_init,        &m0_fols_fini,        "fol" },
	{ &m0_layouts_init,     &m0_layouts_fini,     "layout" },
	/* fops must be initialised before network, because network build fop
	   type for network descriptors. */
	{ &m0_fops_init,        &m0_fops_fini,        "fop" },
	{ &m0_foms_init,        &m0_foms_fini,        "fom" },
	{ &m0_net_init,         &m0_net_fini,         "net" },
#ifdef __KERNEL__
	{ &m0_net_test_init,    &m0_net_test_fini,    "net-test" },
#endif
	{ &m0_reqhs_init,       &m0_reqhs_fini,       "reqhs" },
	/* fom-simple must go after reqh init, because it registers a service
	   type. */
	{ &m0_fom_simples_init, &m0_fom_simples_fini, "fom-simple" },
	/* addb2-service must go after reqh init, because it registers a service
	   type. */
	{ &m0_addb2_service_module_init,
	  &m0_addb2_service_module_fini, "addb2-service" },
	{ &m0_rpc_init,         &m0_rpc_fini,         "rpc" },
	/* fom generic must be after rpc, because it initialises rpc item
	   type for generic error reply. */
	{ &m0_fom_generic_init, &m0_fom_generic_fini, "fom-generic" },
	/* addb2-net must be after rpc, because it initialises a fop type. */
	{ &m0_addb2_net_module_init, &m0_addb2_net_module_fini, "addb2-net" },
	{ &m0_net_lnet_init,    &m0_net_lnet_fini,    "net/lnet" },
	{ &m0_mem_xprt_init,    &m0_mem_xprt_fini,    "bulk/mem" },
#ifndef __KERNEL__
#ifdef ENABLE_LIBFAB
	{ &m0_net_libfab_init,   &m0_net_libfab_fini,   "net/libfab" },
#endif /* ENABLE_LIBFAB */
	{ &m0_net_sock_mod_init, &m0_net_sock_mod_fini, "net/sock" },
	{ &m0_net_libfab_init,   &m0_net_libfab_fini,   "net/libfab" },
#endif
	{ &m0_cob_mod_init,     &m0_cob_mod_fini,     "cob" },
	{ &m0_stob_mod_init,    &m0_stob_mod_fini,    "stob" },
#ifndef __KERNEL__
	{ &m0_stob_types_init,  &m0_stob_types_fini,  "stob-types" },
	{ &m0_ut_stob_init,	&m0_ut_stob_fini,     "ut-stob" },
	{ &sim_global_init,     &sim_global_fini,     "desim" },
#endif
	{ &m0_graph_mod_init,   &m0_graph_mod_fini,   "graph" },
	{ &m0_conf_obj_init,    &m0_conf_obj_fini,    "conf-obj" },
	{ &m0_confx_types_init, &m0_confx_types_fini, "conf-xtypes" },
	{ &m0_conf_fops_init,   &m0_conf_fops_fini,   "conf-fops" },
	{ &m0_stats_fops_init,  &m0_stats_fops_fini,  "stats_fops"},
	{ &m0_rms_register,     &m0_rms_unregister,   "rmservice"},
#ifdef __KERNEL__
	{ &m0t1fs_init,         &m0t1fs_fini,         "m0t1fs" },
#else
	{ &m0_backend_init,     &m0_backend_fini,     "be" },
	{ &m0_be_txs_register,  &m0_be_txs_unregister, "be-tx-service" },
	{ &m0_confd_register,   &m0_confd_unregister, "confd" },
	/*
	 * mds should go before ios because the latter uses
	 * fsync fop registration stuff from the former.
	 */
	{ &m0_mds_register,     &m0_mds_unregister,   "mdservice"},
	{ &m0_ios_register,     &m0_ios_unregister,   "ioservice" },
	{ &m0_isc_mod_init,     &m0_isc_mod_fini,     "in-storage-compute"},
	{ &m0_iscs_register,    &m0_iscs_unregister,  "iscervice" },
	{ &m0_pools_init,       &m0_pools_fini,       "pool" },
	{ &m0_cm_module_init,   &m0_cm_module_fini,   "copy machine" },
	{ &m0_sns_init,         &m0_sns_fini,         "sns" },
	{ &m0_mdstore_mod_init, &m0_mdstore_mod_fini, "mdstore" },
	{ &m0_stats_svc_init,   &m0_stats_svc_fini,   "stats-service" },
	{ &m0_ss_svc_init,      &m0_ss_svc_fini,      "sss" },
	{ &m0_dix_cm_module_init, &m0_dix_cm_module_fini, "dix-cm" },
	{ &m0_fdms_register,    &m0_fdms_unregister,  "fdmi-service" },
#endif /* __KERNEL__ */
	{ &m0_cas_module_init,  &m0_cas_module_fini,  "cas" },
	{ &m0_parity_init,      &m0_parity_fini,      "parity_math" },
	{ &m0_dtm_global_init,  &m0_dtm_global_fini,  "dtm" },
	{ &m0_ha_mod_init,      &m0_ha_mod_fini,      "ha" },
	{ &m0_client_global_init, &m0_client_global_fini, "client" },
	{ &m0_rconfc_mod_init,  &m0_rconfc_mod_fini,  "rconfc" },
	{ &m0_pver_policies_init, &m0_pver_policies_fini, "pver-policies" },
	{ &m0_fis_register,     &m0_fis_unregister,   FI_SERVICE_NAME },
#ifndef __KERNEL__
	{ &m0_fdmi_init,         &m0_fdmi_fini,         "fdmi" },
	{ &m0_fol_fdmi_src_init, &m0_fol_fdmi_src_fini, "fol_fdmi_source" }
#endif
};

static void fini_nr(struct init_fini_call *arr, int nr)
{
	while (--nr >= 0) {
		if (arr[nr].ifc_fini != NULL)
			arr[nr].ifc_fini();
	}
}

static int init_nr(struct init_fini_call *arr, int nr)
{
	int i;
	int rc;

	for (i = 0; i < nr; ++i) {
		rc = arr[i].ifc_init();
		if (rc != 0) {
			m0_error_printf("subsystem %s init failed: rc = %d\n",
					arr[i].ifc_name, rc);
			fini_nr(arr, i);
			return rc;
		}
	}
	return 0;
}

/**
 * Flag protecting initialisations to be done only once per process address
 * space (or kernel).
 */
static bool initialised_once = false;

M0_INTERNAL int m0_init_once(struct m0 *instance)
{
	int rc;

	if (!initialised_once) {
		/*
		 * Bravely ignore all issues of concurrency and memory
		 * consistency models, which occupy weaker minds.
		 */
		rc = init_nr(once, ARRAY_SIZE(once));
		if (rc != 0)
			return rc;
		initialised_once = true;
	}

	rc = m0_threads_init(instance);
	if (rc != 0) {
		fini_nr(once, ARRAY_SIZE(once));
		initialised_once = false;
	}
	return rc;
}

M0_INTERNAL void m0_fini_once(void)
{
	m0_threads_fini();
	fini_nr(once, ARRAY_SIZE(once));
	initialised_once = false;
}

#if 1 /* XXX OBSOLETE */
int m0_init(struct m0 *instance)
{
	M0_PRE(M0_IS0(instance));

	m0_instance_setup(instance);
	return m0_module_init(&instance->i_self, M0_LEVEL_INST_READY);
}

void m0_fini(void)
{
	m0_module_fini(&m0_get()->i_self, M0_MODLEV_NONE);
}

int m0_resume(struct m0 *instance)
{
	return m0_module_init(&instance->i_self, M0_LEVEL_INST_READY);
}

void m0_quiesce(void)
{
	m0_module_fini(&m0_get()->i_self, M0_LEVEL_INST_QUIESCE_SYSTEM);
}

M0_INTERNAL int m0_subsystems_init(void)
{
	return init_nr(subsystem, ARRAY_SIZE(subsystem));
}

M0_INTERNAL void m0_subsystems_fini(void)
{
	fini_nr(subsystem, ARRAY_SIZE(subsystem));
}

M0_INTERNAL int m0_quiesce_init(void)
{
	return init_nr(quiesce, ARRAY_SIZE(quiesce));
}

M0_INTERNAL void m0_quiesce_fini(void)
{
	fini_nr(quiesce, ARRAY_SIZE(quiesce));
}

#endif /* XXX OBSOLETE */

/** @} end of init group */

/*
 *  Local variables:
 *  c-indentation-style: "K&R"
 *  c-basic-offset: 8
 *  tab-width: 8
 *  fill-column: 80
 *  scroll-step: 1
 *  End:
 */<|MERGE_RESOLUTION|>--- conflicted
+++ resolved
@@ -33,13 +33,9 @@
 #include "net/bulk_emulation/mem_xprt.h"
 #include "net/lnet/lnet.h"
 #ifndef __KERNEL__
-<<<<<<< HEAD
+// #ifdef ENABLE_LIBFAB
 #  include "net/libfab/libfab.h"
-=======
-#ifdef ENABLE_LIBFAB
-#  include "net/libfab/libfab.h"
-#endif /*ENABLE_LIBFAB */
->>>>>>> d162a788
+// #endif /*ENABLE_LIBFAB */
 #endif
 #include "rpc/rpc.h"
 #include "addb2/addb2.h"
@@ -196,11 +192,10 @@
 	{ &m0_net_lnet_init,    &m0_net_lnet_fini,    "net/lnet" },
 	{ &m0_mem_xprt_init,    &m0_mem_xprt_fini,    "bulk/mem" },
 #ifndef __KERNEL__
-#ifdef ENABLE_LIBFAB
+// #ifdef ENABLE_LIBFAB
 	{ &m0_net_libfab_init,   &m0_net_libfab_fini,   "net/libfab" },
-#endif /* ENABLE_LIBFAB */
+// #endif /* ENABLE_LIBFAB */
 	{ &m0_net_sock_mod_init, &m0_net_sock_mod_fini, "net/sock" },
-	{ &m0_net_libfab_init,   &m0_net_libfab_fini,   "net/libfab" },
 #endif
 	{ &m0_cob_mod_init,     &m0_cob_mod_fini,     "cob" },
 	{ &m0_stob_mod_init,    &m0_stob_mod_fini,    "stob" },
