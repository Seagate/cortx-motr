--- conflicted
+++ resolved
@@ -23,10 +23,7 @@
 #include "stob/module.h"
 #include "module/instance.h"
 
-<<<<<<< HEAD
-=======
 #if 0 /* unused code */
->>>>>>> 3ec567f8
 M0_UNUSED static int level_stob_enter(struct m0_module *module);
 M0_UNUSED static void level_stob_leave(struct m0_module *module);
 
