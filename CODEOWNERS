# Lines starting with '#' are comments.
# Each line is a file pattern followed by one or more owners.

# These owners will be the default owners for everything in the repo.
<<<<<<< HEAD
*       @mehjoshi @madhavemuri @nikitadanilov @yeshpal-jain-seagate @huanghua78 @andriytk @siningwuseagate @vidyadhar-pinglikar @shashank-parulekar @nkommuri @sg-shankar @ivan-alekhin @sergey-shilov @yatin-mahajan
=======
*       @mehjoshi @madhavemuri @nikitadanilov @yeshpal-jain-seagate @huanghua78 @andriytk @siningwuseagate @vidyadhar-pinglikar @shashank-parulekar @nkommuri @sg-shankar @ivan-alekhin @sergey-shilov @rkothiya
>>>>>>> 439cf200
<|MERGE_RESOLUTION|>--- conflicted
+++ resolved
@@ -2,8 +2,4 @@
 # Each line is a file pattern followed by one or more owners.
 
 # These owners will be the default owners for everything in the repo.
-<<<<<<< HEAD
-*       @mehjoshi @madhavemuri @nikitadanilov @yeshpal-jain-seagate @huanghua78 @andriytk @siningwuseagate @vidyadhar-pinglikar @shashank-parulekar @nkommuri @sg-shankar @ivan-alekhin @sergey-shilov @yatin-mahajan
-=======
-*       @mehjoshi @madhavemuri @nikitadanilov @yeshpal-jain-seagate @huanghua78 @andriytk @siningwuseagate @vidyadhar-pinglikar @shashank-parulekar @nkommuri @sg-shankar @ivan-alekhin @sergey-shilov @rkothiya
->>>>>>> 439cf200
+*       @mehjoshi @madhavemuri @nikitadanilov @yeshpal-jain-seagate @huanghua78 @andriytk @siningwuseagate @vidyadhar-pinglikar @shashank-parulekar @nkommuri @sg-shankar @ivan-alekhin @sergey-shilov @yatin-mahajan @rkothiya