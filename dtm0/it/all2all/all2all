#!/bin/bash
#set -x
set -e

MOTR_ROOT=$(realpath ../../..)
MOTR_UTILS_DIR=${MOTR_ROOT}/utils
MOTR_ST_UTILS_DIR=${MOTR_ROOT}/motr/st/utils/
MOTR_VAR_DIR=/var/motr
TEST_ROOT=$MOTR_VAR_DIR/all2all_test
CURRENT_CDF=$PWD/cdf.yaml
M0CRATE_CFG_IN=$PWD/m0crate.yaml.in
M0CRATE_CFG=$PWD/m0crate.yaml
CONFD_XC=/var/lib/hare/confd.xc
LOOP_IMG_DIR=$TEST_ROOT
CLIENT_PID=
M0D_DIR_COMMON=$MOTR_VAR_DIR/m0d-0x720000000000000
ADDB_DUMP_DIR="/tmp/a2a-addb-out"
CTGDUMP="$MOTR_ROOT/cas/m0ctgdump"
DINDEX="1:5"
CTGDUMP_DIR="/tmp/a2a-ctgdump"


M0D_ENDPOINTS=()
M0D_FIDS_DEC=()
M0D_FIDS_HEX=()
M0D_PIDS=()

M0D_CLI_FID_DEC=
M0D_CLI_FID_HEX=
MOD_CLI_EP=

POOL_WIDTH=4
IPOOL_WIDTH=2

# m0d that got killed
VICTIM=1
# m0ds that are alive
WITNESSES=(0 2)

. ${MOTR_ROOT}/scripts/addb-py/chronometry/common/common_funcs


function stop_cluster()
{
    hctl shutdown
}

function bootstrap_cluster()
{
    # XXX: For some reason Hare does not like localhost.
    hctl bootstrap --mkfs <(sed "s/localhost/$(hostname -f)/" $CURRENT_CDF)
    if [[ $? -ne 0 ]]; then
      _err "Cluster bootstrap failed"
      exit 1
    fi
}

function get_m0d_pids()
{
    local pids=""
    local pid

    for fid in ${M0D_FIDS_HEX[@]} ; do
        pid=$(pgrep -a lt-m0d | grep $fid | awk '{ print $1; }')
        M0D_PIDS+=($pid)
        pids+="$pid "
    done

    _info "m0d PIDs: $pids"
}

function create_m0crate_cfg()
{
    local hctl_json_out=$(hctl status --json)
    local svcs_json_out=$(echo $hctl_json_out | jq -r '.nodes[] | .svcs[]')

    local PROF=$(echo $hctl_json_out | jq -r '.profiles[] | .fid')
    local MOTR_LOCAL_ADDR=$(echo $svcs_json_out | jq -r 'select( .name | contains("motr_client")) | .ep')
    local PROCESS_FID=$(echo $svcs_json_out | jq -r 'select( .name | contains("motr_client")) | .fid')
    local MOTR_HA_ADDR=$(echo $svcs_json_out | jq -r 'select( .name | contains("hax")) | .ep')

    MOD_CLI_EP=$(echo "$MOTR_LOCAL_ADDR")

    local M0CRATE_CFG_TMP=m0crate_cfg.tmp
    cp $M0CRATE_CFG_IN $M0CRATE_CFG_TMP
    sed -i "s/###__PROF__###/$PROF/g" $M0CRATE_CFG_TMP
    sed -i "s/###__MOTR_LOCAL_ADDR__###/$MOTR_LOCAL_ADDR/g" $M0CRATE_CFG_TMP
    sed -i "s/###__PROCESS_FID__###/$PROCESS_FID/g" $M0CRATE_CFG_TMP
    sed -i "s/###__MOTR_HA_ADDR__###/$MOTR_HA_ADDR/g" $M0CRATE_CFG_TMP
    mv $M0CRATE_CFG_TMP $M0CRATE_CFG
}

function get_params_for_ha_msgs()
{
    local svcs_json_out=$(hctl status --json | jq -r '.nodes[] | .svcs[]')
    local svc_json_out=$(echo $svcs_json_out | jq -r 'select( .name | contains("ioservice"))')
    local cli_json_out=$(echo $svcs_json_out | jq -r 'select( .name | contains("motr_client"))')
    M0D_ENDPOINTS=($(echo $svc_json_out | jq -r '.ep'))
    M0D_FIDS_HEX=($(echo $svc_json_out | jq -r '.fid' | sed -E 's/0x720+([0-9][:]0x[A-Za-z0-9]+)/\1/'))
    M0D_FIDS_DEC=($(echo $svc_json_out | jq -r '.fid' | sed -E 's/0x720+([0-9][:])(0x[A-Za-z0-9]+)/printf "%s%d" \1 \2/e'))
    M0D_CLI_FID_DEC=$(echo $cli_json_out | jq -r '.fid' | sed -E 's/0x720+([0-9][:])(0x[A-Za-z0-9]+)/printf "%s%d" \1 \2/e')
    M0D_CLI_FID_HEX=$(echo $cli_json_out | jq -r '.fid' | sed -E 's/0x720+([0-9][:]0x[A-Za-z0-9]+)/\1/')
}

# params
# (i) whom to send the message (endpoint). Use "cli" for the client; 0, 1, 2, etc. for m0ds.
# (ii) who has changed its state. Use "cli" or 0, 1, 2.
# (iii) what happened. Use "transient", "online" etc.
function ha_msg_send()
{
    local whom="$1"
    local who="$2"
    local what="$3"

    if [[ "x$whom" == "xcli" ]]; then
        whom="${MOD_CLI_EP}"
    else
        whom="${M0D_ENDPOINTS[$whom]}"
    fi

    if [[ "x$who" == "xcli" ]]; then
        who="${M0D_CLI_FID_DEC}"
    else
        who="${M0D_FIDS_DEC[$who]}"
    fi

    _info "ha_msg_send: whom='${whom}', who='${who}', what='${what}'"
    $MOTR_ST_UTILS_DIR/ha_msg_send.sh "$whom" "^r|$who" "$what"
}

function ha_msg_send_cli()
{
    local whom="cli"
    local who="$1"
    local what="$2"
    ha_msg_send $whom $who $what
}

# params
# (i)   who     Who changed its state?
# (ii)  what    What is the new state?
function ha_msg_send_m0ds()
{
    local who="$1"
    local what="$2"

    if [[ ${#M0D_ENDPOINTS[@]} -ne ${#M0D_FIDS_DEC[@]} ]]; then
        echo "The number of endpoints is not equal to the number of fids. How is that possible?"
        exit 1
    fi

    for i in $(seq 0 $((${#M0D_ENDPOINTS[@]}-1))); do
        ha_msg_send $i $who $what
    done
}

function ha_msg_send_all()
{
    local who="$1"
    local what="$2"
    ha_msg_send_cli  "$who" "$what"
    ha_msg_send_m0ds "$who" "$what"
}

# param
# (i)   trace_path Path to the trace file
# (ii)  pattern    String to grep.
# (iii) exp_cnt    Expected number of lines that match the pattern.
function expect_trace_lines
{
    local trace_path="$1"
    local pattern="$2"
    local exp_cnt="$3"
    local cnt
    local cmd;

    _info "expect trace: path=$trace_path, pattern=$pattern, exp_cnt=$exp_cnt"
    cnt=$($MOTR_ROOT/utils/trace/m0trace -i "$trace_path*" | grep -c "$pattern")
    if [[ $cnt -ne $exp_cnt ]]; then
        _info "Unexpected number of trace lines: $cnt != $exp_cnt"
        return 1
    fi

    _info "Found"
    return 0
}

function expect_trace_lines_from_m0d()
{
    local index="$1"
    local pattern="$2"
    local exp_cnt="$3"
    local path="${M0D_DIR_COMMON}${M0D_FIDS_HEX[index]}/m0trace.${M0D_PIDS[index]}"

    if expect_trace_lines "$path" "$pattern" "$exp_cnt"; then
        return 0;
    fi

    return 1;
}

function expect_trace_lines_from_m0ds()
{
    local pattern="$1"
    local exp_cnt=$2

    for i in ${!M0D_PIDS[@]} ; do
        if ! expect_trace_lines_from_m0d "$i" "$pattern" "$exp_cnt"; then
            _info "Not found in ${M0D_PIDS[i]}"
            return 1
        fi
    done

    return 0;
}

function expect_trace_lines_from_cli()
{
    local pattern="$1"
    local exp_cnt="$2"
    local path="$PWD/m0trace.$CLIENT_PID"
    local cnt

    if ! expect_trace_lines "$path" "$pattern" "$exp_cnt"; then
        return 1;
    fi

    return 0;
}

function expect_trace_lines_from_all()
{
    local pattern="$1"
    local exp_cnt="$2"

    if expect_trace_lines_from_m0ds "$pattern" "$exp_cnt" && \
        expect_trace_lines_from_cli  "$pattern" "$exp_cnt"; then
        return 0;
    fi

    return 1
}

function addb2dump()
{
    local inpfile=$1
    local outfile=$2
    local a2d=$MOTR_ROOT/utils/m0addb2dump
    local size

    _info "Dumping ${inpfile} -> ${outfile} ..."

    if ! $a2d -f "${inpfile}" > "${outfile}"; then
        if [[ "$(stat -c %s ${inpfile})" == "0" ]]; then
            _info "Skipping empty ADDB file."
            return 0;
        else
            _info "Addb file is not empty but cannot dump it"
            return 1;
        fi
    else
        echo "OK."
        return 0;
    fi

}

function addb_dump()
{
    local outdir="${ADDB_DUMP_DIR}"
    local outfile
    local inpfile
    local fid

    rm -fR "${outdir}"
    mkdir "${outdir}"

    for i in ${!M0D_PIDS[@]} ; do
        fid=$(echo "${M0D_FIDS_HEX[i]}" | awk -F'x' '{ print $2; }')
        outfile="${outdir}/addb_${fid}.dump"
        inpfile="${M0D_DIR_COMMON}${M0D_FIDS_HEX[i]}/addb-stobs-${M0D_PIDS[i]}/o/100000000000000:2"
        addb2dump ${inpfile} ${outfile}
    done

    if [[ "x$CLIENT_PID" != "x" ]]; then
        inpfile="$PWD/addb_${CLIENT_PID}/o/100000000000000:2"
        fid=$(echo "$M0D_CLI_FID_HEX" | awk -F'x' '{ print $2; }')
        outfile="${outdir}/addb_${fid}.dump"
        addb2dump ${inpfile} ${outfile}
    else
        _info "Skipping client addb dumps."
    fi
}

function processes_status_check()
{
    local rc=0

    for fid in ${M0D_FIDS_HEX[@]} ; do
        svc_name="m0d@0x720000000000000${fid}.service"
        systemctl is-failed $svc_name > /dev/null && {
            _err "Process $svc_name failed"
            rc=1
        }
    done

    return $rc
}

function fail()
{
    _err "$1"
    stop_cluster
    _err "TEST STATUS: FAIL"
    exit 1
}

function client_run()
{
    _info "Launching the client..."
    $MOTR_ROOT/motr/m0crate/m0crate -S $M0CRATE_CFG &
    CLIENT_PID=$!
    _info "Client pid: ${CLIENT_PID}"
}

function client_run_gdb()
{
    _info "Launching the client under gdb ..."
    libtool --mode=execute gdb --args $MOTR_ROOT/motr/m0crate/m0crate -S $M0CRATE_CFG
}

function client_wait()
{
    wait ${CLIENT_PID}
    rc="$?"
    if [[ "$rc" -gt 127 ]]; then
      _err "Client terminated, rc = $rc"
      exit 1
    fi
    return "$rc"
}

function m0kv_async()
{
    local args
    args=$(python3 -c "import yaml; \
        conf = yaml.load(open('$M0CRATE_CFG'), Loader=yaml.FullLoader); \
        m = conf['MOTR_CONFIG']; \
        print('-l %s -h %s -p %s -f %s' % (m['MOTR_LOCAL_ADDR'], m['MOTR_HA_ADDR'], m['PROF'], m['PROCESS_FID']));")

    _info "m0kv $args $@"
    ${MOTR_UTILS_DIR}/m0kv $args $@ &
    CLIENT_PID=$!
}

function m0kv()
{
    m0kv_async $@
    client_wait
}

function m0kv_run_sync()
{
    m0kv index create "${DINDEX}"
    m0kv -s index put "${DINDEX}" mykey myvalue
    m0kv -s index get "${DINDEX}" mykey
    m0kv index drop "${DINDEX}"
}

function client_run_sync()
{
    client_run
    client_wait
}

function ctgdump()
{
    local svc_num=$1
    local proc_fid="0x720000000000000${M0D_FIDS_HEX[$svc_num]}"
    local index=$DINDEX
    local svc_ep="${M0D_ENDPOINTS[$svc_num]}"
    local stobs="/var/motr/m0d-${proc_fid}/stobs"
    local db="/var/motr/m0d-${proc_fid}/db"
    local rest="-m 524288 -q 16 -w 8  -U -r 134217728  -c /etc/motr/confd.xc"
    local out_dir=$CTGDUMP_DIR
    local fid_hex=$(echo "${M0D_FIDS_HEX[$svc_num]}" | awk -F'x' '{ print $2; }')
    local out_file="${out_dir}/cas-${fid_hex}.dump"
    local cmd=$CTGDUMP

    local cmd_args="-e libfab:${svc_ep} -A linuxstob:addb-stobs -f ${proc_fid} -T ad -S ${stobs} -D ${db} ${rest} str ${index}"

    mkdir -p $out_dir

    _info "$cmd $cmd_args"
<<<<<<< HEAD
    $cmd $cmd_args | sort > "$out_file"
=======
    (set -o pipefail
     $cmd $cmd_args | sort > "$out_file"
    )
>>>>>>> 9bd57144
}

function ctg_eq()
{
    local left=$1
    local right=$2
    local left_hex=$(echo "${M0D_FIDS_HEX[$left]}" | awk -F'x' '{ print $2; }')
    local right_hex=$(echo "${M0D_FIDS_HEX[$right]}" | awk -F'x' '{ print $2; }')

    local left_file="${CTGDUMP_DIR}/cas-${right_hex}.dump"
    local right_file="${CTGDUMP_DIR}/cas-${left_hex}.dump"

    if ! diff -u $left_file $right_file; then
        _info "Catalogues are different. Run 'diff -u $left_file $right_file' to see the difference."
        return 1
    else
        local nr_records=$(wc -l $left_file | cut -f1 -d' ')
        _info "Compared ${left_hex} with ${right_hex}. Found ${nr_records} identical records."
        return 0;
    fi
}

function check_ctg_consistency()
{
    local ref=$VICTIM
    local targets=(${WITNESSES[@]})

    rm -fR "$CTGDUMP_DIR"

    for i in $(seq 0 $((${#M0D_FIDS_HEX[@]}-1))); do
<<<<<<< HEAD
        ctgdump $i
=======
        if ! ctgdump $i; then
            _err "ctgdump failed, terminating."
            exit 1
        fi
>>>>>>> 9bd57144
    done

    for i in ${targets[@]}; do
        if ! ctg_eq $ref $i; then
            local ref_pid=${M0D_PIDS[$ref]}
            local tgt_pid=${M0D_PIDS[$i]}
            _info "Inconsistency detected between $ref and $tgt processes."
            exit 1
        fi
    done
}


# Phase where we power on the cluster.
function boot_phase()
{
    local cli_pid

    _info "Phase recovery:boot"

    ${MOTR_UTILS_DIR}/m0setup --init-loop-only -s 1 -d ${TEST_ROOT} --pool-width ${POOL_WIDTH} --ipool-width ${IPOOL_WIDTH}

    _info "Bootstrapping the cluster using Hare..."
    bootstrap_cluster

    get_params_for_ha_msgs
    get_m0d_pids

    _info "Create m0crate configuration..."
    create_m0crate_cfg
}

# Phase where we ensure that all m0ds are online
# from DTM0 perspective.
function online_phase()
{
    _info "Phase recovery:online"

    _info "Wait until every m0d started"
    while ! expect_trace_lines_from_m0ds "ALL2ALL_STARTED" 1; do
        :;
    done

    _info "Wait until every m0d has recovered"
    while ! expect_trace_lines_from_m0ds "ALL2ALL_DTM_RECOVERED" 1; do
        :;
    done
}

# Phase where we perform recovery.
function recovery_phase()
{
    # 2 * (3 + 1) where:
    #   2 is the number of witnesses;
    #   3 is the number of records (mykey1, mykey2, mykey3);
    #   1 is the EOL.
    local nr_redo=8
    local redo_pattern="m0_dtm0_recovery_machine_redo_post   > in-redo"
    local dtx_done_pattern="dtx_done                             >"
    local m0kv_wait_file="/tmp/m0kv_wait"

    _info "Phase recovery:recovery"
    local svc_name="m0d@0x720000000000000${M0D_FIDS_HEX[VICTIM]}.service"

    _info "Create an index"
    m0kv index create "${DINDEX}"

    _info "Populate the index"
    m0kv -s index put "${DINDEX}" mykey1 myvalue1

    _info "PUT one key, hang on"
    m0kv_async -s index put "${DINDEX}" mykey2 myvalue2 \
        wait "${m0kv_wait_file}" put "${DINDEX}" mykey3 myvalue3

    _info "Wait until mykey2 reached the persistent storage on at least one node."
    while ! expect_trace_lines_from_cli "$dtx_done_pattern" 1; do
        :;
    done

    _info "Kill the victim (${M0D_PIDS[VICTIM]})."
    kill -9 "${M0D_PIDS[VICTIM]}"

    # XXX We may use the pool machine state change to identify this point.
    # However, it may not be enough: we need to get to the point
    # where the even was consumed _fully_ (i.e., Motr sent "ack" back to Hare).
    _info "Wait a few seconds to ensure everyone learned about it."
    sleep 10

    # Let the client create a non-fully replicated record.
    touch "$m0kv_wait_file"

    client_wait

<<<<<<< HEAD
=======
    _info "Sleeping 5 sec to prevent victim catching client eviction REDOs"
    sleep 5

>>>>>>> 9bd57144
    # TODO: Run ctgcmp to ensure mykey3 does not exist in the victim's storage.

    _info "Resurrect the victim: $svc_name"
    systemctl start "$svc_name"

    # Victim's PID should be updated.
    M0D_PIDS=()
    get_m0d_pids
<<<<<<< HEAD

    _info "Wait until the victim gets started."
    while ! expect_trace_lines_from_m0d ${VICTIM} "ALL2ALL_STARTED" 1; do
        :;
    done

    _info "Wait until the victim gets recovered."
    while ! expect_trace_lines_from_m0d ${VICTIM} "ALL2ALL_DTM_RECOVERED" 1; do
        :;
    done

=======

    _info "Wait until the victim gets started."
    while ! expect_trace_lines_from_m0d ${VICTIM} "ALL2ALL_STARTED" 1; do
        :;
    done

    _info "Wait until the victim gets recovered."
    while ! expect_trace_lines_from_m0d ${VICTIM} "ALL2ALL_DTM_RECOVERED" 1; do
        :;
    done

>>>>>>> 9bd57144
    _info "Wait until the victim gets recovered."
    while ! expect_trace_lines_from_m0d ${VICTIM} "ALL2ALL_DTM_RECOVERED" 1; do
        :;
    done

    _info "Ensure we got enough REDO messages."
    while ! expect_trace_lines_from_m0d ${VICTIM} "$redo_pattern" $nr_redo; do
        :;
    done

    # TODO: Run ctgcmp to ensure mykey3 exists in the victim's storage.
}

# Phase where we are gathering artifacts
# and shutting down the cluster.
function shutdown_phase()
{
    _info "Phase recovery:shutdown"

    _info "m0d pids: ${M0D_PIDS[@]}"

    stop_cluster
    addb_dump
    check_ctg_consistency

    _info "Checking processes exit status..."
    processes_status_check || {
        _err "TEST STATUS: FAIL"
        exit 1
    }

    _info "TEST STATUS: PASSED"
}

function recovery_cycle()
{
    _info "Starting the recovery cycle"

    boot_phase && \
        online_phase && \
        recovery_phase && \
        shutdown_phase
}

function simple_boot_cycle()
{
    _info "Starting the simple boot cycle"

    boot_phase &&
        client_run_sync &&
        shutdown_phase
}

function print_help()
{
    echo -en "
    The script allows you to check one of the following cases:
    '$0 ss'  - 'Simple' bootstrap/shutdown of the 3-process cluster.
    '$0 rec' - 'Recovery procedures' where the cluster is trying to
       recover a failed participant.
    Each case is called a 'cycle', and there are several
    phases withing each cycle. You can use these phases to manually
    run pieces of the cycles or individual commands. For example:
        $0 rec boot
        $0 rec m0kv index create \"1:5\"
        $0 rec m0kv -s index put \"1:5\" mykey myvalue
        $0 rec m0kv -s index put \"1:5\" mykey myvalue
        $0 rec m0kv -s index get \"1:5\" mykey
        $0 rec m0kv -s index next \"1:5\" \"\\\0\" 1
        $0 rec m0kv -s index del \"1:5\" mykey
        $0 rec stop

    Debugging and testing:
    1. Use DTM0 UTs to ensure recovery machine works
    with your changes:
        sudo ./utils/m0run -d -- m0ut -t dtm0-ut
    2. Use 'dtm0-remach' gdb command to print backtraces
    of the coroutines:
        $ m0trace -i <dir/m0trace.pid> | grep recovery_machine_init
        .... m=0xabcd
        $ gdb -p <pid>
        (gdb) p (struct m0_dtm0_recovery_machine *) 0xabcd
        \$1 = (struct m0_dtm0_recovery_machine *) 0xabcd
        (gdb) dtm0-remach $1
        < ... prints information about machine ...>

    Known issues:
    1. FOM HUNG warnings for recovery FOM. They have
    one single state for waiting on something, and because
    of that you may see this warning.
    \n";
}

# Prints various variables used by the
# script. The function is used only
# for debugging of the script.
function print_env()
{
    get_params_for_ha_msgs
    get_m0d_pids
    echo "M0D_ENDPOINTS: ${M0D_ENDPOINTS[@]}"
    echo "M0D_FIDS_DEC: ${M0D_FIDS_DEC[@]}"
    echo "M0D_FIDS_HEX: ${M0D_FIDS_HEX[@]}"
    echo "M0D_PIDS: ${M0D_PIDS[@]}"

    echo "M0D_CLI_FID_DEC: ${M0D_CLI_FID_DEC}"
    echo "M0D_CLI_FID_HEX: ${M0D_CLI_FID_HEX}"
    echo "MOD_CLI_EP: ${MOD_CLI_EP}"
}

# params:
# (i) cycle_name Name of the test (cycle)
# (ii) phase_name Name of a phase in the cycle.
function main()
{
    local cycle_name="$1"
    local phase_name="$2"

    # Run the whole cycle if phase was not
    # specified.
    if [ "x$phase_name" == "x" ]; then
        case $cycle_name in
            "ss")
                simple_boot_cycle;;
            "rec")
                recovery_cycle;;
            "-h")
                print_help;;
            "--help")
                print_help;;
            "--print-env")
                print_env;;
            *)
                # Run ordinary all2al by default.
                simple_boot_cycle;;
        esac
    else
        if [[ "x$cycle_name" == "xrec" ]]; then
            case $phase_name in
                "boot")
                    boot_phase;;
                "online")
                    online_phase;;
                "recovery")
                    recovery_phase;;
                "shutdown")
                    shutdown_phase;;
                "m0kv")
                    shift;
                    shift;
                    m0kv $@;;
                "stop")
                    killall -9 lt-m0ham || true;
                    killall -9 lt-m0d || true;
                    killall -9 hax || true;
                    killall -9 lt-m0crate || true;
                    killall -9 lt-m0kv || true;
                    killall -9 lt-m0mkfs || true;
                    hctl shutdown;;
                *)
                    echo "Wrong phase: $phase_name"
                    echo "Use one of the following: "
                    echo "  boot online recovery shutdown stop"
                    exit 1;;
            esac
        else
            echo "Unsupported cycle: $cycle_name."
            echo "Use 'r' or 's' (recovery, simple)."
            exit 1
        fi
    fi

}

main $@<|MERGE_RESOLUTION|>--- conflicted
+++ resolved
@@ -392,13 +392,9 @@
     mkdir -p $out_dir
 
     _info "$cmd $cmd_args"
-<<<<<<< HEAD
-    $cmd $cmd_args | sort > "$out_file"
-=======
     (set -o pipefail
      $cmd $cmd_args | sort > "$out_file"
     )
->>>>>>> 9bd57144
 }
 
 function ctg_eq()
@@ -429,14 +425,10 @@
     rm -fR "$CTGDUMP_DIR"
 
     for i in $(seq 0 $((${#M0D_FIDS_HEX[@]}-1))); do
-<<<<<<< HEAD
-        ctgdump $i
-=======
         if ! ctgdump $i; then
             _err "ctgdump failed, terminating."
             exit 1
         fi
->>>>>>> 9bd57144
     done
 
     for i in ${targets[@]}; do
@@ -530,12 +522,9 @@
 
     client_wait
 
-<<<<<<< HEAD
-=======
     _info "Sleeping 5 sec to prevent victim catching client eviction REDOs"
     sleep 5
 
->>>>>>> 9bd57144
     # TODO: Run ctgcmp to ensure mykey3 does not exist in the victim's storage.
 
     _info "Resurrect the victim: $svc_name"
@@ -544,7 +533,6 @@
     # Victim's PID should be updated.
     M0D_PIDS=()
     get_m0d_pids
-<<<<<<< HEAD
 
     _info "Wait until the victim gets started."
     while ! expect_trace_lines_from_m0d ${VICTIM} "ALL2ALL_STARTED" 1; do
@@ -556,19 +544,6 @@
         :;
     done
 
-=======
-
-    _info "Wait until the victim gets started."
-    while ! expect_trace_lines_from_m0d ${VICTIM} "ALL2ALL_STARTED" 1; do
-        :;
-    done
-
-    _info "Wait until the victim gets recovered."
-    while ! expect_trace_lines_from_m0d ${VICTIM} "ALL2ALL_DTM_RECOVERED" 1; do
-        :;
-    done
-
->>>>>>> 9bd57144
     _info "Wait until the victim gets recovered."
     while ! expect_trace_lines_from_m0d ${VICTIM} "ALL2ALL_DTM_RECOVERED" 1; do
         :;
