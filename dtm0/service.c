/* -*- C -*- */
/*
 * Copyright (c) 2021 Seagate Technology LLC and/or its Affiliates
 *
 * Licensed under the Apache License, Version 2.0 (the "License");
 * you may not use this file except in compliance with the License.
 * You may obtain a copy of the License at
 *
 *     http://www.apache.org/licenses/LICENSE-2.0
 *
 * Unless required by applicable law or agreed to in writing, software
 * distributed under the License is distributed on an "AS IS" BASIS,
 * WITHOUT WARRANTIES OR CONDITIONS OF ANY KIND, either express or implied.
 * See the License for the specific language governing permissions and
 * limitations under the License.
 *
 * For any questions about this software or licensing,
 * please email opensource@seagate.com or cortx-questions@seagate.com.
 *
 */

#define M0_TRACE_SUBSYSTEM M0_TRACE_SUBSYS_DTM0
#include "lib/trace.h"
#include "dtm0/service.h"
#include "be/dtm0_log.h"             /* DTM0 log API */
#include "dtm0/addb2.h"              /* M0_AVI_DTX0_SM_STATE */
#include "dtm0/drlink.h"             /* m0_dtm0_rpc_link_mod_{init,fini} */
#include "dtm0/dtx.h"                /* m0_dtm0_dtx_domain_init */
#include "dtm0/fop.h"                /* m0_dtm0_fop_{init,fini} */
#include "dtm0/svc_internal.h"       /* dtm0_process */
#include "lib/errno.h"               /* ENOMEM and so on */
#include "lib/memory.h"              /* M0_ALLOC_PTR */
#include "lib/string.h"              /* streq */
#include "lib/tlist.h"               /* tlist API */
#include "module/instance.h"         /* m0_get */
#include "reqh/reqh.h"               /* m0_reqh */
#include "reqh/reqh.h"               /* m0_reqh2confc */
#include "reqh/reqh_service.h"       /* m0_reqh_service */
#include "rpc/rpc_machine.h"         /* m0_rpc_machine */

static struct m0_dtm0_service *to_dtm(struct m0_reqh_service *service);
static int dtm0_service_start(struct m0_reqh_service *service);
static void dtm0_service_stop(struct m0_reqh_service *service);
static void dtm0_service_prepare_to_stop(struct m0_reqh_service *service);
static int dtm0_service_allocate(struct m0_reqh_service **service,
				 const struct m0_reqh_service_type *stype);
static void dtm0_service_fini(struct m0_reqh_service *service);

static const struct m0_reqh_service_type_ops dtm0_service_type_ops = {
	.rsto_service_allocate = dtm0_service_allocate
};

static const struct m0_reqh_service_ops dtm0_service_ops = {
	.rso_start           = dtm0_service_start,
	.rso_stop            = dtm0_service_stop,
	.rso_fini            = dtm0_service_fini,
	.rso_prepare_to_stop = dtm0_service_prepare_to_stop,
};

struct m0_reqh_service_type dtm0_service_type = {
	.rst_name  = "M0_CST_DTM0",
	.rst_ops   = &dtm0_service_type_ops,
	.rst_level = M0_RS_LEVEL_LATE,
};


M0_TL_DESCR_DEFINE(dopr, "dtm0_process", static, struct dtm0_process, dop_link,
		   dop_magic, M0_DTM0_PROC_MAGIC, M0_DTM0_PROC_HEAD_MAGIC);
M0_TL_DEFINE(dopr, static, struct dtm0_process);

/**
 * typed container_of
 */
static const struct m0_bob_type dtm0_service_bob = {
	.bt_name = "dtm0 service",
	.bt_magix_offset = M0_MAGIX_OFFSET(struct m0_dtm0_service, dos_magix),
	.bt_magix = M0_DTM0_SVC_MAGIC,
	.bt_check = NULL
};
M0_BOB_DEFINE(static, &dtm0_service_bob, m0_dtm0_service);

static struct m0_dtm0_service *to_dtm(struct m0_reqh_service *service)
{
	return bob_of(service, struct m0_dtm0_service, dos_generic,
		      &dtm0_service_bob);
}

M0_INTERNAL struct m0_dtm0_service *m0_dtm0_fom2service(struct m0_fom *fom)
{
	return to_dtm(fom->fo_service);
}

/**
 * Service part
 */
static void dtm0_service__init(struct m0_dtm0_service *s)
{
	m0_dtm0_service_bob_init(s);
	dopr_tlist_init(&s->dos_processes);
	m0_dtm0_dtx_domain_init();
	m0_dtm0_clk_src_init(&s->dos_clk_src, M0_DTM0_CS_PHYS);
}

static void dtm0_service__fini(struct m0_dtm0_service *s)
{
	m0_dtm0_clk_src_fini(&s->dos_clk_src);
	m0_dtm0_dtx_domain_fini();
	dopr_tlist_fini(&s->dos_processes);
	m0_dtm0_service_bob_fini(s);
}

M0_INTERNAL int
m0_dtm_client_service_start(struct m0_reqh *reqh, struct m0_fid *cli_srv_fid,
			    struct m0_reqh_service **out)
{
	struct m0_reqh_service_type *svct;
	struct m0_reqh_service      *reqh_svc;
	int                          rc;

	svct = m0_reqh_service_type_find("M0_CST_DTM0");
	if (svct == NULL)
		return M0_ERR(-ENOENT);

	rc = m0_reqh_service_allocate(&reqh_svc, svct, NULL);
	if (rc != 0)
		return M0_ERR(rc);

	m0_reqh_service_init(reqh_svc, reqh, cli_srv_fid);

	rc = m0_reqh_service_start(reqh_svc);
	if (rc != 0)
		m0_reqh_service_fini(reqh_svc);
	else
		*out = reqh_svc;

	return M0_RC(rc);
}

M0_INTERNAL void m0_dtm_client_service_stop(struct m0_reqh_service *svc)
{
       m0_reqh_service_prepare_to_stop(svc);
       m0_reqh_idle_wait_for(svc->rs_reqh, svc);
       m0_reqh_service_stop(svc);
       m0_reqh_service_fini(svc);
}


M0_INTERNAL struct dtm0_process *
dtm0_service_process__lookup(struct m0_reqh_service *reqh_dtm0_svc,
			     const struct m0_fid    *remote_dtm0)
{
	return m0_tl_find(dopr, proc, &to_dtm(reqh_dtm0_svc)->dos_processes,
			  m0_fid_eq(&proc->dop_rserv_fid, remote_dtm0));
}


M0_INTERNAL int
m0_dtm0_service_process_connect(struct m0_reqh_service *s,
				struct m0_fid          *remote_srv,
				const char             *remote_ep,
				bool                    async)
{
	/*
	 * TODO: This function will be eliminated once drlink gets
	 * "synchronous" mode.
	 */
	M0_ASSERT_INFO(0, "Direct connect() call is not supported.");
}

static int dtm0_process_disconnect(struct dtm0_process *process)
{
	int                  rc;
	const m0_time_t      timeout =
		m0_time_from_now(DTM0_DISCONNECT_TIMEOUT_SECS, 0);

	M0_ENTRY("process=%p, rfid=" FID_F, process,
		 FID_P(&process->dop_rserv_fid));

	if (M0_IS0(&process->dop_rlink))
		return M0_RC(0);

	if (m0_rpc_link_is_connected(&process->dop_rlink)) {
		m0_rpc_conn_sessions_cancel(&process->dop_rlink.rlk_conn);
		rc = m0_rpc_link_disconnect_sync(&process->dop_rlink, timeout);
	} else
		rc = 0;


	if (M0_IN(rc, (0, -ETIMEDOUT, -ECANCELED))) {
		/*
		 * XXX: At this moment there is no special call to
		 * unconditionally terminate an RPC connection without
		 * communication with the other side. Because of that,
		 * we are reusing the existing ::m0_rpc_link_disconnect_sync,
		 * but ignoring the cases where the counterpart is
		 * dead (timed out) or has already disconnected
		 * from us (canceled).
		 */
		if (rc == -ETIMEDOUT || rc == -ECANCELED) {
			M0_LOG(M0_WARN, "Disconnect %s (suppressed)",
			       rc == -ETIMEDOUT ? "timed out" : "cancelled");
			rc = 0;
		}

		m0_rpc_link_fini(&process->dop_rlink);
		M0_SET0(&process->dop_rlink);
	}

	return M0_RC(rc);
}

M0_INTERNAL int
m0_dtm0_service_process_disconnect(struct m0_reqh_service *s,
				   struct m0_fid          *remote_srv)
{
	struct dtm0_process *process =
		dtm0_service_process__lookup(s, remote_srv);

	M0_ENTRY("rs=%p, remote="FID_F, s, FID_P(remote_srv));

	return process == NULL ? M0_ERR(-ENOENT) :
		M0_RC(dtm0_process_disconnect(process));
}

M0_INTERNAL struct m0_rpc_session *
m0_dtm0_service_process_session_get(struct m0_reqh_service *s,
				    const struct m0_fid    *remote_srv)
{
	struct dtm0_process *process =
		dtm0_service_process__lookup(s, remote_srv);

	return process == NULL ? NULL : &process->dop_rlink.rlk_sess;
}

static int dtm0_service__alloc(struct m0_reqh_service           **service,
			       const struct m0_reqh_service_type *stype,
			       const struct m0_reqh_service_ops  *ops)
{
	struct m0_dtm0_service *s;

	M0_PRE(stype != NULL && service != NULL && ops != NULL);

	M0_ALLOC_PTR(s);
	if (s == NULL)
		return M0_ERR(-ENOMEM);

	s->dos_generic.rs_type = stype;
	s->dos_generic.rs_ops  = ops;
	dtm0_service__init(s);
	*service = &s->dos_generic;

	return M0_RC(0);
}

static int dtm0_service_allocate(struct m0_reqh_service           **service,
				 const struct m0_reqh_service_type *stype)
{
	return dtm0_service__alloc(service, stype, &dtm0_service_ops);
}

static int volatile_log_init(struct m0_dtm0_service *dtm0)
{
	int rc;

	rc = m0_be_dtm0_log_alloc(&dtm0->dos_log);
	if (rc == 0) {
		rc = m0_be_dtm0_log_init(dtm0->dos_log, NULL,
					 &dtm0->dos_clk_src, false);
		if (rc != 0)
			m0_be_dtm0_log_free0(&dtm0->dos_log);
	}
	return rc;
}

static int persistent_log_init(struct m0_dtm0_service *dtm0)
{
	struct m0_reqh *reqh = dtm0->dos_generic.rs_reqh;

	M0_PRE(reqh != NULL);

	dtm0->dos_log = m0_reqh_lockers_get(reqh, m0_get()->i_dtm0_log_key);
	/* 0type should create it during mkfs */
	M0_ASSERT_INFO(dtm0->dos_log != NULL, "Forgot to do mkfs?");

	return m0_be_dtm0_log_init(dtm0->dos_log, reqh->rh_beseg,
			&dtm0->dos_clk_src, true);
}

static int dtm_service__origin_fill(struct m0_reqh_service *service)
{
	struct m0_conf_service *service_obj;
	struct m0_conf_obj     *obj;
	struct m0_confc        *confc = m0_reqh2confc(service->rs_reqh);
	const char            **param;
	struct m0_dtm0_service *dtm0 = to_dtm(service);
	int                     rc;

	M0_ENTRY("rs_svc=%p", service);

	/* W/A for UTs */
	if (!m0_confc_is_inited(confc)) {
		dtm0->dos_origin = DTM0_ON_VOLATILE;
		goto out;
	}

	obj = m0_conf_cache_lookup(&confc->cc_cache, &service->rs_service_fid);
	if (obj == NULL)
		return M0_ERR(-ENOENT);

	service_obj = M0_CONF_CAST(obj, m0_conf_service);

	if (service_obj->cs_params == NULL) {
		dtm0->dos_origin = DTM0_ON_VOLATILE;
		M0_LOG(M0_WARN, "dtm0 is treated as volatile,"
		       " no parameters given");
		goto out;
	}

	for (param = service_obj->cs_params; *param != NULL; ++param) {
		if (m0_streq(*param, "origin:in-volatile"))
			dtm0->dos_origin = DTM0_ON_VOLATILE;
		else if (m0_streq(*param, "origin:in-persistent"))
			dtm0->dos_origin = DTM0_ON_PERSISTENT;
	}

out:
	if (dtm0->dos_origin == DTM0_ON_VOLATILE)
		rc = volatile_log_init(dtm0);
	else if (dtm0->dos_origin == DTM0_ON_PERSISTENT)
		rc = persistent_log_init(dtm0);
	else
		rc = M0_ERR(-EINVAL);

	return M0_RC_INFO(rc, "origin=%d", dtm0->dos_origin);
}

/*
 * Certain UTs manually control the lifetime of recovery machine.
 * When manual start-stop is disabled, DTM0 service automatically
 * starts-stops the machine.
 */
static bool is_manual_ss_enabled(void)
{
	return M0_FI_ENABLED("ut");
}

static int dtm0_service_start(struct m0_reqh_service *service)
{
	struct m0_dtm0_service *dtms = to_dtm(service);
	int                     rc;

        M0_PRE(service != NULL);
        rc = dtm_service__origin_fill(service);
	if (rc != 0)
		return M0_ERR(rc);

<<<<<<< HEAD
	if (!is_manual_ss_enabled()) {
=======
	if (ENABLE_DTM0 && !is_manual_ss_enabled()) {
>>>>>>> 9bd57144
		m0_dtm0_recovery_machine_init(&dtms->dos_remach,
					      NULL, dtms);
		rc = m0_dtm0_recovery_machine_start(&dtms->dos_remach);
	}

	return M0_RC(rc);
}

static void dtm0_service_prepare_to_stop(struct m0_reqh_service *reqh_rs)
{
	struct m0_dtm0_service *dtms;

	M0_PRE(reqh_rs != NULL);
	dtms = M0_AMB(dtms, reqh_rs, dos_generic);
<<<<<<< HEAD
	if (!is_manual_ss_enabled())
=======
	if (ENABLE_DTM0 && !is_manual_ss_enabled())
>>>>>>> 9bd57144
		m0_dtm0_recovery_machine_stop(&dtms->dos_remach);
	dtm0_service_conns_term(dtms);
}

static void dtm0_service_stop(struct m0_reqh_service *service)
{
	struct m0_dtm0_service *dtm0;

	M0_PRE(service != NULL);
	dtm0 = to_dtm(service);
	/*
	 * It is safe to remove any remaining entries from the log
	 * when a process with volatile log is going to die.
	 */
	if (dtm0->dos_origin == DTM0_ON_VOLATILE && dtm0->dos_log != NULL) {
		m0_be_dtm0_log_clear(dtm0->dos_log);
		m0_be_dtm0_log_fini(dtm0->dos_log);
		m0_be_dtm0_log_free0(&dtm0->dos_log);
	}

<<<<<<< HEAD
	if (!is_manual_ss_enabled())
=======
	if (ENABLE_DTM0 && !is_manual_ss_enabled())
>>>>>>> 9bd57144
		m0_dtm0_recovery_machine_fini(&dtm0->dos_remach);
}

static void dtm0_service_fini(struct m0_reqh_service *service)
{
	M0_PRE(service != NULL);
	dtm0_service__fini(to_dtm(service));
	m0_free(service);
}

M0_INTERNAL int m0_dtm0_stype_init(void)
{
	extern struct m0_sm_conf m0_dtx_sm_conf;

	return m0_sm_addb2_init(&m0_dtx_sm_conf,
				M0_AVI_DTX0_SM_STATE, M0_AVI_DTX0_SM_COUNTER) ?:
		m0_dtm0_fop_init() ?:
		m0_reqh_service_type_register(&dtm0_service_type) ?:
		m0_dtm0_rpc_link_mod_init() ?:
		m0_drm_domain_init();
}

M0_INTERNAL void m0_dtm0_stype_fini(void)
{
	extern struct m0_sm_conf m0_dtx_sm_conf;
	m0_drm_domain_fini();
	m0_dtm0_rpc_link_mod_fini();
	m0_reqh_service_type_unregister(&dtm0_service_type);
	m0_dtm0_fop_fini();
	m0_sm_addb2_fini(&m0_dtx_sm_conf);
}

M0_INTERNAL bool m0_dtm0_is_a_volatile_dtm(struct m0_reqh_service *service)
{
	return m0_streq(service->rs_type->rst_name, "M0_CST_DTM0") &&
		to_dtm(service)->dos_origin == DTM0_ON_VOLATILE;
}

M0_INTERNAL bool m0_dtm0_is_a_persistent_dtm(struct m0_reqh_service *service)
{
	return m0_streq(service->rs_type->rst_name, "M0_CST_DTM0") &&
		to_dtm(service)->dos_origin == DTM0_ON_PERSISTENT;
}

M0_INTERNAL struct m0_dtm0_service *
m0_dtm0_service_find(const struct m0_reqh *reqh)
{
	struct m0_reqh_service *rh_srv;

	rh_srv = m0_reqh_service_find(&dtm0_service_type, reqh);

	return rh_srv == NULL ? NULL : to_dtm(rh_srv);
}

M0_INTERNAL bool m0_dtm0_is_expecting_redo_from_client(void)
{
	return M0_FI_ENABLED("ut");
}

M0_INTERNAL bool m0_dtm0_in_ut(void)
{
	return M0_FI_ENABLED("ut");
}


M0_INTERNAL int dtm0_process_init(struct dtm0_process    *proc,
				  struct m0_dtm0_service *dtms,
				  const struct m0_fid    *rem_svc_fid)
{
	struct m0_conf_process *rem_proc_conf;
	struct m0_conf_service *rem_svc_conf;
	struct m0_conf_obj     *obj;
	struct m0_reqh         *reqh;
	struct m0_conf_cache   *cache;

	M0_ENTRY("proc=%p, dtms=%p, rem=" FID_F, proc, dtms,
		 FID_P(rem_svc_fid));

	reqh = dtms->dos_generic.rs_reqh;
	cache = &m0_reqh2confc(reqh)->cc_cache;

	obj = m0_conf_cache_lookup(cache, rem_svc_fid);
	if (obj == NULL)
		return M0_ERR_INFO(-ENOENT,
				   "Cannot find svc" FID_F
				   " in the conf cache.", FID_P(rem_svc_fid));
	rem_svc_conf = M0_CONF_CAST(obj, m0_conf_service);
	obj = m0_conf_obj_grandparent(obj);
	M0_ASSERT_INFO(obj != NULL, "Service " FID_F " does not belong to "
		       "any process?", FID_P(rem_svc_fid));

	rem_proc_conf = M0_CONF_CAST(obj, m0_conf_process);
	if (rem_svc_conf->cs_type != M0_CST_DTM0)
		return M0_ERR_INFO(-ENOENT, "Not a DTM0 service.");

	dopr_tlink_init(proc);
	dopr_tlist_add(&dtms->dos_processes, proc);

	proc->dop_rproc_fid = rem_proc_conf->pc_obj.co_id;
	proc->dop_rserv_fid = rem_svc_conf->cs_obj.co_id;

	proc->dop_rep = m0_strdup(rem_proc_conf->pc_endpoint);

	m0_long_lock_init(&proc->dop_llock);

	return M0_RC(0);
}

M0_INTERNAL void dtm0_process_fini(struct dtm0_process *proc)
{
	dopr_tlink_fini(proc);
	m0_free(proc->dop_rep);
	m0_long_lock_fini(&proc->dop_llock);
}

M0_INTERNAL void dtm0_service_conns_term(struct m0_dtm0_service *service)
{
	struct dtm0_process *process;
	int                  rc;

	M0_ENTRY("dtms=%p", service);

	while ((process = dopr_tlist_pop(&service->dos_processes)) != NULL) {
		rc = dtm0_process_disconnect(process);
		M0_ASSERT_INFO(rc == 0, "Failed to disconnect from %p?",
			       process);
		dtm0_process_fini(process);
		m0_free(process);
	}

	M0_LEAVE();
}

/*
 *  Local variables:
 *  c-indentation-style: "K&R"
 *  c-basic-offset: 8
 *  tab-width: 8
 *  fill-column: 80
 *  scroll-step: 1
 *  End:
 */<|MERGE_RESOLUTION|>--- conflicted
+++ resolved
@@ -354,11 +354,7 @@
 	if (rc != 0)
 		return M0_ERR(rc);
 
-<<<<<<< HEAD
-	if (!is_manual_ss_enabled()) {
-=======
 	if (ENABLE_DTM0 && !is_manual_ss_enabled()) {
->>>>>>> 9bd57144
 		m0_dtm0_recovery_machine_init(&dtms->dos_remach,
 					      NULL, dtms);
 		rc = m0_dtm0_recovery_machine_start(&dtms->dos_remach);
@@ -373,11 +369,7 @@
 
 	M0_PRE(reqh_rs != NULL);
 	dtms = M0_AMB(dtms, reqh_rs, dos_generic);
-<<<<<<< HEAD
-	if (!is_manual_ss_enabled())
-=======
 	if (ENABLE_DTM0 && !is_manual_ss_enabled())
->>>>>>> 9bd57144
 		m0_dtm0_recovery_machine_stop(&dtms->dos_remach);
 	dtm0_service_conns_term(dtms);
 }
@@ -398,11 +390,7 @@
 		m0_be_dtm0_log_free0(&dtm0->dos_log);
 	}
 
-<<<<<<< HEAD
-	if (!is_manual_ss_enabled())
-=======
 	if (ENABLE_DTM0 && !is_manual_ss_enabled())
->>>>>>> 9bd57144
 		m0_dtm0_recovery_machine_fini(&dtm0->dos_remach);
 }
 
