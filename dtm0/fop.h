/* -*- C -*- */
/*
 * Copyright (c) 2021 Seagate Technology LLC and/or its Affiliates
 *
 * Licensed under the Apache License, Version 2.0 (the "License");
 * you may not use this file except in compliance with the License.
 * You may obtain a copy of the License at
 *
 *     http://www.apache.org/licenses/LICENSE-2.0
 *
 * Unless required by applicable law or agreed to in writing, software
 * distributed under the License is distributed on an "AS IS" BASIS,
 * WITHOUT WARRANTIES OR CONDITIONS OF ANY KIND, either express or implied.
 * See the License for the specific language governing permissions and
 * limitations under the License.
 *
 * For any questions about this software or licensing,
 * please email opensource@seagate.com or cortx-questions@seagate.com.
 *
 */


#pragma once

#ifndef __MOTR_DTM0_FOP_H__
#define __MOTR_DTM0_FOP_H__

#include "fop/fop.h"          /* m0_fop_type */
#include "fop/fom.h"          /* m0_fom */
#include "xcode/xcode_attr.h" /* M0_XCA attrs */
#include "dtm0/tx_desc.h"     /* m0_dtm0_tx_desc */
#include "dtm0/tx_desc_xc.h"  /* m0_dtm0_tx_desc_xc */

struct m0_be_tx;
struct m0_buf;
struct m0_be_dtm0_log;

extern struct m0_fop_type dtm0_req_fop_fopt;
extern struct m0_fop_type dtm0_rep_fop_fopt;
extern struct m0_fop_type dtm0_redo_fop_fopt;

M0_INTERNAL int m0_dtm0_fop_init(void);
M0_INTERNAL void m0_dtm0_fop_fini(void);

enum m0_dtm0s_msg {
	DTM_TEST,
	DTM_EXECUTE,
	DTM_EXECUTED,
	DTM_PERSISTENT,
	DTM_REDO,
} M0_XCA_ENUM;

enum m0_dtm0_msg_flags {
	M0_DMF_EOL,
	M0_DMF_EVICTION,
};

/** A DTM0 message sent as an RPC request to remote DTM0 services. */
struct dtm0_req_fop {
	uint32_t               dtr_msg M0_XCA_FENUM(m0_dtm0s_msg);
	struct m0_dtm0_tx_desc dtr_txr;
	struct m0_buf          dtr_payload;
	uint64_t               dtr_flags;
	/**
	 * The participant (DTM0 service) that sent this message.
	 * The initiator is set for DTM_REDO messages.
	 */
	struct m0_fid          dtr_initiator;
} M0_XCA_RECORD M0_XCA_DOMAIN(rpc);


<<<<<<< HEAD
#define REDO_F "redo={ txid=" DTID0_F ", ini=" FID_F ", is_eol=%d }"
#define REDO_P(_redo)                       \
	DTID0_P(&(_redo)->dtr_txr.dtd_id),  \
	FID_P(&(_redo)->dtr_initiator),      \
	!!((_redo)->dtr_flags & M0_BITS(M0_DMF_EOL))
=======
#define REDO_F "redo={ txid=" DTID0_F ", ini=" FID_F ", is_eol=%d " \
	       "is_eviction=%d }"
#define REDO_P(_redo)                       \
	DTID0_P(&(_redo)->dtr_txr.dtd_id),  \
	FID_P(&(_redo)->dtr_initiator),      \
	!!((_redo)->dtr_flags & M0_BITS(M0_DMF_EOL)), \
	!!((_redo)->dtr_flags & M0_BITS(M0_DMF_EVICTION))
>>>>>>> 9bd57144

struct dtm0_rep_fop {
	/** Status code of dtm operation. */
	int32_t                dr_rc;
	/** operation results. */
	struct m0_dtm0_tx_desc dr_txr;
} M0_XCA_RECORD M0_XCA_DOMAIN(rpc);

M0_INTERNAL int m0_dtm0_on_committed(struct m0_fom            *fom,
				     const struct m0_dtm0_tid *id);

M0_INTERNAL int m0_dtm0_logrec_update(struct m0_be_dtm0_log  *log,
				      struct m0_be_tx        *tx,
				      struct m0_dtm0_tx_desc *txd,
				      struct m0_buf          *payload);
#endif /* __MOTR_DTM0_FOP_H__ */

/*
 *  Local variables:
 *  c-indentation-style: "K&R"
 *  c-basic-offset: 8
 *  tab-width: 8
 *  fill-column: 80
 *  scroll-step: 1
 *  End:
 */<|MERGE_RESOLUTION|>--- conflicted
+++ resolved
@@ -69,13 +69,6 @@
 } M0_XCA_RECORD M0_XCA_DOMAIN(rpc);
 
 
-<<<<<<< HEAD
-#define REDO_F "redo={ txid=" DTID0_F ", ini=" FID_F ", is_eol=%d }"
-#define REDO_P(_redo)                       \
-	DTID0_P(&(_redo)->dtr_txr.dtd_id),  \
-	FID_P(&(_redo)->dtr_initiator),      \
-	!!((_redo)->dtr_flags & M0_BITS(M0_DMF_EOL))
-=======
 #define REDO_F "redo={ txid=" DTID0_F ", ini=" FID_F ", is_eol=%d " \
 	       "is_eviction=%d }"
 #define REDO_P(_redo)                       \
@@ -83,7 +76,6 @@
 	FID_P(&(_redo)->dtr_initiator),      \
 	!!((_redo)->dtr_flags & M0_BITS(M0_DMF_EOL)), \
 	!!((_redo)->dtr_flags & M0_BITS(M0_DMF_EVICTION))
->>>>>>> 9bd57144
 
 struct dtm0_rep_fop {
 	/** Status code of dtm operation. */
