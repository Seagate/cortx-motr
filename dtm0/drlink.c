/* -*- C -*- */
/*
 * Copyright (c) 2021 Seagate Technology LLC and/or its Affiliates
 *
 * Licensed under the Apache License, Version 2.0 (the "License");
 * you may not use this file except in compliance with the License.
 * You may obtain a copy of the License at
 *
 *     http://www.apache.org/licenses/LICENSE-2.0
 *
 * Unless required by applicable law or agreed to in writing, software
 * distributed under the License is distributed on an "AS IS" BASIS,
 * WITHOUT WARRANTIES OR CONDITIONS OF ANY KIND, either express or implied.
 * See the License for the specific language governing permissions and
 * limitations under the License.
 *
 * For any questions about this software or licensing,
 * please email opensource@seagate.com or cortx-questions@seagate.com.
 *
 */

#define M0_TRACE_SUBSYSTEM M0_TRACE_SUBSYS_DTM0
#include "lib/trace.h"
#include "addb2/identifier.h"        /* M0_AVI_FOM_TO_TX */
#include "dtm0/fop.h"                /* dtm0_req_fop */
#include "dtm0/fop_xc.h"             /* dtm0_req_fop_xc */
#include "dtm0/service.h"            /* m0_dtm0_service */
#include "dtm0/svc_internal.h"       /* dtm0_process */
#include "lib/coroutine.h"           /* m0_co API */
#include "lib/memory.h"              /* M0_ALLOC_PTR */
#include "reqh/reqh.h"               /* m0_reqh fields */
#include "rpc/rpc.h"                 /* m0_rpc_item_post */
#include "rpc/rpc_machine.h"         /* m0_rpc_machine */
#include "rpc/rpc_opcodes.h"         /* M0_DTM0_{RLINK,REQ}_OPCODE */
#include "lib/string.h"              /* m0_streq */

enum {
<<<<<<< HEAD
=======
	/*
	 * TODO: DTM model assumes infinite timeouts. But this is too scary at
	 * the moment, we cannot yet rely that infinite timeout will work
	 * without issues in connect/disconnect case. These timeouts will be
	 * adjusted/reworked when we work more on stabilising the DTM.
	 */
>>>>>>> 9bd57144
	DRLINK_CONNECT_TIMEOUT_SEC = 1,
	DRLINK_DISCONN_TIMEOUT_SEC = DRLINK_CONNECT_TIMEOUT_SEC,
};

struct drlink_fom {
	struct m0_fom            df_gen;
	struct m0_co_context     df_co;
	struct m0_be_op         *df_op;
	struct m0_fid            df_tgt;
	struct m0_fop           *df_rfop;
	struct m0_dtm0_service  *df_svc;
	struct m0_co_op          df_co_op;
	bool                     df_wait_for_ack;
	uint64_t                 df_parent_sm_id;
};

static struct drlink_fom *fom2drlink_fom(struct m0_fom *fom)
{
	struct drlink_fom *df;
	M0_PRE(fom != NULL);
	return M0_AMB(df, fom, df_gen);
}

static size_t drlink_fom_locality(const struct m0_fom *fom)
{
	static size_t loc;
	/*
	 * At this moment, any locality can be the home locality
	 * for this kind of FOM.
	 */
	return loc++;
}

static void drlink_fom_fini(struct m0_fom *fom);
static int  drlink_fom_tick(struct m0_fom *fom);

static const struct m0_fom_ops drlink_fom_ops = {
	.fo_fini          = drlink_fom_fini,
	.fo_tick          = drlink_fom_tick,
	.fo_home_locality = drlink_fom_locality
};

static struct m0_fom_type drlink_fom_type;
static const struct m0_fom_type_ops drlink_fom_type_ops = {
	.fto_create = NULL
};
const static struct m0_sm_conf drlink_fom_conf;

M0_INTERNAL int m0_dtm0_rpc_link_mod_init(void)
{
	m0_fom_type_init(&drlink_fom_type,
			 M0_DTM0_RLINK_OPCODE,
			 &drlink_fom_type_ops,
			 &dtm0_service_type,
			 &drlink_fom_conf);
	return 0;
}

M0_INTERNAL void m0_dtm0_rpc_link_mod_fini(void)
{
}

/** Create a deep copy of the given request. */
static struct dtm0_req_fop *dtm0_req_fop_dup(const struct dtm0_req_fop *src)
{
	int                 rc = 0;
	struct m0_xcode_obj src_obj;
	struct m0_xcode_obj dest_obj;
	struct m0_xcode_ctx sctx;
	struct m0_xcode_ctx dctx;
	struct dtm0_req_fop *dest = NULL;

	/* There is no const version of xcode objects, we'll have to cast it. */
	src_obj = M0_XCODE_OBJ(dtm0_req_fop_xc, (struct dtm0_req_fop *)src);
	dest_obj = M0_XCODE_OBJ(dtm0_req_fop_xc, NULL);
	m0_xcode_ctx_init(&sctx, &src_obj);
	m0_xcode_ctx_init(&dctx, &dest_obj);
	dctx.xcx_alloc = m0_xcode_alloc;
	rc = m0_xcode_dup(&dctx, &sctx);
	if (rc == 0)
		dest = dctx.xcx_it.xcu_stack[0].s_obj.xo_ptr;
	return dest;
}

static void dtm0_req_fop_fini(struct dtm0_req_fop *req)
{
	m0_dtm0_tx_desc_fini(&req->dtr_txr);
	m0_buf_free(&req->dtr_payload);
}

static int drlink_fom_init(struct drlink_fom            *fom,
			   struct m0_dtm0_service       *svc,
			   struct m0_be_op              *op,
			   const struct m0_fid          *tgt,
			   const struct dtm0_req_fop    *req,
			   const struct m0_fom          *parent_fom,
			   bool                          wait_for_ack)
{
	struct m0_rpc_machine  *mach;
	struct m0_reqh         *reqh;
	struct dtm0_req_fop    *owned_req;
	struct m0_fop          *fop;

	M0_ENTRY();
	M0_PRE(fom != NULL);
	M0_PRE(svc != NULL);
	M0_PRE(req != NULL);
	M0_PRE(m0_fid_is_valid(tgt));

	reqh = svc->dos_generic.rs_reqh;
	mach = m0_reqh_rpc_mach_tlist_head(&reqh->rh_rpc_machines);

	owned_req = dtm0_req_fop_dup(req);
	if (owned_req == NULL)
		return M0_ERR(-ENOMEM);

	fop = m0_fop_alloc(req->dtr_msg == DTM_REDO ?
			   &dtm0_redo_fop_fopt:
			   &dtm0_req_fop_fopt,
			   owned_req, mach);
	if (fop == NULL) {
		dtm0_req_fop_fini(owned_req);
		m0_free(owned_req);
		return M0_ERR(-ENOMEM);
	}

	/*
	 * When ACK is not required, the FOM may be released before
	 * the received callback is triggered.
	 * See ^1 in ::dtm0_rlink_rpc_item_reply_cb.
	 */
	fop->f_opaque = wait_for_ack ? fom : NULL;

	m0_fom_init(&fom->df_gen, &drlink_fom_type, &drlink_fom_ops,
		    NULL, NULL, reqh);

	/* TODO: can we use fom->fo_fop instead? */
	fom->df_rfop =  fop;
	fom->df_svc  =  svc;
	fom->df_op   = op;
	fom->df_tgt  = *tgt;
	fom->df_wait_for_ack = wait_for_ack;
	fom->df_parent_sm_id = m0_sm_id_get(&parent_fom->fo_sm_phase);

	m0_co_context_init(&fom->df_co);
	m0_co_op_init(&fom->df_co_op);

	if (op != NULL)
		m0_be_op_active(op);

	return M0_RC(0);
}

static void drlink_fom_fini(struct m0_fom *fom)
{
	struct drlink_fom *df = fom2drlink_fom(fom);
	if (df->df_rfop != NULL)
		m0_fop_put_lock(df->df_rfop);
	m0_co_op_fini(&df->df_co_op);
	m0_fom_fini(fom);
	m0_free(fom);
}

static void co_long_write_lock(struct m0_co_context     *context,
			       struct m0_long_lock      *lk,
			       struct m0_long_lock_link *link,
			       int                       next_phase)
{
	int outcome;
	M0_CO_REENTER(context);
	outcome = M0_FOM_LONG_LOCK_RETURN(m0_long_write_lock(lk, link,
							     next_phase));
	M0_CO_YIELD_RC(context, outcome);
}

static int find_or_add(struct m0_dtm0_service *dtms,
		       const struct m0_fid    *tgt,
		       struct dtm0_process   **out)
{
	struct dtm0_process *process;
	int                  rc = 0;

	M0_ENTRY();
	M0_PRE(m0_mutex_is_locked(&dtms->dos_generic.rs_mutex));

	process = dtm0_service_process__lookup(&dtms->dos_generic, tgt);
	if (process == NULL) {
		rc = M0_ALLOC_PTR(process) == NULL ?
			M0_ERR(-ENOMEM) :
			dtm0_process_init(process, dtms, tgt);
		if (rc != 0)
			m0_free(process);
	}

	if (rc == 0) {
		M0_POST(process != NULL);
		*out = process;
	}
	return M0_RC(rc);
}

enum drlink_fom_state {
	DRF_INIT = M0_FOM_PHASE_INIT,
	DRF_DONE = M0_FOM_PHASE_FINISH,
	DRF_LOCKING = M0_FOM_PHASE_NR,
	DRF_DISCONNECTING,
	DRF_CONNECTING,
	DRF_SENDING,
	DRF_WAITING_FOR_REPLY,
	DRF_FAILED,
	DRF_NR,
};

static struct m0_sm_state_descr drlink_fom_states[] = {
	[DRF_INIT] = {
		.sd_name      = "DRF_INIT",
		.sd_allowed   = M0_BITS(DRF_LOCKING, DRF_FAILED),
		.sd_flags     = M0_SDF_INITIAL,
	},
	/* terminal states */
	[DRF_DONE] = {
		.sd_name      = "DRF_DONE",
		.sd_allowed   = 0,
		.sd_flags     = M0_SDF_TERMINAL,
	},
	/* failure states */
	[DRF_FAILED] = {
		.sd_name      = "DRF_FAILED",
		.sd_allowed   = M0_BITS(DRF_DONE),
		.sd_flags     = M0_SDF_FAILURE,
	},

	/* intermediate states */
#define _ST(name, allowed)            \
	[name] = {                    \
		.sd_name    = #name,  \
		.sd_allowed = allowed \
	}
	_ST(DRF_LOCKING,           M0_BITS(DRF_DISCONNECTING,
					   DRF_CONNECTING,
					   DRF_SENDING,
					   DRF_FAILED)),
	_ST(DRF_DISCONNECTING,        M0_BITS(DRF_CONNECTING,
					      DRF_FAILED)),
	_ST(DRF_CONNECTING,        M0_BITS(DRF_SENDING,
					   DRF_CONNECTING,
					   DRF_DISCONNECTING,
					   DRF_FAILED)),
	_ST(DRF_SENDING,           M0_BITS(DRF_DONE,
					   DRF_WAITING_FOR_REPLY,
					   DRF_FAILED)),
	_ST(DRF_WAITING_FOR_REPLY, M0_BITS(DRF_DONE,
					   DRF_FAILED)),
#undef _ST
};

const static struct m0_sm_conf drlink_fom_conf = {
	.scf_name      = "m0_dtm0_drlink_fom",
	.scf_nr_states = ARRAY_SIZE(drlink_fom_states),
	.scf_state     = drlink_fom_states,
};

static struct drlink_fom *item2drlink_fom(struct m0_rpc_item *item)
{
	return m0_rpc_item_to_fop(item)->f_opaque;
}

static void dtm0_rlink_rpc_item_reply_cb(struct m0_rpc_item *item)
{
	struct m0_fop *reply = NULL;
	struct drlink_fom *df = item2drlink_fom(item);
	uint32_t req_opcode = m0_fop_opcode(m0_rpc_item_to_fop(item));

	M0_ENTRY("item=%p", item);

	M0_PRE(item != NULL);
	M0_PRE(M0_IN(req_opcode, (M0_DTM0_REQ_OPCODE,
				  M0_DTM0_REDO_OPCODE)));

	if (m0_rpc_item_error(item) == 0) {
		reply = m0_rpc_item_to_fop(item->ri_reply);
		M0_ASSERT(m0_fop_opcode(reply) == M0_DTM0_REP_OPCODE);
	}

	/* ^1: df is NULL if we do not need to wait for the reply. */
	if (df != NULL)
		m0_co_op_done(&df->df_co_op);

	M0_LEAVE("reply=%p", reply);
}

const struct m0_rpc_item_ops dtm0_req_fop_rlink_rpc_item_ops = {
        .rio_replied = dtm0_rlink_rpc_item_reply_cb,
};

static int dtm0_process_rlink_reinit(struct dtm0_process *proc,
				     struct drlink_fom   *df)
{
	struct m0_rpc_machine *mach = df->df_rfop->f_item.ri_rmachine;
	const int max_in_flight = DTM0_MAX_RPCS_IN_FLIGHT;

	if (!M0_IS0(&proc->dop_rlink)) {
		m0_rpc_conn_sessions_cancel(&proc->dop_rlink.rlk_conn);
		m0_rpc_link_fini(&proc->dop_rlink);
		M0_SET0(&proc->dop_rlink);
	}

	return m0_rpc_link_init(&proc->dop_rlink, mach, &proc->dop_rserv_fid,
				proc->dop_rep, max_in_flight);
}

static int dtm0_process_rlink_send(struct dtm0_process *proc,
				   struct drlink_fom   *drf)
{
	struct m0_fop          *fop = drf->df_rfop;
	struct m0_rpc_session  *session = &proc->dop_rlink.rlk_sess;
	struct m0_rpc_item     *item = &fop->f_item;

	M0_ENTRY("remote: proc=" FID_F ", ep=%s",
		 FID_P(&proc->dop_rproc_fid), proc->dop_rep);

	item->ri_ops      = &dtm0_req_fop_rlink_rpc_item_ops;
	item->ri_session  = session;
	item->ri_prio     = M0_RPC_ITEM_PRIO_MID;
	item->ri_deadline = M0_TIME_IMMEDIATELY;

	if (drf->df_wait_for_ack)
		m0_co_op_active(&drf->df_co_op);

	return M0_RC(m0_rpc_post(item));
}

/*
 * Establish a relation between a DTM message (carried by an RPC item),
 * and a DTM RPC link FOM that was used to send this message:
 *   DRLINK FOM <-> RPC item.
 */
static void drlink_addb_drf2item_relate(struct drlink_fom *drf)
{
	const struct m0_rpc_item *item = &drf->df_rfop->f_item;
	M0_ADDB2_ADD(M0_AVI_FOM_TO_TX, m0_sm_id_get(&drf->df_gen.fo_sm_phase),
		     m0_sm_id_get(&item->ri_sm));
}

/*
 * Establish a relation between a FOM (for example, a CAS PUT FOM).
 * and a DTM RPC link FOM that was created to send a DTM message:
 *   FOM <-> DRLINK FOM.
 */
static void drlink_addb_drf2parent_relate(struct drlink_fom *drf)
{
	M0_ADDB2_ADD(M0_AVI_FOM_TO_TX, drf->df_parent_sm_id,
		     m0_sm_id_get(&drf->df_gen.fo_sm_phase));
}


#define F M0_CO_FRAME_DATA

/**
 * Connect-disconnect context for an rpc link.
 * The context tightens together clink-based notification from rpc link
 * channel and a co_op.
 */
struct rlink_cd_ctx {
	struct m0_clink dc_clink;
	struct m0_co_op dc_op;
};

static bool rlink_cd_cb(struct m0_clink *clink)
{
	struct rlink_cd_ctx *dc = M0_AMB(dc, clink, dc_clink);
	m0_co_op_done(&dc->dc_op);
	return false;
}

static void co_rlink_do(struct m0_co_context *context,
			struct dtm0_process  *proc,
			enum drlink_fom_state what)
{
	struct drlink_fom  *drf  = M0_AMB(drf, context, df_co);
	struct m0_fom      *fom  = &drf->df_gen;
	int                 timeout_sec = 0;
	void              (*action)(struct m0_rpc_link *, m0_time_t,
				    struct m0_clink *) = NULL;

	M0_CO_REENTER(context, struct rlink_cd_ctx dc;);

	M0_SET0(&F(dc));
	m0_clink_init(&F(dc).dc_clink, rlink_cd_cb);
	F(dc).dc_clink.cl_is_oneshot = true;
	m0_co_op_init(&F(dc).dc_op);
	m0_co_op_active(&F(dc).dc_op);

	switch (what) {
	case DRF_CONNECTING:
		timeout_sec = DRLINK_CONNECT_TIMEOUT_SEC;
		action = m0_rpc_link_connect_async;
		break;
	case DRF_DISCONNECTING:
		m0_rpc_conn_sessions_cancel(&proc->dop_rlink.rlk_conn);
		timeout_sec = DRLINK_DISCONN_TIMEOUT_SEC;
		action = m0_rpc_link_disconnect_async;
		break;
	default:
		M0_IMPOSSIBLE("%d is something that cannot be done", what);
		break;
	}

	action(&proc->dop_rlink, m0_time_from_now(timeout_sec, 0),
	       &F(dc).dc_clink);

	M0_CO_YIELD_RC(context, m0_co_op_tick_ret(&F(dc).dc_op, fom, what));
	m0_chan_wait(&F(dc).dc_clink);

	m0_co_op_fini(&F(dc).dc_op);
	m0_clink_fini(&F(dc).dc_clink);
}

static bool has_volatile_param(struct m0_conf_obj     *obj)
{
	struct m0_conf_service *svc;
	const char            **param;

	svc = M0_CONF_CAST(obj, m0_conf_service);
	M0_ASSERT(svc->cs_params != NULL);

	for (param = svc->cs_params; *param != NULL; ++param) {
		if (m0_streq(*param, "origin:in-volatile"))
			return true;
		else if (m0_streq(*param, "origin:in-persistent"))
			return false;
	}

	M0_IMPOSSIBLE("Service origin is not defined in the config?");
}

static void drlink_coro_fom_tick(struct m0_co_context *context)
{
	int                 rc     = 0;
	struct drlink_fom  *drf    = M0_AMB(drf, context, df_co);
	struct m0_fom      *fom    = &drf->df_gen;
	const char         *reason = "Unknown";
	struct m0_conf_obj *obj    = NULL;
	struct m0_confc    *confc  = m0_reqh2confc(m0_fom2reqh(fom));
	bool                always_reconnect = false;

	M0_CO_REENTER(context,
		      struct m0_long_lock_link   llink;
		      struct m0_long_lock_addb2  llock_addb2;
		      struct dtm0_process       *proc;
		      );

	drlink_addb_drf2parent_relate(drf);

	m0_mutex_lock(&drf->df_svc->dos_generic.rs_mutex);
	rc = find_or_add(drf->df_svc, &drf->df_tgt, &F(proc));
	/*
	 * Safety: it is safe to release the lock right here because
	 * ::dtm0_service_conns_term is supposed to be called only
	 * after all drlink FOMs have reached DRF_DONE state.
	 * There are no other places where processes get removed from the list.
	 */
	m0_mutex_unlock(&drf->df_svc->dos_generic.rs_mutex);

	if (rc != 0) {
		reason = "Cannot find-or-add remote process";
		goto out;
	}

	m0_long_lock_link_init(&F(llink), fom, &F(llock_addb2));

	M0_CO_FUN(context, co_long_write_lock(context,
					      &F(proc)->dop_llock,
					      &F(llink),
					      DRF_LOCKING));
	M0_ASSERT(m0_long_is_write_locked(&F(proc)->dop_llock, fom));

	m0_conf_cache_lock(&confc->cc_cache);
	obj = m0_conf_cache_lookup(&confc->cc_cache, &F(proc)->dop_rserv_fid);
	M0_ASSERT(obj != NULL);
	if (has_volatile_param(obj) && obj->co_ha_state != M0_NC_ONLINE) {
		M0_LOG(M0_DEBUG, "Force state transition %s -> %s for " FID_F,
		       m0_ha_state2str(obj->co_ha_state),
		       m0_ha_state2str(obj->co_ha_state),
		       FID_P(&F(proc)->dop_rserv_fid));
		obj->co_ha_state = M0_NC_ONLINE;
		m0_chan_broadcast(&obj->co_ha_chan);
		always_reconnect = true;
	}
	m0_conf_cache_unlock(&confc->cc_cache);

	/* Reconnect if the session was canceled */
	if (m0_rpc_link_is_connected(&F(proc)->dop_rlink) &&
	    F(proc)->dop_rlink.rlk_sess.s_cancelled) {
		always_reconnect = true;
	}

	/* XXX:
	 * At this moment we cannot detect client falures.
	 * Because of that, we cannot detect the case where
	 * the client drops RPC items because it cannot
	 * find the corresponding connection.
	 * As a workaround, we force drlink to re-connect
	 * whenever it tries to send a message.
	 */

	if (always_reconnect) {
		if (m0_rpc_link_is_connected(&F(proc)->dop_rlink)) {
			M0_CO_FUN(context, co_rlink_do(context, F(proc),
						       DRF_DISCONNECTING));
		}

		rc = dtm0_process_rlink_reinit(F(proc), drf);
		if (rc != 0) {
			reason = "Cannot reinit RPC link.";
			goto unlock;
		}
		/*
		 * TODO handle network failure after link is connected, but
		 * before the message is successfully sent
		 */
		M0_CO_FUN(context, co_rlink_do(context, F(proc),
					       DRF_CONNECTING));
	} else {
		if (!m0_rpc_link_is_connected(&F(proc)->dop_rlink)) {
			rc = dtm0_process_rlink_reinit(F(proc), drf);
			if (rc != 0) {
				reason = "Cannot reinit RPC link.";
				goto unlock;
			}
			M0_CO_FUN(context, co_rlink_do(context, F(proc),
						       DRF_CONNECTING));
		}
	}

	M0_ASSERT(ergo(m0_rpc_link_is_connected(&F(proc)->dop_rlink),
		       !F(proc)->dop_rlink.rlk_sess.s_cancelled));

	m0_fom_phase_set(fom, DRF_SENDING);
	rc = dtm0_process_rlink_send(F(proc), drf);
	if (rc != 0) {
		reason = "Failed to post a message to RPC layer.";
		goto unlock;
	}

	/* Safety: FOP (and item) can be released only in ::drlink_fom_fini. */
	drlink_addb_drf2item_relate(drf);

	if (drf->df_wait_for_ack) {
		M0_CO_YIELD_RC(context,
			       m0_co_op_tick_ret(&drf->df_co_op, fom,
						 DRF_WAITING_FOR_REPLY));
		m0_co_op_reset(&drf->df_co_op);
		rc = m0_rpc_item_error(&drf->df_rfop->f_item);
		if (rc != 0) {
			reason = "Rpc item error";
			goto unlock;
		}
	}

unlock:
	if (drf->df_rfop != NULL) {
		m0_fop_put_lock(drf->df_rfop);
		drf->df_rfop = NULL;
	}

	m0_long_write_unlock(&F(proc)->dop_llock, &F(llink));
	m0_long_lock_link_fini(&F(llink));
out:
	/* TODO handle the error */
	if (rc != 0) {
		M0_LOG(M0_ERROR, "Failed to send a message to" FID_F ", rc=%d, "
		       "reason=%s", FID_P(&drf->df_tgt), rc, reason);
		m0_fom_phase_move(fom, rc, DRF_FAILED);
	}
	if (drf->df_op != NULL)
		m0_be_op_done(drf->df_op);

	m0_fom_phase_set(fom, DRF_DONE);
}
#undef F

static int drlink_fom_tick(struct m0_fom *fom)
{
	int                   rc;
	struct m0_co_context *co = &fom2drlink_fom(fom)->df_co;

	M0_ENTRY("fom=%p", fom);

	M0_CO_START(co);
	drlink_coro_fom_tick(co);
	rc = M0_CO_END(co);

	M0_POST(M0_IN(rc, (0, M0_FSO_AGAIN, M0_FSO_WAIT)));
	/*
	 * Zero means the coroutine has nothing more to do.
	 * Replace it with FSO_WAIT as per the convention (see fom_exec).
	 */
	rc = rc ?: M0_FSO_WAIT;
	return M0_RC(rc);
}

M0_INTERNAL int m0_dtm0_req_post(struct m0_dtm0_service    *svc,
                                 struct m0_be_op           *op,
				 const struct dtm0_req_fop *req,
				 const struct m0_fid       *tgt,
				 const struct m0_fom       *parent_fom,
				 bool                       wait_for_ack)
{
	int                  rc;
	struct drlink_fom   *fom;

	M0_ENTRY();

	M0_ALLOC_PTR(fom);
	if (fom == NULL)
		return M0_ERR(-ENOMEM);

	rc = drlink_fom_init(fom, svc, op, tgt, req, parent_fom, wait_for_ack);

	if (rc == 0)
		m0_fom_queue(&fom->df_gen);
	else
		m0_free(fom);

	return rc == 0 ? M0_RC(rc) : M0_ERR(rc);
}

/*
 *  Local variables:
 *  c-indentation-style: "K&R"
 *  c-basic-offset: 8
 *  tab-width: 8
 *  fill-column: 80
 *  scroll-step: 1
 *  End:
 */<|MERGE_RESOLUTION|>--- conflicted
+++ resolved
@@ -35,15 +35,12 @@
 #include "lib/string.h"              /* m0_streq */
 
 enum {
-<<<<<<< HEAD
-=======
 	/*
 	 * TODO: DTM model assumes infinite timeouts. But this is too scary at
 	 * the moment, we cannot yet rely that infinite timeout will work
 	 * without issues in connect/disconnect case. These timeouts will be
 	 * adjusted/reworked when we work more on stabilising the DTM.
 	 */
->>>>>>> 9bd57144
 	DRLINK_CONNECT_TIMEOUT_SEC = 1,
 	DRLINK_DISCONN_TIMEOUT_SEC = DRLINK_CONNECT_TIMEOUT_SEC,
 };
