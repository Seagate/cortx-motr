/* -*- C -*- */
/*
 * Copyright (c) 2013-2020 Seagate Technology LLC and/or its Affiliates
 *
 * Licensed under the Apache License, Version 2.0 (the "License");
 * you may not use this file except in compliance with the License.
 * You may obtain a copy of the License at
 *
 *     http://www.apache.org/licenses/LICENSE-2.0
 *
 * Unless required by applicable law or agreed to in writing, software
 * distributed under the License is distributed on an "AS IS" BASIS,
 * WITHOUT WARRANTIES OR CONDITIONS OF ANY KIND, either express or implied.
 * See the License for the specific language governing permissions and
 * limitations under the License.
 *
 * For any questions about this software or licensing,
 * please email opensource@seagate.com or cortx-questions@seagate.com.
 *
 */

/**
 * @addtogroup dtm0
 *
 * @{
 */

#define M0_TRACE_SUBSYSTEM M0_TRACE_SUBSYS_UT
#include "lib/trace.h"

#include "dtm0/log.h"

#include "ut/ut.h"              /* M0_UT_ASSERT */
#include "lib/memory.h"         /* M0_ALLOC_PTR */
#include "lib/misc.h"           /* m0_rnd64 */
#include "be/ut/helper.h"       /* m0_be_ut_backend_init */
#include "be/domain.h"          /* m0_be_domain_seg_first */
#include "conf/objs/common.h"   /* M0_CONF__SDEV_FT_ID */
#include "fid/fid.h"            /* M0_FID_TINIT */

#include "dtm0/domain.h"        /* m0_dtm0_domain_cfg */
#include "dtm0/cfg_default.h"   /* m0_dtm0_domain_cfg_default_dup */
#include "dtm0/dtm0.h"          /* m0_dtm0_redo */
#include "be/tx_bulk.h"         /* m0_be_tx_bulk */
#include "dtm0/ut/helper.h"     /* dtm0_ut_log_ctx */

enum {
	M0_DTM0_UT_LOG_SIMPLE_REDO_SIZE = 0x100,
};

/* TODO: add dtm0_ut_log_init-fini */

void m0_dtm0_ut_log_simple(void)
{
	enum {
		TS_BASE = 0x100,
		NR_OPER = 0x10,
		NR_REC_PER_OPER = 0x10,
	};
	struct m0_dtm0_redo       *redo;
	struct m0_buf              redo_buf = {};
	struct m0_fid              p_sdev_fid;
	uint64_t                   seed = 42;
	int                        rc;
	int                        i;
	int                        j;
	struct m0_dtx0_id          dtx0_id;
	struct dtm0_ut_log_ctx    *lctx;
<<<<<<< HEAD
	bool                       successful = false;
=======
	bool                       successful;
>>>>>>> 262af409

	M0_ALLOC_PTR(redo);
	M0_UT_ASSERT(redo != NULL);
	rc = m0_buf_alloc(&redo_buf, M0_DTM0_UT_LOG_SIMPLE_REDO_SIZE);
	M0_UT_ASSERT(rc == 0);

	for (i = 0; i < redo_buf.b_nob; ++i)
		((char *)redo_buf.b_addr)[i] = m0_rnd64(&seed) & 0xff;
	p_sdev_fid = M0_FID_TINIT(M0_CONF__SDEV_FT_ID, 1, 2);
	*redo = (struct m0_dtm0_redo){
		.dtr_descriptor = {
			.dtd_id = {
				.dti_timestamp           = TS_BASE,
				.dti_originator_sdev_fid = p_sdev_fid,
			},
			.dtd_participants = {
				.dtpa_participants_nr = 1,
				.dtpa_participants    = &p_sdev_fid,
			},
		},
		.dtr_payload = {
			.dtp_type = M0_DTX0_PAYLOAD_BLOB,
			.dtp_data = {
				.ab_count = 1,
				.ab_elems = &redo_buf,
			},
		},
	};

	lctx = dtm0_ut_log_init();

	for (i = 0; i < NR_OPER; ++i) {
		rc = m0_dtm0_log_open(&lctx->dol, &lctx->dod_cfg.dodc_log);
		M0_UT_ASSERT(rc == 0);
		for (j = 0; j < NR_REC_PER_OPER; ++j) {
			redo->dtr_descriptor.dtd_id.dti_timestamp = j + TS_BASE;
			M0_BE_UT_TRANSACT(&lctx->ut_be, tx, cred,
					  m0_dtm0_log_redo_add_credit(&lctx->dol,
								      redo,
								      &cred),
					  rc = m0_dtm0_log_redo_add(&lctx->dol,
								    tx,
								    redo,
								    &p_sdev_fid));
			M0_UT_ASSERT(rc == 0);
		}
		for (j = 0; j < NR_REC_PER_OPER + 1; ++j) {
			if (j == NR_REC_PER_OPER)
				m0_dtm0_log_end(&lctx->dol);
			successful = j == NR_REC_PER_OPER;
			M0_BE_OP_SYNC(op,
				      m0_dtm0_log_p_get_none_left(&lctx->dol,
								  &op,
								  &dtx0_id,
								  &successful));
			M0_UT_ASSERT(equi(successful, j < NR_REC_PER_OPER));
			if (!successful)
				break;
			redo->dtr_descriptor.dtd_id.dti_timestamp = j + TS_BASE;
			M0_UT_ASSERT(m0_dtx0_id_eq(&dtx0_id,
						   &redo->dtr_descriptor.dtd_id));

			M0_BE_UT_TRANSACT(&lctx->ut_be, tx, cred,
					  m0_dtm0_log_prune_credit(&lctx->dol,
								   &cred),
					  m0_dtm0_log_prune(&lctx->dol, tx,
							&redo->dtr_descriptor.dtd_id));
		}
		m0_dtm0_log_close(&lctx->dol);
	}


	dtm0_ut_log_fini(lctx);

	m0_buf_free(&redo_buf);
	m0_free(redo);
}

/*
 * TODO: Add "re-create" test. Create log, try to create it once again.
 */

static void dtm0_ut_log_remove(struct dtm0_ut_log_ctx *lctx,
			       int                     timestamp, int nr)
{
	int                  i;
	struct m0_dtx0_id    dtx0_id;
	bool                *seen;
	bool                 successful;

	M0_ALLOC_ARR(seen, nr);
	M0_UT_ASSERT(seen != NULL);
	M0_UT_ASSERT(m0_forall(i, nr, !seen[i]));

	for (i = 0; i < nr; ++i) {
		M0_BE_OP_SYNC(op,
			      m0_dtm0_log_p_get_none_left(&lctx->dol, &op,
							  &dtx0_id, &successful));
		M0_UT_ASSERT(successful);
		seen[dtx0_id.dti_timestamp - timestamp] = true;
		M0_BE_UT_TRANSACT(&lctx->ut_be, tx, cred,
				  m0_dtm0_log_prune_credit(&lctx->dol, &cred),
				  m0_dtm0_log_prune(&lctx->dol, tx, &dtx0_id));
	}

	M0_UT_ASSERT(m0_forall(i, nr, seen[i]));
}


void m0_dtm0_ut_log_mpsc(void)
{
	struct dtm0_ut_log_ctx    *lctx;
	struct dtm0_ut_log_mp_ctx  lmp_ctx;
	int                        rc;

	lctx = dtm0_ut_log_init();
	M0_UT_ASSERT(lctx != NULL);

	rc = m0_dtm0_log_open(&lctx->dol, &lctx->dod_cfg.dodc_log);
	M0_UT_ASSERT(rc == 0);

	dtm0_ut_log_mp_init(&lmp_ctx, lctx);
	dtm0_ut_log_mp_run(&lmp_ctx);
	m0_be_op_wait(lmp_ctx.op);
	dtm0_ut_log_mp_fini(&lmp_ctx);

	dtm0_ut_log_remove(lctx, MPSC_TS_BASE, MPSC_NR_REC_TOTAL);

	m0_dtm0_log_close(&lctx->dol);
	dtm0_ut_log_fini(lctx);
}

/* TODO: (before landing)
 * Goals:
 *   1. Land new DTM0 log code in main.
 *   2. The code must always be enabled.
 *   3. No visible changes (from Motr client user's perspective).
 *   4. Apply real load to the log.
 *
 * 1. Add a test where log_end() works fine before we are awaiting
 *    for the latest  and after we are awaiting for the latest.
 * 2. Empty log + end == !successful.
 * 3. Simple pruner (remove after added), concurrency == 1 (single FOM, single
 *    record).
 * x4. Pruner UTs:
 *   x4.1. Add to the log, run pruner, check if log is empty.
 *   x4.2. One tx_bulk that adds records to the log, run pruner.
 *   x4.3. Run pruner, empty log, nothing happens.
 *   x4.4. Add many log records, run pruner, some record may still be present
 *        in the log.
 *   x4.5. Run pruner, run tx_bulk, wait until log is empty, wait 0.5 sec,
 *        repeat (tx_bulk, wait until empty).
 * x5. Run pruner in DTM0 domain (init/start/stop/fini) by default.
 * 6. DTX0 for server, and call it from CAS.
 * 7. Random dtxid if CAS request has empty dtx descriptor.
 *
 * 6-7, options:
 *   ENABLE_DTM0:
 *     Server: Use old dtm0 code.
 *     Client: send correct txd.
 *   !ENABLE_DTM0:
 *     NODTM0:
 *       Server: Use non-dtm0 code.
 *       Client: send empty txd.
 *     !NODTM0:
 *       Server: Use new-dtm0 code.
 *       Client: send random txd.
 *
 * [2.1]
 * log_add()
 * log_end()
 * log_wait() -> ok
 * log_wait() -> fail
 *
 * [2.2]
 * log_add()
 * log_wait() -> ok
 * log_end()
 * log_wait() -> fail
 *
 * [3]
 * log_end()
 * log_wait() -> fail
 *
 * TODO: (after landing)
 * 1. Wait until be tx becomes PERSISTENT.
 * 2. Simple pruner, concurrency > 1 (many FOMs).
 * 3. Simple pruner, batch delete.
 * 4. DTX0 for client is always enabled at data structure level but
 *    the state transitions may be disabled by NODTM. If that is not possible,
 *    then just generate random dtxid.
 * 5. Pruner: do not add records to FOL.
 * 6. s/dod/dodc in DTM0 log.
 * 7. Co-fom service or DTM fom service? single service for coroutines?
 *
 * Send Pmsg from CAS when dtx is PERSISTENT already.
 */

#undef M0_TRACE_SUBSYSTEM

/** @} end of dtm0 group */

/*
 *  Local variables:
 *  c-indentation-style: "K&R"
 *  c-basic-offset: 8
 *  tab-width: 8
 *  fill-column: 80
 *  scroll-step: 1
 *  End:
 */
/*
 * vim: tabstop=8 shiftwidth=8 noexpandtab textwidth=80 nowrap
 */<|MERGE_RESOLUTION|>--- conflicted
+++ resolved
@@ -66,11 +66,7 @@
 	int                        j;
 	struct m0_dtx0_id          dtx0_id;
 	struct dtm0_ut_log_ctx    *lctx;
-<<<<<<< HEAD
-	bool                       successful = false;
-=======
 	bool                       successful;
->>>>>>> 262af409
 
 	M0_ALLOC_PTR(redo);
 	M0_UT_ASSERT(redo != NULL);
