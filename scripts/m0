#!/usr/bin/env bash
#
# Copyright (c) 2020 Seagate Technology LLC and/or its Affiliates
#
# Licensed under the Apache License, Version 2.0 (the "License");
# you may not use this file except in compliance with the License.
# You may obtain a copy of the License at
#
#    http://www.apache.org/licenses/LICENSE-2.0
#
# Unless required by applicable law or agreed to in writing, software
# distributed under the License is distributed on an "AS IS" BASIS,
# WITHOUT WARRANTIES OR CONDITIONS OF ANY KIND, either express or implied.
# See the License for the specific language governing permissions and
# limitations under the License.
#
# For any questions about this software or licensing,
# please email opensource@seagate.com or cortx-questions@seagate.com.
#

set -eu

### --------------------------------------------------------------------
### Motr helper script
###
### Installation:
###     ln -s /path/to/motr/scripts/m0 ~/bin/m0
###
### Type `m0 help' for usage.
### --------------------------------------------------------------------

umask 0002
ulimit -c unlimited
ulimit -n 4096

## CAUTION! This directory will be removed by superuser.
RUNDIR=${RUNDIR:-/var/motr/$(id -un)}

PROG="${0##*/}"
M0_SRC_DIR="$(readlink -f $0)"
M0_SRC_DIR="${M0_SRC_DIR%/*/*}"

. $M0_SRC_DIR/utils/functions #m0_default_xprt

SUDO="${SUDO-sudo -E}"  # the absence of ':' is important

<<<<<<< HEAD
# libfab does not need kernel based ST
_libfab_st_list() {
    st_name=$1
    found_st=false
    st_libfab_skip=(04initscripts
                    06conf
                    07mount
                    07mount-fail
                    07mount-multiple
                    08spiel
                    08spiel-sns-repair
                    08spiel-sns-repair-quiesce
                    10pver-assign
                    11m0t1fs
                    11m0t1fs-rconfc-fail
                    12fsync
                    12fwait
                    13dgmode-io
                    14poolmach
                    15sns-repair-shutdown
                    15sns-repair-single
                    16sns-repair-multi
                    17sns-repair-concurrent-io
                    18sns-repair-quiesce
                    18sns-repair-quiesce-failure
                    19sns-repair-abort
                    20rpc-session-cancel
                    21fsync-single-node
                    22sns-repair-ios-fail
                    23sns-abort-quiesce
                    23spiel-dix-repair
                    23spiel-dix-repair-quiesce
                    26motr-user-kernel-tests
                    28sys-kvs
                    28sys-kvs-kernel
                    34sns-repair-1n-1f
                    35m0singlenode
                    36spare-reservation
                    37protocol
                    40motr-dgmode
                    43motr-sync-replication
                    45motr-rmw
                    51kem)
    i=0
    while [ $i -lt ${#st_libfab_skip[@]} ]
    do
        if [[ "${st_libfab_skip[$i]}" == "$st_name" ]]; then
            found_st=true
            break
        fi
        i=`expr $i + 1`
    done
=======
# Check which library is used for reed-solomon encode and decode
_check_rs_library() {
    is_isal=`whereis libisal | cut -d ':' -f 1 --complement`
    if [ -z "$is_isal" ]; then
        is_isal="no_isal"
    else
        is_isal="isal"
    fi
>>>>>>> edf4b0e8

    echo "$found_st"
}

# Increase the maximum number of memory map areas a process may have.
# m0d process may allocate and madvise() at least 2,000,000 memory map areas.
# See MOTR-2171 for more details.
incr_mmap() {
    # In WSL /proc/sys/vm/max_map_count is absent. See EOS-7296 for details.
    if [ -f /proc/sys/vm/max_map_count ]; then
        $SUDO sysctl -q -w vm.max_map_count=30000000
    fi
}

die() { echo "$@" >&2; exit 1; }

_make() {
    local TARGET=${1:-}

    if [ "${TARGET:-}" = rpms ]; then
        ## Tolerate warnings. rpms get built in spite of them.
        make ${MAKE_OPTS:-} $TARGET || exit $?
    else
        local OUT=`mktemp`
        trap "rm $OUT" 0
        make ${MAKE_OPTS:-} $TARGET 2>&1 | tee $OUT
        [ ${PIPESTATUS[0]} -eq 0 ] || exit ${PIPESTATUS[0]}
        if grep 'WARNING' $OUT; then
            die 'WARNING in make output is treated as error'
        fi
    fi
}

build() {
    cmd_configure
    _make
}

_exec() {
    [ $1 = 'cmd_help' ] || echo "----- ${@#cmd_} -----" >&2
    $@
}

_time() {
    if [ -x /usr/bin/time ]; then
        /usr/bin/time "$@"
    else
        time "$@"
    fi
}

rundir_init() {
    incr_mmap
    $SUDO rm -rf "$RUNDIR"  # Ouch!
    $SUDO mkdir -m 0777 -p "$RUNDIR"
    cd "$RUNDIR"
}

cmd_configure() {
    cd "$M0_SRC_DIR"
    autoreconf -ifs
    ./configure ${CONFIGURE_OPTS:-}
}

cmd_make() {
    cd "$M0_SRC_DIR"
    if [ -f Makefile ]; then
        _make "$@"
    else
        build
    fi
}

cmd_clean() {
    cd "$M0_SRC_DIR"
    make distclean || true
    [ "${1:-}" = '-f' ] && git clean -fdx || true
}

cmd_rebuild() {
    cmd_clean
    build
}

cmd_run_ut() {
    rundir_init
    $SUDO "$M0_SRC_DIR/utils/m0run" m0ut -- "$@"
}

cmd_run_kut() {
    local trans
    trans=$(m0_default_xprt)
    if [[ "$trans" != "libfab" ]]; then
        rundir_init
        echo 'Running kernel UT (this may take a while) ...'
        $SUDO "$M0_SRC_DIR/ut/m0kut" "$@"
    else
        echo 'Libfabric runs in userspace only. Kernel UTs are disabled!'
        . "$M0_SRC_DIR/utils/functions" # sandbox_init, report_and_exit
        export SANDBOX_DIR=$RUNDIR/sandbox.st-m0kut
        rc=0
        sandbox_init
        sandbox_fini $rc
        report_and_exit m0kut $rc
    fi
}

cmd_run_ub() {
    rundir_init
    $SUDO "$M0_SRC_DIR/utils/m0run" m0ub -- "$@"
}

cmd_run_st() {
    local pattern
    local f
    local list_p=0
    local trans

    trans=$(m0_default_xprt)

    if [ "${1:-}" = '-l' ]; then
        list_p=1
        shift
    else
        rundir_init
        # Export variables for system tests.
        export M0_SRC_DIR SUDO
    fi
    for pattern in ${@:-[0-9][0-9]*}; do
        find "$M0_SRC_DIR/scripts/st.d/" -maxdepth 1 \! -type d -name $pattern \
            -perm /a=x -print | sort |
            while read f; do
                if [ $list_p -eq 1 ]; then
                    echo ${f##*/}
                else
                    echo "<< ${f##*/} >>" >&2
                    if [[ "$trans" == "libfab" ]]; then
                        chk=$(_libfab_st_list ${f##*/})
                        if [[ "$chk" == "true" ]]; then
                            echo "<< ${f##*/} >> Can not be run for libfab" >&1
                            . "$M0_SRC_DIR/utils/functions" # sandbox_init, report_and_exit
                            export SANDBOX_DIR=$RUNDIR/sandbox.st-${f##*/}
                            rc=0
                            sandbox_init
                            sandbox_fini $rc
                            report_and_exit ${f##*/} $rc
                        fi
                    fi
                    export SANDBOX_DIR=$RUNDIR/sandbox.st-${f##*/}
                    _time $f || return $?
                fi
            done
    done
}

cmd_run_all() {
    cmd_run_ut
    cmd_run_kut
    cmd_run_st
}

cmd_dist_check() {
    cd "$M0_SRC_DIR"
    [ -f Makefile ] || die "You need to \`$PROG make' first."
    _make rpms
}

cmd_check_everything() {
    local i
    local cmd

    for i in 0 1; do
        for cmd in rebuild dist_check run_ut run_kut run_st; do
            _exec cmd_$cmd
        done

        if echo ${CONFIGURE_OPTS:-} | grep -qe '--disable-m0-asserts'; then
            return
        else
            CONFIGURE_OPTS="${CONFIGURE_OPTS:-} --disable-m0-asserts"
        fi
    done
}

cmd_help() {
    local ret=${1:-0}

    [ $ret -eq 0 ] && usage || usage >&2
    exit $ret
}

usage() {
    cat <<EOF
Usage: $PROG {COMMAND [OPTION]...}...

Commands:
    configure            Configure Motr sources (see CONFIGURE_OPTS below).

    make [TARGET]...     Execute 'make' in Motr directory, falling back to
                         '$PROG rebuild' if no Makefile is found.

    rebuild              Clean and build the whole Motr anew.

    run-ut [OPTION]...   Run user-space unit tests.
                         OPTIONs are passed to 'ut/m0ut'.

    run-kut              Run kernel unit tests.

    run-ub [OPTION]...   Run user-space unit benchmarking.
                         OPTIONs are passed to 'ut/m0ub'.

    run-st [-l] [PATTERN]...
                         Run system tests or list ('-l') their names.
                         Optional arguments specify which tests to run:
                         each of the PATTERNs is prefixed with 'scripts/st.d/'
                         and those files that match the resulting shell pattern
                         are executed.
                         PATTERN defaults to '[0-9][0-9]*'.
                         .
                         Pattern examples:
                             01net
                             0{1,3..5}* {09..13}*

    run-all              Run unit and system tests.

    dist-check           Create and validate Motr distribution archive and rpm.

    check-everything  =  (rebuild + dist-check + run-all) * 2
                         *NOTE* Please run this command before landing.
                         .
                         The command is executed twice (note '* 2' above):
                         the 2nd time with './configure --disable-m0-asserts'.

    clean [-f]           Execute 'make distclean' in Motr sources directory.
                         '-f' will also remove untracked files and directories
                         (i.e. those not added to the git repository).
                         *CAUTION* Be careful with '-f' option!

    help    Show this help and exit.

Environment variables:
    CONFIGURE_OPTS      Extra options for './configure' command.
    MAKE_OPTS           Extra options for 'make' command.
    NET_XPT             Extra option for changing default libfab transport

Motr sources: $M0_SRC_DIR
UT output:    $RUNDIR
EOF
}

CMD=
OPTS=
while [ $# -gt 0 ]; do
    case $1 in
        make|clean|rebuild|run-ut|run-kut|run-st|run-all|dist-check| \
            run-ub|check-everything|configure|help)
            [ -z "$CMD" ] || _exec $CMD $OPTS
            CMD=cmd_${1//-/_}
            OPTS=;;
        *)
            [ -n "$CMD" ] || {
                echo "Invalid command: $1" >&2
                die "Type \`$PROG help' for usage."
            }
            OPTS+=" $1";;
    esac
    shift
done
if [ -n "$CMD" ]; then
    _exec $CMD $OPTS
else
    cmd_help 1
fi<|MERGE_RESOLUTION|>--- conflicted
+++ resolved
@@ -44,7 +44,6 @@
 
 SUDO="${SUDO-sudo -E}"  # the absence of ':' is important
 
-<<<<<<< HEAD
 # libfab does not need kernel based ST
 _libfab_st_list() {
     st_name=$1
@@ -97,7 +96,6 @@
         fi
         i=`expr $i + 1`
     done
-=======
 # Check which library is used for reed-solomon encode and decode
 _check_rs_library() {
     is_isal=`whereis libisal | cut -d ':' -f 1 --complement`
@@ -106,7 +104,6 @@
     else
         is_isal="isal"
     fi
->>>>>>> edf4b0e8
 
     echo "$found_st"
 }
