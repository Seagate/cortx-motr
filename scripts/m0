--- conflicted
+++ resolved
@@ -241,17 +241,6 @@
                 else
                     echo "<< ${f##*/} >>" >&2
                     if [[ "$trans" == "libfab" ]]; then
-<<<<<<< HEAD
-                        chk=$(_libfab_st_list ${f##*/})
-                        if [[ "$chk" == "true" ]]; then
-                            echo "<< ${f##*/} >> Can not be run for libfab" >&1
-                            . "$M0_SRC_DIR/utils/functions" # sandbox_init, report_and_exit
-                            export SANDBOX_DIR=$RUNDIR/sandbox.st-${f##*/}
-                            rc=0
-                            sandbox_init
-                            sandbox_fini $rc
-                            report_and_exit ${f##*/} $rc
-=======
                         chk=$(_check_st_skip_list ${f##*/} ${LIBFAB_TESTS_SKIPLIST[@]})
                         if [[ "$chk" == "true" ]]; then
                             echo "<< ${f##*/} >> can not be run for libfab" >&1
@@ -265,7 +254,6 @@
                             echo "<< ${f##*/} >> can not be run for libisal" >&1
                             _fini ${f##*/}
                             continue
->>>>>>> 2685ea6a
                         fi
                     fi
                     export SANDBOX_DIR=$RUNDIR/sandbox.st-${f##*/}
