--- conflicted
+++ resolved
@@ -50,7 +50,7 @@
     touch $M0_SRC_DIR/scripts/st.d/net_xpt
     echo $NET_XPT > $M0_SRC_DIR/scripts/st.d/net_xpt
 }
-<<<<<<< HEAD
+
 # libfab doesnot need kernel based ST
 _libfab_st_list() {
     st_name=$1
@@ -95,8 +95,6 @@
 
     echo "$found_st"
 }
-=======
->>>>>>> 4803982c
 
 # Increase the maximum number of memory map areas a process may have.
 # m0d process may allocate and madvise() at least 2,000,000 memory map areas.
