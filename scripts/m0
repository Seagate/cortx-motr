#!/usr/bin/env bash
#
# Copyright (c) 2020 Seagate Technology LLC and/or its Affiliates
#
# Licensed under the Apache License, Version 2.0 (the "License");
# you may not use this file except in compliance with the License.
# You may obtain a copy of the License at
#
#    http://www.apache.org/licenses/LICENSE-2.0
#
# Unless required by applicable law or agreed to in writing, software
# distributed under the License is distributed on an "AS IS" BASIS,
# WITHOUT WARRANTIES OR CONDITIONS OF ANY KIND, either express or implied.
# See the License for the specific language governing permissions and
# limitations under the License.
#
# For any questions about this software or licensing,
# please email opensource@seagate.com or cortx-questions@seagate.com.
#

set -eu

### --------------------------------------------------------------------
### Motr helper script
###
### Installation:
###     ln -s /path/to/motr/scripts/m0 ~/bin/m0
###
### Type `m0 help' for usage.
### --------------------------------------------------------------------

umask 0002
ulimit -c unlimited
ulimit -n 4096

## CAUTION! This directory will be removed by superuser.
RUNDIR=${RUNDIR:-/var/motr/$(id -un)}

PROG="${0##*/}"
M0_SRC_DIR="$(readlink -f $0)"
M0_SRC_DIR="${M0_SRC_DIR%/*/*}"

. $M0_SRC_DIR/utils/functions # m0_default_xprt, sandbox_init, report_and_exit

SUDO="${SUDO-sudo -E}"  # the absence of ':' is important

<<<<<<< HEAD
# libfab does not need kernel based ST
LIBFAB_TESTS_SKIPLIST=(04initscripts
                06conf
                07mount
                07mount-fail
                07mount-multiple
                08spiel
                08spiel-sns-repair
                08spiel-sns-repair-quiesce
                10pver-assign
                11m0t1fs
                11m0t1fs-rconfc-fail
                12fsync
                12fwait
                13dgmode-io
                14poolmach
                15sns-repair-shutdown
                15sns-repair-single
                16sns-repair-multi
                17sns-repair-concurrent-io
                18sns-repair-quiesce
                18sns-repair-quiesce-failure
                19sns-repair-abort
                20rpc-session-cancel
                21fsync-single-node
                22sns-repair-ios-fail
                23sns-abort-quiesce
                26motr-user-kernel-tests
                28sys-kvs
                28sys-kvs-kernel
                34sns-repair-1n-1f
                35m0singlenode
                36spare-reservation
                37protocol
                51kem)

# libisal does not need kernel based ST
LIBISAL_TESTS_SKIPLIST=(
            08spiel-sns-repair
            08spiel-sns-repair-quiesce
            11m0t1fs
            13dgmode-io
            16sns-repair-multi
            18sns-repair-quiesce
            18sns-repair-quiesce-failure
            19sns-repair-abort
            22sns-repair-ios-fail
            23sns-abort-quiesce
)

=======
>>>>>>> 629a55f3
# Check which library is used for reed-solomon encode and decode
_check_rs_library() {
    is_isal=`whereis libisal | cut -d ':' -f 1 --complement`
    if [ -z "$is_isal" ]; then
        is_isal="no_isal"
    else
        is_isal="isal"
    fi

    echo "$is_isal"
}

# Check if given st is present in the skip list. Return "true" if present
# in skip list, else return "false".
# arg1 : name of st to be checked
# arg2 : array of st to be skipped
_check_st_skip_list() {
    st_name=$1; shift
    st_skip_list=($@)

    if [[ "${st_skip_list[*]}" =~ "${st_name}" ]]; then
        echo "true"
    else
        echo "false"
    fi
}

# Increase the maximum number of memory map areas a process may have.
# m0d process may allocate and madvise() at least 2,000,000 memory map areas.
# See MOTR-2171 for more details.
incr_mmap() {
    # In WSL /proc/sys/vm/max_map_count is absent. See EOS-7296 for details.
    if [ -f /proc/sys/vm/max_map_count ]; then
        $SUDO sysctl -q -w vm.max_map_count=30000000
    fi
}

die() { echo "$@" >&2; exit 1; }

_make() {
    local TARGET=${1:-}

    if [ "${TARGET:-}" = rpms ]; then
        ## Tolerate warnings. rpms get built in spite of them.
        make ${MAKE_OPTS:-} $TARGET || exit $?
    else
        local OUT=`mktemp`
        trap "rm $OUT" 0
        make ${MAKE_OPTS:-} $TARGET 2>&1 | tee $OUT
        [ ${PIPESTATUS[0]} -eq 0 ] || exit ${PIPESTATUS[0]}
        if grep 'WARNING' $OUT; then
            die 'WARNING in make output is treated as error'
        fi
    fi
}

build() {
    cmd_configure
    _make
}

_exec() {
    [ $1 = 'cmd_help' ] || echo "----- ${@#cmd_} -----" >&2
    $@
}

_time() {
    if [ -x /usr/bin/time ]; then
        /usr/bin/time "$@"
    else
        time "$@"
    fi
}

_fini() {
    export SANDBOX_DIR=$RUNDIR/sandbox.st-$1
    rc=0
    sandbox_init
    sandbox_fini $rc
    report_and_exit $1 $rc
}

rundir_init() {
    incr_mmap
    $SUDO rm -rf "$RUNDIR"  # Ouch!
    $SUDO mkdir -m 0777 -p "$RUNDIR"
    cd "$RUNDIR"
}

cmd_configure() {
    cd "$M0_SRC_DIR"
    autoreconf -ifs
    ./configure ${CONFIGURE_OPTS:-}
}

cmd_make() {
    cd "$M0_SRC_DIR"
    if [ -f Makefile ]; then
        _make "$@"
    else
        build
    fi
}

cmd_clean() {
    cd "$M0_SRC_DIR"
    make distclean || true
    [ "${1:-}" = '-f' ] && git clean -fdx || true
}

cmd_rebuild() {
    cmd_clean
    build
}

cmd_run_ut() {
    rundir_init
    $SUDO "$M0_SRC_DIR/utils/m0run" m0ut -- "$@"
}

cmd_run_kut() {
    local trans
    trans=$(m0_default_xprt)
    if [[ "$trans" != "libfab" ]]; then
        rundir_init
        echo 'Running kernel UT (this may take a while) ...'
        $SUDO "$M0_SRC_DIR/ut/m0kut" "$@"
    else
        echo 'Libfabric runs in userspace only. Kernel UTs are disabled!'
        _fini m0kut
    fi
}

cmd_run_ub() {
    rundir_init
    $SUDO "$M0_SRC_DIR/utils/m0run" m0ub -- "$@"
}

cmd_run_st() {
    local pattern
    local f
    local list_p=0
    local trans

    trans=$(m0_default_xprt)
    rs_lib=$(_check_rs_library)

    if [ "${1:-}" = '-l' ]; then
        list_p=1
        shift
    else
        rundir_init
        # Export variables for system tests.
        export M0_SRC_DIR SUDO
    fi
    for pattern in ${@:-[0-9][0-9]*}; do
        find "$M0_SRC_DIR/scripts/st.d/" -maxdepth 1 \! -type d -name $pattern \
            -perm /a=x -print | sort |
            while read f; do
                if [ $list_p -eq 1 ]; then
                    echo ${f##*/}
                else
                    echo "<< ${f##*/} >>" >&2
                    if [[ "$trans" == "libfab" ]]; then
                        chk=$(_check_st_skip_list ${f##*/} ${LIBFAB_TESTS_SKIPLIST[@]})
                        if [[ "$chk" == "true" ]]; then
                            echo "<< ${f##*/} >> can not be run for libfab" >&1
                            _fini ${f##*/}
                        fi
                    # Check if encode / decode library is Intel ISA
                    elif [ "$rs_lib" == "isal" ]; then
                        chk=$(_check_st_skip_list ${f##*/} ${LIBISAL_TESTS_SKIPLIST[@]})
                        if [[ "$chk" == "true" ]]; then
                            echo "<< ${f##*/} >> can not be run for libisal" >&1
                            _fini ${f##*/}
                        fi
                    fi
                    export SANDBOX_DIR=$RUNDIR/sandbox.st-${f##*/}
                    _time $f || return $?
                fi
            done
    done
}

cmd_run_all() {
    cmd_run_ut
    cmd_run_kut
    cmd_run_st
}

cmd_dist_check() {
    cd "$M0_SRC_DIR"
    [ -f Makefile ] || die "You need to \`$PROG make' first."
    _make rpms
}

cmd_check_everything() {
    local i
    local cmd

    for i in 0 1; do
        for cmd in rebuild dist_check run_ut run_kut run_st; do
            _exec cmd_$cmd
        done

        if echo ${CONFIGURE_OPTS:-} | grep -qe '--disable-m0-asserts'; then
            return
        else
            CONFIGURE_OPTS="${CONFIGURE_OPTS:-} --disable-m0-asserts"
        fi
    done
}

cmd_help() {
    local ret=${1:-0}

    [ $ret -eq 0 ] && usage || usage >&2
    exit $ret
}

usage() {
    cat <<EOF
Usage: $PROG {COMMAND [OPTION]...}...

Commands:
    configure            Configure Motr sources (see CONFIGURE_OPTS below).

    make [TARGET]...     Execute 'make' in Motr directory, falling back to
                         '$PROG rebuild' if no Makefile is found.

    rebuild              Clean and build the whole Motr anew.

    run-ut [OPTION]...   Run user-space unit tests.
                         OPTIONs are passed to 'ut/m0ut'.

    run-kut              Run kernel unit tests.

    run-ub [OPTION]...   Run user-space unit benchmarking.
                         OPTIONs are passed to 'ut/m0ub'.

    run-st [-l] [PATTERN]...
                         Run system tests or list ('-l') their names.
                         Optional arguments specify which tests to run:
                         each of the PATTERNs is prefixed with 'scripts/st.d/'
                         and those files that match the resulting shell pattern
                         are executed.
                         PATTERN defaults to '[0-9][0-9]*'.
                         .
                         Pattern examples:
                             01net
                             0{1,3..5}* {09..13}*

    run-all              Run unit and system tests.

    dist-check           Create and validate Motr distribution archive and rpm.

    check-everything  =  (rebuild + dist-check + run-all) * 2
                         *NOTE* Please run this command before landing.
                         .
                         The command is executed twice (note '* 2' above):
                         the 2nd time with './configure --disable-m0-asserts'.

    clean [-f]           Execute 'make distclean' in Motr sources directory.
                         '-f' will also remove untracked files and directories
                         (i.e. those not added to the git repository).
                         *CAUTION* Be careful with '-f' option!

    help    Show this help and exit.

Environment variables:
    CONFIGURE_OPTS      Extra options for './configure' command.
    MAKE_OPTS           Extra options for 'make' command.
    NET_XPT             Extra option for changing default libfab transport

Motr sources: $M0_SRC_DIR
UT output:    $RUNDIR
EOF
}

CMD=
OPTS=
while [ $# -gt 0 ]; do
    case $1 in
        make|clean|rebuild|run-ut|run-kut|run-st|run-all|dist-check| \
            run-ub|check-everything|configure|help)
            [ -z "$CMD" ] || _exec $CMD $OPTS
            CMD=cmd_${1//-/_}
            OPTS=;;
        *)
            [ -n "$CMD" ] || {
                echo "Invalid command: $1" >&2
                die "Type \`$PROG help' for usage."
            }
            OPTS+=" $1";;
    esac
    shift
done
if [ -n "$CMD" ]; then
    _exec $CMD $OPTS
else
    cmd_help 1
fi<|MERGE_RESOLUTION|>--- conflicted
+++ resolved
@@ -44,59 +44,6 @@
 
 SUDO="${SUDO-sudo -E}"  # the absence of ':' is important
 
-<<<<<<< HEAD
-# libfab does not need kernel based ST
-LIBFAB_TESTS_SKIPLIST=(04initscripts
-                06conf
-                07mount
-                07mount-fail
-                07mount-multiple
-                08spiel
-                08spiel-sns-repair
-                08spiel-sns-repair-quiesce
-                10pver-assign
-                11m0t1fs
-                11m0t1fs-rconfc-fail
-                12fsync
-                12fwait
-                13dgmode-io
-                14poolmach
-                15sns-repair-shutdown
-                15sns-repair-single
-                16sns-repair-multi
-                17sns-repair-concurrent-io
-                18sns-repair-quiesce
-                18sns-repair-quiesce-failure
-                19sns-repair-abort
-                20rpc-session-cancel
-                21fsync-single-node
-                22sns-repair-ios-fail
-                23sns-abort-quiesce
-                26motr-user-kernel-tests
-                28sys-kvs
-                28sys-kvs-kernel
-                34sns-repair-1n-1f
-                35m0singlenode
-                36spare-reservation
-                37protocol
-                51kem)
-
-# libisal does not need kernel based ST
-LIBISAL_TESTS_SKIPLIST=(
-            08spiel-sns-repair
-            08spiel-sns-repair-quiesce
-            11m0t1fs
-            13dgmode-io
-            16sns-repair-multi
-            18sns-repair-quiesce
-            18sns-repair-quiesce-failure
-            19sns-repair-abort
-            22sns-repair-ios-fail
-            23sns-abort-quiesce
-)
-
-=======
->>>>>>> 629a55f3
 # Check which library is used for reed-solomon encode and decode
 _check_rs_library() {
     is_isal=`whereis libisal | cut -d ':' -f 1 --complement`
