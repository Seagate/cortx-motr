--- conflicted
+++ resolved
@@ -104,11 +104,8 @@
 # path to binaries inside working directory
 declare -rA _path_inside_workdir=(
     [m0tr.ko]='m0tr.ko'
-<<<<<<< HEAD
     [m0ctl.ko]='m0ctl.ko'
     [galois.ko]='extra-libs/galois/src/linux_kernel/galois.ko'
-=======
->>>>>>> 6d6c31c8
     [m0d]='motr/m0d'
     [m0mkfs]='utils/mkfs/m0mkfs'
     [m0traced]='utils/trace/m0traced'
@@ -199,7 +196,6 @@
             m0_exit "Failed to load m0tr module"
         }
         _trap_munge "rmmod $(m0_path_to m0tr.ko)" ERR
-<<<<<<< HEAD
 
         insmod $(m0_path_to m0ctl.ko) || {
             # FIXME: looks wrong, should be able to use `rmmod m0tr`
@@ -208,8 +204,6 @@
             m0_exit "Failed to load m0ctl module"
         }
         _trap_munge "rmmod $(m0_path_to m0ctl.ko)" ERR
-=======
->>>>>>> 6d6c31c8
     else
         set -x
         modprobe m0tr $m0tr_params
