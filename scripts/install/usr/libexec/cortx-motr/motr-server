#!/usr/bin/env bash
#
# Copyright (c) 2020 Seagate Technology LLC and/or its Affiliates
#
# Licensed under the Apache License, Version 2.0 (the "License");
# you may not use this file except in compliance with the License.
# You may obtain a copy of the License at
#
#    http://www.apache.org/licenses/LICENSE-2.0
#
# Unless required by applicable law or agreed to in writing, software
# distributed under the License is distributed on an "AS IS" BASIS,
# WITHOUT WARRANTIES OR CONDITIONS OF ANY KIND, either express or implied.
# See the License for the specific language governing permissions and
# limitations under the License.
#
# For any questions about this software or licensing,
# please email opensource@seagate.com or cortx-questions@seagate.com.
#


# exit immediately if one the commands exits with a non-zero status
set -e

# constants
readonly PROG_NAME=$(basename $0)

# global variables, which can be overriden in /etc/sysconfig/motr
MOTR_GENDERS_CONF=/etc/motr/genders
MOTR_CONF_XC_DEFAULT=/etc/motr/conf.xc

# service local variables
user_config=/etc/sysconfig/motr
ha_config="/etc/sysconfig/m0d-${1#m0d-}"
kernel_config=/etc/sysconfig/motr-kernel
service_funcs=/usr/libexec/cortx-motr/motr-service.functions

m0_server()
{
    local service=$1
    local cmd=${2:-m0d}
    local cmd_opts="$3"

    source $service_funcs

    [[ -n $service ]] || m0_exit "usage: $PROG_NAME <SERVICE>"

    if [[ $service == m0d-* && ! -e $ha_config ]] ; then
        m0_exit "service config file '$ha_config' doesn't exist"
    fi

    # read configs
    [[ -r $kernel_config ]] && source $kernel_config
    [[ -r $ha_config   ]]   && source $ha_config
    [[ -r $user_config ]]   && source $user_config

    # apply global system tweaks
    if [[ -n $KERNEL_HUGEPAGE_DEFRAG ]] ; then
        local hpdefrag_file='/sys/kernel/mm/transparent_hugepage/defrag'
        echo "$KERNEL_HUGEPAGE_DEFRAG" > $hpdefrag_file
        m0_log "$hpdefrag_file: $(cat $hpdefrag_file)"
    fi

    # validate Halon config
    if [[ $service == m0d-* ]] ; then
        [[ -n $MOTR_M0D_EP ]] &&
            m0_log "MOTR_M0D_EP: $MOTR_M0D_EP" ||
                m0_exit "MOTR_M0D_EP isn't set for $service service"

        m0_log "MOTR_PROCESS_FID: $(m0_get_proc_fid_for $service)"

        [[ -z $MOTR_HA_EP ]] ||
            m0_log "MOTR_HA_EP: $MOTR_HA_EP"

        if [[ -n $MOTR_M0D_DATA_DIR ]] ; then
            m0_log "MOTR_M0D_DATA_DIR: $MOTR_M0D_DATA_DIR"
        fi

        if [[ -n $MOTR_CONF_XC ]] ; then
            m0_log "MOTR_CONF_XC: $MOTR_CONF_XC"
        fi
    fi

    [[ -n $MOTR_M0D_DEBUGGER ]] && export M0_DEBUGGER=$MOTR_M0D_DEBUGGER

    local service_dir=$(m0_get_m0d_data_dir_for $service)
    if [[ $MOTR_M0D_REMOVE_SERVICE_DIR == true ]] && [[ -d "$service_dir" ]] ; then
        rm -rf "$service_dir"
    fi
    [[ ! -d "$service_dir" ]] && mkdir -p "$service_dir"
    cd "$service_dir"

    MOTR_M0D_OPTS=${MOTR_M0D_OPTS:-$(m0_get_core_params)}

    local stob_type="-T $(m0_get_stob_mode)"
    local stob_path='-S stobs'
    local stob_opts
    local proc_fid="<$(m0_get_proc_fid_for $service)>"
    local be_seg0_path=
    local be_seg_path=
    local be_seg_size=

    # @todo
    # These BE segment devices needs to pass through Motr configuration
    # (confd.xc) as part of MD service. This change may be workaround to
    # make it use for LDR-R1 data recovery.
    if [[ -n $MOTR_BE_SEG0_PATH &&  -b $MOTR_BE_SEG0_PATH ]]; then
        be_seg0_path=" -b $MOTR_BE_SEG0_PATH "
    fi

    if [[ -n $MOTR_BE_SEG_PATH && -b $MOTR_BE_SEG_PATH ]]; then
        be_seg_path=" -B $MOTR_BE_SEG_PATH "
        if [[ -n $MOTR_M0D_IOS_BESEG_SIZE ]]; then
            be_seg_size=" -z $MOTR_M0D_IOS_BESEG_SIZE"
        fi
    fi

    # mds and rms are expected to read local configuration until the
    # order of motr bootstrapping changes to start rms along with
    # confd prior to any other services, except maybe ha, which is
    # independent of confd or rms, but to be started prior to any
    # other m0d or m0t1fs requiring ha for further remote conf read
    case "$service" in
        mds*)  MOTR_M0D_OPTS+=" -c ${MOTR_CONF_XC:-$MOTR_CONF_XC_DEFAULT}"
            ;;

        rms*)  MOTR_M0D_OPTS+=" -c ${MOTR_CONF_XC:-$MOTR_CONF_XC_DEFAULT}"
            ;;

        fdmi*)  MOTR_M0D_OPTS+=" -c ${MOTR_CONF_XC:-$MOTR_CONF_XC_DEFAULT}"
            ;;

        ios*)  local disks_conf="/etc/motr/disks-$service.conf"
               if [[ -r $disks_conf ]]; then
                   stob_opts+=" -d $disks_conf"
               else
                   stob_opts+=' -U '
               fi
               stob_path="-S $(m0_get_ios_stob_path_for $service)"
            ;;

        cas*)
            ;;

        confd|ha*)
               : ${MOTR_CONF_XC:=$MOTR_CONF_XC_DEFAULT}

               stob_type='-T linux'
               MOTR_M0D_OPTS+=" -c $MOTR_CONF_XC"
               if [[ ! -r $MOTR_CONF_XC ||
                     $(stat -c%Y $MOTR_GENDERS_CONF) -gt $(stat -c%Y $MOTR_CONF_XC) ]]
               then
                   m0_build_local_conf > $MOTR_CONF_XC
               fi
            ;;

        m0d-*) # Halon controlled services

               # check if it is a confd process
               if [[ -n $MOTR_CONF_XC ]] ; then
                   stob_type='-T linux'
                   MOTR_M0D_OPTS+=" -c $MOTR_CONF_XC"
               fi

               MOTR_M0D_OPTS+=${MOTR_HA_EP:+ -H $MOTR_HA_EP}
               MOTR_M0D_OPTS+=" -U"
            ;;

        *)     m0_exit "Failed to start unknown service '$service'," \
                       " available services are 'mds*' and 'ios*'"
            ;;
    esac

    if [[ $service != m0d-* ]] ; then
        local ha_ep=${MOTR_HA_EP:-$(m0_get_global_ep_of ha)}
    fi

    local service_ep
    if [[ $service == ha ]]; then
        service_ep="lnet:$ha_ep"
    else
        service_ep="lnet:${MOTR_M0D_EP:-$(m0_get_ep_of $service)}"
        MOTR_M0D_OPTS+=${ha_ep:+ -H $ha_ep}
    fi

    local addbstob_dir=${MOTR_M0D_ADDB_STOB_DIR:+$MOTR_M0D_ADDB_STOB_DIR/$service/}
    [[ -z $addbstob_dir ]] || mkdir -p $addbstob_dir

    local binary=$(m0_path_to $cmd)

    # enable core dumps
    ulimit -c unlimited

    # Increase vm.max_map_count. MOTR-2171 MOTR-2396
    sysctl -w vm.max_map_count=30000000

    # use custom trace files location if it's specified
    [[ -z $MOTR_M0D_TRACE_DIR ]] || {
        export M0_TRACE_DIR=$MOTR_M0D_TRACE_DIR/$service
        mkdir -p $M0_TRACE_DIR
    }

    # show actual exec commands in log file
    set -x

    addb_opts=" -r ${MOTR_MOD_ADDB_RECORD_SIZE}"
    exec $binary -e $service_ep \
                    -A linuxstob:${addbstob_dir}addb-stobs \
                    -f $proc_fid $stob_type $stob_path $MOTR_M0D_OPTS \
<<<<<<< HEAD
                       $be_seg0_path $be_seg_path \
                       $stob_opts $cmd_opts $addb_opts $MOTR_M0D_EXTRA_OPTS
=======
                       $be_seg0_path $be_seg_path $be_seg_size \
                       $stob_opts $cmd_opts $MOTR_M0D_EXTRA_OPTS
>>>>>>> 0727cbfb
}


m0_server "$@"<|MERGE_RESOLUTION|>--- conflicted
+++ resolved
@@ -207,13 +207,8 @@
     exec $binary -e $service_ep \
                     -A linuxstob:${addbstob_dir}addb-stobs \
                     -f $proc_fid $stob_type $stob_path $MOTR_M0D_OPTS \
-<<<<<<< HEAD
-                       $be_seg0_path $be_seg_path \
+                       $be_seg0_path $be_seg_path $be_seg_size \
                        $stob_opts $cmd_opts $addb_opts $MOTR_M0D_EXTRA_OPTS
-=======
-                       $be_seg0_path $be_seg_path $be_seg_size \
-                       $stob_opts $cmd_opts $MOTR_M0D_EXTRA_OPTS
->>>>>>> 0727cbfb
 }
 
 
