--- conflicted
+++ resolved
@@ -131,13 +131,8 @@
 # This function will initialize values of local and remote ioservices
 # fid variable.
 get_ios_fid() {
-<<<<<<< HEAD
     LOCAL_IOS_FID=$(cat /etc/sysconfig/m0d-0x7200000000000001\:0x* | grep "$LOCAL_NODE" -B 1 | grep FID | cut -f 2 -d "="| tr -d \')
     REMOTE_IOS_FID=$(cat /etc/sysconfig/m0d-0x7200000000000001\:0x* | grep "$REMOTE_NODE" -B 1 | grep FID | cut -f 2 -d "="| tr -d \')
-=======
-    LOCAL_IOS_FID=$(cat  /etc/sysconfig/m0d-0x7200000000000001\:0x* | grep "$LOCAL_NODE" -B 1 | grep FID | cut -f 2 -d "="| tr -d \')
-    REMOTE_IOS_FID=$(cat  /etc/sysconfig/m0d-0x7200000000000001\:0x* | grep "$REMOTE_NODE" -B 1 | grep FID | cut -f 2 -d "="| tr -d \')
->>>>>>> b57256bf
 
     if [[ $LOCAL_IOS_FID == "" ]] || [[ $REMOTE_IOS_FID == "" ]];then
         die "Failed to get ioservice FIDs."
@@ -496,14 +491,9 @@
             (( exec_status|=1));
         fi
     else
-<<<<<<< HEAD
-        LOCAL_SEG_GEN_ID=$(run_cmd "$LOCAL_NODE"  "cat $MD_DIR/m0d-$LOCAL_IOS_FID/gen_id | grep 'segment genid' | cut -d \"(\" -f2 | cut -d \")\" -f1")
-=======
-        if run_cmd_on_local_node "[[ -f $MD_DIR/m0d-$LOCAL_IOS_FID/gen_id ]]"; then
-            LOCAL_SEG_GEN_ID=$(run_cmd_on_local_node  "cat $MD_DIR/m0d-$LOCAL_IOS_FID/gen_id | grep 'segment genid'")
-            LOCAL_SEG_GEN_ID=$(echo $LOCAL_SEG_GEN_ID | cut -d "(" -f2 | cut -d ")" -f1)
-        fi
->>>>>>> b57256bf
+        if run_cmd "$LOCAL_NODE" "[[ -f $MD_DIR/m0d-$LOCAL_IOS_FID/gen_id ]]"; then
+            LOCAL_SEG_GEN_ID=$(run_cmd "$LOCAL_NODE"  "cat $MD_DIR/m0d-$LOCAL_IOS_FID/gen_id | grep 'segment genid' | cut -d \"(\" -f2 | cut -d \")\" -f1")
+        fi
     fi
     # Check if the fsck is passed on remote node successfully or not
     # Here arg1 value as 0, states fsck passed on both local and remote node
@@ -538,23 +528,14 @@
             m0drlog "ERROR: Mount failed! Can't replay journal logs on remote node..."
             (( exec_status|=2));
         fi
-<<<<<<< HEAD
      elif [[ $REMOTE_STORAGE_STATUS == 0 ]]; then
-        REMOTE_SEG_GEN_ID=$(run_cmd "$REMOTE_NODE" "cat $MD_DIR/m0d-$REMOTE_IOS_FID/gen_id | grep 'segment genid' | cut -d \"(\" -f2 | cut -d \")\" -f1")
+        if run_cmd "$REMOTE_NODE" "[[ -f $MD_DIR/m0d-$REMOTE_IOS_FID/gen_id ]]"; then
+            REMOTE_SEG_GEN_ID=$(run_cmd "$REMOTE_NODE" "cat $MD_DIR/m0d-$REMOTE_IOS_FID/gen_id | grep 'segment genid' | cut -d \"(\" -f2 | cut -d \")\" -f1")
+        fi
      else
-        REMOTE_SEG_GEN_ID=$(run_cmd "$LOCAL_NODE" "cat $FAILOVER_MD_DIR/m0d-$REMOTE_IOS_FID/gen_id | grep 'segment genid' | cut -d \"(\" -f2 | cut -d \")\" -f1")
-=======
-    elif [[ $REMOTE_STORAGE_STATUS == 0 ]]; then
-        if run_cmd_on_remote_node "[[ -f $MD_DIR/m0d-$REMOTE_IOS_FID/gen_id ]]"; then
-            REMOTE_SEG_GEN_ID=$(run_cmd_on_remote_node  "cat $MD_DIR/m0d-$REMOTE_IOS_FID/gen_id | grep 'segment genid'")
-            REMOTE_SEG_GEN_ID=$(echo $REMOTE_SEG_GEN_ID | cut -d "(" -f2 | cut -d ")" -f1)
-        fi
-    else
-        if run_cmd_on_local_node "[[ -f $FAILOVER_MD_DIR/m0d-$REMOTE_IOS_FID/gen_id ]]"; then
-            REMOTE_SEG_GEN_ID=$(run_cmd_on_local_node  "cat $FAILOVER_MD_DIR/m0d-$REMOTE_IOS_FID/gen_id | grep 'segment genid'")
-            REMOTE_SEG_GEN_ID=$(echo $REMOTE_SEG_GEN_ID | cut -d "(" -f2 | cut -d ")" -f1)
-        fi
->>>>>>> b57256bf
+        if run_cmd "$LOCAL_NODE" "[[ -f $FAILOVER_MD_FDIR/m0d-$REMOTE_IOS_FID/gen_id ]]"; then
+            REMOTE_SEG_GEN_ID=$(run_cmd "$LOCAL_NODE" "cat $FAILOVER_MD_DIR/m0d-$REMOTE_IOS_FID/gen_id | grep 'segment genid' | cut -d \"(\" -f2 | cut -d \")\" -f1")
+        fi
     fi
 
     [[ $LOCAL_SEG_GEN_ID  -eq 0 ]] && [[ $REMOTE_SEG_GEN_ID -eq 0 ]] && die "Segment header not found"
@@ -578,22 +559,19 @@
 run_fsck() {
     local exec_status=0
 
-<<<<<<< HEAD
-    if [[ $LOCAL_NODE_RECOVERY_STATE == $RSTATE3 ]]; then
-        unmount_device "$LOCAL_NODE" "$MD_DIR" "MD Device might be busy on local node, please try shutting \
-                        down cluster and retry" "MD device is not mounted on local node."
-        m0drlog "Running fsck on local node"
-        run_cmd "$LOCAL_NODE" "timeout 5m fsck -y $LOCAL_MOTR_DEVICE"
-        [[ $? -eq 0 ]] || m0drlog "ERROR: fsck command failed on local node"
-    fi
-
-    if [[ $REMOTE_STORAGE_STATUS == 0 ]] && [[ $REMOTE_NODE_RECOVERY_STATE == $RSTATE3 ]]; then
+    unmount_device "$LOCAL_NODE" "$MD_DIR" "MD Device might be busy on local node, please try shutting \
+                    down cluster and retry" "MD device is not mounted on local node."
+    m0drlog "Running fsck on local node"
+    run_cmd "$LOCAL_NODE" "timeout 5m fsck -y $LOCAL_MOTR_DEVICE"
+    [[ $? -eq 0 ]] || m0drlog "ERROR: fsck command failed on local node"
+
+    if [[ $REMOTE_STORAGE_STATUS == 0 ]]; then
         unmount_device "$REMOTE_NODE" "$MD_DIR" "MD Device might be busy on remote node, please try shutting \
                         down cluster and retry" "MD device is not mounted on remote node."
         m0drlog "Running fsck on remote node"
         run_cmd "$REMOTE_NODE" "timeout 5m fsck -y $REMOTE_MOTR_DEVICE"
         [[ $? -eq 0 ]] || m0drlog "ERROR : fsck command failed on remote node"
-    elif [[ $REMOTE_NODE_RECOVERY_STATE == $RSTATE3 ]]; then
+    else
         unmount_device "$LOCAL_NODE" "$FAILOVER_MD_DIR" "MD Device of remote node might be busy on local node, please try shutting \
                         down cluster and retry" "MD device of remote not mounted on local node."
         m0drlog "Running fsck for remote node from local node."
@@ -602,89 +580,24 @@
     fi
 
     # Try to mount the metadata device on /var/motr on both nodes
-    if [[ $LOCAL_NODE_RECOVERY_STATE == $RSTATE3 ]]; then
-        if run_cmd "$LOCAL_NODE" "mount $LOCAL_MOTR_DEVICE $MD_DIR"; then
-            # create directory "datarecovery" in /var/motr if not exist to store traces
-            run_cmd "$LOCAL_NODE" "mkdir -p $MD_DIR/datarecovery"
-        else
-            makefs_and_mount "$LOCAL_NODE" "$MD_DIR" "$LOCAL_MOTR_DEVICE"
-            (( exec_status|=1));
-        fi
-    fi
-
-    if [[ $REMOTE_STORAGE_STATUS == 0 ]] && [[ $REMOTE_NODE_RECOVERY_STATE == $RSTATE3 ]]; then
+    if run_cmd "$LOCAL_NODE" "mount $LOCAL_MOTR_DEVICE $MD_DIR"; then
+        # create directory "datarecovery" in /var/motr if not exist to store traces
+        run_cmd "$LOCAL_NODE" "mkdir -p $MD_DIR/datarecovery"
+    else
+        makefs_and_mount "$LOCAL_NODE" "$MD_DIR" "$LOCAL_MOTR_DEVICE"
+        (( exec_status|=1));
+    fi
+
+    if [[ $REMOTE_STORAGE_STATUS == 0 ]]; then
         if run_cmd "$REMOTE_NODE" "mount $REMOTE_MOTR_DEVICE $MD_DIR"; then
-=======
-    if mountpoint -q $MD_DIR; then
-        if ! umount $MD_DIR; then
-            die "MD Device might be busy on local node, please try shutting \
-                down cluster and retry"
-        fi
-        m0drlog "Running fsck on local node"
-        run_cmd_on_local_node "timeout 5m fsck -y $LOCAL_MOTR_DEVICE"
-        [[ $? -eq 0 ]] || m0drlog "ERROR: fsck command failed on local node"
-    else
-        m0drlog "MD device is not mounted on local node. Running fsck on local node."
-        run_cmd_on_local_node "timeout 5m fsck -y $LOCAL_MOTR_DEVICE"
-        [[ $? -eq 0 ]] || m0drlog "ERROR: fsck command failed on local node"
-    fi
-
-    if [[ $REMOTE_STORAGE_STATUS == 0 ]]; then
-        if run_cmd_on_remote_node "mountpoint -q $MD_DIR"; then
-            if ! run_cmd_on_remote_node "umount $MD_DIR"; then
-                die "MD Device might be busy on remote node, please try shutting \
-                    down cluster and retry"
-            fi
-            m0drlog "Running fsck on remote node"
-            run_cmd_on_remote_node "timeout 5m fsck -y $REMOTE_MOTR_DEVICE"
-            [[ $? -eq 0 ]] || m0drlog "ERROR : fsck command failed on remote node"
-        else
-            m0drlog "MD device is not mounted on remote node. Running fsck on remote node."
-            run_cmd_on_remote_node "timeout 5m fsck -y $REMOTE_MOTR_DEVICE"
-            [[ $? -eq 0 ]] || m0drlog "ERROR : fsck command failed on remote node"
-        fi
-     else
-        if run_cmd_on_local_node "mountpoint -q $FAILOVER_MD_DIR"; then
-            if ! run_cmd_on_local_node "umount $FAILOVER_MD_DIR"; then
-                die "MD Device of remote node might be busy on local node, please try shutting \
-                    down cluster and retry"
-            fi
-            m0drlog "Running fsck for remote node from local node."
-            run_cmd_on_local_node "timeout 5m fsck -y $REMOTE_MOTR_DEVICE"
-            [[ $? -eq 0 ]] || m0drlog "ERROR : fsck command failed for remote node"
-        else
-            m0drlog "MD device of remote not mounted on local node. Running fsck for remote node from local node."
-            run_cmd_on_local_node "timeout 5m fsck -y $REMOTE_MOTR_DEVICE"
-            [[ $? -eq 0 ]] || m0drlog "ERROR : fsck command failed for remote node"
-        fi
-    fi
-
-    # Try to mount the metadata device on /var/motr on both nodes
-    if run_cmd_on_local_node "mount $LOCAL_MOTR_DEVICE $MD_DIR"; then
-        # create directory "datarecovery" in /var/motr if not exist to store traces
-        run_cmd_on_local_node "mkdir -p $MD_DIR/datarecovery"
-    else
-        run_cmd_on_local_node "mkfs.ext4 $LOCAL_MOTR_DEVICE"
-        run_cmd_on_local_node "mount $LOCAL_MOTR_DEVICE $MD_DIR"
-        (( exec_status|=1));
-    fi
-
-    if [[ $REMOTE_STORAGE_STATUS == 0 ]] ; then
-        if run_cmd_on_remote_node "mount $REMOTE_MOTR_DEVICE $MD_DIR"; then
->>>>>>> b57256bf
             # create directory "datarecovery" in /var/motr if not exist to store traces
             run_cmd "$REMOTE_NODE" "mkdir -p $MD_DIR/datarecovery"
         else
             makefs_and_mount "$REMOTE_NODE" "$MD_DIR" "$REMOTE_MOTR_DEVICE"
             (( exec_status|=2));
         fi
-<<<<<<< HEAD
-    elif [[ $REMOTE_NODE_RECOVERY_STATE == $RSTATE3 ]]; then
+    else
         if run_cmd "$LOCAL_NODE" "mount $REMOTE_MOTR_DEVICE $FAILOVER_MD_DIR"; then
-=======
-    else
-        if run_cmd_on_local_node "mount $REMOTE_MOTR_DEVICE $FAILOVER_MD_DIR"; then
->>>>>>> b57256bf
             # create directory "datarecovery" in /var/motr if not exist to store traces
             run_cmd "$LOCAL_NODE" "mkdir -p $FAILOVER_MD_DIR/datarecovery"
         else
