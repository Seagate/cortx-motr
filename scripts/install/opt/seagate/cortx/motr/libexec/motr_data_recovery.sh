#!/usr/bin/env bash
set -x
PROG=${0##*/}
# Creating the log file under /var/log/seagate/motr
now=$(date +"%Y_%m_%d__%H_%M_%S")
LOG_DIR="/var/log/seagate/motr/datarecovery"
mkdir -p $LOG_DIR
LOG_FILE="$LOG_DIR/motr_data_recovery_$now.log"
touch $LOG_FILE
# Current directory where motr_recovery.sh/m0dr is present [ scripts/beck/ ]
SRC_DIR="$(dirname $(readlink -f $0))"
# cortx-motr main dir path
M0_SRC_DIR="${SRC_DIR%/*/*}"
MD_DIR="/var/motr" # Meta Data Directory
# beck utility path, update this path in get_utility_path() to change path
BECKTOOL=
# m0betool utility path, update this path in get_utility_path() to change path
M0BETOOL=
# Path for metadata device of local node
LOCAL_MOTR_DEVICE=
# Path for metadata device of remote node
REMOTE_MOTR_DEVICE=
# Volumegroup name for local node
LOCAL_MD_VOLUMEGROUP=
# Volumegroup name for remote node
REMOTE_MD_VOLUMEGROUP=
# swap and metadata device names on both nodes
SWAP_DEVICE="lv_main_swap"
MD_DEVICE="lv_raw_metadata"
# Path for the swap and metadata volumes of local node
LOCAL_LV_SWAP_DEVICE=
LOCAL_LV_MD_DEVICE=
# Path for the swap and metadata volumes of remote node
REMOTE_LV_SWAP_DEVICE=
REMOTE_LV_MD_DEVICE=
SNAPSHOT="MD_Snapshot" # Snapshot name
LOCAL_NODE=            # Local node hostname
REMOTE_NODE=           # Remote node hostname
LOCAL_IOS_FID=""         # Local ioservice fid
REMOTE_IOS_FID=""       # Remote ioservice fid
# REMOTE_STORAGE_STATUS is used to determine remote storage is accessibility,
# If value is 0 then remote storage is accessible on remote node,
# If value 1 then remote storage is accessible via local node.
REMOTE_STORAGE_STATUS=0
LOCAL_NODE_RECOVERY_STATE=0  # To determine the recovery state of local node
REMOTE_NODE_RECOVERY_STATE=0 # To determine the recovery state of remote node
# Path to dir on local node where we can access remote metadata dir if remote node failed
FAILOVER_MD_DIR=
beck_only=false # Run only becktool in the script
clean_snapshot=false # Removes MD_Snapshot if present and create lv_main_swap again
ESEGV=134 # Error code for segment fault
RSTATE0=0 # We do not need to perform any actions before starting recovery
RSTATE2=2 # We need to do only create snapshot before starting recovery
RSTATE3=3 # We need to do all operations such as fsck, replay logs, create snapshot before starting recovery
CDF_FILENAME="/var/lib/hare/cluster.yaml" # Cluster defination file needed by cluster_utility_function script
# HA conf argument file needed by cluster_utility_function script
HA_ARGS_FILENAME="/opt/seagate/cortx/ha/conf/build-ees-ha-args.yaml"
SINGLE_NODE_RUNNING=  # Will be set if only one node is running.
LOCAL_SEG_GEN_ID=0
REMOTE_SEG_GEN_ID=0

# Add path to utility m0-prov-reset
PATH=$PATH:/opt/seagate/cortx/ha/conf/script/:.

usage() {
    cat <<EOF

Usage: $PROG [--option]
Master script for the motr data recovery.

Optional parameters.
    --beck-only      Performs only beck utility. Use this option only when snapshot
                     is already present on system.
    --clean-snapshot Removes MD_Snapshot if present and create lv_main_swap again
    -h, --help       Shows this help text and exit.

***Exit codes used by functions in script*** :
 - If a function is executed successfully on both local node
   and remote node then function will return 0.
 - If a function fails only on local node then function will return 1.
 - If a function fails only on remote node then function will return 2.
 - If a function fails on both local and remote node then function will return 3.
EOF
}

TEMP=$(getopt --options h \
              --longoptions help \
              --longoptions beck-only \
              --longoptions clean-snapshot \
              --name "$PROG" -- "$@" || true)

(($? == 0)) || { echo "show usage"; exit 1; }

eval set -- "$TEMP"

while true; do
    case "$1" in
        -h|--help)           usage; exit ;;
        --beck-only)         beck_only=true; shift ;;
        --clean-snapshot)    clean_snapshot=true; shift ;;
        --)                  shift; break ;;
        *)                   break ;;
    esac
done

m0drlog() {
    echo "[`date`]: $@" 2>&1 | tee -a ${LOG_FILE}
}

die() { m0drlog "$@" ; exit 1; }

# Check if the current user is root user or not
# return 1 if not a root user
is_user_root_user() {
    if [ "$EUID" -ne 0 ]; then
        return 1 # not a root user
    fi
}

# The function will return 0 if ioservice is started on local node,
# else this will return 1
is_ios_running_on_local_node() {
    if (hctl status | grep -i ioservice | grep $LOCAL_IOS_FID | grep -i started); then
        return 0
    else
        return 1
    fi
}

# The function will return 0 if ioservice is started on remote node,
# else this will return 1
is_ios_running_on_remote_node() {
    if (hctl status | grep -i ioservice | grep $REMOTE_IOS_FID | grep -i started); then
        return 0
    else
        return 1
    fi
}

# This function will initialize values of local and remote ioservices
# fid variable.
get_ios_fid() {
		LOCAL_IOS_FID=$(cat  /etc/sysconfig/m0d-0x7200000000000001\:0x* | grep "$LOCAL_NODE" -B 1 | grep FID | cut -f 2 -d "="| tr -d \')
		REMOTE_IOS_FID=$(cat  /etc/sysconfig/m0d-0x7200000000000001\:0x* | grep "$REMOTE_NODE" -B 1 | grep FID | cut -f 2 -d "="| tr -d \')

    if [[ $LOCAL_IOS_FID == "" ]] || [[ $REMOTE_IOS_FID == "" ]];then
        die "Failed to get ioservice FIDs."
    fi

}

# The function will execute command on the local node
run_cmd_on_local_node() {
    local cmd=$1
    echo "[`date`]: Running '$cmd'" >> ${LOG_FILE}
    eval "$cmd" 2>&1 | tee -a ${LOG_FILE} # execute the command on current/local node
    return ${PIPESTATUS[0]} # return exit status of first command
}

# The function will execute command on the remote node
run_cmd_on_remote_node() {
    local cmd=$1
    echo "[`date`]: Running 'ssh root@$REMOTE_NODE $cmd'" >> ${LOG_FILE}
    ssh root@$REMOTE_NODE "$cmd" 2>&1 | tee -a ${LOG_FILE} # execute the command
    return ${PIPESTATUS[0]} # return exit status of first command
}

# This function will initialize paths for the m0beck and m0betool utility
get_utility_path() {
    if [[ -f $M0_SRC_DIR/be/tool/m0beck ]]; then
        BECKTOOL=$M0_SRC_DIR/be/tool/m0beck
    else
        # use environmental path for utility e.g. /sbin/m0beck
        BECKTOOL="m0beck"
    fi

    if [[ -f $M0_SRC_DIR/be/tool/m0betool ]]; then
        M0BETOOL=$M0_SRC_DIR/be/tool/m0betool
    else
        # use environmental path for utility e.g. /sbin/m0betool
        M0BETOOL="m0betool"
    fi
}

# The recovery state for local node in this function is based on the snapshot
# presence as follows:
# Recovery state is 3 if snapshot is not present and swap device is present then
# all steps needed such as run_fsck, replay_logs_and_get_gen_id_of_seg0, remove_swap
# Recovery state is 2 if snapshot is not present and swap is not present then
# only create_snapshot is needed
# Recovery state is 0 if snapshot is already present
get_recovery_state_of_local_node() {
    local state=0

    test="$(lvs -o name $LOCAL_MD_VOLUMEGROUP | grep $SNAPSHOT | awk '{ print $1}')"
    if [ "$test" != "$SNAPSHOT" ]; then
        test="$(lvs -o name $LOCAL_MD_VOLUMEGROUP | grep $SWAP_DEVICE |  awk '{print $1}')"
        if [ "$test" = "$SWAP_DEVICE" ]; then
            MD_SIZE="$(lvs -o lvname,size $LOCAL_MD_VOLUMEGROUP --units K --nosuffix | \
                        grep $MD_DEVICE | awk '{ print $2 }')"

            SWAP_SIZE="$(lvs -o lvname,size $LOCAL_MD_VOLUMEGROUP --units K --nosuffix| \
                        grep $SWAP_DEVICE | awk '{ print  $2 }')"

            # If the comparison is true then bc return 1 otherwise return 0
            if [ $(bc <<< "$MD_SIZE > $SWAP_SIZE") = 1 ]; then
                die "ERROR: Metadata size is not less than swap size on local node !!"
            fi
            (( state|=1 )); # run_fsck, replay_logs_and_get_gen_id_of_seg0, remove_swap
        fi
        (( state|=2 ));     # create snapshot
    fi

    LOCAL_NODE_RECOVERY_STATE=$state
    m0drlog "Local Node Recovery State is $LOCAL_NODE_RECOVERY_STATE"
}

# The recovery state for remote node in this function is based on the snapshot
# presence as follows:
# Recovery state is 3 if snapshot is not present and swap device is present then
# all steps needed such as run_fsck, replay_logs_and_get_gen_id_of_seg0, remove_swap, create_snapshot
# Recovery state is 2 if snapshot is not present and swap is not present then
# only create_snapshot is needed
# Recovery state is 0 if snapshot is already present
get_recovery_state_of_remote_node() {
    local state=0
    [[ $REMOTE_STORAGE_STATUS == 0 ]] && \
    test=$(run_cmd_on_remote_node "lvs -o name $REMOTE_MD_VOLUMEGROUP | grep $SNAPSHOT | awk '{ print \$1}'") || \
    test="$(lvs -o name $REMOTE_MD_VOLUMEGROUP | grep $SNAPSHOT | awk '{ print $1}')"

    if [ "$test" != "$SNAPSHOT" ]; then
        [[ $REMOTE_STORAGE_STATUS == 0 ]] && \
        test=$(run_cmd_on_remote_node "lvs -o name $REMOTE_MD_VOLUMEGROUP | grep $SWAP_DEVICE | awk '{ print \$1}'") || \
        test="$(lvs -o name $REMOTE_MD_VOLUMEGROUP | grep $SWAP_DEVICE | awk '{ print $1}')"

        if [ "$test" = "$SWAP_DEVICE" ]; then
            [[ $REMOTE_STORAGE_STATUS == 0 ]] && \
            MD_SIZE=$(run_cmd_on_remote_node "lvs -o lvname,size $REMOTE_MD_VOLUMEGROUP --units K --nosuffix | \
                        grep $MD_DEVICE | awk '{ print \$2 }'") || \
            MD_SIZE="$(lvs -o lvname,size $REMOTE_MD_VOLUMEGROUP --units K --nosuffix | \
                        grep $MD_DEVICE | awk '{ print $2 }')"

            [[ $REMOTE_STORAGE_STATUS == 0 ]] && \
            SWAP_SIZE=$(run_cmd_on_remote_node "lvs -o lvname,size $REMOTE_MD_VOLUMEGROUP --units K --nosuffix| \
                        grep $SWAP_DEVICE | awk '{ print  \$2 }'") || \
            SWAP_SIZE="$(lvs -o lvname,size $REMOTE_MD_VOLUMEGROUP --units K --nosuffix| \
                        grep $SWAP_DEVICE | awk '{ print  $2 }')"


            # If the comparison is true then bc return 1 otherwise return 0
            if [ $(bc <<< "$MD_SIZE > $SWAP_SIZE") = 1 ]; then
                die "ERROR: Metadata size is not less than swap size on remote node !!"
            fi
            (( state|=1 )); # run_fsck, replay_logs_and_get_gen_id_of_seg0, remove_swap
        fi
        (( state|=2 ));     # create snapshot
    fi

    REMOTE_NODE_RECOVERY_STATE=$state
    m0drlog "Remote Node Recovery State is $REMOTE_NODE_RECOVERY_STATE"
}

# This function will initialize the variables in this script according to
# cluster configuration, check ios status, initialize the globals based on
# current node and analyse snapshot presence on the both nodes.
# Assumed that cluster is running at this point.
get_cluster_configuration() {

    run_cmd_on_local_node "pvscan --cache"; # Ensure that volumes configs are synced
    # Set global variables depending on which node you are on
    if [[ $(cat /var/lib/hare/node-name) == "srvnode-1" ]]; then

        LOCAL_NODE="srvnode-1"
        REMOTE_NODE="srvnode-2"
        # Path for metadata device for local node
        LOCAL_MOTR_DEVICE=$(grep left-volume /opt/seagate/cortx/ha/conf/build-ees-ha-args.yaml |\
                            awk '{ print $2 }')
        # Path for metadata device for remote node
        REMOTE_MOTR_DEVICE=$(grep right-volume /opt/seagate/cortx/ha/conf/build-ees-ha-args.yaml |\
                            awk '{ print $2 }')

        FAILOVER_MD_DIR="/var/motr2"

    elif [[ $(cat /var/lib/hare/node-name) == "srvnode-2" ]]; then

        LOCAL_NODE="srvnode-2"
        REMOTE_NODE="srvnode-1"
        # Path for metadata device for local node
        LOCAL_MOTR_DEVICE=$(grep right-volume /opt/seagate/cortx/ha/conf/build-ees-ha-args.yaml |\
                            awk '{ print $2 }')
        # Path for metadata device for remote node
        REMOTE_MOTR_DEVICE=$(grep left-volume /opt/seagate/cortx/ha/conf/build-ees-ha-args.yaml |\
                            awk '{ print $2 }')

        FAILOVER_MD_DIR="/var/motr1"
    fi

    LOCAL_MD_VOLUMEGROUP="vg_metadata_"$LOCAL_NODE
    REMOTE_MD_VOLUMEGROUP="vg_metadata_"$REMOTE_NODE

    LOCAL_LV_SWAP_DEVICE="$(lvs -o path $LOCAL_MD_VOLUMEGROUP | grep $SWAP_DEVICE | awk '{ print $1 }')"
    LOCAL_LV_MD_DEVICE="$(lvs -o path $LOCAL_MD_VOLUMEGROUP | grep $MD_DEVICE | awk '{ print $1 }' )"

    get_ios_fid
    get_utility_path

    # Check the ios health status and verify that storage is accessible or not
    if is_ios_running_on_local_node; then
        m0drlog "Proceeding to perform recovery of storage on local node."
    elif run_cmd_on_local_node "dd if=$LOCAL_MOTR_DEVICE of=/dev/null bs=4096 count=1"; then
        m0drlog "Local ioservice is not running, but we can access the local storage, performing recovery of storage on local node"
    else
        # local ios is failed, can't access the local storage recovery not possible on this node
        die "***ERROR: Local ioservice is not running and cannot access the local storage \
            recovery not possible for the storage of local node, please try to run recovery from $REMOTE_NODE***"
    fi

    if is_ios_running_on_remote_node; then
        m0drlog "Proceeding to perform recovery on remote node."
        run_cmd_on_remote_node "pvscan --cache"; # Ensure that volumes configs are synced
        REMOTE_LV_SWAP_DEVICE=$(run_cmd_on_remote_node "lvs -o path $REMOTE_MD_VOLUMEGROUP | grep $SWAP_DEVICE | awk '{ print \$1 }'" )
        REMOTE_LV_MD_DEVICE=$(run_cmd_on_remote_node "lvs -o path $REMOTE_MD_VOLUMEGROUP | grep $MD_DEVICE | awk '{ print \$1 }'" )
        REMOTE_STORAGE_STATUS=0 # We can run commands on remote node
    elif run_cmd_on_remote_node "dd if=$REMOTE_MOTR_DEVICE of=/dev/null bs=4096 count=1"; then
        m0drlog "Remote ioservice is not running, but we can access the storage on remote node, \
                performing recovery of storage on remote node"
        run_cmd_on_remote_node "pvscan --cache"; # Ensure that volumes configs are synced
        REMOTE_LV_SWAP_DEVICE=$(run_cmd_on_remote_node "lvs -o path $REMOTE_MD_VOLUMEGROUP | grep $SWAP_DEVICE | awk '{ print \$1 }'" )
        REMOTE_LV_MD_DEVICE=$(run_cmd_on_remote_node "lvs -o path $REMOTE_MD_VOLUMEGROUP | grep $MD_DEVICE | awk '{ print \$1 }'" )
        REMOTE_STORAGE_STATUS=0
    elif run_cmd_on_local_node "dd if=$REMOTE_MOTR_DEVICE of=/dev/null bs=4096 count=1"; then
        m0drlog "Remote ioservice is not running and remote node is not reachable, \
                but can access remote storage through local node, performing recovery of storage on remote node, from local node"
        REMOTE_STORAGE_STATUS=1
        REMOTE_LV_SWAP_DEVICE="$(lvs -o path $REMOTE_MD_VOLUMEGROUP | grep $SWAP_DEVICE | awk '{ print $1 }' )"
        REMOTE_LV_MD_DEVICE="$(lvs -o path $REMOTE_MD_VOLUMEGROUP | grep $MD_DEVICE | awk '{ print $1 }')"
        SINGLE_NODE_RUNNING='--single-node'

    else
        # remote ios is failed, can't access the remote storage, recovery not possible on this node
        die "***ERROR: Remote ioservice is not running and cannot access the remote storage, \
            recovery not possible for storage of the remote node***"
    fi

    # Analyse snapshot presence on the both nodes
    get_recovery_state_of_local_node
    get_recovery_state_of_remote_node
}

# This function shutdown the cluster with all services on both nodes
shutdown_services() {
    m0drlog "Stopping cluster, this may take few minutes"
    pcs cluster stop --all
    sleep 10
    m0drlog "Cluster is stoppped"
    if pcs status; then # cluster is still running
        die "Cluster did not shutdown correctly. Please try again."
    fi
}

# This function return 0 if all steps in function run successfully
# else this will return 1
reinit_mkfs() {

    # Unmount the /var/motr if mounted on both nodes
    if mountpoint -q $MD_DIR; then
        if ! umount $MD_DIR; then
            die "MD Device might be busy on local node, please try shutting \
                down cluster and retry"
        fi
    fi

    if [[ $REMOTE_STORAGE_STATUS == 0 ]]; then
        if run_cmd_on_remote_node "mountpoint -q $MD_DIR"; then
            if ! run_cmd_on_remote_node "umount $MD_DIR"; then
                die "MD Device might be busy on remote node, please try shutting \
                    down cluster and retry"
            fi
        fi
    else
        if run_cmd_on_local_node "mountpoint -q $FAILOVER_MD_DIR"; then
            if ! run_cmd_on_local_node "umount $FAILOVER_MD_DIR"; then
                die "MD Device of remote node might be busy on local node, please try shutting \
                    down cluster and retry"
            fi
        fi
    fi

    # command line for reinit cluster with mkfs
    m0drlog "Reinitializing the cluster with mkfs, Please wait may take few minutes"
<<<<<<< HEAD
    run_cmd_on_local_node "set M0_RESET_LOG_FILE=$LOG_FILE;./prov-m0-reset $CDF_FILENAME $HA_ARGS_FILENAME --mkfs-only $SINGLE_NODE_RUNNING;unset M0_RESET_LOG_FILE"
=======
    run_cmd_on_local_node "set M0_RESET_LOG_FILE=$LOG_FILE; prov-m0-reset $CDF_FILENAME $HA_ARGS_FILENAME --mkfs-only $SINGLE_NODE_RUNNING; unset M0_RESET_LOG_FILE"
>>>>>>> 787db697
    [[ $? -eq 0 ]] || die "***ERROR: Cluster reinitialization with mkfs failed***"
    m0drlog "Cluster reinitialization with mkfs is completed"
    sleep 3
}

# ***Return codes used by following functions*** :
# - If a command/part of code executed successfully on both local node
#   and remote node then function will return 0.
# - If a command/part of code fails only on local node then function
#   will return 1.
# - If a command/part of code fails only on remote node then function
#   will return 2.
# - If a command/part of code fails on both local and remote node then function
#   will return 3.

# This function will replay the logs on both nodes.
# This function will also get the generation id from segment 0.
# If mount has failed after fsck then logs cannot be replayed.
# arg passed to this function is exit status of run_fsck()
replay_logs_and_get_gen_id_of_seg0() {
    local exec_status=0

    # m0betool and m0beck depend on motr-kernel service so we try to get service up;
    # if this service does not start in 3 attempt on local node and remote node
    # then we cannot proceed further in the recovery.
    if [[ $LOCAL_NODE_RECOVERY_STATE == $RSTATE3 ]]; then
        cnt=0
        while [[ $cnt != 3 ]];do
            systemctl start motr-kernel.service; exit_code=$?;
            [[ $exit_code == 0 ]] && break; (( cnt+=1 ));
        done
        [[ `systemctl is-active motr-kernel.service` == "active" ]] || \
        die "motr-kernel service is not starting on local node, cannot proceed recovery further."
    fi

    if [[ $REMOTE_STORAGE_STATUS == 0 ]] && [[ $REMOTE_NODE_RECOVERY_STATE == $RSTATE3 ]]; then
        cnt=0
        while [[ $cnt != 3 ]];do
            run_cmd_on_remote_node "systemctl start motr-kernel.service"; exit_code=$?;
            [[ $exit_code == 0 ]] && break; (( cnt+=1 ));
        done
        if ! run_cmd_on_remote_node "[[ `systemctl is-active motr-kernel.service` == 'active' ]]";then
            die "motr-kernel service is not starting on remote node, cannot proceed recovery further."
        fi
    fi

    # Check if the fsck is passed on both local node successfully or not
    # Here arg1 value as 0 states fsck passed on local and remote node
    # Here arg1 value as 2 states fsck failed on remote node but passed on local node
    if [[ $LOCAL_NODE_RECOVERY_STATE == $RSTATE3 ]]; then
        if [[ $1 == 0 || $1 == 2 ]]; then
            m0drlog "Replaying journal logs on local node"
            if run_cmd_on_local_node "(cd $MD_DIR/datarecovery; $M0BETOOL \
                be_recovery_run $MD_DIR/m0d-$LOCAL_IOS_FID/db;)"; then
                m0drlog "Journal logs replayed successfully on local node"
            else
                m0drlog "ERROR: Journal logs replay failed on local node"
                (( exec_status|=1));
        fi

        m0drlog "Get generation id of local node from segment 1"
        LOCAL_SEG_GEN_ID="$($BECKTOOL -s $MD_DIR/m0d-$LOCAL_IOS_FID/db/o/100000000000000:2a -p)"
        LOCAL_SEG_GEN_ID=$(echo $LOCAL_SEG_GEN_ID | cut -d "(" -f2 | cut -d ")" -f1)

        if [[ $LOCAL_SEG_GEN_ID -eq 0 ]]; then
            m0drlog "Get generation id of local node from segment 0"
            LOCAL_SEG_GEN_ID="$($BECKTOOL -s $MD_DIR/m0d-$LOCAL_IOS_FID/db/o/100000000000000:29 -p)"
            LOCAL_SEG_GEN_ID=$(echo $LOCAL_SEG_GEN_ID | cut -d "(" -f2 | cut -d ")" -f1)
        fi
        echo "segment genid : ($LOCAL_SEG_GEN_ID)"  >  $MD_DIR/m0d-$LOCAL_IOS_FID/gen_id
        else
            m0drlog "ERROR: Mount failed! Can't replay journal logs on local node..."
            (( exec_status|=1));
        fi
    else
        LOCAL_SEG_GEN_ID=$(run_cmd_on_local_node  "cat $MD_DIR/m0d-$LOCAL_IOS_FID/gen_id | grep 'segment genid'")
        LOCAL_SEG_GEN_ID=$(echo $LOCAL_SEG_GEN_ID | cut -d "(" -f2 | cut -d ")" -f1)
    fi

    # Check if the fsck is passed on remote node successfully or not
    # Here arg1 value as 0, states fsck passed on both local and remote node
    # Here arg1 value as 1, states fsck failed on local node but passed on remote node
    if [[ $REMOTE_STORAGE_STATUS == 0 ]] && [[ $REMOTE_NODE_RECOVERY_STATE == $RSTATE3 ]]; then
        if [[ $1 == 0 || $1 == 1 ]]; then
            m0drlog "Replaying journal logs on remote node"
            if run_cmd_on_remote_node "(cd $MD_DIR/datarecovery; $M0BETOOL \
                be_recovery_run $MD_DIR/m0d-$REMOTE_IOS_FID/db;)"; then
                m0drlog "Journal logs replayed successfully on remote node"
            else
                m0drlog "ERROR: Journal logs replay failed on remote node"
                (( exec_status|=2));
            fi

            m0drlog "Get generation id of remote node from segment 1"
            REMOTE_SEG_GEN_ID=$(run_cmd_on_remote_node "$BECKTOOL -s $MD_DIR/m0d-$REMOTE_IOS_FID/db/o/100000000000000:2a -p")
            REMOTE_SEG_GEN_ID=$(echo $REMOTE_SEG_GEN_ID | cut -d "(" -f2 | cut -d ")" -f1)

            if [[ $REMOTE_SEG_GEN_ID -eq 0 ]]; then
                  m0drlog "Get generation id of remote node from segment 0"
                  REMOTE_SEG_GEN_ID=$(run_cmd_on_remote_node "$BECKTOOL -s $MD_DIR/m0d-$REMOTE_IOS_FID/db/o/100000000000000:29 -p")
                  REMOTE_SEG_GEN_ID=$(echo $REMOTE_SEG_GEN_ID | cut -d "(" -f2 | cut -d ")" -f1)
            fi

            run_cmd_on_remote_node "echo \"segment genid : ($REMOTE_SEG_GEN_ID)\"  > $MD_DIR/m0d-$REMOTE_IOS_FID/gen_id"
        else
            m0drlog "ERROR: Mount failed! Can't replay journal logs on remote node..."
            (( exec_status|=2));
        fi
    elif [[ $REMOTE_NODE_RECOVERY_STATE == $RSTATE3 ]]; then
        if [[ $1 == 0 || $1 == 1 ]]; then
            m0drlog "Replaying journal logs for remote node from local node"
            if run_cmd_on_local_node "(cd $FAILOVER_MD_DIR/datarecovery; $M0BETOOL \
                be_recovery_run $FAILOVER_MD_DIR/m0d-$REMOTE_IOS_FID/db;)"; then
                m0drlog "Journal logs replayed successfully for remote node from local node"
            else
                m0drlog "ERROR: Journal logs replay failed for remote node"
                (( exec_status|=2));
            fi

            m0drlog "Get generation id of remote node from segment 1"
            REMOTE_SEG_GEN_ID="$($BECKTOOL -s $FAILOVER_MD_DIR/m0d-$REMOTE_IOS_FID/db/o/100000000000000:2a -p)"
            REMOTE_SEG_GEN_ID=$(echo $REMOTE_SEG_GEN_ID | cut -d "(" -f2 | cut -d ")" -f1)
            if [[ $REMOTE_SEG_GEN_ID -eq 0 ]]; then
                m0drlog "Get generation id of remote node from segment 0"
                REMOTE_SEG_GEN_ID="$($BECKTOOL -s $FAILOVER_MD_DIR/m0d-$REMOTE_IOS_FID/db/o/100000000000000:29 -p)"
                REMOTE_SEG_GEN_ID=$(echo $REMOTE_SEG_GEN_ID | cut -d "(" -f2 | cut -d ")" -f1)
            fi
            echo "segment genid : ($REMOTE_SEG_GEN_ID)"  >  $FAILOVER_MD_DIR/m0d-$REMOTE_IOS_FID/gen_id
        else
            m0drlog "ERROR: Mount failed! Can't replay journal logs on remote node..."
            (( exec_status|=2));
        fi
     elif [[ $REMOTE_STORAGE_STATUS == 0 ]]; then
        REMOTE_SEG_GEN_ID=$(run_cmd_on_remote_node  "cat $MD_DIR/m0d-$REMOTE_IOS_FID/gen_id | grep 'segment genid'")
        REMOTE_SEG_GEN_ID=$(echo $REMOTE_SEG_GEN_ID | cut -d "(" -f2 | cut -d ")" -f1)
     else
        REMOTE_SEG_GEN_ID=$(run_cmd_on_local_node  "cat $FAILOVER_MD_DIR/m0d-$REMOTE_IOS_FID/gen_id | grep 'segment genid'")
        REMOTE_SEG_GEN_ID=$(echo $REMOTE_SEG_GEN_ID | cut -d "(" -f2 | cut -d ")" -f1)
    fi

    [[ $LOCAL_SEG_GEN_ID  -eq 0 ]] && [[ $REMOTE_SEG_GEN_ID -eq 0 ]] && die "Segment header not found"
    [[ $LOCAL_SEG_GEN_ID  -ne 0 ]] || LOCAL_SEG_GEN_ID=$REMOTE_SEG_GEN_ID
    [[ $REMOTE_SEG_GEN_ID -ne 0 ]] || REMOTE_SEG_GEN_ID=$LOCAL_SEG_GEN_ID
    return $exec_status
}

# This function unmount the Metadata device (if it is already mounted) and run fsck tool on it.
# After fsck, if mount has failed for Metadata Device then then we format
# Metadata device with mkfs.ext4 and mount it again.
run_fsck() {
    local exec_status=0

    if [[ $LOCAL_NODE_RECOVERY_STATE == $RSTATE3 ]]; then
        if mountpoint -q $MD_DIR; then
            if ! umount $MD_DIR; then
                die "MD Device might be busy on local node, please try shutting \
                    down cluster and retry"
            fi
            m0drlog "Running fsck on local node"
            run_cmd_on_local_node "timeout 5m fsck -y $LOCAL_MOTR_DEVICE"
            [[ $? -eq 0 ]] || m0drlog "ERROR: fsck command failed on local node"
        else
            m0drlog "MD device is not mounted on local node. Running fsck on local node."
            run_cmd_on_local_node "timeout 5m fsck -y $LOCAL_MOTR_DEVICE"
            [[ $? -eq 0 ]] || m0drlog "ERROR: fsck command failed on local node"
        fi
    fi

    if [[ $REMOTE_STORAGE_STATUS == 0 ]] && [[ $REMOTE_NODE_RECOVERY_STATE == $RSTATE3 ]]; then
        if run_cmd_on_remote_node "mountpoint -q $MD_DIR"; then
            if ! run_cmd_on_remote_node "umount $MD_DIR"; then
                die "MD Device might be busy on remote node, please try shutting \
                    down cluster and retry"
            fi
            m0drlog "Running fsck on remote node"
            run_cmd_on_remote_node "timeout 5m fsck -y $REMOTE_MOTR_DEVICE"
            [[ $? -eq 0 ]] || m0drlog "ERROR : fsck command failed on remote node"
        else
            m0drlog "MD device is not mounted on remote node. Running fsck on remote node."
            run_cmd_on_remote_node "timeout 5m fsck -y $REMOTE_MOTR_DEVICE"
            [[ $? -eq 0 ]] || m0drlog "ERROR : fsck command failed on remote node"
        fi
    elif [[ $REMOTE_NODE_RECOVERY_STATE == $RSTATE3 ]]; then
        if run_cmd_on_local_node "mountpoint -q $FAILOVER_MD_DIR"; then
            if ! run_cmd_on_local_node "umount $FAILOVER_MD_DIR"; then
                die "MD Device of remote node might be busy on local node, please try shutting \
                    down cluster and retry"
            fi
            m0drlog "Running fsck for remote node from local node."
            run_cmd_on_local_node "timeout 5m fsck -y $REMOTE_MOTR_DEVICE"
            [[ $? -eq 0 ]] || m0drlog "ERROR : fsck command failed for remote node"
        else
            m0drlog "MD device of remote not mounted on local node. Running fsck for remote node from local node."
            run_cmd_on_local_node "timeout 5m fsck -y $REMOTE_MOTR_DEVICE"
            [[ $? -eq 0 ]] || m0drlog "ERROR : fsck command failed for remote node"
        fi
    fi

    # Try to mount the metadata device on /var/motr on both nodes
    if [[ $LOCAL_NODE_RECOVERY_STATE == $RSTATE3 ]]; then
        if run_cmd_on_local_node "mount $LOCAL_MOTR_DEVICE $MD_DIR"; then
            # create directory "datarecovery" in /var/motr if not exist to store traces
            run_cmd_on_local_node "mkdir -p $MD_DIR/datarecovery"
        else
            run_cmd_on_local_node "mkfs.ext4 $LOCAL_MOTR_DEVICE"
            run_cmd_on_local_node "mount $LOCAL_MOTR_DEVICE $MD_DIR"
            (( exec_status|=1));
        fi
    fi

    if [[ $REMOTE_STORAGE_STATUS == 0 ]] && [[ $REMOTE_NODE_RECOVERY_STATE == $RSTATE3 ]]; then
        if run_cmd_on_remote_node "mount $REMOTE_MOTR_DEVICE $MD_DIR"; then
            # create directory "datarecovery" in /var/motr if not exist to store traces
            run_cmd_on_remote_node "mkdir -p $MD_DIR/datarecovery"
        else
            run_cmd_on_remote_node "mkfs.ext4 $REMOTE_MOTR_DEVICE"
            run_cmd_on_remote_node "mount $REMOTE_MOTR_DEVICE $MD_DIR"
            (( exec_status|=2));
        fi
    elif [[ $REMOTE_NODE_RECOVERY_STATE == $RSTATE3 ]]; then
        if run_cmd_on_local_node "mount $REMOTE_MOTR_DEVICE $FAILOVER_MD_DIR"; then
            # create directory "datarecovery" in /var/motr if not exist to store traces
            run_cmd_on_local_node "mkdir -p $FAILOVER_MD_DIR/datarecovery"
        else
            run_cmd_on_local_node "mkfs.ext4 $REMOTE_MOTR_DEVICE"
            run_cmd_on_local_node "mount $REMOTE_MOTR_DEVICE $FAILOVER_MD_DIR"
            (( exec_status|=2));
        fi
    fi

    return $exec_status
}

# This function remove the swap device on both nodes
remove_swap() {
    local exec_status=0
    if [[ $LOCAL_NODE_RECOVERY_STATE == $RSTATE3 ]]; then
        m0drlog "Running remove swap on local node"
        run_cmd_on_local_node "swapoff -a"
        run_cmd_on_local_node "lvremove -f $LOCAL_LV_SWAP_DEVICE"
        [[ $? -eq 0 ]] || { (( exec_status|=1)); }
    fi

    if [[ $REMOTE_STORAGE_STATUS == 0 ]] && [[ $REMOTE_NODE_RECOVERY_STATE == $RSTATE3 ]]; then
        m0drlog "Running remove swap on remote node"
        run_cmd_on_remote_node "swapoff -a"
        run_cmd_on_remote_node "lvremove -f $REMOTE_LV_SWAP_DEVICE"
        [[ $? -eq 0 ]] || { (( exec_status|=2)); }
    elif [[ $REMOTE_NODE_RECOVERY_STATE == $RSTATE3 ]]; then
        m0drlog "Running remove swap for remote node from local node"
        run_cmd_on_local_node "swapoff -a"
        run_cmd_on_local_node "lvremove -f $REMOTE_LV_SWAP_DEVICE"
        [[ $? -eq 0 ]] || { (( exec_status|=2)); }
    fi

    return $exec_status
}

# This function will create the snapshot of metadata on both nodes
create_snapshot() {
    local exec_status=0

    if [[ $LOCAL_NODE_RECOVERY_STATE == $RSTATE2 ]] || [[ $LOCAL_NODE_RECOVERY_STATE == $RSTATE3 ]]; then
        m0drlog "Running create snapshot on local node"
        run_cmd_on_local_node "lvcreate -pr -l 100%FREE \
                                    -s -n $SNAPSHOT $LOCAL_LV_MD_DEVICE"
        [[ $? -eq 0 ]] || { (( exec_status|=1)); }
    fi

    if [[ $REMOTE_STORAGE_STATUS == 0 ]] && ([[ $REMOTE_NODE_RECOVERY_STATE == $RSTATE2 ]] || [[ $REMOTE_NODE_RECOVERY_STATE == $RSTATE3 ]]); then
        m0drlog "Running create snapshot on remote node"
        run_cmd_on_remote_node "lvcreate -pr -l 100%FREE \
                                    -s -n $SNAPSHOT $REMOTE_LV_MD_DEVICE"
        [[ $? -eq 0 ]] || { (( exec_status|=2)); }
    elif [[ $REMOTE_NODE_RECOVERY_STATE == $RSTATE2 ]] || [[ $REMOTE_NODE_RECOVERY_STATE == $RSTATE3 ]]; then
        m0drlog "Running create snapshot for remote node from local node"
        run_cmd_on_local_node "lvcreate -pr -l 100%FREE \
                                    -s -n $SNAPSHOT $REMOTE_LV_MD_DEVICE"
        [[ $? -eq 0 ]] || { (( exec_status|=2)); }
    fi

    return $exec_status
}

# This function will remove the metadata snapshot on both nodes
remove_snapshot() {
    local exec_status=0

    m0drlog "Running remove snapshot on local node"
    run_cmd_on_local_node "pvscan --cache"; # Ensure that volumes configs are synced
    LV_SNAPSHOT="$( lvs -o path $LOCAL_MD_VOLUMEGROUP | grep $SNAPSHOT )"
    run_cmd_on_local_node "lvremove -f $LV_SNAPSHOT"
    [[ $? -eq 0 ]] || { (( exec_status|=1)); }

    if [[ $REMOTE_STORAGE_STATUS == 0 ]]; then
        m0drlog "Running remove snapshot on remote node"
        run_cmd_on_remote_node "pvscan --cache"; # Ensure that volumes configs are synced
        LV_SNAPSHOT=$(run_cmd_on_remote_node "lvs -o path $REMOTE_MD_VOLUMEGROUP | \
                        grep $SNAPSHOT" )
        run_cmd_on_remote_node "lvremove -f $LV_SNAPSHOT"
        [[ $? -eq 0 ]] || { (( exec_status|=2)); }
    else
        m0drlog "Running remove snapshot for remote node from local node"
        LV_SNAPSHOT=$(run_cmd_on_local_node "lvs -o path $REMOTE_MD_VOLUMEGROUP | \
                        grep $SNAPSHOT" )
        run_cmd_on_local_node "lvremove -f $LV_SNAPSHOT"
        [[ $? -eq 0 ]] || { (( exec_status|=2)); }
    fi

    return $exec_status
}

# This function will create the swap device on both nodes
# `pvscan --cache` is used repeatedly because we need to ensure system is in
# correct state after recovery.
create_swap() {
    local exec_status=0

    m0drlog "Running create swap on local node"
    run_cmd_on_local_node "pvscan --cache"; # Ensure that volumes configs are synced
    run_cmd_on_local_node "lvcreate -n $SWAP_DEVICE -l 100%FREE $LOCAL_MD_VOLUMEGROUP"
    run_cmd_on_local_node "pvscan --cache"; # Ensure that volumes configs are synced
    LOCAL_LV_SWAP_DEVICE="$(lvs -o path $LOCAL_MD_VOLUMEGROUP | grep $SWAP_DEVICE | awk '{ print $1 }')"
    run_cmd_on_local_node "mkswap -f $LOCAL_LV_SWAP_DEVICE"
    run_cmd_on_local_node "swapon -a"
    [[ $? -eq 0 ]] || { (( exec_status|=1)); }

    m0drlog "Running create swap on remote node"
    if [[ $REMOTE_STORAGE_STATUS == 0 ]]; then
        run_cmd_on_remote_node "pvscan --cache"; # Ensure that volumes configs are synced
        run_cmd_on_remote_node "lvcreate -n $SWAP_DEVICE -l 100%FREE $REMOTE_MD_VOLUMEGROUP"
        run_cmd_on_remote_node "pvscan --cache"; # Ensure that volumes configs are synced
        REMOTE_LV_SWAP_DEVICE=$(run_cmd_on_remote_node "lvs -o path $REMOTE_MD_VOLUMEGROUP | grep $SWAP_DEVICE | awk '{ print \$1 }'" )
        run_cmd_on_remote_node "mkswap -f $REMOTE_LV_SWAP_DEVICE"
        run_cmd_on_remote_node "swapon -a"
        [[ $? -eq 0 ]] || { (( exec_status|=2)); }
    else
        m0drlog "Running create swap for remote node from local node"
        run_cmd_on_local_node "pvscan --cache"; # Ensure that volumes configs are synced
        run_cmd_on_local_node "lvcreate -n $SWAP_DEVICE -l 100%FREE $REMOTE_MD_VOLUMEGROUP"
        run_cmd_on_local_node "pvscan --cache"; # Ensure that volumes configs are synced
        REMOTE_LV_SWAP_DEVICE=$(lvs -o path $REMOTE_MD_VOLUMEGROUP | grep $SWAP_DEVICE | awk '{ print $1 }')
        run_cmd_on_local_node "mkswap -f $REMOTE_LV_SWAP_DEVICE"
        run_cmd_on_local_node "swapon -a"
        [[ $? -eq 0 ]] || { (( exec_status|=2)); }
    fi

    return $exec_status
}

# Clean up /var/motr/m0d-IOS_FID/stobs/o directory in case of beck tool crash from both nodes
# and umount /var/motr
cleanup_stobs_dir() {
    sleep 10 # Wait is needed to ensure both nodes process are stopped
    run_cmd_on_local_node "rm -f /var/motr/m0d-$LOCAL_IOS_FID/stobs/o/*"
    run_cmd_on_remote_node "rm -f /var/motr/m0d-$REMOTE_IOS_FID/stobs/o/*"
    run_cmd_on_local_node "umount $MD_DIR" > /dev/null
    run_cmd_on_remote_node "umount $MD_DIR" > /dev/null
    [[ $REMOTE_STORAGE_STATUS -eq 0 ]] || run_cmd_on_local_node "umount $FAILOVER_MD_DIR" > /dev/null
}

# The return statements between { .. }& are to indicate the exit status of
# child/background process that is spawned not for the function exit status.
# This function will run beck tool on both nodes
run_becktool() {
    local exec_status=0

    # m0betool and m0beck depend on motr-kernel service so we try to get service up;
    # if this service does not start in 3 attempt on local node and remote node
    # then we cannot proceed further in the recovery.
    cnt=0
    while [[ $cnt != 3 ]];do
        systemctl start motr-kernel.service; exit_code=$?;
        [[ $exit_code == 0 ]] && break; (( cnt+=1 ));
    done
    [[ `systemctl is-active motr-kernel.service` == "active" ]] || \
    die "motr-kernel service is not starting on local node, cannot proceed recovery further."

    if [[ $REMOTE_STORAGE_STATUS == 0 ]]; then
        cnt=0
        while [[ $cnt != 3 ]];do
            run_cmd_on_remote_node "systemctl start motr-kernel.service"; exit_code=$?;
            [[ $exit_code == 0 ]] && break; (( cnt+=1 ));
        done
        if ! run_cmd_on_remote_node "[[ `systemctl is-active motr-kernel.service` == 'active' ]]";then
        die "motr-kernel service is not starting on remote node, cannot proceed recovery further."
        fi
    fi

    # Before running beck tool make sure that metadata directories are mounted
    if ! mountpoint -q $MD_DIR; then
        run_cmd_on_local_node "mount $LOCAL_MOTR_DEVICE $MD_DIR";
        [[ $? -eq 0 ]] || die "Cannot mount metadata device on /var/motr on local node"
        # create directory "datarecovery" in /var/motr if not exist to store traces
        run_cmd_on_local_node "mkdir -p $MD_DIR/datarecovery"
    fi

    if [[ $REMOTE_STORAGE_STATUS == 0 ]]; then
        if ! run_cmd_on_remote_node "mountpoint -q $MD_DIR"; then
            run_cmd_on_remote_node "mount $REMOTE_MOTR_DEVICE $MD_DIR";
            [[ $? -eq 0 ]] || die "Cannot mount metadata device on /var/motr on remote node"
            # create directory "datarecovery" in /var/motr if not exist to store traces
            run_cmd_on_remote_node "mkdir -p $MD_DIR/datarecovery"
        fi
    else
        if ! mountpoint -q $FAILOVER_MD_DIR; then
            run_cmd_on_local_node "mount $REMOTE_MOTR_DEVICE $FAILOVER_MD_DIR"
            [[ $? -eq 0 ]] || die "Cannot mount metadata device on failover dir on local node"
            # create directory "datarecovery" in /var/motr if not exist to store traces
            run_cmd_on_local_node "mkdir -p $FAILOVER_MD_DIR/datarecovery"
        fi
    fi

    run_cmd_on_local_node "pvscan --cache"; # Ensure that volumes configs are synced
    # Running beck tool parallelly on both nodes as it is long running operation
    {
        local_beck_status=0
        LV_SNAPSHOT="$( lvs -o path $LOCAL_MD_VOLUMEGROUP | grep $SNAPSHOT )"
        SOURCE_IMAGE=$LV_SNAPSHOT
        DEST_DOMAIN_DIR="$MD_DIR/m0d-$LOCAL_IOS_FID"

        m0drlog "Running Becktool on local node"
        run_cmd_on_local_node "(cd $MD_DIR/datarecovery; $BECKTOOL -s $SOURCE_IMAGE \
                               -d $DEST_DOMAIN_DIR/db -a $DEST_DOMAIN_DIR/stobs -g $LOCAL_SEG_GEN_ID;)"
        cmd_exit_status=$?
        # restart the execution of command if exit code is ESEGV error
        while [[ $cmd_exit_status == $ESEGV ]];
        do
            m0drlog "Restarting Becktool on local node"
            run_cmd_on_local_node "(cd $MD_DIR/datarecovery; $BECKTOOL -s $SOURCE_IMAGE \
                                   -d $DEST_DOMAIN_DIR/db -a $DEST_DOMAIN_DIR/stobs -g $LOCAL_SEG_GEN_ID;)"
            cmd_exit_status=$?
        done

        [[ $cmd_exit_status == 0 ]] && local_beck_status=0 || local_beck_status=$cmd_exit_status

        return $local_beck_status
    }&
    local_cmd_pid="$!"

    {
        remote_beck_status=0
        if [[ $REMOTE_STORAGE_STATUS == 0 ]]; then
            run_cmd_on_remote_node "pvscan --cache"; # Ensure that volumes configs are synced
            LV_SNAPSHOT=$(run_cmd_on_remote_node "lvs -o path $REMOTE_MD_VOLUMEGROUP | grep $SNAPSHOT" )
            SOURCE_IMAGE=$LV_SNAPSHOT
            DEST_DOMAIN_DIR="$MD_DIR/m0d-$REMOTE_IOS_FID"

            m0drlog "Running Becktool on remote node"
            # Below statement is for logging purpose
            echo "Running '(cd $MD_DIR/datarecovery; $BECKTOOL -s $SOURCE_IMAGE -d $DEST_DOMAIN_DIR/db -a $DEST_DOMAIN_DIR/stobs -g $REMOTE_SEG_GEN_ID;)'" >> ${LOG_FILE}
            run_cmd_on_remote_node "bash -s" <<-EOF
            (cd $MD_DIR/datarecovery; $BECKTOOL -s $SOURCE_IMAGE -d $DEST_DOMAIN_DIR/db -a $DEST_DOMAIN_DIR/stobs -g $REMOTE_SEG_GEN_ID;)
EOF
            cmd_exit_status=$?
            # restart the execution of command if exit code is ESEGV error
            while [[ $cmd_exit_status == $ESEGV ]];
            do
                m0drlog "Restarting Becktool on remote node"
                run_cmd_on_remote_node "bash -s" <<-EOF
                (cd $MD_DIR/datarecovery; $BECKTOOL -s $SOURCE_IMAGE -d $DEST_DOMAIN_DIR/db -a $DEST_DOMAIN_DIR/stobs -g $REMOTE_SEG_GEN_ID;)
EOF
                cmd_exit_status=$?
            done

            [[ $cmd_exit_status == 0 ]] && remote_beck_status=0 || remote_beck_status=$cmd_exit_status

            return $remote_beck_status
        else
            LV_SNAPSHOT=$(run_cmd_on_local_node "lvs -o path $REMOTE_MD_VOLUMEGROUP | grep $SNAPSHOT" )
            SOURCE_IMAGE=$LV_SNAPSHOT
            DEST_DOMAIN_DIR="$FAILOVER_MD_DIR/m0d-$REMOTE_IOS_FID"

            m0drlog "Running Becktool for remote node from local node"
            # Below statement is for logging purpose
            echo "Running '(cd $FAILOVER_MD_DIR/datarecovery; $BECKTOOL -s $SOURCE_IMAGE -d $DEST_DOMAIN_DIR/db -a $DEST_DOMAIN_DIR/stobs -g $REMOTE_SEG_GEN_ID;)'" >> ${LOG_FILE}
            run_cmd_on_local_node "(cd $FAILOVER_MD_DIR/datarecovery; $BECKTOOL -s $SOURCE_IMAGE \
                                   -d $DEST_DOMAIN_DIR/db -a $DEST_DOMAIN_DIR/stobs -g $REMOTE_SEG_GEN_ID;)"
            cmd_exit_status=$?
            # restart the execution of command if exit code is ESEGV error
            while [[ $cmd_exit_status == $ESEGV ]];
            do
                m0drlog "Restarting Becktool for remote node from local node"
                run_cmd_on_local_node "(cd $FAILOVER_MD_DIR/datarecovery; $BECKTOOL -s $SOURCE_IMAGE \
                                       -d $DEST_DOMAIN_DIR/db -a $DEST_DOMAIN_DIR/stobs -g $REMOTE_SEG_GEN_ID;)"
                cmd_exit_status=$?
            done

            [[ $cmd_exit_status == 0 ]] && remote_beck_status=0 || remote_beck_status=$cmd_exit_status

            return $remote_beck_status
        fi
    }&
    remote_cmd_pid="$!"

    # If beck command failed on either of nodes, kill command running on both nodes
    # If either beck command passed, then wait for other command to complete execution.
    # Monitor both commands using their pids if they running or not
    while [ -d /proc/$local_cmd_pid ] && [ -d /proc/$remote_cmd_pid ]; do
        sleep 5
    done

    if !([ -d /proc/$local_cmd_pid ]);then
        local local_cmd_exit_code=0
        wait ${local_cmd_pid} || { local_cmd_exit_code=$?;}
        if [[ $local_cmd_exit_code == 0 ]]; then
            m0drlog "Becktool completed on local node"
            wait ${remote_cmd_pid} || { ((exec_status|=2));
                                        cleanup_stobs_dir
                                        die "ERROR: Becktool failed on remote node";
                                      }
            m0drlog "Becktool completed on remote node"
            cleanup_stobs_dir
            return $exec_status
        else
            pkill -9 m0beck; run_cmd_on_remote_node "pkill -9 m0beck";
            ((exec_status|=1));
            cleanup_stobs_dir
            die "ERROR: Becktool failed on local node";
        fi
    fi

    if !([ -d /proc/$remote_cmd_pid ]);then
        local remote_cmd_exit_code=0
        wait ${remote_cmd_pid} || { remote_cmd_exit_code=$?;}
        if [[ $remote_cmd_exit_code == 0 ]]; then
            m0drlog "Becktool completed on remote node"
            wait ${local_cmd_pid} || { ((exec_status|=1));
                                        cleanup_stobs_dir
                                        die "ERROR: Becktool failed on local node";
                                     }
            m0drlog "Becktool completed on local node"
            cleanup_stobs_dir
            return $exec_status
        else
            pkill -9 m0beck; ((exec_status|=2));
            cleanup_stobs_dir
            die "ERROR: Becktool failed on remote node";
        fi
    fi

    cleanup_stobs_dir

    return $exec_status
}

# ------------------------- script start --------------------------------

is_user_root_user # check the script is running with root access
[[ $? -eq 0 ]] || { die "Please run script as a root user"; }

# Check for the files needed by cluster_utility_function script as argument
[[ -f $CDF_FILENAME ]] || die "ERROR: File not found $CDF_FILENAME"
[[ -f $HA_ARGS_FILENAME ]] || die "ERROR: File not found $HA_ARGS_FILENAME"

# First we try to get the current cluster configuration. After that we check
# for the snapshot presence on both nodes.
# If snapshot is available then we are restarting this process as result of
# either power failure or some other unknown tool termination during previous
# run in which case we just continue to use previously created snapshot.
# If snapshot not available then we create the snapshot now, based on the
# nodes current state for snaphot functions will execute the commands.

shutdown_services

get_cluster_configuration

# Execute becktool only in the script if option --beck-only is set.
# Use --beck-only option only when snapshot is already present on the system.
if $beck_only ; then
    m0drlog "Running only becktool in the recovery script"
    run_becktool
    exit $?
fi

# Only remove MD_Snapshot if present and create lv_main_swap again
if $clean_snapshot ; then
    m0drlog "Removing MD_Snapshot if present and create lv_main_swap again"
    remove_snapshot                # remove snapshot on both nodes
    remove_snapshot_status=$?
    [[ remove_snapshot_status -eq 0 ]] || { die "ERROR: Remove snapshot failed with code $remove_snapshot_status"; }

    create_swap                    # recreate swap on both nodes
    create_swap_status=$?
    [[ create_swap_status -eq 0 ]] || { die "ERROR: Create swap failed with code $create_swap_status"; }
    exit 0
fi

run_fsck                       # run fsck on both nodes
run_fsck_status=$?
[[ run_fsck_status -eq 0 ]] || { m0drlog "ERROR: fsck failed with code $run_fsck_status"; }

replay_logs_and_get_gen_id_of_seg0 $run_fsck_status   # replay logs on both nodes
replay_logs_and_get_gen_id_of_seg0_status=$?
[[ replay_logs_and_get_gen_id_of_seg0_status -eq 0 ]] || { m0drlog "ERROR: Replay logs failed with code $replay_logs_and_get_gen_id_of_seg0_status"; }

remove_swap                    # remove swap on both nodes
remove_swap_status=$?
[[ remove_swap_status -eq 0 ]] || { die "ERROR: Remove swap failed with code $remove_swap_status"; }

create_snapshot                # create snapshot on both node
create_snapshot_status=$?
[[ create_snapshot_status -eq 0 ]] || { die "ERROR: Create snapshot failed with code $create_snapshot_status"; }

reinit_mkfs                    # reinit mkfs only on both nodes

run_becktool                   # run becktool on both nodes
run_becktool_status=$?
[[ run_becktool_status -eq 0 ]] || { die "ERROR: Run becktool failed with code $run_becktool_status"; }

remove_snapshot                # remove snapshot on both nodes
remove_snapshot_status=$?
[[ remove_snapshot_status -eq 0 ]] || { die "ERROR: Remove snapshot failed with code $remove_snapshot_status"; }

create_swap                    # recreate swap on both nodes
create_swap_status=$?
[[ create_swap_status -eq 0 ]] || { die "ERROR: Create swap failed with code $create_swap_status"; }

exit 0 # script exit code<|MERGE_RESOLUTION|>--- conflicted
+++ resolved
@@ -1,5 +1,5 @@
 #!/usr/bin/env bash
-set -x
+# set -x
 PROG=${0##*/}
 # Creating the log file under /var/log/seagate/motr
 now=$(date +"%Y_%m_%d__%H_%M_%S")
@@ -52,8 +52,8 @@
 RSTATE0=0 # We do not need to perform any actions before starting recovery
 RSTATE2=2 # We need to do only create snapshot before starting recovery
 RSTATE3=3 # We need to do all operations such as fsck, replay logs, create snapshot before starting recovery
-CDF_FILENAME="/var/lib/hare/cluster.yaml" # Cluster defination file needed by cluster_utility_function script
-# HA conf argument file needed by cluster_utility_function script
+CDF_FILENAME="/var/lib/hare/cluster.yaml" # Cluster defination file used by prov-m0-reset
+# HA conf argument file needed by prov-m0-reset script
 HA_ARGS_FILENAME="/opt/seagate/cortx/ha/conf/build-ees-ha-args.yaml"
 SINGLE_NODE_RUNNING=  # Will be set if only one node is running.
 LOCAL_SEG_GEN_ID=0
@@ -388,11 +388,7 @@
 
     # command line for reinit cluster with mkfs
     m0drlog "Reinitializing the cluster with mkfs, Please wait may take few minutes"
-<<<<<<< HEAD
-    run_cmd_on_local_node "set M0_RESET_LOG_FILE=$LOG_FILE;./prov-m0-reset $CDF_FILENAME $HA_ARGS_FILENAME --mkfs-only $SINGLE_NODE_RUNNING;unset M0_RESET_LOG_FILE"
-=======
     run_cmd_on_local_node "set M0_RESET_LOG_FILE=$LOG_FILE; prov-m0-reset $CDF_FILENAME $HA_ARGS_FILENAME --mkfs-only $SINGLE_NODE_RUNNING; unset M0_RESET_LOG_FILE"
->>>>>>> 787db697
     [[ $? -eq 0 ]] || die "***ERROR: Cluster reinitialization with mkfs failed***"
     m0drlog "Cluster reinitialization with mkfs is completed"
     sleep 3
@@ -944,7 +940,7 @@
 is_user_root_user # check the script is running with root access
 [[ $? -eq 0 ]] || { die "Please run script as a root user"; }
 
-# Check for the files needed by cluster_utility_function script as argument
+# Check for the files needed by prov-m0-reset script as argument
 [[ -f $CDF_FILENAME ]] || die "ERROR: File not found $CDF_FILENAME"
 [[ -f $HA_ARGS_FILENAME ]] || die "ERROR: File not found $HA_ARGS_FILENAME"
 
