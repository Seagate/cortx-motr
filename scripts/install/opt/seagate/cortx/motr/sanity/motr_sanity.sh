#!/bin/bash
#
# Copyright (c) 2019-2020 Seagate Technology LLC and/or its Affiliates
#
# Licensed under the Apache License, Version 2.0 (the "License");
# you may not use this file except in compliance with the License.
# You may obtain a copy of the License at
#
#    http://www.apache.org/licenses/LICENSE-2.0
#
# Unless required by applicable law or agreed to in writing, software
# distributed under the License is distributed on an "AS IS" BASIS,
# WITHOUT WARRANTIES OR CONDITIONS OF ANY KIND, either express or implied.
# See the License for the specific language governing permissions and
# limitations under the License.
#
# For any questions about this software or licensing,
# please email opensource@seagate.com or cortx-questions@seagate.com.
#


# set -x

# This script starts and stops motr singlenode and performs some Object and
# KV Litmus tests.
# This script is heavily influenced by "motr-sample-apps/scripts/c0appzrcgen"
# This script should only be run before bootstrap (that does mkfs),
# and it will never be started after Motr mkfs is complete

M0_SRC_DIR=$(readlink -f "${BASH_SOURCE[0]}")
M0_SRC_DIR="${M0_SRC_DIR%/*/*/*/*/*/*/*/*}"

. "$M0_SRC_DIR"/utils/functions # m0_local_nid_get, m0_default_xprt

conf="/etc/motr/conf.xc"
user_config=/etc/sysconfig/motr
currdir=$(pwd)
timestamp=$(date +%d_%b_%Y_%H_%M)
SANITY_SANDBOX_DIR="/var/motr/sanity_$timestamp"
XPRT=$(m0_default_xprt)
if [ "$XPRT" = "lnet" ]; then
	base_port=301
else
	base_port=3301
fi
IP=""
port=""
local_endpoint=""
ha_endpoint=""
profile_fid=""
ios1_fid=""
process_fid=""
systemd_left_err=false
readonly systemd_services_regex='
 ^m0d@[A-Za-z0-9\:\-]*\.service
 ^m0t1fs@[A-Za-z0-9\:\-]*\.service
 ^motr-kernel\.service
 ^motr-server[A-Za-z0-9\:\@\-]*\.service
 ^motr\.service
 ^motr-client\.service
 ^motr-singlenode\.service
 ^motr-free-space-monitor\.service
 ^motr-mkfs[A-Za-z0-9\:\@\-]*\.service
 ^motr-trace@[A-Za-z0-9\:\-]*\.service
 ^motr-cleanup\.service
'

[[ -r $user_config   ]] && source $user_config

start_singlenode()
{
	mkdir -p "$SANITY_SANDBOX_DIR"
	cd "$SANITY_SANDBOX_DIR"

	# setup motr singlenode
	m0singlenode activate
	m0setup -cv -d "$SANITY_SANDBOX_DIR" -m "$SANITY_SANDBOX_DIR"
	m0setup -N 1 -K 0 -S 0 -P 8 -s 8 -Mv -d "$SANITY_SANDBOX_DIR" \
		-m "$SANITY_SANDBOX_DIR" --no-m0t1fs

	# start motr
	m0singlenode start
}

check_sys_state()
{
	# check for presence of kernel modules
	kernel_modules=$(lsmod | grep m0)
	if [[ ! -z "$kernel_modules" ]]
	then
		echo "[ERROR]: Motr kernel modules present even after cleanup"
		echo -e "Kernel modules:\n$kernel_modules"
		exit 1
	fi

	#check for presence of motr systemd services
	motr_systemd=($(systemctl list-units --all | grep -v ".slice" | awk '{print $1}'))
	for service in "${motr_systemd[@]}"
	do
		for regex in $systemd_services_regex
		do
			if [[ $service =~ $regex ]]
			then
				systemd_left_err=true
				echo "$service"
				break
			fi
		done
	done
	if $systemd_left_err
	then
		echo "[ERROR]: Motr systemd services present even after cleanup"
		exit 1
	fi
}

stop_singlenode()
{
	# stop motr
	m0singlenode stop
	m0setup -cv -d "$SANITY_SANDBOX_DIR" -m "$SANITY_SANDBOX_DIR"
	cd "$currdir"

	# cleanup remaining motr-services
	systemctl start motr-cleanup

	# remove sanity test sandbox directory
	if [[ "$1" == "cleanup" ]]
	then
		rm -rf "$SANITY_SANDBOX_DIR"
	fi

	check_sys_state
}

ip_generate()
{
	IP=$(m0_local_nid_get "new")

	if [[ ! ${IP} ]]; then
		(>&2 echo 'error! m0singlenode not running.')
		(>&2 echo 'start m0singlenode')
		exit
	fi
}

node_sanity_check()
{
	if [ ! -f "$conf" ]
	then
		echo "Error: $conf is missing, it should already be created by m0setup"
		return 1
	fi
	if [ "$XPRT" = "lnet" ]; then
		string=$(grep "$IP" "$conf" | cut -d '"' -f 2 | cut -d ':' -f 1 | head -n 1)
	else
		string=$(grep "$IP" "$conf" | cut -d '"' -f 2 | cut -d '@' -f 1 | head -n 1)
	fi
	set -- "$string"
	ip=$1
	if [ "$ip" != "$IP" ]
	then
		echo "$ip"
		echo "$IP"
		echo "Change in configuration format"
		return 1
	fi
	return 0
}

unused_port_get()
{
	hint=$1
	port_list=$(grep "$IP" "$conf" | cut -d '"' -f 2 | cut -d ':' -f 4)
	while [[ $port_list = *"$hint"* ]]
	do
		hint=$(($hint+1))
	done
	port="$hint"
}

generate_endpoints()
{
	ip_generate
	node_sanity_check

	if [ $? -ne 0 ]
	then
		return 1
	fi

	unused_port_get "$base_port"
	if [ "$XPRT" = "lnet" ]; then
		local_endpoint="${IP}:12345:44:$port"
		ha_endpoint="${IP}:12345:45:1"
	else
		local_endpoint="${IP}@$port"
		ha_endpoint="${IP}@2001"
	fi

	echo "Local endpoint: $local_endpoint"
	echo "HA endpoint: $ha_endpoint"

	profile_fid='0x7000000000000001:0'
	echo "Profile FID: $profile_fid"

	ios1_fid='0x7200000000000001:3'
	echo "Ioservice 1 FID: $ios1_fid"

	process_fid='0x7200000000000000:0'
	echo "Process FID: $process_fid"
}

error_handling()
{
	echo "$1 with rc = $2"
	stop_singlenode
	exit "$2"
}

object_io_test()
{
	echo "***** Running Object IO tests *****"

	obj_id1="20:20"
	obj_id2="20:22"
	blk_size="4k"
	blk_count="200"
	src_file="$SANITY_SANDBOX_DIR/src"
	dest_file="$SANITY_SANDBOX_DIR/dest"

	echo "----- Size: $blk_size, Count: $blk_count -----"

	echo "Creating source file $src_file"
	eval "dd if=/dev/urandom of=$src_file bs=$blk_size count=$blk_count" || {
		error_handling "dd command failed" $?
	}

	endpoint_opts="-l $local_endpoint -H $ha_endpoint -p $profile_fid \
		       -P $process_fid"
<<<<<<< HEAD
	rm -f $dest_file
	m0cp -G $endpoint_opts -o $obj_id1 -s $blk_size -c $blk_count $src_file || {
		error_handling "Failed to write object" $?
	}
	m0cat -G $endpoint_opts -o $obj_id1 -s $blk_size -c $blk_count $dest_file || {
		error_handling "Failed to read object" $?
=======

	rm -f "$dest_file"

	echo "Writing to object $obj_id1....."
	eval "m0cp $endpoint_opts -o $obj_id1 -s $blk_size -c $blk_count \
	      $src_file" || {
		error_handling "Failed to write object $obj_id1" $?
	}

	echo "Reading from object $obj_id1 ....."
	eval "m0cat $endpoint_opts -o $obj_id1 -s $blk_size -c $blk_count \
	      $dest_file" || {
		error_handling "Failed to read object $obj_id1" $?
>>>>>>> 80367f69
	}

	echo "Comparing files $src_file and $dest_file ....."
	eval "diff $src_file $dest_file" || {
		error_handling "Files differ" $?
	}

	echo "Deleting object $obj_id1 ....."
	eval "m0unlink $endpoint_opts -o $obj_id1" || {
		error_handling "Failed to delete object $obj_id1" $?
	}
	rm -f "$dest_file"

	echo "Creating object $obj_id2 ....."
	eval "m0touch $endpoint_opts -o $obj_id2" || {
		error_handling "Failed to create object $obj_id2" $?
	}
<<<<<<< HEAD
	m0cp -G $endpoint_opts -o $obj_id2 -s $blk_size -c $blk_count $src_file -u || {
		error_handling "Failed to write object" $?
	}
	m0cat -G $endpoint_opts -o $obj_id2 -s $blk_size -c $blk_count $dest_file || {
		error_handling "Failed to read object" $?
=======

	echo "Writing to object $obj_id2....."
	eval "m0cp $endpoint_opts -o $obj_id2 -s $blk_size -c $blk_count \
	      $src_file -u" || {
		error_handling "Failed to write object $obj_id2" $?
	}

	echo "Reading from object $obj_id2 ....."
	eval "m0cat $endpoint_opts -o $obj_id2 -s $blk_size -c $blk_count \
	      $dest_file" || {
		error_handling "Failed to read object $obj_id2" $?
>>>>>>> 80367f69
	}

	echo "Comparing files $src_file and $dest_file ....."
	eval "diff $src_file $dest_file" || {
		error_handling "Files differ" $?
	}

	echo "Deleting object $obj_id2 ....."
	eval "m0unlink $endpoint_opts -o $obj_id2" || {
		error_handling "Failed to delete object $obj_id2" $?
	}

	rm -f "$dest_file" "$src_file"

	blk_size_dd="1M"
	blk_size="1m"
	blk_count="16"
	src_file="$SANITY_SANDBOX_DIR/src_1M"
	dest_file="$SANITY_SANDBOX_DIR/dest"

	echo "----- Size: $blk_size, Count: $blk_count -----"

	echo "Created source file $src_file"
	eval "dd if=/dev/urandom of=$src_file bs=$blk_size_dd count=$blk_count" || {
		error_handling "dd command failed" $?
	}
<<<<<<< HEAD
	endpoint_opts="-l $local_endpoint -H $ha_endpoint -p $profile_fid \
		       -P $process_fid"
	m0cp -G $endpoint_opts -o $obj_id1 -s $blk_size -c $blk_count $src_file -L 9 || {
		error_handling "Failed to write object" $?
	}
	m0cat -G $endpoint_opts -o $obj_id1 -s $blk_size -c $blk_count -L 9 $dest_file || {
		error_handling "Failed to read object" $?
=======

	echo "Writing to object $obj_id1....."
	eval "m0cp $endpoint_opts -o $obj_id1 -s $blk_size -c $blk_count \
	      $src_file -L 9" || {
		error_handling "Failed to write object $obj_id1" $?
	}

	echo "Reading from object $obj_id1 ....."
	eval "m0cat $endpoint_opts -o $obj_id1 -s $blk_size -c $blk_count \
	      -L 9 $dest_file" || {
		error_handling "Failed to read object $obj_id1" $?
>>>>>>> 80367f69
	}

	echo "Comparing files $src_file and $dest_file ....."
	eval "diff $src_file $dest_file" || {
		error_handling "Files differ" $?
	}

	echo "Deleting object $obj_id1 ....."
	eval "m0unlink $endpoint_opts -o $obj_id1" || {
		error_handling "Failed to delete object $obj_id1" $?
	}

	rm -f "$dest_file" "$src_file"
}

kv_test()
{
	local keys_file="keys.txt"
	local vals_file="vals.txt"

	echo "***** Running KV tests *****"

	index_id1="0x780000000000000b:1"
	index_id2="0x780000000000000b:2"
	index_id3="0x780000000000000b:3"
	endpoint_opts="-l $local_endpoint -h $ha_endpoint -p $profile_fid \
		       -f $process_fid"
	rm -f keys.txt vals.txt

	echo "----- m0kv -----"

	echo "Generate files ${keys_file} and ${vals_file}"
	eval "m0kv $endpoint_opts index genv 10 20 ${keys_file}" &> "/dev/null"
	eval "m0kv $endpoint_opts index genv 10 20 ${vals_file}" &> "/dev/null"

	echo "Create index $index_id1 ....."
	eval "m0kv $endpoint_opts index create $index_id1" || {
		error_handling "Failed to create index $index_id1" $?
	}

	echo "Create index $index_id2 ....."
	eval "m0kv $endpoint_opts index create $index_id2" || {
		error_handling "Failed to create index $index_id2" $?
	}

	echo "Create index $index_id3 ....."
	eval "m0kv $endpoint_opts index create $index_id3" || {
		error_handling "Failed to create index $index_id3" $?
	}

	echo "List indices from $index_id1 ....."
	eval "m0kv $endpoint_opts index list $index_id1" 3 || {
		error_handling "Failed to list indexes" $?
	}

	echo "Lookup index $index_id2 ....."
	eval "m0kv $endpoint_opts index lookup $index_id2" || {
		error_handling "Failed to lookup index $index_id2" $?
	}

	echo "Drop index $index_id1 ....."
	eval "m0kv $endpoint_opts index drop $index_id1" || {
		error_handling "Failed to drop index $index_id1" $?
	}

	echo "Drop index $index_id2 ....."
	eval "m0kv $endpoint_opts index drop $index_id2" || {
		error_handling "Failed to drop index $index_id2" $?
	}

	echo "Put records in index $index_id3 ....."
	eval "m0kv $endpoint_opts index put $index_id3 @${keys_file} \
	      @${vals_file}" || {
		error_handling "Failed to put KV on index $index_id3" $?
	}

	echo "Get records from index $index_id3 ....."
	eval "m0kv $endpoint_opts index get $index_id3 @${keys_file}" || {
		error_handling "Failed to get KV on index $index_id3" $?
	}

	echo "Get next record from index $index_id3 ....."
	eval "m0kv $endpoint_opts index next $index_id3 \"$(head -n 1 \
	      ${keys_file} | cut -f 2- -d ' ')\" 1" || {
		error_handling "Failed to get next KV on index $index_id3" $?
	}

	echo "Delete records from index $index_id3 ....."
	eval "m0kv $endpoint_opts index del $index_id3 @${keys_file}" || {
		error_handling "Failed to delete KV on $index_id3" $?
	}

	echo "Delete index $index_id3 ....."
	eval "m0kv $endpoint_opts index drop $index_id3" || {
		error_handling "Failed to drop index $index_id3" $?
	}

	rm -f keys.txt vals.txt

	echo
	echo "----- m0mt test -----"
        eval "m0mt $endpoint_opts" || {
		error_handling "m0mt failed" $?
	}
}

m0spiel_test()
{
	local spiel_client_ep
	local rc

	if [ "$XPRT" = "lnet" ]; then
		spiel_client_ep="${IP}:12345:45:1000"
	else
		spiel_client_ep="${IP}@20010"
	fi

	echo "m0_filesystem_stats"
	libmotr_sys_path="/usr/lib64/libmotr.so"
	[[ -n "$MOTR_DEVEL_WORKDIR_PATH" ]] && \
        	libmotr_path="$MOTR_DEVEL_WORKDIR_PATH"/motr/.libs/libmotr.so
	[[ ! -s "$libmotr_path" ]] && libmotr_path="$libmotr_sys_path"
	format_profile_fid=$(echo "$profile_fid" | sed 's/.*<\(.*\)>/\1/' | sed 's/:/,/')
	/usr/bin/m0_filesystem_stats -s "$ha_endpoint" -p "$format_profile_fid" \
		-c "$spiel_client_ep" -l "$libmotr_path"
	rc=$?
	if [ $rc -ne 0 ] ; then
		error_handling "Failed to run m0_filesystem_stats " $rc
	fi
	format_process_fid=$(echo "$ios1_fid" | sed 's/.*<\(.*\)>/\1/' | sed 's/:/,/')
	/usr/bin/m0_bytecount_stats -s "$ha_endpoint" -p "$format_profile_fid" \
		-P "$format_process_fid" -l "$libmotr_path"
	rc=$?
        if [ $rc -ne 0 ] ; then
		error_handling "Failed to run m0_bytecount_stats " $rc
	fi
}

run_tests()
{
	# Run litmus test
	object_io_test
	kv_test
	m0spiel_test
}

main()
{
	start_singlenode
	generate_endpoints
	if [ $? -ne 0 ]
	then
		return 1
	fi
	run_tests
	stop_singlenode "cleanup"
}

main<|MERGE_RESOLUTION|>--- conflicted
+++ resolved
@@ -238,14 +238,6 @@
 
 	endpoint_opts="-l $local_endpoint -H $ha_endpoint -p $profile_fid \
 		       -P $process_fid"
-<<<<<<< HEAD
-	rm -f $dest_file
-	m0cp -G $endpoint_opts -o $obj_id1 -s $blk_size -c $blk_count $src_file || {
-		error_handling "Failed to write object" $?
-	}
-	m0cat -G $endpoint_opts -o $obj_id1 -s $blk_size -c $blk_count $dest_file || {
-		error_handling "Failed to read object" $?
-=======
 
 	rm -f "$dest_file"
 
@@ -259,7 +251,6 @@
 	eval "m0cat $endpoint_opts -o $obj_id1 -s $blk_size -c $blk_count \
 	      $dest_file" || {
 		error_handling "Failed to read object $obj_id1" $?
->>>>>>> 80367f69
 	}
 
 	echo "Comparing files $src_file and $dest_file ....."
@@ -277,13 +268,6 @@
 	eval "m0touch $endpoint_opts -o $obj_id2" || {
 		error_handling "Failed to create object $obj_id2" $?
 	}
-<<<<<<< HEAD
-	m0cp -G $endpoint_opts -o $obj_id2 -s $blk_size -c $blk_count $src_file -u || {
-		error_handling "Failed to write object" $?
-	}
-	m0cat -G $endpoint_opts -o $obj_id2 -s $blk_size -c $blk_count $dest_file || {
-		error_handling "Failed to read object" $?
-=======
 
 	echo "Writing to object $obj_id2....."
 	eval "m0cp $endpoint_opts -o $obj_id2 -s $blk_size -c $blk_count \
@@ -295,7 +279,6 @@
 	eval "m0cat $endpoint_opts -o $obj_id2 -s $blk_size -c $blk_count \
 	      $dest_file" || {
 		error_handling "Failed to read object $obj_id2" $?
->>>>>>> 80367f69
 	}
 
 	echo "Comparing files $src_file and $dest_file ....."
@@ -322,15 +305,6 @@
 	eval "dd if=/dev/urandom of=$src_file bs=$blk_size_dd count=$blk_count" || {
 		error_handling "dd command failed" $?
 	}
-<<<<<<< HEAD
-	endpoint_opts="-l $local_endpoint -H $ha_endpoint -p $profile_fid \
-		       -P $process_fid"
-	m0cp -G $endpoint_opts -o $obj_id1 -s $blk_size -c $blk_count $src_file -L 9 || {
-		error_handling "Failed to write object" $?
-	}
-	m0cat -G $endpoint_opts -o $obj_id1 -s $blk_size -c $blk_count -L 9 $dest_file || {
-		error_handling "Failed to read object" $?
-=======
 
 	echo "Writing to object $obj_id1....."
 	eval "m0cp $endpoint_opts -o $obj_id1 -s $blk_size -c $blk_count \
@@ -342,7 +316,6 @@
 	eval "m0cat $endpoint_opts -o $obj_id1 -s $blk_size -c $blk_count \
 	      -L 9 $dest_file" || {
 		error_handling "Failed to read object $obj_id1" $?
->>>>>>> 80367f69
 	}
 
 	echo "Comparing files $src_file and $dest_file ....."
