--- conflicted
+++ resolved
@@ -508,20 +508,12 @@
         create_dirs(self, [f"{MOTR_LOCAL_SYSCONFIG_DIR}"])
 
     MOTR_M0D_CONF_FILE_PATH = f"{MOTR_LOCAL_SYSCONFIG_DIR}/{machine_id}/motr"
-<<<<<<< HEAD
-    # Copy motr to motr-io 
-=======
     # Copy motr to motr-io
->>>>>>> 4f948c40
     cmd = f"cp {MOTR_M0D_CONF_FILE_PATH} {MOTR_M0D_CONF_FILE_PATH}-io"
     execute_command(self, cmd)
 
     if not os.path.exists(MOTR_M0D_CONF_FILE_PATH):
-<<<<<<< HEAD
-        self.logger.info(f"FILE not founf  {MOTR_M0D_CONF_FILE_PATH}\n")
-=======
         self.logger.debug(f"FILE not found  {MOTR_M0D_CONF_FILE_PATH}\n")
->>>>>>> 4f948c40
         return
 
     # collect the memory and cpu limits.
@@ -533,13 +525,8 @@
             cpu_min = arr_elem['cpu']['min']
             cpu_max = arr_elem['cpu']['max']
 
-<<<<<<< HEAD
-    self.logger.info(f"Avaiable memory  {mem_min} {mem_max}\n")
-    self.logger.info(f"Avaiable CPU     {cpu_min} {cpu_max}\n")
-=======
     self.logger.debug(f"Avaiable memory  {mem_min} {mem_max}\n")
     self.logger.debug(f"Avaiable CPU     {cpu_min} {cpu_max}\n")
->>>>>>> 4f948c40
     M1 = int(calc_resource_sz(self, mem_min) / (1024 * 1024))
     M2 = int(calc_resource_sz(self, mem_max) / (1024 * 1024))
 
@@ -549,21 +536,12 @@
 
     if M2 > 4096:
         MIN_RPC_RECVQ_LEN = 512
-<<<<<<< HEAD
-        self.logger.info(f"setting MOTR_M0D_MIN_RPC_RECVQ_LEN to {MIN_RPC_RECVQ_LEN}\n")
-        cmd = f'sed -i "/MOTR_M0D_MIN_RPC_RECVQ_LEN=/s/.*/MOTR_M0D_MIN_RPC_RECVQ_LEN={MIN_RPC_RECVQ_LEN}/" {MOTR_M0D_CONF_FILE_PATH}'
-        execute_command(self, cmd)
-
-        IOS_BUFFER_POOL_SIZE = MIN_RPC_RECVQ_LEN * 2 
-        self.logger.info(f"setting MOTR_M0D_IOS_BUFFER_POOL_SIZE to {IOS_BUFFER_POOL_SIZE}\n")
-=======
         self.logger.debug(f"setting MOTR_M0D_MIN_RPC_RECVQ_LEN to {MIN_RPC_RECVQ_LEN}\n")
         cmd = f'sed -i "/MOTR_M0D_MIN_RPC_RECVQ_LEN=/s/.*/MOTR_M0D_MIN_RPC_RECVQ_LEN={MIN_RPC_RECVQ_LEN}/" {MOTR_M0D_CONF_FILE_PATH}'
         execute_command(self, cmd)
 
         IOS_BUFFER_POOL_SIZE = MIN_RPC_RECVQ_LEN * 2
         self.logger.debug(f"setting MOTR_M0D_IOS_BUFFER_POOL_SIZE to {IOS_BUFFER_POOL_SIZE}\n")
->>>>>>> 4f948c40
         cmd = f'sed -i "/MOTR_M0D_IOS_BUFFER_POOL_SIZE=/s/.*/MOTR_M0D_IOS_BUFFER_POOL_SIZE={IOS_BUFFER_POOL_SIZE}/" {MOTR_M0D_CONF_FILE_PATH}'
         execute_command(self, cmd)
 
@@ -572,11 +550,7 @@
     else:
         SNS_BUFFER_POOL_SIZE = 64
 
-<<<<<<< HEAD
-    self.logger.info(f"setting MOTR_M0D_SNS_BUFFER_POOL_SIZE to {SNS_BUFFER_POOL_SIZE}\n")
-=======
     self.logger.debug(f"setting MOTR_M0D_SNS_BUFFER_POOL_SIZE to {SNS_BUFFER_POOL_SIZE}\n")
->>>>>>> 4f948c40
     cmd = f'sed -i "/MOTR_M0D_SNS_BUFFER_POOL_SIZE=/s/.*/MOTR_M0D_SNS_BUFFER_POOL_SIZE={SNS_BUFFER_POOL_SIZE}/" {MOTR_M0D_CONF_FILE_PATH}'
     execute_command(self, cmd)
 
