--- conflicted
+++ resolved
@@ -510,7 +510,7 @@
     MOTR_M0D_CONF_FILE_PATH = f"{MOTR_LOCAL_SYSCONFIG_DIR}/{machine_id}/motr"
 
     if not os.path.exists(MOTR_M0D_CONF_FILE_PATH):
-        self.logger.info(f"FILE not founf  {MOTR_M0D_CONF_FILE_PATH}\n")
+        self.logger.debug(f"FILE not found {MOTR_M0D_CONF_FILE_PATH}\n")
         return
 
     # collect the memory and cpu limits.
@@ -522,14 +522,14 @@
             cpu_min = arr_elem['cpu']['min']
             cpu_max = arr_elem['cpu']['max']
 
-    self.logger.info(f"memory for io {mem_min} {mem_max}\n")
-    self.logger.info(f"Avaiable memory  {mem_min} {mem_max}\n")
-    self.logger.info(f"Avaiable CPU     {cpu_min} {cpu_max}\n")
+    self.logger.debug(f"memory for io {mem_min} {mem_max}\n")
+    self.logger.debug(f"Avaiable memory  {mem_min} {mem_max}\n")
+    self.logger.debug(f"Avaiable CPU     {cpu_min} {cpu_max}\n")
     M1 = int(calc_resource_sz(self, mem_min) / (1024 * 1024))
     M2 = int(calc_resource_sz(self, mem_max) / (1024 * 1024))
 
     if M1 == 0 or M2 == 0:
-        self.logger.info(f"memory for io mem req:{M1} mem limit: {M2}\n")
+        self.logger.debug(f"memory for io mem req:{M1} mem limit: {M2}\n")
         return
 
     # update motr config using formula
@@ -540,12 +540,12 @@
         MIN_RPC_RECVQ_LEN = 2 ** factor_1
     else:
         MIN_RPC_RECVQ_LEN = 512
-    self.logger.info(f"setting MOTR_M0D_MIN_RPC_RECVQ_LEN to {MIN_RPC_RECVQ_LEN}\n")
+    self.logger.debug(f"setting MOTR_M0D_MIN_RPC_RECVQ_LEN to {MIN_RPC_RECVQ_LEN}\n")
     cmd = f'sed -i "/MOTR_M0D_MIN_RPC_RECVQ_LEN/s/.*/MOTR_M0D_MIN_RPC_RECVQ_LEN={MIN_RPC_RECVQ_LEN}/" {MOTR_M0D_CONF_FILE_PATH}'
     execute_command(self, cmd)
 
     IOS_BUFFER_POOL_SIZE = 16 * (2 ** (factor_1 - 1))
-    self.logger.info(f"setting MOTR_M0D_IOS_BUFFER_POOL_SIZE to {IOS_BUFFER_POOL_SIZE}\n")
+    self.logger.debug(f"setting MOTR_M0D_IOS_BUFFER_POOL_SIZE to {IOS_BUFFER_POOL_SIZE}\n")
     cmd = f'sed -i "/MOTR_M0D_IOS_BUFFER_POOL_SIZE/s/.*/MOTR_M0D_IOS_BUFFER_POOL_SIZE={IOS_BUFFER_POOL_SIZE}/" {MOTR_M0D_CONF_FILE_PATH}'
     execute_command(self, cmd)
 
@@ -554,7 +554,7 @@
     else:
         SNS_BUFFER_POOL_SIZE = 64
 
-    self.logger.info(f"setting MOTR_M0D_SNS_BUFFER_POOL_SIZE to {SNS_BUFFER_POOL_SIZE}\n")
+    self.logger.debug(f"setting MOTR_M0D_SNS_BUFFER_POOL_SIZE to {SNS_BUFFER_POOL_SIZE}\n")
     cmd = f'sed -i "/MOTR_M0D_SNS_BUFFER_POOL_SIZE/s/.*/MOTR_M0D_SNS_BUFFER_POOL_SIZE={SNS_BUFFER_POOL_SIZE}/" {MOTR_M0D_CONF_FILE_PATH}'
     execute_command(self, cmd)
 
@@ -565,15 +565,6 @@
 #              ['/dev/sdf'] is list of metadata disks of cvg[1]
 def get_md_disks_lists(self, machine_id):
     md_disks_lists = []
-<<<<<<< HEAD
-    cvg_count = node_info[CVG_COUNT_KEY]
-    cvg = node_info['cvg']
-    for i in range(cvg_count):
-        temp_cvg = cvg[i]
-        if temp_cvg['devices']['metadata']:
-            md_disks_lists.append(temp_cvg['devices']['metadata'])
-    self.logger.debug(f"md_disks lists on node = {md_disks_lists}\n")
-=======
     cvg_count = int(get_value(self, f'node>{machine_id}>{CVG_COUNT_KEY}', str))
     for cvg_index in range(cvg_count):
         temp_format = f'node>{machine_id}>cvg[{cvg_index}]>devices>num_metadata'
@@ -585,7 +576,6 @@
             metadata_disk = get_value(self, temp_format, str)
             metadata_per_cvg_list.append(metadata_disk)
         md_disks_lists.append(metadata_per_cvg_list)
->>>>>>> 9bd57144
     return md_disks_lists
 
 # Get metada disks from list of lists of metadata disks of
