--- conflicted
+++ resolved
@@ -366,13 +366,10 @@
     if transport_type == "lnet":
         if not verify_lnet(self):
             raise MotrError(errno.EINVAL, "lent is not up.")
-<<<<<<< HEAD
     elif transport_type == "libfabric":
         if not verify_libfabric(self):
             raise MotrError(errno.EINVAL, "libfabric is not up.")
 
-=======
->>>>>>> cb34c005
     is_hw = is_hw_node(self)
     if is_hw:
         self.logger.info(f"Executing {MOTR_CONFIG_SCRIPT}")
@@ -458,7 +455,6 @@
     execute_command(self, cmd)
     sys.stdout.write(f"fi_info: {cmd}\n")
     os.system('fi_info')
-<<<<<<< HEAD
 
 def configure_libfabric_k8(self):
     cmd = "fi_info"
@@ -468,8 +464,6 @@
     cmd = "fi_info"
     execute_command(self, cmd)
     return True
-=======
->>>>>>> cb34c005
 
 def swap_on(self):
     cmd = "swapon -a"
