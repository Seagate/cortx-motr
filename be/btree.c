--- conflicted
+++ resolved
@@ -9733,16 +9733,6 @@
 			m0_be_tx_close_sync(tx);
 			m0_be_tx_fini(tx);
 		}
-<<<<<<< HEAD
-	} else {
-fi_exist:
-		op_tree(op)->t_rc = -EEXIST;
-		if (tree->bb_ops->ko_type == M0_BBT_BALLOC_GROUP_EXTENTS ||
-		    tree->bb_ops->ko_type == M0_BBT_BALLOC_GROUP_DESC )
-			M0_LOG(M0_ERROR, "the key entry at %p already exist",
-			       key->b_addr);
-=======
->>>>>>> 1f79f112
 	}
 
 	{
@@ -11491,21 +11481,6 @@
 	rc = m0_be_tx_open_sync(tx);
 	M0_ASSERT(rc == 0);
 
-<<<<<<< HEAD
-	op_tree(op)->t_rc = rc = be_btree_delete_key(tree, tx, tree->bb_root,
-						     key->b_addr);
-	if (rc != 0) {
-		op_tree(op)->t_rc = -ENOENT;
-		if (tree->bb_ops->ko_type == M0_BBT_BALLOC_GROUP_EXTENTS ||
-		    tree->bb_ops->ko_type == M0_BBT_BALLOC_GROUP_DESC )
-			M0_LOG(M0_ERROR, "the key entry at %p doesn't exist",
-			       key->b_addr);
-	}
-
-	m0_rwlock_write_unlock(btree_rwlock(tree));
-	m0_be_op_done(op);
-	M0_LEAVE("tree=%p t_rc=%d", tree, op_tree(op)->t_rc);
-=======
 	/** Delete temp node space which was used as root node for the tree. */
 	buf = M0_BUF_INIT(rnode_sz, rnode);
 	M0_BE_FREE_ALIGN_BUF_SYNC(&buf, rnode_sz_shift, seg, tx);
@@ -11514,7 +11489,6 @@
 	m0_be_tx_fini(tx);
 
 	m0_be_ut_backend_thread_exit(ut_be);
->>>>>>> 1f79f112
 }
 
 static void btree_ut_num_threads_tree_oper(uint32_t thread_count)
@@ -11574,20 +11548,6 @@
 		ti[i].ti_thread_id  = i;
 	}
 
-<<<<<<< HEAD
-		if (key_out != NULL) {
-			ksize = be_btree_ksize(tree, kv->btree_key);
-			if (ksize < key_out->b_nob)
-				key_out->b_nob = ksize;
-			memcpy(key_out->b_addr, kv->btree_key, key_out->b_nob);
-		}
-		op_tree(op)->t_rc = 0;
-	} else {
-		op_tree(op)->t_rc = -ENOENT;
-		if (tree->bb_ops->ko_type == M0_BBT_BALLOC_GROUP_EXTENTS ||
-		    tree->bb_ops->ko_type == M0_BBT_BALLOC_GROUP_DESC )
-			M0_LOG(M0_ERROR, "key lookup failed");
-=======
 	for (i = 0; i < thread_count; i++) {
 		rc = M0_THREAD_INIT(&ti[i].ti_q, struct btree_ut_thread_info *,
 				    btree_ut_thread_init,
@@ -11602,7 +11562,6 @@
 	for (i = 0; i < thread_count; i++) {
 		m0_thread_join(&ti[i].ti_q);
 		m0_thread_fini(&ti[i].ti_q);
->>>>>>> 1f79f112
 	}
 
 	m0_free0(&cpuid_ptr);
@@ -11672,18 +11631,6 @@
 		if (stack_level == 0)
 			break;
 
-<<<<<<< HEAD
-	key = be_btree_get_max_key(tree);
-	if (key == NULL) {
-		if (tree->bb_ops->ko_type == M0_BBT_BALLOC_GROUP_EXTENTS ||
-		    tree->bb_ops->ko_type == M0_BBT_BALLOC_GROUP_DESC )
-			M0_LOG(M0_ERROR, "get max key failed");
-		op_tree(op)->t_rc = -ENOENT;
-	}
-	else
-		op_tree(op)->t_rc = 0;
-	m0_buf_init(out, key, key == NULL ? 0 : be_btree_ksize(tree, key));
-=======
 		/**
 		 * Start moving up towards parent (or grand-parent) till we find
 		 * an ancestor whose child nodes are still to be traversed. If
@@ -11697,7 +11644,6 @@
 		} while (rec_idx >= nt->nt_rec_count(&n) &&
 			 stack_level > 0);
 	}
->>>>>>> 1f79f112
 
 	return true;
 }
@@ -11840,18 +11786,6 @@
 	M0_ASSERT(rc == 0);
 	M0_SET0(&btree);
 
-<<<<<<< HEAD
-	key = be_btree_get_min_key(tree);
-	if (key == NULL) {
-		if (tree->bb_ops->ko_type == M0_BBT_BALLOC_GROUP_EXTENTS ||
-		    tree->bb_ops->ko_type == M0_BBT_BALLOC_GROUP_DESC )
-			M0_LOG(M0_ERROR, "get min key failed");
-		op_tree(op)->t_rc = -ENOENT;
-	}
-	else
-		op_tree(op)->t_rc = 0;
-	m0_buf_init(out, key, key == NULL ? 0 : be_btree_ksize(tree, key));
-=======
 	/**
 	 * Confirm root node on BE segment is valid and the opaque pointer in
 	 * the node is NULL.
@@ -11926,7 +11860,6 @@
 			m0_be_tx_fini(tx);
 		}
 	}
->>>>>>> 1f79f112
 
 	rc = M0_BTREE_OP_SYNC_WITH_RC(&b_op, m0_btree_close(tree, &b_op));
 	M0_ASSERT(rc == 0);
@@ -12160,25 +12093,6 @@
 		M0_ASSERT(rc == M0_ERR(-ENOENT));
 	}
 
-<<<<<<< HEAD
-	anchor->ba_write = true;
-	anchor->ba_tree  = tree;
-	kv = be_btree_search(tree, key->b_addr);
-	if (kv != NULL) {
-		M0_ASSERT(anchor->ba_value.b_nob <=
-			  be_btree_vsize(tree, kv->btree_val));
-		anchor->ba_value.b_addr = kv->btree_val;
-	} else {
-		op_tree(op)->t_rc = -ENOENT;
-		if (tree->bb_ops->ko_type == M0_BBT_BALLOC_GROUP_EXTENTS ||
-		    tree->bb_ops->ko_type == M0_BBT_BALLOC_GROUP_DESC )
-			M0_LOG(M0_ERROR, "failed to update in place, key entry at %p doen't exist",
-			       key->b_addr);
-	}
-	m0_be_op_done(op);
-	M0_LEAVE("t_rc=%d", op_tree(op)->t_rc);
-}
-=======
 	cred = M0_BE_TX_CREDIT(0, 0);
 	m0_btree_destroy_credit(tree, NULL, &cred, 1);
 
@@ -12186,7 +12100,6 @@
 	m0_be_tx_prep(tx, &cred);
 	rc = m0_be_tx_open_sync(tx);
 	M0_ASSERT(rc == 0);
->>>>>>> 1f79f112
 
 	rc = M0_BTREE_OP_SYNC_WITH_RC(&b_op, m0_btree_destroy(tree, &b_op, tx));
 	M0_ASSERT(rc == 0);
@@ -12217,25 +12130,10 @@
 	M0_ASSERT(rc == -EINVAL);
 
 
-<<<<<<< HEAD
-	anchor->ba_tree = tree;
-	anchor->ba_write = false;
-	kv = be_btree_search(tree, key->b_addr);
-	if (kv == NULL) {
-		op_tree(op)->t_rc = -ENOENT;
-		if (tree->bb_ops->ko_type == M0_BBT_BALLOC_GROUP_EXTENTS ||
-		    tree->bb_ops->ko_type == M0_BBT_BALLOC_GROUP_DESC )
-			M0_LOG(M0_ERROR, "failed to update in place, key entry at %p doen't exist",
-			       key->b_addr);
-	} else
-		m0_buf_init(&anchor->ba_value, kv->btree_val,
-			    be_btree_vsize(tree, kv->btree_val));
-=======
 	/** Delete temp node space which was used as root node for the tree. */
 	cred = M0_BE_TX_CREDIT(0, 0);
 	m0_be_allocator_credit(NULL, M0_BAO_FREE_ALIGNED, rnode_sz,
 			       rnode_sz_shift, &cred);
->>>>>>> 1f79f112
 
 	m0_be_ut_tx_init(tx, ut_be);
 	m0_be_tx_prep(tx, &cred);
@@ -12734,24 +12632,10 @@
 
 	cpu_max = m0_processor_nr_max();
 
-<<<<<<< HEAD
-	if (last.bnp_node == NULL) {
-		M0_SET0(&op_tree(op)->t_out_val);
-		M0_SET0(&op_tree(op)->t_out_key);
-		op_tree(op)->t_rc = -ENOENT;
-		if (tree->bb_ops->ko_type == M0_BBT_BALLOC_GROUP_EXTENTS ||
-		    tree->bb_ops->ko_type == M0_BBT_BALLOC_GROUP_DESC )
-			M0_LOG(M0_ERROR, "failed to get cursor, key entry at %p doen't exist",
-			       key->b_addr);
-	} else {
-		cur->bc_pos  = last.bnp_index;
-		cur->bc_node = last.bnp_node;
-=======
 	cpu = 1; /** We skip Core-0 for Linux kernel and other processes. */
 	for (i = 0; i < thread_count; i++) {
 		enum m0_btree_crc_type  crc_type;
 		struct m0_btree_type    btree_type;
->>>>>>> 1f79f112
 
 		crc_type = btrees_with_crc[i].bcr_crc_type;
 		btree_type = btrees_with_crc[i].bcr_btree_type;
@@ -12994,15 +12878,6 @@
 	M0_ASSERT(rc == 0);
 	M0_SET0(&btree);
 
-<<<<<<< HEAD
-	node = cur->bc_node;
-	if (node == NULL) {
-		op_tree(op)->t_rc = -EINVAL;
-		if (tree->bb_ops->ko_type == M0_BBT_BALLOC_GROUP_EXTENTS ||
-		    tree->bb_ops->ko_type == M0_BBT_BALLOC_GROUP_DESC )
-			M0_LOG(M0_ERROR, "invalid cursor next");
-		goto out;
-=======
 	/**
 	 * Confirm root node on BE segment is valid and the opaque pointer in
 	 * the node is NULL.
@@ -13075,23 +12950,12 @@
 		M0_ASSERT(rc == 0 && put_data.flags == M0_BSC_SUCCESS);
 		m0_be_tx_close_sync(tx);
 		m0_be_tx_fini(tx);
->>>>>>> 1f79f112
 	}
 
 	rc = M0_BTREE_OP_SYNC_WITH_RC(&b_op, m0_btree_close(tree, &b_op));
 	M0_ASSERT(rc == 0);
 	M0_SET0(&btree);
 
-<<<<<<< HEAD
-	if (node == NULL) {
-		M0_SET0(&op_tree(op)->t_out_val);
-		M0_SET0(&op_tree(op)->t_out_key);
-		op_tree(op)->t_rc = -ENOENT;
-		if (tree->bb_ops->ko_type == M0_BBT_BALLOC_GROUP_EXTENTS ||
-		    tree->bb_ops->ko_type == M0_BBT_BALLOC_GROUP_DESC )
-			M0_LOG(M0_ERROR, "cursor next, no entry");
-		goto out;
-=======
 	/**
 	 * Confirm root node on BE segment is valid and the opaque pointer in
 	 * the node is NULL.
@@ -13137,7 +13001,6 @@
 							   &kv_op));
 		M0_ASSERT(rc == M0_BSC_SUCCESS &&
 			  i == m0_byteorder_be64_to_cpu(key));
->>>>>>> 1f79f112
 	}
 
 	cred = M0_BE_TX_CREDIT(0, 0);
@@ -13171,23 +13034,10 @@
 	m0_be_tx_close_sync(tx);
 	m0_be_tx_fini(tx);
 
-<<<<<<< HEAD
-	if (node == NULL) {
-		M0_SET0(&op_tree(op)->t_out_val);
-		M0_SET0(&op_tree(op)->t_out_key);
-		op_tree(op)->t_rc = -ENOENT;
-		if (tree->bb_ops->ko_type == M0_BBT_BALLOC_GROUP_EXTENTS ||
-		    tree->bb_ops->ko_type == M0_BBT_BALLOC_GROUP_DESC )
-			M0_LOG(M0_ERROR, "cursor prev, no entry");
-		goto out;
-	}
-	/* cursor end move */
-=======
 	/** Delete temp node space which was used as root node for the tree. */
 	cred = M0_BE_TX_CREDIT(0, 0);
 	m0_be_allocator_credit(NULL, M0_BAO_FREE_ALIGNED, rnode_sz,
 			       rnode_sz_shift, &cred);
->>>>>>> 1f79f112
 
 	m0_be_ut_tx_init(tx, ut_be);
 	m0_be_tx_prep(tx, &cred);
