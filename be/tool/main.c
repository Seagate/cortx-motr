/* -*- C -*- */
/*
 * Copyright (c) 2015-2020 Seagate Technology LLC and/or its Affiliates
 *
 * Licensed under the Apache License, Version 2.0 (the "License");
 * you may not use this file except in compliance with the License.
 * You may obtain a copy of the License at
 *
 *     http://www.apache.org/licenses/LICENSE-2.0
 *
 * Unless required by applicable law or agreed to in writing, software
 * distributed under the License is distributed on an "AS IS" BASIS,
 * WITHOUT WARRANTIES OR CONDITIONS OF ANY KIND, either express or implied.
 * See the License for the specific language governing permissions and
 * limitations under the License.
 *
 * For any questions about this software or licensing,
 * please email opensource@seagate.com or cortx-questions@seagate.com.
 *
 */



/**
 * @addtogroup be
 *
 * @{
 */

#define M0_TRACE_SUBSYSTEM M0_TRACE_SUBSYS_BE
#include "lib/trace.h"

#include <stdio.h>              /* printf */
#include <stdlib.h>             /* EXIT_FAILURE */
#include <errno.h>              /* ERANGE */

#include "lib/string.h"         /* m0_streq */
#include "lib/errno.h"          /* ENOMEM */
#include "be/tool/st.h"         /* m0_betool_st_mkfs */
#include "be/tool/common.h"     /* m0_betool_m0_init */
#include "be/ut/helper.h"       /* m0_be_ut_backend */
#include "be/alloc_internal.h"  /* m0_be_allocator_header */
#include "stob/ad_private.h"    /* stob_ad_0type_rec */
#include "cob/cob.h"            /* m0_cob_domain */
#include "stob/ad.h"            /* m0_stob_ad_domain */
#include "be/extmap_internal.h" /* m0_be_emap */
#include "balloc/balloc.h"      /* m0_balloc */
#include "be/domain.h"          /*m0_be_segobj_opt_begine,m0_be_segobj_opt_next*/
#include "lib/uuid.h"           /* m0_node_uuid_string_set */

M0_TL_DESCR_DECLARE(zt, M0_EXTERN);
M0_TL_DEFINE(zt, M0_EXTERN, struct m0_be_0type);

static const char *betool_help = ""
"Usage: m0betool [cmd] [path] [size]\n"
"where [cmd] is one from (without quotes):\n"
"- 'st mkfs'\n"
"- 'st run'\n"
"- 'be_recovery_run'\n"
"- 'be_log_resize'\n"
"- 'track_btree'\n"
"- 'print_btree'\n"
"\n"
"Use case for 'st mkfs' and 'st run': run 'st mkfs' once to initialise \n"
"BE data structures, then run 'st run' and kill m0betool process during \n"
"'st run' execution. When 'st run' is called next time BE recovery will \n"
"replay BE log and 'st run' should be able to continue without any issues. \n"
"be_log_resize will create BE log file with custom size. \n"
"This is an ST for BE recovery.\n"
"\n"
"'be_recovery_run' runs BE recovery.\n"
"\n"
"'path' parameter is an optional path to BE domain stob domain location.\n"
"Default BE domain stob domain location is used when this parameter is absent:"
"\n"
"'be_log_resize' create BE log file without mkfs.\n"
"\n"
"'path' and 'size' mandatory arguments for be_log_resize. 'size' in bytes. \n"
"Usage: m0betool be_log_resize <path> <size> \n"
"\n";

extern void btree_dbg_print(struct m0_be_btree *tree);

void track_cob_btrees(struct m0_cob_domain *cdom, bool print_btree)
{
	int i;
	if (print_btree) {
		for(i = 0;i < COB_HT_SIZE; i++) {
			M0_LOG(M0_ALWAYS, "cd_object_index[%d] ", i);
			btree_dbg_print(&cdom->cd_object_index[i]);
			M0_LOG(M0_ALWAYS, "cd_namespace[%d] ", i);
			btree_dbg_print(&cdom->cd_namespace[i]);
			M0_LOG(M0_ALWAYS, "cd_fileattr_basic[%d] ", i);
			btree_dbg_print(&cdom->cd_fileattr_basic[i]);
		}
	} else {

		for(i = 0;i < COB_HT_SIZE; i++) {
			M0_LOG(M0_ALWAYS,"M0_BE:COB "
					"cd_object_index[%d] btree = %p "
					"cd_namespace[%d] btree = %p "
					"cd_fileattr_basic[%d] btree = %p "
					"cd_fileattr_ea[%d] btree = %p",
					i, &cdom->cd_object_index[i],
					i, &cdom->cd_namespace[i],
					i, &cdom->cd_fileattr_basic[i],
					i, &cdom->cd_fileattr_ea[i]);
		}
	}
}

void track_ad_btrees(struct stob_ad_0type_rec *rec, bool print_btree)
{
	struct m0_balloc         *m0balloc;
<<<<<<< HEAD
	int 			  i;
=======
	int                       i;
>>>>>>> 700a9394

	m0balloc = container_of(rec->sa0_ad_domain->sad_ballroom,
				struct m0_balloc, cb_ballroom);

	if (print_btree) {
<<<<<<< HEAD
		for (i = 0; i < EMAP_HT_SIZE; i++) {
			M0_LOG(M0_ALWAYS, "em_mapping %d",i);
			btree_dbg_print(&rec->sa0_ad_domain->sad_adata_ht[i].
					      sad_adata.em_mapping);
		}
		M0_LOG(M0_ALWAYS, "grp_exts");
		btree_dbg_print(&m0balloc->cb_db_group_extents);
		M0_LOG(M0_ALWAYS, "grp_dsc");
		btree_dbg_print(&m0balloc->cb_db_group_desc);
	} else {
		for (i = 0; i < EMAP_HT_SIZE; i++) {
			M0_LOG(M0_ALWAYS,"M0_BE:AD em_mapping = %p"
				"cb_db_group_extents btree= %p "
				"cb_db_group_desc btree= %p",
				&rec->sa0_ad_domain->sad_adata_ht[i].sad_adata.
				      em_mapping,
				&m0balloc->cb_db_group_extents,
				&m0balloc->cb_db_group_desc);
                }
        }

=======
		M0_LOG(M0_ALWAYS, "em_mapping");
		btree_dbg_print(&rec->sa0_ad_domain->sad_adata.em_mapping);
		for (i = 0; i < BALLOC_DEF_INDEXES_NR; i++) {
			M0_LOG(M0_ALWAYS, "grp_exts index i : %d", i);
			btree_dbg_print(&m0balloc->cb_db_group_extents[i]);
		}
		M0_LOG(M0_ALWAYS, "grp_dsc");
		btree_dbg_print(&m0balloc->cb_db_group_desc);
	} else {
		for (i = 0; i < BALLOC_DEF_INDEXES_NR; i++) {
			M0_LOG(M0_ALWAYS,"M0_BE:AD em_mapping = %p"
				 "cb_db_group_extents btree= %p "
				 "cb_db_group_desc btree= %p",
				 &rec->sa0_ad_domain->sad_adata.em_mapping,
				 &m0balloc->cb_db_group_extents[i],
				 &m0balloc->cb_db_group_desc);
		}
	}
>>>>>>> 700a9394
}
static void scan_btree(struct m0_be_domain *dom, bool print_btree)
{
	int                     left;
	char                    *suffix;
	struct m0_buf            opt;
	struct m0_be_seg        *seg;
	struct m0_be_0type      *objtype;
	struct m0_cob_domain     *cdom;
	struct stob_ad_0type_rec *rec ;

	seg = m0_be_domain_seg0_get(dom);
	if (seg == NULL) {
		return;
	}

	m0_tl_for(zt, &dom->bd_0types, objtype) {
		for (left = m0_be_segobj_opt_begin(seg, objtype, &opt, &suffix);
		     left > 0 ;
		     left = m0_be_segobj_opt_next(seg, objtype,
						  &opt, &suffix)) {

			M0_LOG(M0_ALWAYS, "object b0_name = '%s' suffix = '%s'"
					  "objtype = %p seg = %p",
					  objtype->b0_name, suffix,
					  objtype, seg );

			if (m0_streq(objtype->b0_name, "M0_BE:COB") == 0) {
				cdom = *(struct m0_cob_domain**)opt.b_addr;
				track_cob_btrees(cdom, print_btree);
			}
			else if (m0_streq(objtype->b0_name, "M0_BE:AD") == 0) {
				rec = (struct stob_ad_0type_rec *)opt.b_addr;
				track_ad_btrees(rec, print_btree);
			}
		}
	} m0_tl_endfor;

}


static void be_recovery_run(char *path)
{
	struct m0_be_ut_backend ut_be = {};
	struct m0_be_domain_cfg cfg = {};
	char                    location[0x100] = {};
	int                     rc;

	m0_betool_m0_init();
	m0_be_ut_backend_cfg_default(&cfg);
	if (path != NULL) {
		snprintf((char *)&location, ARRAY_SIZE(location),
			 "linuxstob:%s", path);
		cfg.bc_stob_domain_location = (char *)&location;
	}
	rc = m0_be_ut_backend_init_cfg(&ut_be, &cfg, false);
	M0_ASSERT_INFO(rc == 0, "rc=%d", rc);

	m0_be_ut_backend_fini(&ut_be);
	m0_betool_m0_fini();
}

static int be_log_resize(char *path, uint64_t size)
{
	struct m0_be_ut_backend ut_be = {};
	struct m0_be_domain_cfg cfg = {};
	char                    location[0x100] = {};
	int                     rc;

	m0_betool_m0_init();
	m0_be_ut_backend_cfg_default(&cfg);

	if (path != NULL) {
		snprintf((char *)&location, ARRAY_SIZE(location),
			 "linuxstob:%s", path);
		cfg.bc_stob_domain_location = (char *)&location;
	}
	cfg.bc_log.lc_store_cfg.lsc_size = size;
	cfg.bc_log.lc_store_cfg.lsc_stob_dont_zero = false;

	rc = m0_be_ut_backend_log_resize(&ut_be, &cfg);
	M0_LOG(M0_DEBUG, "rc=%d", rc);

	m0_betool_m0_fini();
	return rc;
}

static void scan(char *path, char *what)
{
	struct m0_be_ut_backend        ut_be = {};
	struct m0_be_domain_cfg        cfg = {};
	struct m0_be_domain           *dom;
	char                           location[0x100] = {};
	int                            rc;

	m0_node_uuid_string_set(NULL);
	m0_betool_m0_init();
	m0_be_ut_backend_cfg_default(&cfg);
	if (path != NULL) {
		snprintf((char *)&location, ARRAY_SIZE(location),
			 "linuxstob:./%s", path);
		cfg.bc_stob_domain_location = (char *)&location;
		M0_LOG(M0_ALWAYS, "location=%s", cfg.bc_stob_domain_location);
	}
	rc = m0_be_ut_backend_init_cfg(&ut_be, &cfg, false);
	M0_ASSERT_INFO(rc == 0, "rc=%d", rc);
	dom = &ut_be.but_dom;
	if (m0_streq(what, "track_btree"))
		scan_btree(dom, false);
	if (m0_streq(what, "print_btree"))
		scan_btree(dom, true);
	m0_be_ut_backend_fini(&ut_be);
	m0_betool_m0_fini();
}

int main(int argc, char *argv[])
{
	struct m0_be_domain_cfg  cfg = {};
	char                    *path;
	int                      rc;

	if (argc > 1 && m0_streq(argv[1], "be_recovery_run")) {
		path = argc > 2 ? argv[2] : NULL;
		be_recovery_run(path);
		return EXIT_SUCCESS;
	}

	if (argc > 1 && m0_streq(argv[1], "be_log_resize")) {
		uint64_t size;

		if (argc > 3) {
			path = argv[2];
			errno = 0;
			size = strtoul(argv[3], NULL, 10);
		} else {
			printf("%s", betool_help);
			return EXIT_FAILURE;
		}

		if (errno == ERANGE || ((size == 0) && (errno != 0))) {
			printf("%s", betool_help);
			return EXIT_FAILURE;
		}

		rc = be_log_resize(path, size);
		return rc;
	}
	if (argc > 1 && (m0_streq(argv[1], "track_btree") ||
			 m0_streq(argv[1], "print_btree"))) {
		path = argc > 2 ? argv[2] : NULL;
		scan(path, argv[1]);
		return EXIT_SUCCESS;
	}

	if (argc == 3 && m0_streq(argv[1], "st") &&
	    (m0_streq(argv[2], "mkfs") || m0_streq(argv[2], "run"))) {
		if (m0_streq(argv[2], "mkfs") == 0)
			rc = m0_betool_st_mkfs();
		else
			rc = m0_betool_st_run();
	} else {
		m0_betool_m0_init();
		m0_be_ut_backend_cfg_default(&cfg);
		printf("%s", betool_help);
		printf("bc_stob_domain_location=%s\n",
		       cfg.bc_stob_domain_location);
		rc = EXIT_FAILURE;
		m0_betool_m0_fini();
	}
	return rc;
}

#undef M0_TRACE_SUBSYSTEM

/** @} end of be group */

/*
 *  Local variables:
 *  c-indentation-style: "K&R"
 *  c-basic-offset: 8
 *  tab-width: 8
 *  fill-column: 80
 *  scroll-step: 1
 *  End:
 */
/*
 * vim: tabstop=8 shiftwidth=8 noexpandtab textwidth=80 nowrap
 */<|MERGE_RESOLUTION|>--- conflicted
+++ resolved
@@ -112,24 +112,22 @@
 void track_ad_btrees(struct stob_ad_0type_rec *rec, bool print_btree)
 {
 	struct m0_balloc         *m0balloc;
-<<<<<<< HEAD
 	int 			  i;
-=======
-	int                       i;
->>>>>>> 700a9394
 
 	m0balloc = container_of(rec->sa0_ad_domain->sad_ballroom,
 				struct m0_balloc, cb_ballroom);
 
 	if (print_btree) {
-<<<<<<< HEAD
 		for (i = 0; i < EMAP_HT_SIZE; i++) {
 			M0_LOG(M0_ALWAYS, "em_mapping %d",i);
 			btree_dbg_print(&rec->sa0_ad_domain->sad_adata_ht[i].
 					      sad_adata.em_mapping);
 		}
-		M0_LOG(M0_ALWAYS, "grp_exts");
-		btree_dbg_print(&m0balloc->cb_db_group_extents);
+
+		for (i = 0; i < BALLOC_DEF_INDEXES_NR; i++) {
+			M0_LOG(M0_ALWAYS, "grp_exts index i : %d", i);
+			btree_dbg_print(&m0balloc->cb_db_group_extents[i]);
+		}
 		M0_LOG(M0_ALWAYS, "grp_dsc");
 		btree_dbg_print(&m0balloc->cb_db_group_desc);
 	} else {
@@ -139,31 +137,11 @@
 				"cb_db_group_desc btree= %p",
 				&rec->sa0_ad_domain->sad_adata_ht[i].sad_adata.
 				      em_mapping,
-				&m0balloc->cb_db_group_extents,
+				&m0balloc->cb_db_group_extents[0],
 				&m0balloc->cb_db_group_desc);
                 }
         }
 
-=======
-		M0_LOG(M0_ALWAYS, "em_mapping");
-		btree_dbg_print(&rec->sa0_ad_domain->sad_adata.em_mapping);
-		for (i = 0; i < BALLOC_DEF_INDEXES_NR; i++) {
-			M0_LOG(M0_ALWAYS, "grp_exts index i : %d", i);
-			btree_dbg_print(&m0balloc->cb_db_group_extents[i]);
-		}
-		M0_LOG(M0_ALWAYS, "grp_dsc");
-		btree_dbg_print(&m0balloc->cb_db_group_desc);
-	} else {
-		for (i = 0; i < BALLOC_DEF_INDEXES_NR; i++) {
-			M0_LOG(M0_ALWAYS,"M0_BE:AD em_mapping = %p"
-				 "cb_db_group_extents btree= %p "
-				 "cb_db_group_desc btree= %p",
-				 &rec->sa0_ad_domain->sad_adata.em_mapping,
-				 &m0balloc->cb_db_group_extents[i],
-				 &m0balloc->cb_db_group_desc);
-		}
-	}
->>>>>>> 700a9394
 }
 static void scan_btree(struct m0_be_domain *dom, bool print_btree)
 {
