--- conflicted
+++ resolved
@@ -156,8 +156,7 @@
 	enum m0_be_btree_type  b_type;
 	const char            *b_name;
 	int                  (*b_proc)(struct scanner *s, struct btype *b,
-				       struct m0_be_bnode *node,
-				       off_t  node_offset);
+				       struct m0_be_bnode *node);
 	struct bstats          b_stats;
 };
 
@@ -182,7 +181,6 @@
 	enum action_opcode       a_opc;
 	struct builder          *a_builder;
 	const struct action_ops *a_ops;
-	off_t                    a_node_offset;
 	struct action           *a_next;
 	struct action           *a_prev;
 };
@@ -254,11 +252,7 @@
 	const char                *b_be_config_file; /** BE configuration */
 
 	uint64_t                   b_act;
-<<<<<<< HEAD
-	uint64_t                   b_data;
-=======
 	uint64_t                   b_data; /**< data throughput */
->>>>>>> d172be1a
 	/** ioservice cob domain. */
 	struct m0_cob_domain      *b_ios_cdom;
 	/** mdservice cob domain. */
@@ -280,28 +274,6 @@
 	struct m0_buf 		emap_val; 	/**< Buffer to hold emap val */
 	struct m0_be_emap_key   emap_key_data;  /**< emap key data  */
 	struct m0_be_emap_rec   emap_val_data;  /**< emap val data */
-};
-
-struct worker_off_info {
-	off_t              woi_offset[AO_NR];
-	uint64_t           woi_act_done[AO_NR];
-};
-
-struct scanner_off_info {
-	off_t    soi_offset;
-	bool     soi_scanqempty;
-	bool     soi_bnodeqempty;
-};
-
-struct offset_info {
-	struct worker_off_info *oi_offset;
-	uint64_t                oi_act_added[AO_NR];
-	uint64_t                oi_act_done[AO_NR];
-	struct m0_mutex         oi_part_lock[AO_NR];
-	uint64_t                oi_workers_nr;
-	uint64_t                oi_partitions_nr;
-	struct scanner_off_info oi_scanoff;
-	struct m0_mutex         oi_lock;
 };
 
 static int  init(void);
@@ -362,19 +334,18 @@
 static struct action *qget (struct queue *q);
 static struct action *qtry (struct queue *q);
 static struct action *qpeek(struct queue *q);
-static bool           isqempty(struct queue *q);
 
 static int  ctg_proc(struct scanner *s, struct btype *b,
-		     struct m0_be_bnode *node, off_t node_offset);
+		    struct m0_be_bnode *node);
 static int ctg_pver_fid_get(struct m0_fid *fid);
 
 static void test(void);
 
 static int cob_proc(struct scanner *s, struct btype *b,
-		    struct m0_be_bnode *node, off_t node_offset);
+		    struct m0_be_bnode *node);
 
 static int   emap_proc(struct scanner *s, struct btype *b,
-		       struct m0_be_bnode *node, off_t node_offset);
+		       struct m0_be_bnode *node);
 static int   emap_prep(struct action *act, struct m0_be_tx_credit *cred);
 static void  emap_act(struct action *act, struct m0_be_tx *tx);
 static void  emap_fini(struct action *act);
@@ -383,11 +354,6 @@
 static void  sig_handler(int num);
 static int   be_cfg_from_yaml_update(const char              *yaml_file,
 				     struct m0_be_domain_cfg *cfg);
-static int   nv_scan_offset_init(uint64_t workers_nr,
-				 uint64_t partitions_nr);
-static void  nv_scan_offset_fini(void);
-static off_t nv_scan_offset_get(off_t snapshot_size);
-static void  nv_scan_offset_update(void);
 
 static void scanner_thread(struct scanner *s);
 static const struct recops btreeops;
@@ -493,22 +459,15 @@
 static struct scanner s;
 static struct builder b;
 static struct gen g[MAX_GEN] = {};
-static struct offset_info off_info;
 
 static bool  dry_run = false;
 static bool  disable_directio = false;
 static bool  signaled = false;
-<<<<<<< HEAD
-static bool  resume_scan = false;
-
-static const char *offset_file = NULL;
-=======
 
 /**
  * These values provided the maximum builder performance after experiments on
  * hardware.
  */
->>>>>>> d172be1a
 static struct m0_be_tx_bulk_cfg default_tb_cfg = (struct m0_be_tx_bulk_cfg){
 		.tbc_q_cfg = {
 			.bqc_q_size_max       = 1000,
@@ -563,11 +522,6 @@
 		   M0_FLAGARG('U', "Run unit tests.", &ut),
 		   M0_FLAGARG('n', "Dry Run.", &dry_run),
 		   M0_FLAGARG('I', "Disable directio.", &disable_directio),
-		   M0_FLAGARG('R', "resume scan.", &resume_scan),
-		   M0_STRINGARG('r', "file to save scan offsets.",
-			LAMBDA(void, (const char *fname) {
-				offset_file = fname;
-			})),
 		   M0_FLAGARG('p', "Print Generation Identifier.",
 			      &print_gen_id),
 		   M0_FORMATARG('g', "Generation Identifier.", "%"PRIu64,
@@ -657,9 +611,6 @@
 		printf("Cannot find any segment header generation identifer");
 		return EX_DATAERR;
 	}
-
-	if (offset_file == NULL && !dry_run)
-		errx(EX_USAGE, "Specify file to save scan offsets (-r).");
 	/*
 	 * Skip builder related calls for dry run as we will not be building a
 	 * new segment.
@@ -677,11 +628,7 @@
 		result = M0_THREAD_INIT(&s.s_thread, struct scanner *,
 					NULL, &scanner_thread, &s, "scannner");
 		if (result != 0)
-			err(EX_CONFIG, "Cannot initialise scanner thread.");
-		result = nv_scan_offset_init(default_tb_cfg.tbc_workers_nr,
-					     default_tb_cfg.tbc_partitions_nr);
-		if (result != 0)
-			err(EX_CONFIG, "scan offset save/restore init failure");
+			err(EX_CONFIG, "Cannot initialise builder.");
 	}
 	result = scanner_init(&s);
 	if (result != 0)
@@ -704,7 +651,6 @@
 					&done_ops));
 		builder_fini(&b);
 		qfini(&q);
-		nv_scan_offset_fini();
 	}
 	scanner_fini(&s);
 	fini();
@@ -727,7 +673,7 @@
 			rc = getat(s, ba->bna_offset, &node, sizeof node);
 			M0_ASSERT(rc == 0);
 			b = &bt[node.bt_backlink.bli_type];
-			b->b_proc(s, b, &node, ba->bna_offset);
+			b->b_proc(s, b, &node);
 			m0_free(ba);
 		}
 	} while (ba->bna_act.a_opc != AO_DONE);
@@ -830,23 +776,10 @@
 	int      result;
 	int      i;
 	time_t   lasttime = time(NULL);
-<<<<<<< HEAD
-	off_t    lastoff;
-	uint64_t lastrecord = 0;
-	uint64_t lastdata = 0;
-	if (resume_scan && !dry_run) {
-		s->s_off = nv_scan_offset_get(s->s_size);
-		M0_LOG(M0_DEBUG, "Resuming Scan from Offset = %li", s->s_off);
-		printf("Resuming Scan from Offset = %li file %s",
-		       s->s_off, offset_file);
-	}
-	lastoff  = s->s_off;
-=======
 	off_t    lastoff  = s->s_off;
 	uint64_t lastrecord = 0;
 	uint64_t lastdata = 0;
 
->>>>>>> d172be1a
 	setvbuf(s->s_file, iobuf, _IONBF, sizeof iobuf);
 	while (!signaled && (result = get(s, &magic, sizeof magic)) == 0) {
 		if (magic == M0_FORMAT_HEADER_MAGIC) {
@@ -1244,7 +1177,7 @@
 };
 
 static int emap_proc(struct scanner *s, struct btype *btype,
-		     struct m0_be_bnode *node, off_t node_offset)
+		     struct m0_be_bnode *node)
 {
 	struct m0_stob_ad_domain *adom = NULL;
 	struct emap_action       *ea;
@@ -1266,8 +1199,7 @@
 			continue;
 		}
 
-	        ea->emap_act.a_builder     = &b;
-	        ea->emap_act.a_node_offset = node_offset;
+	        ea->emap_act.a_builder = &b;
 		adom = emap_dom_find(&ea->emap_act, &ea->emap_fid, &id);
 		if (adom != NULL) {
 			ea->emap_act.a_opc += id;
@@ -1491,165 +1423,6 @@
 	}
 }
 
-<<<<<<< HEAD
-static int nv_scan_offset_init(uint64_t workers_nr,
-			       uint64_t partitions_nr)
-{
-	uint64_t  p;
-
-	M0_PRE(partitions_nr <= AO_NR);
-
-	m0_mutex_init(&off_info.oi_lock);
-	m0_mutex_lock(&off_info.oi_lock);
-	off_info.oi_workers_nr = workers_nr;
-	off_info.oi_partitions_nr = partitions_nr;
-
-	off_info.oi_offset = m0_alloc(sizeof(struct worker_off_info) *
-				      workers_nr);
-	if (off_info.oi_offset == NULL) {
-		m0_mutex_unlock(&off_info.oi_lock);
-		return M0_ERR(-ENOMEM);
-	}
-
-	memset(&off_info.oi_act_added[0], 0, sizeof(off_info.oi_act_added));
-	memset(&off_info.oi_act_done[0], 0, sizeof(off_info.oi_act_done));
-	for (p = 0; p < off_info.oi_partitions_nr; p++)
-		m0_mutex_init(&off_info.oi_part_lock[p]);
-	m0_mutex_unlock(&off_info.oi_lock);
-	return 0;
-}
-
-static void nv_scan_offset_fini(void)
-{
-	uint64_t  p;
-
-	m0_mutex_lock(&off_info.oi_lock);
-	m0_free(off_info.oi_offset);
-	for (p = 0; p < off_info.oi_partitions_nr; p++)
-		m0_mutex_fini(&off_info.oi_part_lock[p]);
-	m0_mutex_unlock(&off_info.oi_lock);
-	m0_mutex_fini(&off_info.oi_lock);
-}
-
-static off_t nv_scan_offset_get(off_t snapshot_size)
-{
-	FILE     *ofptr;
-	int       wret;
-	int       pret;
-	int       sret;
-	off_t     offset = snapshot_size;
-	off_t     max_offset = 0;
-	uint64_t  p;
-	uint64_t  w;
-	struct worker_off_info  *winfo;
-	struct scanner_off_info *sinfo;
-
-	m0_mutex_lock(&off_info.oi_lock);
-	ofptr = fopen(offset_file, "r");
-	if (ofptr == NULL) {
-		m0_mutex_unlock(&off_info.oi_lock);
-		return 0;
-	}
-	wret = fread(off_info.oi_offset, sizeof(struct worker_off_info),
-		     off_info.oi_workers_nr, ofptr);
-	pret = fread(&off_info.oi_act_added[0], sizeof(uint64_t),
-		     AO_NR*2, ofptr);
-	sret = fread(&off_info.oi_scanoff, sizeof(struct scanner_off_info),
-		     1, ofptr);
-	if ((wret > 0) && (pret > 0) && (sret > 0)) {
-		/* look for lowest offset in active partitions */
-		for (p = 0; p < off_info.oi_partitions_nr; p++) {
-			/* skip idle partitions */
-			if (off_info.oi_act_added[p] == 0)
-				continue;
-			/* check for incomplete actions */
-			for (w = 0; w < off_info.oi_workers_nr; w++) {
-				/* for now skip workers not beloging to
-				 * this partitions, may need to remove this
-				 * check once static mapping is removed from
-				 * tx_bulk.c */
-				if ((w % off_info.oi_partitions_nr) != p)
-					continue;
-
-				winfo = &off_info.oi_offset[w];
-
-				if (off_info.oi_act_added[p] >
-				    off_info.oi_act_done[p]) {
-					if (offset > winfo->woi_offset[p])
-						offset = winfo->woi_offset[p];
-				} else {
-					if (max_offset < winfo->woi_offset[p])
-						max_offset =
-							winfo->woi_offset[p];
-				}
-				printf("p=%"PRIu64",w=%"PRIu64",offset=%li\n",
-				       p, w, winfo->woi_offset[p]);
-			}
-		}
-		/* all partitions were idle */
-		if(offset == snapshot_size) {
-			sinfo = &off_info.oi_scanoff;
-			if(sinfo->soi_scanqempty && sinfo->soi_bnodeqempty) {
-				offset = sinfo->soi_offset;
-			        printf("partitions idle,scanner offset=%li\n",
-				       offset);
-			} else
-				offset = max_offset;
-		}
-		/* reset counters as there will NOT be any completions for
-		 * missed actions */
-		memset(&off_info.oi_act_added[0], 0,
-		       sizeof(off_info.oi_act_added));
-		memset(&off_info.oi_act_done[0], 0,
-		       sizeof(off_info.oi_act_done));
-		fclose(ofptr);
-		m0_mutex_unlock(&off_info.oi_lock);
-	} else {
-		fclose(ofptr);
-		m0_mutex_unlock(&off_info.oi_lock);
-		return 0;
-	}
-	return offset;
-}
-
-static void nv_scan_offset_update(void)
-{
-	FILE   *ofptr;
-
-	m0_mutex_lock(&off_info.oi_lock);
-
-	ofptr = fopen(offset_file, "w+");
-	if (ofptr == NULL) {
-		printf("Cannot open seek_offset file :%s\n", offset_file);
-		m0_mutex_unlock(&off_info.oi_lock);
-		return;
-	}
-	off_info.oi_scanoff.soi_offset      = s.s_off;
-	off_info.oi_scanoff.soi_bnodeqempty = isqempty(&s.s_bnode_q);
-	off_info.oi_scanoff.soi_scanqempty  = isqempty(s.s_q);
-	fwrite(off_info.oi_offset, sizeof(struct worker_off_info),
-	       off_info.oi_workers_nr, ofptr);
-	fwrite(&off_info.oi_act_added[0], sizeof(uint64_t),
-	       off_info.oi_partitions_nr*2, ofptr);
-	fwrite(&off_info.oi_scanoff, sizeof(struct scanner_off_info),
-	       1, ofptr);
-	fclose(ofptr);
-	m0_mutex_unlock(&off_info.oi_lock);
-	return;
-}
-
-static void builder_do(struct m0_be_tx_bulk *tb,
-		       struct m0_be_tx      *tx,
-		       struct m0_be_op      *op,
-		       void                 *datum,
-		       void                 *user,
-		       uint64_t              worker_index,
-		       uint64_t              partition)
-{
-	struct action  *act;
-	struct builder *b = datum;
-
-=======
 static void builder_do(struct m0_be_tx_bulk   *tb,
 		       struct m0_be_tx        *tx,
 		       struct m0_be_op        *op,
@@ -1661,43 +1434,14 @@
 	struct action  *act;
 	struct builder *b = datum;
 
->>>>>>> d172be1a
 	m0_be_op_active(op);
 	act = user;
 	if (act != NULL) {
 		b->b_act++;
 		act->a_ops->o_act(act, tx);
 		act->a_ops->o_fini(act);
-	}
-	m0_be_op_done(op);
-}
-
-static void builder_done(struct m0_be_tx_bulk *tb,
-			 void                 *datum,
-			 void                 *user,
-			 uint64_t              worker_index,
-			 uint64_t              partition)
-{
-	struct action          *act;
-	struct worker_off_info *winfo;
-
-	act = user;
-	if (act != NULL) {
-		winfo = &off_info.oi_offset[worker_index];
-		winfo->woi_offset[partition] = act->a_node_offset;
-		winfo->woi_act_done[partition]++;
-		m0_mutex_lock(&off_info.oi_part_lock[partition]);
-		off_info.oi_act_done[partition]++;
-		m0_mutex_unlock(&off_info.oi_part_lock[partition]);
-
-		if (!(winfo->woi_act_done[partition] % 2))
-			nv_scan_offset_update();
 		m0_free(act);
 	}
-<<<<<<< HEAD
-}
-
-=======
 	m0_be_op_done(op);
 }
 
@@ -1710,7 +1454,6 @@
 
 }
 
->>>>>>> d172be1a
 static void builder_work_put(struct m0_be_tx_bulk *tb, struct builder *b)
 {
 	struct action          *act;
@@ -1731,10 +1474,6 @@
 							act->a_opc, act));
 			if (!put_successful)
 				break;
-<<<<<<< HEAD
-			off_info.oi_act_added[act->a_opc]++;
-=======
->>>>>>> d172be1a
 		}
 	} while (act->a_opc != AO_DONE);
 	m0_be_tx_bulk_end(tb);
@@ -2373,7 +2112,7 @@
 }
 
 static int ctg_proc(struct scanner *s, struct btype *b,
-		    struct m0_be_bnode *node, off_t node_offset)
+		    struct m0_be_bnode *node)
 {
 	struct m0_be_bnode           n = {};
 	struct m0_be_btree_backlink *bl = &node->bt_backlink;
@@ -2446,7 +2185,6 @@
 		ca->cta_key = kl[i];
 		ca->cta_val = vl[i];
 		ca->cta_ismeta = ismeta;
-		ca->cta_act.a_node_offset = node_offset;
 		qput(s->s_q, (struct action *)ca);
 	}
 	return 0;
@@ -2673,16 +2411,6 @@
 	return act;
 }
 
-static bool isqempty(struct queue *q)
-{
-	bool ret;
-
-	pthread_mutex_lock(&q->q_lock);
-	M0_PRE(qinvariant(q));
-	ret = (q->q_nr == 0) ? true : false;
-	pthread_mutex_unlock(&q->q_lock);
-	return ret;
-}
 static const struct recops btreeops = {
 	.ro_proc  = &btree,
 	.ro_check = &btree_check
@@ -2745,7 +2473,7 @@
  * @param node btree node.
  */
 static int cob_proc(struct scanner *s, struct btype *b,
-		    struct m0_be_bnode *node, off_t node_offset)
+		    struct m0_be_bnode *node)
 {
 	struct cob_action           *ca;
 	int                          i;
@@ -2756,8 +2484,7 @@
 
 	for (i = 0; i < node->bt_num_active_key; i++) {
 		ca = scanner_action(sizeof *ca, AO_COB, &cob_ops);
-		ca->coa_fid               = bb->bli_fid;
-		ca->coa_act.a_node_offset = node_offset;
+		ca->coa_fid = bb->bli_fid;
 
 		ca->coa_val = M0_BUF_INIT(sizeof(struct m0_cob_nsrec),
 					  ca->coa_valdata);
