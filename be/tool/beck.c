<<<<<<< HEAD
/* -*- C -*- */
/*
 * Copyright (c) 2020 Seagate Technology LLC and/or its Affiliates
 *
 * Licensed under the Apache License, Version 2.0 (the "License");
 * you may not use this file except in compliance with the License.
 * You may obtain a copy of the License at
 *
 *     http://www.apache.org/licenses/LICENSE-2.0
 *
 * Unless required by applicable law or agreed to in writing, software
 * distributed under the License is distributed on an "AS IS" BASIS,
 * WITHOUT WARRANTIES OR CONDITIONS OF ANY KIND, either express or implied.
 * See the License for the specific language governing permissions and
 * limitations under the License.
 *
 * For any questions about this software or licensing,
 * please email opensource@seagate.com or cortx-questions@seagate.com.
 *
 */


/**
 * @addtogroup be
 *
 * @{
 */

#define _FILE_OFFSET_BITS 64  /* for fseeko */
#include <err.h>
#include <stdio.h>
#include <string.h>           /* strerror */
#include <sysexits.h>         /* EX_CONFIG, EX_OK, EX_USAGE */
#include <fcntl.h>            /* open */
#include <unistd.h>           /* close */
#include <time.h>             /* localtime_r */
#include <pthread.h>
#include <signal.h>           /* signal() to register ctrl + C handler */
#include <yaml.h>

#define M0_TRACE_SUBSYSTEM M0_TRACE_SUBSYS_BE
#include "lib/trace.h"

#include "lib/getopts.h"
#include "lib/memory.h"
#include "lib/assert.h"
#include "lib/string.h"       /* m0_strdup */
#include "lib/thread.h"
#include "motr/version.h"
#include "lib/uuid.h"
#include "motr/magic.h"       /* M0_FORMAT_HEADER_MAGIC */
#include "motr/init.h"        /* m0_init */
#include "reqh/reqh.h"
#include "module/instance.h"
#include "format/format.h"
#include "format/format_xc.h"
#include "balloc/balloc.h"    /* M0_BALLOC_GROUP_DESC_FORMAT_VERSION */
#include "be/btree_internal.h"
#include "be/list.h"
#include "be/seg_internal.h"
#include "be/op.h"            /* m0_be_op_active */
#include "be/ut/helper.h"     /* m0_be_ut_backend_cfg_default */
#include "cas/ctg_store.h"
#include "cob/cob.h"          /* m0_cob_nsrec */
#include "pool/pool.h"
#include "stob/ad_private.h"
#include "dix/fid_convert.h"
#include "stob/ad.h"               /* m0_stob_ad_domain */
#include "ioservice/io_service.h"  /* m0_ios_cdom_get */
#include "ioservice/fid_convert.h" /* m0_fid_convert_cob2adstob */
#include "ioservice/cob_foms.h"    /* m0_cc_stob_cr_credit */
#include "be/extmap_internal.h"    /* m0_be_emap */
#include "be/tx_bulk.h"   /* m0_be_tx_bulk */

M0_TL_DESCR_DECLARE(ad_domains, M0_EXTERN);
M0_TL_DECLARE(ad_domains, M0_EXTERN, struct ad_domain_map);

struct queue {
	pthread_mutex_t q_lock;
	pthread_cond_t  q_cond;
	struct action  *q_head;
	struct action  *q_tail;
	uint64_t        q_nr;
	uint64_t        q_max;
};

struct scanner {
	FILE		    *s_file;
	/**
	 * It holds the BE segment offset of the bnode which is then used by
	 * scanner thread to read bnode.
	 */
	off_t		     s_start_off;
	/**
	 * Queue to store bnode offset in the BE segment.
	 */
	struct queue	     s_bnode_q;
	/** Scanner thread which processes the bnodes. */
	struct m0_thread     s_thread;
	struct m0_mutex      s_lock;
	off_t		     s_off;
	off_t		     s_pos;
	bool		     s_byte;
	off_t		     s_size;
	struct m0_be_seg    *s_seg;
	struct queue	    *s_q;
	/**
	 * We use the following buffer as a cache to increase read performace.
	 */
	unsigned char        s_chunk[4 * 1024 * 1024];
	off_t                s_chunk_pos;
	/**
	 * This holds the maximum tx region size.
	 * It is used to ensure that each record written by the builder does not
	 * exceed this value.
	 */
	m0_bcount_t	     s_max_reg_size;
	/* Holds source metadata segment header generation identifier. */
	uint64_t	     s_gen;
	/* Set variable when correct generation identifier has been found */
	bool	             s_gen_found;
};

struct stats {
	uint64_t s_found;
	uint64_t s_chksum;
	uint64_t s_align[2];
	uint64_t s_version;
};

struct recops;
struct rectype {
	const char            *r_name;
	struct m0_format_tag   r_tag;
	const struct recops   *r_ops;
	struct stats           r_stats;
};

struct recops {
	int (*ro_proc) (struct scanner *s, struct rectype *r, char *buf);
	int (*ro_ver)  (struct scanner *s, struct rectype *r, char *buf);
	int (*ro_check)(struct scanner *s, struct rectype *r, char *buf);
};

struct bstats {
	uint64_t c_tree;
	uint64_t c_node;
	uint64_t c_leaf;
	uint64_t c_maxlevel;
	uint64_t c_fanout;
	uint64_t c_kv;
	uint64_t c_kv_bad;
};

struct btype { /* b-tree type */
	enum m0_be_btree_type  b_type;
	const char            *b_name;
	int                  (*b_proc)(struct scanner *s, struct btype *b,
				       struct m0_be_bnode *node,
				       off_t  node_offset);
	struct bstats          b_stats;
};

struct gen {
	uint64_t g_gen;
	uint64_t g_count;
};

enum action_opcode {
	AO_INIT       = 1,
	AO_DONE       = 2,
	AO_CTG        = 3,
	AO_COB        = 4,
	AO_EMAP_FIRST = 5,
	AO_NR         = 30
};

struct action_ops;
struct builder;

struct action {
	enum action_opcode       a_opc;
	struct builder          *a_builder;
	const struct action_ops *a_ops;
	off_t                    a_node_offset;
	struct action           *a_next;
	struct action           *a_prev;
};

struct bnode_act {
	struct action bna_act;
	off_t         bna_offset;
};

struct cob_action {
	struct action coa_act;
	/** Buffer to hold cob namespace key. */
	struct m0_buf coa_key;
	/** Buffer to hold cob namespace value. */
	struct m0_buf coa_val;
	/** Stores cob namespace record. */
	uint8_t       coa_valdata[sizeof(struct m0_cob_nsrec)];
	/** FID to identify cob namespace btree. */
	struct m0_fid coa_fid;
};

struct action_ops {
	int  (*o_prep)(struct action *act, struct m0_be_tx_credit *cred);
	void (*o_act) (struct action *act, struct m0_be_tx *tx);
	void (*o_fini)(struct action *act);
};

enum { CACHE_SIZE = 1000000 };

struct cache_slot {
        struct m0_fid       cs_fid;
        uint64_t            cs_flags;
        struct m0_be_btree *cs_tree;
};

/**
 * It is used to store btree pointers.
 * It prevents multiple allocation of credits for the same btree creation.
 */
struct cache {
	struct cache_slot c_slot[CACHE_SIZE];
	int               c_head;
};

struct ad_dom_info{
	/* pointer to m0_stob used by ad_domain */
	struct m0_stob           *stob;
	/* pointer to m0_stob_domain used by ad_domain */
	struct m0_stob_domain    *stob_dom;
};

struct builder {
	struct m0_be_ut_backend    b_backend;
	struct m0_reqh             b_reqh;
	struct m0_be_domain       *b_dom;
	struct m0_be_seg          *b_seg0;
	struct m0_be_seg          *b_seg;
	uint64_t                   b_ad_dom_count; /**< Number of ad domains */
	struct m0_stob_ad_domain **b_ad_domain;/**< AD domains pointer array */
	struct m0_stob_domain     *b_ad_dom; /**< stob domain pointer */
	struct ad_dom_info	 **b_ad_info; /**< ad_domain info array */
	struct m0_thread           b_thread;
	struct queue              *b_q;
	struct m0_be_tx_credit     b_cred;
	struct cache	           b_cache;
	uint64_t                   b_size;
	const char                *b_dom_path;
	const char                *b_stob_path; /**< stob path for ad_domain */
	const char                *b_be_config_file; /** BE configuration */

	uint64_t                   b_act;
	uint64_t                   b_data; /**< data throughput */
	/** ioservice cob domain. */
	struct m0_cob_domain      *b_ios_cdom;
	/** mdservice cob domain. */
	struct m0_cob_domain      *b_mds_cdom;
	/**
	 * It is the fid of config root pool version which is used to
	 * construct dix layout.
	 */
	struct m0_fid              b_pver_fid;
	struct m0_mutex            b_emaplock[AO_NR - AO_EMAP_FIRST];
	struct m0_mutex            b_coblock;
	struct m0_mutex            b_ctglock;
};

struct emap_action {
	struct action 		emap_act;	/**< action struct */
	struct m0_fid 		emap_fid; 	/**< FID of btree */
	struct m0_buf 		emap_key; 	/**< Buffer to hold emap key */
	struct m0_buf 		emap_val; 	/**< Buffer to hold emap val */
	struct m0_be_emap_key   emap_key_data;  /**< emap key data  */
	struct m0_be_emap_rec   emap_val_data;  /**< emap val data */
};

struct worker_off_info {
	off_t              woi_offset[AO_NR];
	uint64_t           woi_act_done[AO_NR];
};

struct scanner_off_info {
	off_t    soi_offset;
	bool     soi_scanqempty;
	bool     soi_bnodeqempty;
};

struct part_info {
	uint64_t           pi_act_added[AO_NR];
	uint64_t           pi_act_done[AO_NR];
	off_t              pi_1st_bnode_offset[AO_NR];
};

struct offset_info {
	struct part_info        oi_pinfo;
	struct worker_off_info *oi_offset;
	struct m0_mutex         oi_part_lock[AO_NR];
	uint64_t                oi_workers_nr;
	uint64_t                oi_partitions_nr;
	struct scanner_off_info oi_scanoff;
	struct m0_mutex         oi_lock;
};

static int  init(void);
static void fini(void);
static int  scan (struct scanner *s);
static int  parse(struct scanner *s);
static int  get  (struct scanner *s, void *buf, size_t nob);
static int  getat(struct scanner *s, off_t off, void *buf, size_t nob);
static int  deref(struct scanner *s, const void *addr, void *buf, size_t nob);
static int  recdo(struct scanner *s, const struct m0_format_tag *tag,
		  struct rectype *rt);
static const char *recname(const struct rectype *rt);
static const char *bname  (const struct btype *bt);

static int btree (struct scanner *s, struct rectype *r, char *buf);
static int bnode (struct scanner *s, struct rectype *r, char *buf);
static int seghdr(struct scanner *s, struct rectype *r, char *buf);
static void *scanner_action(size_t len, enum action_opcode opc,
			    const struct action_ops *ops);

static void genadd(uint64_t gen);
static void generation_id_print(uint64_t gen);
static void generation_id_get(FILE *fp, uint64_t *gen_id);
static int  generation_id_verify(struct scanner *s, uint64_t gen);

static int  scanner_init   (struct scanner *s);
static void scanner_fini   (struct scanner *s);
static int  builder_init   (struct builder *b);
static void builder_fini   (struct builder *b);
static void ad_dom_fini    (struct builder *b);
static void builder_thread (struct builder *b);
static void be_cfg_default_init(struct m0_be_domain_cfg  *dom_cfg,
				struct m0_be_tx_bulk_cfg *tb_cfg);

static int format_header_verify(const struct m0_format_header *h,
				uint16_t rtype);
static bool btree_node_pre_is_valid  (const struct m0_be_bnode *node,
				      struct scanner *s);
static bool btree_node_post_is_valid (const struct m0_be_bnode *node,
				      const struct m0_be_btree_kv_ops *ops);
static bool btree_kv_is_valid        (struct m0_be_bnode *node,
				      int index, struct m0_buf *key);
static void btree_bad_kv_count_update(uint64_t type, int count);
static void *scanner_action(size_t len, enum action_opcode opc,
			    const struct action_ops *ops);
static void *builder_action(struct builder *b, size_t len,
			    enum action_opcode opc,
			    const struct action_ops *ops);
static bool fid_without_type_eq(const struct m0_fid *fid0,
				const struct m0_fid *fid1);

static struct cache_slot *cache_lookup(struct cache *c, struct m0_fid *fid);
static struct cache_slot *cache_insert(struct cache *c,
				       const struct m0_fid *fid);
static void qinit(struct queue *q, uint64_t maxnr);
static void qfini(struct queue *q);
static void qput(struct queue *q, struct action *act);
static struct action *qget (struct queue *q);
static struct action *qtry (struct queue *q);
static struct action *qpeek(struct queue *q);
static bool           isqempty(struct queue *q);

static int  ctg_proc(struct scanner *s, struct btype *b,
		     struct m0_be_bnode *node, off_t node_offset);
static int ctg_pver_fid_get(struct m0_fid *fid);

static void test(void);

static int cob_proc(struct scanner *s, struct btype *b,
		    struct m0_be_bnode *node, off_t node_offset);

static int   emap_proc(struct scanner *s, struct btype *b,
		       struct m0_be_bnode *node, off_t node_offset);
static int   emap_prep(struct action *act, struct m0_be_tx_credit *cred);
static void  emap_act(struct action *act, struct m0_be_tx *tx);
static void  emap_fini(struct action *act);
static int   emap_kv_get(struct scanner *s, const struct be_btree_key_val *kv,
		         struct m0_buf *key_buf, struct m0_buf *val_buf);
static void  sig_handler(int num);
static int   be_cfg_from_yaml_update(const char              *yaml_file,
				     struct m0_be_domain_cfg *cfg);
static int   nv_scan_offset_init(uint64_t workers_nr,
				 uint64_t partitions_nr);
static void  nv_scan_offset_fini(void);
static off_t nv_scan_offset_get(off_t snapshot_size);
static void  nv_scan_offset_update(void);

static void scanner_thread(struct scanner *s);
static const struct recops btreeops;
static const struct recops bnodeops;
static const struct recops seghdrops;

static const struct action_ops done_ops;
static const struct action_ops ctg_ops;
static const struct action_ops cob_ops;

#define _FT(name) M0_FORMAT_TYPE_ ## name
#define _TAG(name) M0_ ## name ## _FORMAT_VERSION , _FT(name)
#define _T(name, str, field, ops) [_FT(name)] = {			\
	.r_tag  = { _TAG(name), { offsetof(struct str, field) } },	\
	.r_ops = (ops)							\
}

static struct rectype rt[] = {
	_T(BALLOC_GROUP_DESC, m0_balloc_group_desc, bgd_footer,       NULL),
	_T(BALLOC,            m0_balloc,            cb_footer,        NULL),
	_T(BE_BTREE,          m0_be_btree,          bb_footer,     &btreeops),
	_T(BE_BNODE,          m0_be_bnode,          bt_footer,     &bnodeops),
	_T(BE_EMAP_KEY,       m0_be_emap_key,       ek_footer,        NULL),
	_T(BE_EMAP_REC,       m0_be_emap_rec,       er_footer,        NULL),
	_T(BE_EMAP,           m0_be_emap,           em_footer,        NULL),
	_T(BE_LIST,           m0_be_list,           bl_format_footer, NULL),
	_T(BE_SEG_HDR,        m0_be_seg_hdr,        bh_footer,     &seghdrops),
	_T(CAS_CTG,           m0_cas_ctg,           cc_foot,          NULL),
	_T(CAS_STATE,         m0_cas_state,         cs_footer,        NULL),
	_T(COB_DOMAIN,        m0_cob_domain,        cd_footer,        NULL),
	_T(COB_NSREC,         m0_cob_nsrec,         cnr_footer,       NULL),
	_T(EXT,               m0_ext,               e_footer,         NULL),
	_T(POOLNODE,          m0_poolnode,          pn_footer,        NULL),
	_T(POOLDEV,           m0_pooldev,           pd_footer,        NULL),
	_T(POOL_SPARE_USAGE,  m0_pool_spare_usage,  psu_footer,       NULL),
	_T(STOB_AD_DOMAIN,    m0_stob_ad_domain,    sad_footer,       NULL),
	_T(STOB_AD_0TYPE_REC, stob_ad_0type_rec,    sa0_footer,       NULL),
	[M0_FORMAT_TYPE_NR] = {}
};

#undef _T
#undef _TAG
#undef _FV

M0_BASSERT(ARRAY_SIZE(rt) == M0_FORMAT_TYPE_NR + 1);

#define _B(t, proc) [t] = { .b_type = (t), .b_proc = (proc) }

static struct btype bt[] = {
	_B(M0_BBT_BALLOC_GROUP_EXTENTS, NULL),
	_B(M0_BBT_BALLOC_GROUP_DESC,    NULL),
	_B(M0_BBT_EMAP_EM_MAPPING,      NULL),
	_B(M0_BBT_COB_NAMESPACE,        NULL),
	_B(M0_BBT_EMAP_EM_MAPPING,      NULL),
	_B(M0_BBT_CAS_CTG,              NULL),
	_B(M0_BBT_COB_NAMESPACE,        NULL),
	_B(M0_BBT_EMAP_EM_MAPPING,      &emap_proc),
	_B(M0_BBT_CAS_CTG,              &ctg_proc),
	_B(M0_BBT_COB_NAMESPACE,        &cob_proc),
	_B(M0_BBT_COB_OBJECT_INDEX,     NULL),
	_B(M0_BBT_COB_FILEATTR_BASIC,   NULL),
	_B(M0_BBT_COB_FILEATTR_EA,      NULL),
	_B(M0_BBT_COB_FILEATTR_OMG,     NULL),
	_B(M0_BBT_CONFDB,               NULL),
	_B(M0_BBT_UT_KV_OPS,            NULL),
	[M0_BBT_NR] = {}
};
#undef _B

enum {
	MAX_GEN    	 =      256,
	MAX_SCAN_QUEUED	 = 10000000,
	MAX_QUEUED  	 =  1000000,
	MAX_REC_SIZE     =  64*1024,
	/**
	 * This value is arrived on the basis of max time difference between
	 * mkfs run on local and remote node and the assumption that time
	 * difference between nodes is negligible.
	 */
	MAX_GEN_DIFF_SEC =       30,
	MAX_KEY_LEN      =      256,
	MAX_VALUE_LEN    =      256
};

/** It is used to recover meta data of component catalogue store. */
struct ctg_action {
	struct action      cta_act;
	struct m0_buf      cta_key;
	struct m0_buf      cta_val;
	/** It is the fid of the btree in which key and value are inserted. */
	struct m0_fid      cta_fid;
	/** It is used to store dix layout. */
	struct m0_cas_id   cta_cid;
	/** True represents key and value are either meta or ctidx record */
	bool               cta_ismeta;
	/**
	 * It is used to store the btree pointers of "ctg stores".
	 * It is to avoid multiple cache lookup.
	 */
	struct cache_slot *cta_slot;
};

static struct scanner s;
static struct builder b;
static struct gen g[MAX_GEN] = {};
static struct offset_info off_info;

static bool  dry_run = false;
static bool  disable_directio = false;
static bool  signaled = false;
static bool  resume_scan = false;

static const char *offset_file = NULL;

/**
 * These values provided the maximum builder performance after experiments on
 * hardware.
 */
static struct m0_be_tx_bulk_cfg default_tb_cfg = (struct m0_be_tx_bulk_cfg){
		.tbc_q_cfg = {
			.bqc_q_size_max       = 1000,
			.bqc_producers_nr_max = 1,
		},
			.tbc_workers_nr       = 0x40,
			.tbc_partitions_nr    = AO_NR,
			.tbc_work_items_per_tx_max = 1,
	};
#define FLOG(level, rc, s)						\
	M0_LOG(level, " rc=%d  at offset: %"PRId64" errno: %s (%i), eof: %i", \
	       (rc), ftell(s->s_file), strerror(errno), errno, feof(s->s_file))

#define RLOG(level, prefix, s, r, tag)					\
	M0_LOG(level, prefix " %li %s %hu:%hu:%u", s->s_off, recname(r), \
	       (tag)->ot_version, (tag)->ot_type, (tag)->ot_size)

static void sig_handler(int num)
{
	printf("Caught Signal %d \n", num);
	signaled = true;
}

int main(int argc, char **argv)
{
	struct m0              instance     = {};
	const char            *spath        = NULL;
	int                    sfd          = 0; /* Use stdin by default. */
	bool                   ut           = false;
	bool                   version      = false;
	bool                   print_gen_id = false;
	struct queue           q            = {};
	int                    result;
	uint64_t	       gen_id	    = 0;
	struct m0_be_tx_credit max;
	FILE                  *fp;

	m0_node_uuid_string_set(NULL);
	result = m0_init(&instance);
	if (result != 0)
		errx(EX_CONFIG, "Cannot initialise motr: %d.", result);
	result = init();
	if (result != 0)
		errx(EX_CONFIG, "Cannot initialise beck: %d.", result);
	result = M0_GETOPTS("m0_beck", argc, argv,
		   M0_STRINGARG('s', "Path to snapshot (file or device).",
			LAMBDA(void, (const char *path) {
				spath = path;
			})),
		   M0_FORMATARG('S', "Snapshot size", "%"SCNi64, &s.s_size),
		   M0_FLAGARG('b', "Scan every byte (10x slower).", &s.s_byte),
		   M0_FLAGARG('U', "Run unit tests.", &ut),
		   M0_FLAGARG('n', "Dry Run.", &dry_run),
		   M0_FLAGARG('I', "Disable directio.", &disable_directio),
		   M0_FLAGARG('R', "resume scan.", &resume_scan),
		   M0_STRINGARG('r', "file to save scan offsets.",
			LAMBDA(void, (const char *fname) {
				offset_file = fname;
			})),
		   M0_FLAGARG('p', "Print Generation Identifier.",
			      &print_gen_id),
		   M0_FORMATARG('g', "Generation Identifier.", "%"PRIu64,
				&s.s_gen),
		   M0_FLAGARG('V', "Version info.", &version),
		   M0_STRINGARG('y', "YAML file path",
			   LAMBDA(void, (const char *s) {
				   b.b_be_config_file = s;
				   })),
		   M0_STRINGARG('a', "stob domain path",
			   LAMBDA(void, (const char *s) {
				   b.b_stob_path = s;
				   })),
		   M0_STRINGARG('d', "segment stob domain path path",
			LAMBDA(void, (const char *s) {
				b.b_dom_path = s;
			})));
	if (result != 0)
		errx(EX_USAGE, "Wrong option: %d.", result);
	if (ut) {
		test();
		return EX_OK;
	}
	if (version) {
		m0_build_info_print();
		return EX_OK;
	}
	if (dry_run)
		printf("Running in read-only mode.\n");

	if (b.b_dom_path == NULL && !dry_run && !print_gen_id)
		errx(EX_USAGE, "Specify domain path (-d).");
	if (spath != NULL) {
		sfd = open(spath, O_RDONLY);
		if (sfd == -1)
			err(EX_NOINPUT, "Cannot open snapshot \"%s\".", spath);
	}
	s.s_file = fdopen(sfd, "r");
	if (s.s_file == NULL)
		err(EX_NOINPUT, "Cannot open snapshot.");
	if (s.s_size == 0) {
		result = fseek(s.s_file, 0, SEEK_END);
		if (result != 0)
			err(EX_NOINPUT, "Cannot seek snapshot to the end.");
		b.b_size = s.s_size = ftello(s.s_file);
		if (s.s_size == -1)
			err(EX_NOINPUT, "Cannot tell snapshot size.");
		result = fseek(s.s_file, 0, SEEK_SET);
		if (result != 0)
		      err(EX_NOINPUT, "Cannot seek snapshot to the beginning.");
		printf("Snapshot size: %"PRId64".\n", s.s_size);
	}

	if (b.b_be_config_file && !dry_run && !print_gen_id) {
		fp = fopen(b.b_be_config_file, "r");
		if (fp == NULL)
			err(EX_NOINPUT, "Failed to open yaml file \"%s\".",
			    b.b_be_config_file);
		fclose(fp);
	}
	generation_id_get(s.s_file, &gen_id);
	if (print_gen_id) {
		generation_id_print(gen_id);
		printf("\n");
		fclose(s.s_file);
		return EX_OK;
	}
	if (gen_id != 0)
		s.s_gen_found = true;
	if (s.s_gen != 0) {
		printf("\nReceived source segment header generation id\n");
		generation_id_print(s.s_gen);
		printf("\n");
		fflush(stdout);
	}

	s.s_gen = gen_id ?: s.s_gen;
	printf("\nSource segment header generation id to be used by beck.\n");
	generation_id_print(s.s_gen);
	printf("\n");
	fflush(stdout);
	/*
	 *  If both segment's generation identifier is corrupted then abort
	 *  beck tool.
	 */
	if (!dry_run && s.s_gen == 0) {
		printf("Cannot find any segment header generation identifer");
		return EX_DATAERR;
	}

	if (offset_file == NULL && !dry_run)
		errx(EX_USAGE, "Specify file to save scan offsets (-r).");
	/*
	 * Skip builder related calls for dry run as we will not be building a
	 * new segment.
	 */
	if (!dry_run) {
		qinit(&q, MAX_QUEUED);
		qinit(&s.s_bnode_q, MAX_SCAN_QUEUED);
		s.s_q = b.b_q = &q;
		result = builder_init(&b);
		s.s_seg = b.b_seg;
		m0_be_engine_tx_size_max(&b.b_dom->bd_engine, &max, NULL);
		s.s_max_reg_size = max.tc_reg_size;
		if (result != 0)
			err(EX_CONFIG, "Cannot initialise builder.");
		result = M0_THREAD_INIT(&s.s_thread, struct scanner *,
					NULL, &scanner_thread, &s, "scannner");
		if (result != 0)
			err(EX_CONFIG, "Cannot initialise scanner thread.");
		result = nv_scan_offset_init(default_tb_cfg.tbc_workers_nr,
					     default_tb_cfg.tbc_partitions_nr);
		if (result != 0)
			err(EX_CONFIG, "scan offset save/restore init failure");
	}
	result = scanner_init(&s);
	if (result != 0)
		err(EX_CONFIG, "Cannot initialise scanner.");
	if (dry_run) {
		printf("Press CTRL+C to quit.\n");
		signal(SIGINT, sig_handler);
	}
	result = scan(&s);
	if (result != 0)
		warn("Scan failed: %d.", result);

	if (!dry_run) {
		qput(&s.s_bnode_q, scanner_action(sizeof(struct action),
						  AO_DONE, NULL));
		m0_thread_join(&s.s_thread);
		m0_thread_fini(&s.s_thread);
		qfini(&s.s_bnode_q);
		qput(&q, builder_action(&b, sizeof(struct action), AO_DONE,
					&done_ops));
		builder_fini(&b);
		qfini(&q);
		nv_scan_offset_fini();
	}
	scanner_fini(&s);
	fini();
	if (spath != NULL)
		close(sfd);
	m0_fini();
	return EX_OK;
}

static void scanner_thread(struct scanner *s)
{
	struct m0_be_bnode  node;
	struct bnode_act   *ba;
	struct btype       *b;
	int                 rc;

	do {
		ba  = (struct bnode_act *)qget(&s->s_bnode_q);
		if (ba->bna_act.a_opc != AO_DONE) {
			rc = getat(s, ba->bna_offset, &node, sizeof node);
			M0_ASSERT(rc == 0);
			b = &bt[node.bt_backlink.bli_type];
			b->b_proc(s, b, &node, ba->bna_offset);
			m0_free(ba);
		}
	} while (ba->bna_act.a_opc != AO_DONE);
}

static char iobuf[4*1024*1024];

enum { DELTA = 60 };

static void generation_id_print(uint64_t gen)
{
	time_t    ts = m0_time_seconds(gen);
	struct tm tm;

	localtime_r(&ts, &tm);
	printf("%04d-%02d-%02d-%02d:%02d:%02d.%09lu  (%"PRIu64")",
	       tm.tm_year + 1900, tm.tm_mon + 1, tm.tm_mday,
	       tm.tm_hour, tm.tm_min, tm.tm_sec,
	       m0_time_nanoseconds(gen), gen);
}

static void generation_id_get(FILE *fp, uint64_t *gen_id)
{
	struct m0_format_tag  tag    = {};
	int                   result = 0;
	struct m0_be_seg_hdr  seg_hdr;
	const char           *rt_be_cksum;

	if (fread(&seg_hdr, 1, sizeof(seg_hdr), fp) == sizeof(seg_hdr)) {

		m0_format_header_unpack(&tag, &seg_hdr.bh_header);

		if (seg_hdr.bh_header.hd_magic == M0_FORMAT_HEADER_MAGIC &&
		    tag.ot_type == M0_FORMAT_TYPE_BE_SEG_HDR &&
		    memcmp(&tag, &rt[M0_FORMAT_TYPE_BE_SEG_HDR].r_tag,
			   sizeof tag) == 0 &&
		    m0_format_footer_verify(&seg_hdr, 0) == 0) {

			rt_be_cksum = m0_build_info_get()->
						bi_xcode_protocol_be_checksum;
			if (strncmp(seg_hdr.bh_be_version, rt_be_cksum,
				    M0_BE_SEG_HDR_VERSION_LEN_MAX) == 0 &&
			    seg_hdr.bh_items_nr == 1) {
				/*
				 * After confirming the segment header we can
				 * read the embedded generation id.
				 */
				*gen_id = seg_hdr.bh_items[0].sg_gen;
			} else
				result = M0_ERR(-EIO);

		} else
			result = M0_ERR(-EIO);
	} else
		result = M0_ERR(-EIO);

	if (result == -EIO)
		printf("Invalid format / Checksum error for segment header\n");
}

static int generation_id_verify(struct scanner *s, uint64_t gen)
{
	if (gen == s->s_gen)
		return 0;
	else if (s->s_gen_found)
		return -EINVAL;
	else if (gen > s->s_gen &&
		 m0_time_seconds(m0_time_sub(gen, s->s_gen)) > MAX_GEN_DIFF_SEC)
		return -ETIME;
	else if (gen < s->s_gen &&
		 m0_time_seconds(m0_time_sub(s->s_gen, gen)) > MAX_GEN_DIFF_SEC)
		return -ETIME;
	return 0;
}

static int scanner_init(struct scanner *s)
{
	int rc;

	m0_mutex_init(&s->s_lock);
	rc = fseeko(s->s_file, 0, SEEK_SET);
	if (rc != 0) {
		M0_LOG(M0_FATAL, "Can not seek at the beginning of file");
		return rc;
	}
	rc = getat(s, 0, s->s_chunk, sizeof s->s_chunk);
	if (rc != 0)
		M0_LOG(M0_FATAL, "Can not read first chunk");
	return rc;
}

static void scanner_fini(struct scanner *s)
{
	m0_mutex_fini(&s->s_lock);
}

static int scan(struct scanner *s)
{
	uint64_t magic;
	int      result;
	int      i;
	time_t   lasttime = time(NULL);
	off_t    lastoff;
	uint64_t lastrecord = 0;
	uint64_t lastdata = 0;
	if (resume_scan && !dry_run) {
		s->s_off = nv_scan_offset_get(s->s_size);
		M0_LOG(M0_DEBUG, "Resuming Scan from Offset = %li", s->s_off);
		printf("Resuming Scan from Offset = %li file %s",
		       s->s_off, offset_file);
	}
	lastoff  = s->s_off;
	setvbuf(s->s_file, iobuf, _IONBF, sizeof iobuf);
	while (!signaled && (result = get(s, &magic, sizeof magic)) == 0) {
		if (magic == M0_FORMAT_HEADER_MAGIC) {
			s->s_off -= sizeof magic;
			parse(s);
		} else if (s->s_byte)
			s->s_off -= sizeof magic - 1;
		if (!s->s_byte)
			s->s_off &= ~0x7;
		if (time(NULL) - lasttime > DELTA) {
			printf("\nOffset: %15lli     Speed: %7.2f MB/s     "
			       "Completion: %3i%%     Action: %"PRIu64" records/s"
			       "     Data Speed: %7.2f MB/s",
			       (long long)s->s_off,
			       ((double)s->s_off - lastoff) /
			       DELTA / 1024.0 / 1024.0,
			       (int)(s->s_off * 100 / s->s_size),
			       (b.b_act - lastrecord) / DELTA,
			       ((double)b.b_data - lastdata) /
			       DELTA / 1024.0 / 1024.0);
			lasttime = time(NULL);
			lastoff  = s->s_off;
			lastrecord = b.b_act;
			lastdata = b.b_data;
		}
	}
	printf("\n%25s : %9s %9s %9s %9s\n",
	       "record", "found", "bad csum", "unaligned", "version");
	for (i = 0; i < ARRAY_SIZE(rt); ++i) {
		struct stats *s = &rt[i].r_stats;
		if (recname(&rt[i]) == NULL)
			continue;
		printf("%25s : %9"PRId64" %9"PRId64" %9"PRId64" %9"PRId64"\n",
		       recname(&rt[i]), s->s_found, s->s_chksum, s->s_align[1],
		       s->s_version);
	}
	printf("\n%25s : %9s %9s %9s %9s %9s %9s %9s\n",
	       "btree", "tree", "node", "leaf", "maxlevel", "kv", "bad kv",
	       "fanout");
	for (i = 0; i < ARRAY_SIZE(bt); ++i) {
		struct bstats *s = &bt[i].b_stats;
		if (bname(&bt[i]) == NULL)
			continue;
		if (dry_run)
			printf("%25s : %9"PRId64" %9"PRId64" %9"PRId64" "
			       "%9"PRId64" %9"PRId64" %9s %9"PRId64"\n",
			       bname(&bt[i]),
			       s->c_tree, s->c_node, s->c_leaf, s->c_maxlevel,
			       s->c_kv, "NA*", s->c_fanout);
		else
			printf("%25s : %9"PRId64" %9"PRId64" %9"PRId64" "
			       "%9"PRId64" %9"PRId64" %9"PRId64" %9"PRId64"\n",
			       bname(&bt[i]),
			       s->c_tree, s->c_node, s->c_leaf, s->c_maxlevel,
			       s->c_kv, s->c_kv_bad, s->c_fanout);
	}
	if (dry_run)
		printf("\n*bad kv count is not availabe in dry run mode\n");

	printf("\ngenerations\n");
	for (i = 0; i < ARRAY_SIZE(g); ++i) {
		if (g[i].g_count > 0) {
			generation_id_print(g[i].g_gen);
			printf(" : %9"PRId64"\n", g[i].g_count);
		}
	}
	return feof(s->s_file) ? 0 : result;
}

static int parse(struct scanner *s)
{
	struct m0_format_header hdr = {};
	struct m0_format_tag    tag = {};
	struct rectype         *r;
	int                     result;
	int                     idx;
	off_t			lastoff;
	result = get(s, &hdr, sizeof hdr);
	if (result == 0) {
		M0_ASSERT(hdr.hd_magic == M0_FORMAT_HEADER_MAGIC);
		m0_format_header_unpack(&tag, &hdr);
		idx = tag.ot_type;
		if (IS_IN_ARRAY(idx, rt) && idx >= M0_FORMAT_TYPE_BEGIN &&
		    tag.ot_type == rt[idx].r_tag.ot_type) {
			r = &rt[idx];
		} else {
			r = &rt[M0_FORMAT_TYPE_NR];
			RLOG(M0_INFO, "U", s, r, &tag);
		}
		r->r_stats.s_found++;
		r->r_stats.s_align[!!(s->s_off & 07)]++;
		/* Only process btree, bnode and segment header records. */
		if (dry_run || M0_IN(idx, (M0_FORMAT_TYPE_BE_BTREE,
					   M0_FORMAT_TYPE_BE_BNODE,
					   M0_FORMAT_TYPE_BE_SEG_HDR))) {
			lastoff = s->s_off;
			s->s_off -= sizeof hdr;
			result = recdo(s, &tag, r);
			if (result != 0)
				s->s_off = lastoff;
		}
	} else {
		M0_LOG(M0_FATAL, "Cannot read hdr->hd_bits.");
		FLOG(M0_FATAL, result, s);
		result = M0_ERR(-EIO);
	}
	return M0_RC(result);
}

static int init(void)
{
	int i;
	int j;
	const struct m0_xcode_enum *e = &m0_xc_m0_format_type_enum;
	const char fprefix[] = "M0_FORMAT_TYPE_";
	const char bprefix[] = "M0_BBT_";

	M0_ASSERT(m0_forall(i, ARRAY_SIZE(rt), ergo(rt[i].r_tag.ot_type != 0,
		  m0_forall(j, ARRAY_SIZE(rt),
		   (rt[i].r_tag.ot_type == rt[j].r_tag.ot_type) == (i == j)))));
	M0_ASSERT(m0_forall(i, ARRAY_SIZE(rt),
			    ergo(rt[i].r_tag.ot_type != 0,
				 rt[i].r_tag.ot_type == i)));
	for (i = 0; i < ARRAY_SIZE(rt) - 1; ++i) {
		if (rt[i].r_tag.ot_type == 0)
			continue;
		M0_ASSERT(rt[i].r_tag.ot_size <= MAX_REC_SIZE);
		M0_ASSERT(m0_xcode_enum_is_valid(e, rt[i].r_tag.ot_type));
		for (j = 0; j < e->xe_nr; ++j) {
			M0_ASSERT(strncmp(fprefix, e->xe_val[j].xev_name,
					  sizeof fprefix - 1) == 0);
			if (rt[i].r_tag.ot_type == e->xe_val[j].xev_val) {
				rt[i].r_name = e->xe_val[j].xev_name +
					sizeof fprefix - 1;
				break;
			}
		}
		M0_ASSERT(j < e->xe_nr);
	}
	e = &m0_xc_m0_be_btree_type_enum;
	for (i = 0; i < ARRAY_SIZE(bt) - 1; ++i) {
		if (bt[i].b_type == 0)
			continue;
		M0_ASSERT(m0_xcode_enum_is_valid(e, bt[i].b_type));
		for (j = 0; j < e->xe_nr; ++j) {
			M0_ASSERT(strncmp(bprefix, e->xe_val[j].xev_name,
					  sizeof bprefix - 1) == 0);
			if (bt[i].b_type == e->xe_val[j].xev_val) {
				bt[i].b_name = e->xe_val[j].xev_name +
					sizeof bprefix - 1;
				break;
			}
		}
		M0_ASSERT(j < e->xe_nr);
	}
	return 0;
}

static void fini(void)
{
}

static int recdo(struct scanner *s, const struct m0_format_tag *tag,
		 struct rectype *r)
{
	unsigned  size = tag->ot_size + sizeof(struct m0_format_footer);
	void 	 *buf;
	int       result;

	if (size > MAX_REC_SIZE)
		return M0_RC(-EINVAL);

	buf = alloca(size);
	result = get(s, buf, size);
	if (result == 0) {
		if (memcmp(tag, &r->r_tag, sizeof *tag) == 0) {
			/**
			 * Check generation identifier before format footer
			 * verification. Only process the records whose
			 * generation identifier matches or is within
			 * +/- MAX_GEN_DIFF_SEC seconds of segment's generation
			 * identifier.
			 */
			if (r->r_ops != NULL && r->r_ops->ro_check != NULL) {
				result = r->r_ops->ro_check(s, r, buf);
			}
			if (result != 0)
				return M0_RC(result);
			result = m0_format_footer_verify(buf, false);
			if (result != 0) {
				RLOG(M0_DEBUG, "С", s, r, tag);
				FLOG(M0_DEBUG, result, s);
				r->r_stats.s_chksum++;
			} else {
				RLOG(M0_DEBUG, "R", s, r, tag);
				if (r->r_ops != NULL &&
				    r->r_ops->ro_proc != NULL)
					result = r->r_ops->ro_proc(s, r, buf);
			}
		} else {
			RLOG(M0_DEBUG, "V", s, r, tag);
			FLOG(M0_DEBUG, result, s);
			r->r_stats.s_version++;
			if (r->r_ops != NULL && r->r_ops->ro_ver != NULL)
				result = r->r_ops->ro_ver(s, r, buf);
		}
	}
	return M0_RC(result);
}

static const char *recname(const struct rectype *r)
{
	return r->r_name ?: r == &rt[ARRAY_SIZE(rt) - 1] ? "UNKNOWN" : NULL;
}

static const char *bname(const struct btype *b)
{
	return b->b_name ?: b == &bt[ARRAY_SIZE(bt) - 1] ? "UNKNOWN" : NULL;
}

static int getat(struct scanner *s, off_t off, void *buf, size_t nob)
{
	int   result = 0;
	FILE *f      = s->s_file;

	m0_mutex_lock(&s->s_lock);
	if (off != s->s_pos)
		result = fseeko(f, off, SEEK_SET);
	if (result != 0) {
		M0_LOG(M0_FATAL, "Cannot seek to %"PRId64".", off);
		result = M0_ERR(-errno);
	} else if (fread(buf, 1, nob, f) != nob) {
		if (feof(f))
			result = -ENOENT;
		else {
			M0_LOG(M0_FATAL, "Cannot read %d at %"PRId64".",
			       (int)nob, off);
			result = M0_ERR(-EIO);
		}
	} else {
		M0_ASSERT(ftello(f) == (off + nob));
		s->s_pos = off + nob;
		result = 0;
	}
	if (result != 0 && !feof(f)) {
		FLOG(M0_FATAL, result, s);
		s->s_pos = -1;
	}
	m0_mutex_unlock(&s->s_lock);
	return M0_RC(result);
}

static int deref(struct scanner *s, const void *addr, void *buf, size_t nob)
{
	off_t off = addr - s->s_seg->bs_addr;

	if (m0_be_seg_contains(s->s_seg, addr) &&
	    m0_be_seg_contains(s->s_seg, addr + nob - 1))
		return getat(s, off, buf, nob);
	else
		return M0_ERR(-EFAULT);
}

static int get(struct scanner *s, void *buf, size_t nob)
{
	int result = 0;
	s->s_start_off = s->s_off;
	if (!(s->s_off >= s->s_chunk_pos &&
	      s->s_off + nob < s->s_chunk_pos + sizeof s->s_chunk)) {
		result = getat(s, s->s_off, s->s_chunk, sizeof s->s_chunk);
		if (result == 0)
			s->s_chunk_pos = s->s_off;
	}
	if (result == 0) {
		memcpy(buf, &s->s_chunk[s->s_off - s->s_chunk_pos], nob);
		s->s_off += nob;
	}
	return result;
}

static int btree(struct scanner *s, struct rectype *r, char *buf)
{
	struct m0_be_btree *tree = (void *)buf;
	int                 idx  = tree->bb_backlink.bli_type;
	struct btype       *b;

	if (!IS_IN_ARRAY(idx, bt) || bt[idx].b_type == 0)
		idx = ARRAY_SIZE(bt) - 1;

	genadd(tree->bb_backlink.bli_gen);
	if (!s->s_gen_found) {
		s->s_gen_found = true;
		s->s_gen = tree->bb_backlink.bli_gen;
		printf("\nBeck will use latest generation id found in btree\n");
		generation_id_print(s->s_gen);
	}
	b = &bt[idx];
	b->b_stats.c_tree++;
	return 0;
}

static int btree_check(struct scanner *s, struct rectype *r, char *buf)
{
	struct m0_be_btree *tree = (void *)buf;
	int                 idx  = tree->bb_backlink.bli_type;

	if (!IS_IN_ARRAY(idx, bt) || bt[idx].b_type == 0)
		return -ENOENT;

	return generation_id_verify(s, tree->bb_backlink.bli_gen);
}

static void *scanner_action(size_t len, enum action_opcode opc,
			    const struct action_ops *ops)
{
	struct action *act;

	M0_PRE(len >= sizeof *act);

	act = m0_alloc(len);
	M0_ASSERT(act != NULL); /* Can we handle this? */
	act->a_opc = opc;
	act->a_ops = ops;
	return act;
}

static int bnode(struct scanner *s, struct rectype *r, char *buf)
{
	struct m0_be_bnode *node = (void *)buf;
	int                 idx  = node->bt_backlink.bli_type;
	struct btype       *b;
	struct bstats      *c;
	struct bnode_act   *ba;

	if (!IS_IN_ARRAY(idx, bt) || bt[idx].b_type == 0)
		idx = ARRAY_SIZE(bt) - 1;

	genadd(node->bt_backlink.bli_gen);
	if (!s->s_gen_found) {
		s->s_gen_found = true;
		s->s_gen = node->bt_backlink.bli_gen;
		printf("\nBeck will use latest generation id found in bnode\n");
		generation_id_print(s->s_gen);
	}
	b = &bt[idx];
	c = &b->b_stats;
	c->c_node++;
	if (!dry_run && b->b_proc != NULL) {
		ba = scanner_action(sizeof *ba, AO_INIT, NULL);
		ba->bna_offset = s->s_start_off;
		qput(&s->s_bnode_q, &ba->bna_act);
	}
	c->c_kv += node->bt_num_active_key;
	if (node->bt_isleaf) {
		c->c_leaf++;
	} else
		c->c_fanout += node->bt_num_active_key + 1;
	c->c_maxlevel = max64(c->c_maxlevel, node->bt_level);
	return 0;
}

static int bnode_check(struct scanner *s, struct rectype *r, char *buf)
{
	struct m0_be_bnode *node = (void *)buf;
	int                 idx  = node->bt_backlink.bli_type;

	if (!IS_IN_ARRAY(idx, bt) || bt[idx].b_type == 0)
		return -ENOENT;

	return generation_id_verify(s, node->bt_backlink.bli_gen);
}

static struct m0_stob_ad_domain *emap_dom_find(const struct action *act,
					       const struct m0_fid *emap_fid,
					       int  *lockid)
{
	struct m0_stob_ad_domain *adom = NULL;
	int			  i;

	for (i = 0; i < act->a_builder->b_ad_dom_count; i++) {
		adom = act->a_builder->b_ad_domain[i];
		if (m0_fid_eq(emap_fid,
	            &adom->sad_adata.em_mapping.bb_backlink.bli_fid)) {
			break;
		}
	}
	*lockid = i;
	return (i == act->a_builder->b_ad_dom_count) ? NULL: adom;
}

static const struct action_ops emap_ops = {
	.o_prep = &emap_prep,
	.o_act  = &emap_act,
	.o_fini = &emap_fini
};

static int emap_proc(struct scanner *s, struct btype *btype,
		     struct m0_be_bnode *node, off_t node_offset)
{
	struct m0_stob_ad_domain *adom = NULL;
	struct emap_action       *ea;
	int                       id;
	int 		          i;
	int 		          ret = 0;

	for (i = 0; i < node->bt_num_active_key; i++) {
		ea = scanner_action(sizeof *ea, AO_EMAP_FIRST, &emap_ops);
		ea->emap_fid = node->bt_backlink.bli_fid;
		ea->emap_key = M0_BUF_INIT_PTR(&ea->emap_key_data);
		ea->emap_val = M0_BUF_INIT_PTR(&ea->emap_val_data);

		ret = emap_kv_get(s, &node->bt_kv_arr[i],
				  &ea->emap_key, &ea->emap_val);
		if (ret != 0) {
			btree_bad_kv_count_update(node->bt_backlink.bli_type, 1);
			m0_free(ea);
			continue;
		}

	        ea->emap_act.a_builder     = &b;
	        ea->emap_act.a_node_offset = node_offset;
		adom = emap_dom_find(&ea->emap_act, &ea->emap_fid, &id);
		if (adom != NULL) {
			ea->emap_act.a_opc += id;
			qput(s->s_q, &ea->emap_act);
		} else {
			btree_bad_kv_count_update(node->bt_backlink.bli_type, 1);
			m0_free(ea);
			continue;
		}
	}
	return ret;
}

static int emap_entry_lookup(struct m0_stob_ad_domain  *adom,
			     struct m0_uint128          prefix,
			     m0_bindex_t               offset,
			     struct m0_be_emap_cursor  *it)
{
	int                       rc;

	M0_LOG(M0_DEBUG, U128X_F, U128_P(&prefix));
	rc = M0_BE_OP_SYNC_RET_WITH( &it->ec_op,
				  m0_be_emap_lookup(&adom->sad_adata,
						    &prefix, offset, it),
				  bo_u.u_emap.e_rc);
	return rc == -ESRCH ? -ENOENT : rc;
}

static int emap_prep(struct action *act, struct m0_be_tx_credit *credit)
{
	struct m0_stob_ad_domain *adom = NULL;
	struct emap_action   	 *emap_ac =  M0_AMB(emap_ac, act, emap_act);
	struct m0_be_emap_rec    *emap_val;
	struct m0_be_emap_key    *emap_key;
	int 			  rc;
	struct m0_be_emap_cursor  it = {};
	int                       id;

	adom = emap_dom_find(act, &emap_ac->emap_fid, &id);
	if (adom == NULL || id < 0 || id >= AO_NR - AO_EMAP_FIRST) {
		M0_LOG(M0_ERROR, "Invalid FID for emap record found !!!");
		m0_free(act);
		return M0_RC(-EINVAL);
	}

	m0_mutex_lock(&b.b_emaplock[id]);
	emap_val = emap_ac->emap_val.b_addr;
	if (emap_val->er_value != AET_HOLE) {
		adom->sad_ballroom->ab_ops->bo_alloc_credit(adom->sad_ballroom,
							    1, credit);
		emap_key = emap_ac->emap_key.b_addr;
		rc = emap_entry_lookup(adom, emap_key->ek_prefix, 0, &it);
		if (rc == 0)
			m0_be_emap_close(&it);
		else
			m0_be_emap_credit(&adom->sad_adata,
					  M0_BEO_INSERT, 1, credit);
		m0_be_emap_credit(&adom->sad_adata, M0_BEO_PASTE,
				  BALLOC_FRAGS_MAX + 1, credit);
	}
	m0_mutex_unlock(&b.b_emaplock[id]);
	return 0;
}

static void emap_act(struct action *act, struct m0_be_tx *tx)
{
	struct emap_action   	 *emap_ac =  M0_AMB(emap_ac, act, emap_act);
	struct m0_stob_ad_domain *adom = NULL;
	int     	    	  rc = 0;
	struct m0_ext 		  ext;
	struct m0_be_emap_key    *emap_key;
	struct m0_be_emap_rec    *emap_val;
	struct m0_be_emap_cursor  it = {};
	struct m0_ext             in_ext;
	int                       id;

	adom = emap_dom_find(act, &emap_ac->emap_fid, &id);
	emap_val = emap_ac->emap_val.b_addr;
	if (emap_val->er_value != AET_HOLE) {
		emap_key = emap_ac->emap_key.b_addr;
		ext.e_start = emap_val->er_value >> adom->sad_babshift;
		ext.e_end   = (emap_val->er_value + emap_key->ek_offset -
			       emap_val->er_start) >> adom->sad_babshift;
		m0_ext_init(&ext);

		m0_mutex_lock(&b.b_emaplock[id]);
		rc = adom->sad_ballroom->ab_ops->
			bo_reserve_extent(adom->sad_ballroom,
					  tx, &ext,
					  M0_BALLOC_NORMAL_ZONE);
		if (rc != 0) {
			m0_mutex_unlock(&b.b_emaplock[id]);
			M0_LOG(M0_ERROR, "Failed to reserve extent rc=%d", rc);
			return;
		}

		b.b_data += ((ext.e_end - ext.e_start) << adom->sad_babshift)
			    << adom->sad_bshift;

		rc = emap_entry_lookup(adom, emap_key->ek_prefix, 0, &it);
		/* No emap entry found for current stob, insert hole */
		rc = rc ? M0_BE_OP_SYNC_RET(op,
				m0_be_emap_obj_insert(&adom->sad_adata,
						      tx, &op,
						      &emap_key->ek_prefix,
						      AET_HOLE),
				bo_u.u_emap.e_rc) : 0;

		M0_SET0(&it);
		rc = emap_entry_lookup(adom, emap_key->ek_prefix,
				       emap_val->er_start, &it);
		if (it.ec_seg.ee_val == AET_HOLE) {
			in_ext.e_start = emap_val->er_start;
			in_ext.e_end   = emap_key->ek_offset;
			m0_ext_init(&in_ext);
			M0_SET0(&it.ec_op);
			m0_be_op_init(&it.ec_op);
			m0_be_emap_paste(&it, tx, &in_ext, emap_val->er_value,
			NULL, /*No need to delete */
			LAMBDA(void, (struct m0_be_emap_seg *seg,
				      struct m0_ext *ext,
				      uint64_t val) {
				/* cut left */
				M0_ASSERT(in_ext.e_start > seg->ee_ext.e_start);

				seg->ee_val = val;
				}),
			LAMBDA(void, (struct m0_be_emap_seg *seg,
				      struct m0_ext *ext,
				      uint64_t val) {
					/* cut right */
				M0_ASSERT(seg->ee_ext.e_end > in_ext.e_end);
				if (val < AET_MIN)
					seg->ee_val = val +
					(in_ext.e_end - seg->ee_ext.e_start);
				else
					seg->ee_val = val;
				}));
			M0_ASSERT(m0_be_op_is_done(&it.ec_op));
			rc = it.ec_op.bo_u.u_emap.e_rc;
			m0_be_op_fini(&it.ec_op);
			m0_be_emap_close(&it);
		}
		m0_mutex_unlock(&b.b_emaplock[id]);
	}

	if (rc != 0)
		M0_LOG(M0_ERROR, "Failed to insert emap record rc=%d", rc);
}

static void emap_fini(struct action *act)
{
}

static int emap_kv_get(struct scanner *s, const struct be_btree_key_val *kv,
		       struct m0_buf *key, struct m0_buf *val)
{
	return deref(s, kv->btree_key, key->b_addr,
		     sizeof(struct m0_be_emap_key))		   ?:
		format_header_verify(key->b_addr,
				     M0_FORMAT_TYPE_BE_EMAP_KEY)   ?:
		m0_format_footer_verify(key->b_addr, false)   	   ?:
		deref(s, kv->btree_val, val->b_addr,
		      sizeof(struct m0_be_emap_rec)) 		   ?:
		format_header_verify(val->b_addr,
				     M0_FORMAT_TYPE_BE_EMAP_REC)   ?:
		m0_format_footer_verify(val->b_addr, false);
}

static int seghdr(struct scanner *s, struct rectype *r, char *buf)
{
	return 0;
}

static int seghdr_ver(struct scanner *s, struct rectype *r, char *buf)
{
	struct m0_be_seg_hdr *h   = (void *)buf;
	struct m0_format_tag  tag = {};

	m0_format_header_unpack(&tag, &h->bh_header);
	M0_LOG(M0_INFO, "Segment header format: %hu:%hu:%u vs. %hu:%hu:%u.",
	       tag.ot_version, tag.ot_version, tag.ot_footer_offset,
	       r->r_tag.ot_version, r->r_tag.ot_version,
	       r->r_tag.ot_footer_offset);
	M0_LOG(M0_INFO, "Protocol: %s", (char *)h->bh_be_version);
	M0_LOG(M0_INFO, "     vs.: %s",
	       m0_build_info_get()->bi_xcode_protocol_be_checksum);
	genadd(h->bh_gen);
	return 0;
}

static int seghdr_check(struct scanner *s, struct rectype *r, char *buf)
{
	struct m0_be_seg_hdr *h   = (void *)buf;

	if (s->s_gen != h->bh_gen) {
		genadd(h->bh_gen);
		printf("\nFound another segment header generation\n");
		generation_id_print(h->bh_gen);
		return M0_ERR(-ETIME);
	}
	/*
	 * Flush immediately to avoid losing this information within other lines
	 * coming on the screen at the same time.
	 */
	fflush(stdout);

	return 0;
}

static void genadd(uint64_t gen)
{
	int i;

	for (i = 0; i < ARRAY_SIZE(g); ++i) {
		if (g[i].g_gen == gen || g[i].g_count == 0) {
			g[i].g_count++;
			g[i].g_gen = gen;
			break;
		}
	}
}

static int nv_scan_offset_init(uint64_t workers_nr,
			       uint64_t partitions_nr)
{
	uint64_t  p;

	M0_PRE(partitions_nr <= AO_NR);

	m0_mutex_init(&off_info.oi_lock);
	m0_mutex_lock(&off_info.oi_lock);
	off_info.oi_workers_nr = workers_nr;
	off_info.oi_partitions_nr = partitions_nr;

	off_info.oi_offset = m0_alloc(sizeof(struct worker_off_info) *
				      workers_nr);
	if (off_info.oi_offset == NULL) {
		m0_mutex_unlock(&off_info.oi_lock);
		return M0_ERR(-ENOMEM);
	}

	memset(&off_info.oi_pinfo, 0, sizeof(struct part_info));
	for (p = 0; p < off_info.oi_partitions_nr; p++)
		m0_mutex_init(&off_info.oi_part_lock[p]);
	m0_mutex_unlock(&off_info.oi_lock);
	return 0;
}

static void nv_scan_offset_fini(void)
{
	uint64_t  p;

	m0_mutex_lock(&off_info.oi_lock);
	m0_free(off_info.oi_offset);
	for (p = 0; p < off_info.oi_partitions_nr; p++)
		m0_mutex_fini(&off_info.oi_part_lock[p]);
	m0_mutex_unlock(&off_info.oi_lock);
	m0_mutex_fini(&off_info.oi_lock);
}

static off_t nv_scan_offset_get(off_t snapshot_size)
{
	FILE     *ofptr;
	int       wret;
	int       pret;
	int       sret;
	off_t     offset = snapshot_size;
	off_t     max_offset = 0;
	uint64_t  p;
	uint64_t  w;
	struct part_info        *pinfo;
	struct worker_off_info  *winfo;
	struct scanner_off_info *sinfo;

	m0_mutex_lock(&off_info.oi_lock);
	ofptr = fopen(offset_file, "r");
	if (ofptr == NULL) {
		m0_mutex_unlock(&off_info.oi_lock);
		return 0;
	}
	wret = fread(off_info.oi_offset, sizeof(struct worker_off_info),
		     off_info.oi_workers_nr, ofptr);
	pret = fread(&off_info.oi_pinfo, sizeof(struct part_info),
		     1, ofptr);
	sret = fread(&off_info.oi_scanoff, sizeof(struct scanner_off_info),
		     1, ofptr);
	if ((wret > 0) && (pret > 0) && (sret > 0)) {
		pinfo = &off_info.oi_pinfo;
		/* look for lowest offset in active partitions */
		for (p = 0; p < off_info.oi_partitions_nr; p++) {
			/* skip idle partitions */
			if (pinfo->pi_act_added[p] == 0)
				continue;
			/* in case action/actions was/were added
			 * but none of them is completed
			 * then check for first bnode offset */
			if (pinfo->pi_act_done[p] == 0) {
				if (offset > pinfo->pi_1st_bnode_offset[p])
					offset = pinfo->pi_1st_bnode_offset[p];
				continue;
			}
			/* check for incomplete actions */
			for (w = 0; w < off_info.oi_workers_nr; w++) {
				winfo = &off_info.oi_offset[w];
				/* discard workers which have NOT processed
				 * atleast single action for given partition
				 * till now*/
				if (winfo->woi_offset[p] <
				    pinfo->pi_1st_bnode_offset[p])
					continue;


				if (pinfo->pi_act_added[p] >
				    pinfo->pi_act_done[p]) {
					if (offset > winfo->woi_offset[p])
						offset = winfo->woi_offset[p];
				} else {
					if (max_offset < winfo->woi_offset[p])
						max_offset =
							winfo->woi_offset[p];
				}
				printf("p=%"PRIu64",w=%"PRIu64",offset=%li\n",
				       p, w, winfo->woi_offset[p]);
			}
		}
		/* all partitions were idle */
		if(offset == snapshot_size) {
			sinfo = &off_info.oi_scanoff;
			if(sinfo->soi_scanqempty && sinfo->soi_bnodeqempty) {
				offset = sinfo->soi_offset;
			        printf("partitions idle,scanner offset=%li\n",
				       offset);
			} else
				offset = max_offset;
		}
		/* reset counters as there will NOT be any completions for
		 * missed actions */
		memset(&off_info.oi_pinfo.pi_act_added[0], 0,
		       sizeof(off_info.oi_pinfo.pi_act_added));
		memset(&off_info.oi_pinfo.pi_act_done[0], 0,
		       sizeof(off_info.oi_pinfo.pi_act_done));
		fclose(ofptr);
		m0_mutex_unlock(&off_info.oi_lock);
	} else {
		fclose(ofptr);
		m0_mutex_unlock(&off_info.oi_lock);
		return 0;
	}
	return offset;
}

static void nv_scan_offset_update(void)
{
	FILE   *ofptr;

	m0_mutex_lock(&off_info.oi_lock);

	ofptr = fopen(offset_file, "w+");
	if (ofptr == NULL) {
		printf("Cannot open seek_offset file :%s\n", offset_file);
		m0_mutex_unlock(&off_info.oi_lock);
		return;
	}
	off_info.oi_scanoff.soi_offset      = s.s_off;
	off_info.oi_scanoff.soi_bnodeqempty = isqempty(&s.s_bnode_q);
	off_info.oi_scanoff.soi_scanqempty  = isqempty(s.s_q);
	fwrite(off_info.oi_offset, sizeof(struct worker_off_info),
	       off_info.oi_workers_nr, ofptr);
	fwrite(&off_info.oi_pinfo, sizeof(struct part_info),
	       1, ofptr);
	fwrite(&off_info.oi_scanoff, sizeof(struct scanner_off_info),
	       1, ofptr);
	fclose(ofptr);
	m0_mutex_unlock(&off_info.oi_lock);
	return;
}

static void builder_do(struct m0_be_tx_bulk   *tb,
		       struct m0_be_tx        *tx,
		       struct m0_be_op        *op,
		       void                   *datum,
		       void                   *user,
		       uint64_t                worker_index,
		       uint64_t                partition)
{
	struct action  *act;
	struct builder *b = datum;

	m0_be_op_active(op);
	act = user;
	if (act != NULL) {
		b->b_act++;
		act->a_ops->o_act(act, tx);
		act->a_ops->o_fini(act);
	}
	m0_be_op_done(op);
}

static void builder_done(struct m0_be_tx_bulk *tb,
			 void                 *datum,
			 void                 *user,
			 uint64_t              worker_index,
			 uint64_t              partition)
{
	struct action          *act;
	struct worker_off_info *winfo;

	act = user;
	if (act != NULL) {
		winfo = &off_info.oi_offset[worker_index];
		winfo->woi_offset[partition] = act->a_node_offset;
		winfo->woi_act_done[partition]++;
		m0_mutex_lock(&off_info.oi_part_lock[partition]);
		off_info.oi_pinfo.pi_act_done[partition]++;
		m0_mutex_unlock(&off_info.oi_part_lock[partition]);

		if (!(winfo->woi_act_done[partition] % 2))
			nv_scan_offset_update();
		m0_free(act);
	}
}

static void builder_work_put(struct m0_be_tx_bulk *tb, struct builder *b)
{
	struct action          *act;
	struct m0_be_tx_credit  credit;
	struct part_info       *pinfo;
	bool                    put_successful;
	int                     rc;

	do {
		act = qget(b->b_q);
		if (act->a_opc != AO_DONE) {
			credit = M0_BE_TX_CREDIT(0, 0);
			act->a_builder = b;
			rc = act->a_ops->o_prep(act, &credit);
			if (rc != 0)
				continue;
			M0_BE_OP_SYNC(op, put_successful =
				      m0_be_tx_bulk_put(tb, &op, &credit, 0,
							act->a_opc, act));
			if (!put_successful)
				break;

			pinfo = &off_info.oi_pinfo;
			pinfo->pi_act_added[act->a_opc]++;
			/* save offset of first bnode in partitions */
			if (pinfo->pi_act_added[act->a_opc] == 1)
				pinfo->pi_1st_bnode_offset[act->a_opc] =
					act->a_node_offset;
		}
	} while (act->a_opc != AO_DONE);
	m0_be_tx_bulk_end(tb);
}

static void builder_thread(struct builder *b)
{
	struct m0_be_tx_bulk_cfg tb_cfg;
	struct m0_be_tx_bulk     tb = {};
	int                      rc;

	tb_cfg           =  default_tb_cfg;
	tb_cfg.tbc_dom   =  b->b_dom;
	tb_cfg.tbc_datum =  b;
	tb_cfg.tbc_do    = &builder_do,
	tb_cfg.tbc_done  = &builder_done,

	rc = m0_be_tx_bulk_init(&tb, &tb_cfg);
	if (rc == 0) {
		M0_BE_OP_SYNC(op, ({
				   m0_be_tx_bulk_run(&tb, &op);
				   builder_work_put(&tb, b);
				   }));
		rc = m0_be_tx_bulk_status(&tb);
		m0_be_tx_bulk_fini(&tb);
	}

	/**
	 * Below clean up used as m0_be_ut_backend_fini()  fails because of
	 * unlocked thread's sm group. Simplify this task and call the exit
	 * function for builder thread.
	 */
	if (&b->b_backend != NULL) {
		(void)m0_be_ut_backend_sm_group_lookup(&b->b_backend);
		m0_be_ut_backend_thread_exit(&b->b_backend);
	}
}

static int ad_dom_init(struct builder *b)
{
	int                      result;
	struct m0_stob_ad_module *module = &m0_get()->i_stob_ad_module;
	struct ad_domain_map     *ad;
	char                     *cfg_init;
	char 			  location[64];
	int                       len;
	struct m0_stob           *stob;
	struct m0_stob_id         stob_id;
	struct m0_stob_domain    *dom;
	struct m0_stob_domain    *stob_dom;
	char 			 *stob_location;
	char                     *str_cfg_init = "directio=true";
	struct ad_dom_info       *adom_info;
	uint64_t		  ad_dom_count;

	if (disable_directio)
		str_cfg_init = "directio=false";

	stob_location = m0_alloc(strlen(b->b_stob_path) + 20);
	if (stob_location == NULL)
		return M0_ERR(-ENOMEM);

	sprintf(stob_location, "linuxstob:%s%s",
		b->b_stob_path[0] == '/' ? "" : "./", b->b_stob_path);
	result = m0_stob_domain_init(stob_location, str_cfg_init, &dom);
	if (result != 0) {
		m0_free(stob_location);
		return M0_ERR(result);
	}
	b->b_ad_dom = dom;

	ad_dom_count = ad_domains_tlist_length(&module->sam_domains);
	M0_ALLOC_ARR(b->b_ad_domain, ad_dom_count);
	M0_ALLOC_ARR(b->b_ad_info, ad_dom_count);
	b->b_ad_dom_count = 0;
	m0_tl_for(ad_domains, &module->sam_domains, ad) {
		M0_ASSERT(b->b_ad_dom_count < ad_dom_count);
		M0_ALLOC_PTR(adom_info);
		if (adom_info == NULL) {
			result = -ENOMEM;
			break;
		}
		stob = NULL;
		stob_dom = NULL;
		b->b_ad_domain[b->b_ad_dom_count] = ad->adm_dom;

		m0_stob_id_make(0, ad->adm_dom->sad_bstore_id.si_fid.f_key,
				&dom->sd_id, &stob_id);
		result = m0_stob_find(&stob_id, &stob);
		M0_ASSERT(result == 0);

		if (m0_stob_state_get(stob) == CSS_UNKNOWN) {
			result = m0_stob_locate(stob);
			if (result != 0)
				break;
		}

		if (m0_stob_state_get(stob) == CSS_NOENT) {
			result = m0_stob_create(stob, NULL, NULL);
			if (result != 0)
				break;
		}

		len = snprintf(NULL, 0, "adstob:%"PRIu64,
			       ad->adm_dom->sad_bstore_id.si_fid.f_key);
		result = snprintf(location, len + 1, "adstob:%"PRIu64,
			      ad->adm_dom->sad_bstore_id.si_fid.f_key);
		M0_ASSERT_INFO(result == len, "result=%d", result);

		m0_stob_ad_init_cfg_make(&cfg_init,
				b->b_seg->bs_domain);
		result = m0_stob_domain_init(location, cfg_init, &stob_dom);
		if (result != 0)
			break;

		adom_info->stob = stob;
		adom_info->stob_dom = stob_dom;
		b->b_ad_info[b->b_ad_dom_count] = adom_info;
		b->b_ad_dom_count++;
	} m0_tl_endfor;

	/* In case of initializing ad_dom failure, cleanup meomory allocated*/
	if (result != 0)
		ad_dom_fini(b);
	m0_free(stob_location);
	return M0_RC(result);
}

static int builder_init(struct builder *b)
{
	struct m0_be_ut_backend *ub = &b->b_backend;
	static struct m0_fid     fid = M0_FID_TINIT('r', 1, 1);
	int                      result;
	int                      i;

	result = M0_REQH_INIT(&b->b_reqh,
			      .rhia_dtm     = (void *)1,
			      .rhia_mdstore = (void *)1,
			      .rhia_fid     = &fid);
	if (result != 0)
		return M0_ERR(result);
	ub->but_stob_domain_location = m0_alloc(strlen(b->b_dom_path) + 20);
	if (ub->but_stob_domain_location == NULL)
		return M0_ERR(-ENOMEM); /* No cleanup, fatal anyway. */
	sprintf(ub->but_stob_domain_location, "linuxstob:%s%s",
		b->b_dom_path[0] == '/' ? "" : "./", b->b_dom_path);
	ub->but_dom_cfg.bc_engine.bec_reqh = &b->b_reqh;
	m0_be_ut_backend_cfg_default(&ub->but_dom_cfg);
	be_cfg_default_init(&ub->but_dom_cfg, &default_tb_cfg);
	/* Check for any BE configuration overrides. */
	if (b->b_be_config_file) {
		result = be_cfg_from_yaml_update(b->b_be_config_file,
					         &ub->but_dom_cfg);
		if (result != 0)
			return M0_ERR(result);
	}
	result = m0_be_ut_backend_init_cfg(ub, &ub->but_dom_cfg, false);
	if (result != 0)
		return M0_ERR(result);
	b->b_dom  = &ub->but_dom;
	b->b_seg0 = m0_be_domain_seg0_get(b->b_dom);
	M0_ASSERT(b->b_seg0 != NULL);
	b->b_seg = m0_be_domain_seg_first(b->b_dom);
	if (b->b_seg == NULL) {
		m0_be_ut_backend_seg_add2(ub, b->b_size, true, NULL, &b->b_seg);
		M0_ASSERT(b->b_seg != NULL);
	}
	printf("\nDestination segment header generation\n");
	generation_id_print(b->b_seg->bs_gen);
	printf("\n");
	/*
	 * Flush immediately to avoid losing this information within other lines
	 * coming on the screen at the same time.
	 */
	fflush(stdout);

	result = m0_reqh_be_init(&b->b_reqh, b->b_seg);
	if (result != 0)
		return M0_ERR(result);

	result = m0_ctg_store_init(b->b_dom);
	if (result != 0)
		return M0_ERR(result);

	result = ctg_pver_fid_get(&b->b_pver_fid);
	if (result != 0)
		return M0_ERR(result);
	/** Initialise cob ios domain. */
	m0_ios_cdom_get(&b->b_reqh, &b->b_ios_cdom);
	m0_cob_domain_init(b->b_ios_cdom, b->b_seg);

	/** Initialise cob mds domain. */
	b->b_mds_cdom = m0_reqh_lockers_get(&b->b_reqh,
					    m0_get()->i_mds_cdom_key);
	m0_cob_domain_init(b->b_mds_cdom, b->b_seg);

	for (i = 0; i < AO_NR - AO_EMAP_FIRST; i++)
		m0_mutex_init(&b->b_emaplock[i]);
	m0_mutex_init(&b->b_coblock);
	m0_mutex_init(&b->b_ctglock);
	result = ad_dom_init(b);
	if (result != 0)
		return M0_ERR(result);
	result = M0_THREAD_INIT(&b->b_thread, struct builder *,
				NULL, &builder_thread, b, "builder");
	return M0_RC(result);
}

static void ad_dom_fini(struct builder *b)
{
	int i;
	int rc;

	/* Cleanup m0_stob_domains for AD domain initialized in ad_dom_init() */
	for (i = 0; i < b->b_ad_dom_count; ++i) {
		m0_stob_domain_fini(b->b_ad_info[i]->stob_dom);
		rc = m0_stob_destroy(b->b_ad_info[i]->stob, NULL);
		if (rc != 0)
			warn("Failed m0_stob_destroy for AD domain rc=%d", rc);
		m0_free(b->b_ad_info[i]);
	}
	m0_stob_domain_fini(b->b_ad_dom);
	m0_free(b->b_ad_info);
	m0_free(b->b_ad_domain);

}

static void builder_fini(struct builder *b)
{
	int i;

	for (i = 0; i < AO_NR - AO_EMAP_FIRST; i++)
		m0_mutex_fini(&b->b_emaplock[i]);
	m0_mutex_fini(&b->b_coblock);
	m0_mutex_fini(&b->b_ctglock);

	m0_thread_join(&b->b_thread);
	m0_thread_fini(&b->b_thread);
	m0_ctg_store_fini();
	m0_reqh_be_fini(&b->b_reqh);
	ad_dom_fini(b);
	m0_be_ut_backend_fini(&b->b_backend);
	m0_reqh_fini(&b->b_reqh);
	m0_free(b->b_backend.but_stob_domain_location);

	printf("builder: actions: %9"PRId64"\n", b->b_act);
}

/**
 * These values provided the maximum builder performance after experiments on
 * hardware.
 */
static void  be_cfg_default_init(struct m0_be_domain_cfg  *dom_cfg,
				 struct m0_be_tx_bulk_cfg *tb_cfg)
{
	dom_cfg->bc_engine.bec_tx_active_max = 256;
	dom_cfg->bc_engine.bec_group_nr = 5;
	dom_cfg->bc_engine.bec_group_cfg.tgc_tx_nr_max = 128;
	dom_cfg->bc_engine.bec_group_cfg.tgc_size_max = M0_BE_TX_CREDIT(5621440,
									961373440);
	dom_cfg->bc_engine.bec_group_cfg.tgc_payload_max = 367772160;
	dom_cfg->bc_engine.bec_tx_size_max = M0_BE_TX_CREDIT(1 << 18, 44UL << 20);
	dom_cfg->bc_engine.bec_tx_payload_max = 1 << 21;
	dom_cfg->bc_engine.bec_group_freeze_timeout_min   =     1ULL * M0_TIME_ONE_MSEC;
	dom_cfg->bc_engine.bec_group_freeze_timeout_max   =    50ULL * M0_TIME_ONE_MSEC;
	dom_cfg->bc_engine.bec_group_freeze_timeout_limit = 60000ULL * M0_TIME_ONE_MSEC;
	dom_cfg->bc_log.lc_full_threshold = 20 * (1 << 20);
	dom_cfg->bc_pd_cfg.bpdc_seg_io_nr = 5;
	dom_cfg->bc_log_discard_cfg.ldsc_items_max = 0x100;
	dom_cfg->bc_log_discard_cfg.ldsc_items_threshold = 0x80;
	dom_cfg->bc_log_discard_cfg.ldsc_sync_timeout = M0_TIME_ONE_SECOND * 60ULL;
	tb_cfg->tbc_workers_nr = 64;
	tb_cfg->tbc_work_items_per_tx_max = 100;
}

static void be_cfg_update(struct m0_be_domain_cfg *cfg,
			  const char              *str_key,
			  const char              *str_value)
{
	uint64_t  value1_64;
	uint64_t  value2_64;
	uint64_t  value1_32;
	char     *s1;
	char     *s2;
	bool      value_overridden = true;

	if (m0_streq(str_key, "tgc_size_max")  ||
	    m0_streq(str_key, "bec_tx_size_max")) {

		/** Cover variables accepting two comma-separated values. */

		s1 = m0_strdup(str_value);
		s2 = strchr(s1, ',');

		*s2 = '\0';
		s2++;

		value1_64 = m0_strtou64(s1, NULL, 10);
		value2_64 = m0_strtou64(s2, NULL, 10);

		m0_free(s1);

		M0_ASSERT_INFO((value1_64 != ULLONG_MAX) &&
				(value2_64 != ULLONG_MAX),
				"Invalid value %s for variable %s in yaml file.", str_value, str_key);

		if (m0_streq(str_key, "tgc_size_max")) {
			cfg->bc_engine.bec_group_cfg.tgc_size_max =
					M0_BE_TX_CREDIT(value1_64, value2_64);
		} else {
			cfg->bc_engine.bec_tx_size_max =
					M0_BE_TX_CREDIT(value1_64, value2_64);
		}
	} else if (m0_streq(str_key, "bpdc_seg_io_nr") ||
		   m0_streq(str_key, "ldsc_items_max") ||
		   m0_streq(str_key, "ldsc_items_threshold")) {

		/** Cover variables accepting a single 32-bit value */

		value1_32 =m0_strtou32(str_value, NULL, 10);

		M0_ASSERT_INFO((value1_32 != ULONG_MAX),
				"Invalid value %s for variable %s in yaml file.", str_value, str_key);

		if (m0_streq(str_key, "bpdc_seg_io_nr")) {
			cfg->bc_pd_cfg.bpdc_seg_io_nr = value1_32;
		} else if (m0_streq(str_key, "ldsc_items_max")) {
			cfg->bc_log_discard_cfg.ldsc_items_max = value1_32;
		} else if (m0_streq(str_key, "ldsc_items_threshold")) {
			cfg->bc_log_discard_cfg.ldsc_items_threshold =
								value1_32;
		}
	} else {

		/** These variables accept a single 64-bit value. */
		value1_64 = m0_strtou64(str_value, NULL, 10);

		M0_ASSERT_INFO((value1_64 != ULLONG_MAX),
				"Invalid value %s for variable %s in yaml file.", str_value, str_key);

		if (m0_streq(str_key, "bec_tx_active_max"))
			cfg->bc_engine.bec_tx_active_max = value1_64;
		else if (m0_streq(str_key, "bec_group_nr"))
			cfg->bc_engine.bec_group_nr = value1_64;
		else if (m0_streq(str_key, "tgc_tx_nr_max"))
			cfg->bc_engine.bec_group_cfg.tgc_tx_nr_max = value1_64;
		else if (m0_streq(str_key, "tgc_payload_max"))
			cfg->bc_engine.bec_group_cfg.tgc_payload_max =
								value1_64;
		else if (m0_streq(str_key, "bec_tx_payload_max"))
			cfg->bc_engine.bec_tx_payload_max = value1_64;
		else if (m0_streq(str_key, "bec_group_freeze_timeout_min"))
			cfg->bc_engine.bec_group_freeze_timeout_min = value1_64;
		else if (m0_streq(str_key, "bec_group_freeze_timeout_max"))
			cfg->bc_engine.bec_group_freeze_timeout_max = value1_64;
		else if (m0_streq(str_key, "bec_group_freeze_timeout_limit"))
			cfg->bc_engine.bec_group_freeze_timeout_limit =
								value1_64;
		else if (m0_streq(str_key, "lc_full_threshold"))
			cfg->bc_log.lc_full_threshold = value1_64;
		else if (m0_streq(str_key, "ldsc_sync_timeout"))
			cfg->bc_log_discard_cfg.ldsc_sync_timeout = value1_64;
		else
			value_overridden = false;
	}

	if (value_overridden) {
		printf("%s = %s\n", str_key, str_value);
		fflush(stdout);
	}
}

static int  be_cfg_from_yaml_update(const char              *yaml_file,
				    struct m0_be_domain_cfg *cfg)
{
	FILE         *fp;
	yaml_parser_t parser;
	yaml_token_t  token;
	char         *scalar_value;
	char          key[MAX_KEY_LEN];
	char          value[MAX_VALUE_LEN];
	int           rc;
	bool          is_key = false;
	bool          key_received = false;
	bool          value_received = false;

	fp = fopen(yaml_file, "r");
	M0_ASSERT(fp != NULL);

	if (!yaml_parser_initialize(&parser)) {
		printf("Failed to initialize yaml parser.\n");
		fclose(fp);
		return -ENOMEM;
	}

	yaml_parser_set_input_file(&parser, fp);

	printf("Changed following BE defaults:\n");

	do {
		rc = 0;
		yaml_parser_scan(&parser, &token);
		switch (token.type) {
			case YAML_KEY_TOKEN:
				is_key = true;
				break;
			case YAML_VALUE_TOKEN:
				is_key = false;
				break;
			case YAML_SCALAR_TOKEN:
				scalar_value = (char *)token.data.scalar.value;
				if (is_key) {
					strncpy(key, scalar_value, sizeof(key));
					key[sizeof(key) - 1] = '\0';
					key_received = true;
				} else {
					strncpy(value, scalar_value, sizeof(value));
					value[sizeof(value) - 1] = '\0';
					value_received = true;
				}

				if (key_received && value_received) {
					be_cfg_update(cfg, key, value);
					key_received = false;
					value_received = false;
				}
				break;
			case YAML_NO_TOKEN:
				rc = -EINVAL;
				break;
			default:
				break;
		}

		if (rc != 0) {
			fclose(fp);
			printf("Failed to parse %s\n", key);
			return rc;
		}

		if (token.type != YAML_STREAM_END_TOKEN)
			yaml_token_delete(&token);

	} while (token.type != YAML_STREAM_END_TOKEN);

	yaml_token_delete(&token);

	yaml_parser_delete(&parser);

	fclose(fp);

	return 0;
}

static void *builder_action(struct builder *b, size_t len,
			    enum action_opcode opc,
			    const struct action_ops *ops)
{
	struct action *act;

	M0_PRE(len >= sizeof *act);

	act = m0_alloc(len);
	M0_ASSERT(act != NULL); /* Can we handle this? */
	act->a_opc = opc;
	act->a_ops = ops;
	act->a_builder = b;
	return act;
}

static int format_header_verify(const struct m0_format_header *h,
				uint16_t rtype)
{
	struct m0_format_tag    tag = {};

	m0_format_header_unpack(&tag, h);
	if (memcmp(&tag, &rt[rtype].r_tag, sizeof tag) != 0)
		return M0_ERR(-EPROTO);
	return 0;
}

static bool btree_node_pre_is_valid(const struct m0_be_bnode *node,
				    struct scanner *s)
{
	M0_PRE(node != NULL);
	return
		(node->bt_num_active_key < ARRAY_SIZE(node->bt_kv_arr))    &&
		(m0_fid_tget(&node->bt_backlink.bli_fid) == 'b')       	   &&
		(node->bt_isleaf == (node->bt_level == 0))                 &&
		m0_forall(i, node->bt_num_active_key,
			  node->bt_kv_arr[i].btree_key != NULL &&
			  node->bt_kv_arr[i].btree_val != NULL &&
			  m0_be_seg_contains(s->s_seg,
					     node->bt_kv_arr[i].btree_key) &&
			  m0_be_seg_contains(s->s_seg,
					     node->bt_kv_arr[i].btree_val));
}

static bool btree_node_post_is_valid(const struct m0_be_bnode *node,
				     const struct m0_be_btree_kv_ops *ops)
{
	M0_PRE(node != NULL);
	return	ergo(node->bt_num_active_key > 1,
		     m0_forall(i, node->bt_num_active_key - 1,
			       ops->ko_compare(node->bt_kv_arr[i+1].btree_key,
					       node->bt_kv_arr[i].btree_key)));
}

static bool btree_kv_is_valid(struct m0_be_bnode *node,
			      int index, struct m0_buf *key)
{
	M0_PRE(node != NULL);
	return m0_align(key->b_nob, sizeof(void *)) ==
		(uint64_t)node->bt_kv_arr[index].btree_val -
		(uint64_t)node->bt_kv_arr[index].btree_key;
}

static bool btree_kv_post_is_valid(struct scanner *s,
				   struct m0_buf *key, struct m0_buf *val)
{
	return s->s_max_reg_size > key->b_nob + val->b_nob;
}

static void btree_bad_kv_count_update(uint64_t type, int count)
{
	M0_LOG(M0_DEBUG, "Discarded kv = %d from btree = %lu", count, type);
	bt[type].b_stats.c_kv_bad += count;
}

static bool fid_without_type_eq(const struct m0_fid *fid0,
				const struct m0_fid *fid1)
{
	return m0_fid_eq(&M0_FID_TINIT(0, fid0->f_container, fid0->f_key),
			 &M0_FID_TINIT(0, fid1->f_container, fid1->f_key));
}

static struct cache_slot *cache_lookup(struct cache *c, struct m0_fid *fid)
{
	int i;
	int idx;

	for (i = 0, idx = c->c_head - 1; i < CACHE_SIZE; ++i, --idx) {
		if (idx < 0)
			idx = CACHE_SIZE - 1;
		if (m0_fid_eq(&c->c_slot[idx].cs_fid, fid))
			return &c->c_slot[idx];
		if (!m0_fid_is_set(&c->c_slot[idx].cs_fid))
			break;
	}
	return NULL;
}

static struct cache_slot *cache_insert(struct cache *c,
				       const struct m0_fid *fid)
{
	struct cache_slot *slot =  &c->c_slot[c->c_head];

	slot->cs_fid   = *fid;
	slot->cs_flags =  0;
	slot->cs_tree  =  NULL;

	if (++c->c_head == CACHE_SIZE)
		c->c_head = 0;
	return slot;
}

/**
 * Get config root pool version fid from key and value which are generated by
 * mkfs. In EES, Layout is fixed with this pool fid.
 */
static int ctg_pver_fid_get(struct m0_fid *fid)
{
	struct m0_buf key;
	struct m0_buf val;
	uint8_t       kdata[M0_CAS_CTG_KV_HDR_SIZE + sizeof(struct m0_fid)];
	uint8_t       vdata[M0_CAS_CTG_KV_HDR_SIZE +
		            sizeof(struct m0_dix_layout)];
	uint64_t      i;
	int	      rc;

	*((uint64_t *)(kdata)) = sizeof(struct m0_fid);
	key = M0_BUF_INIT(ARRAY_SIZE(kdata), kdata);
	val = M0_BUF_INIT(ARRAY_SIZE(vdata), vdata);

	M0_CASSERT(M0_DIX_FID_DEVICE_ID_BITS > 0);
	for (i = 0; i < M0_DIX_FID_DEVICE_ID_BITS; i++) {
		*((struct m0_fid *)(kdata + M0_CAS_CTG_KV_HDR_SIZE)) =
			M0_FID_TINIT('T', i << M0_DIX_FID_DEVICE_ID_OFFSET,
				     0x02);
		rc = M0_BE_OP_SYNC_RET(op,
				       m0_be_btree_lookup(&m0_ctg_ctidx()->
							  cc_tree, &op,
							  &key, &val),
				       bo_u.u_btree.t_rc);
		if (rc == 0)
			break;
	}
	if (rc == 0) {
		*fid = ((struct m0_dix_layout *)
			(vdata + M0_CAS_CTG_KV_HDR_SIZE))->u.dl_desc.ld_pver;
	} else
		M0_LOG(M0_ERROR, "Failed to get pool version fid, rc = %d", rc);
	return rc;
}

static int ctg_kv_get(struct scanner *s, const void *addr, struct m0_buf *kv)
{
	uint64_t len;
	int	 result;

	M0_CASSERT(sizeof len == M0_CAS_CTG_KV_HDR_SIZE);
	result = deref(s, addr, &len, M0_CAS_CTG_KV_HDR_SIZE);
	if (result != 0)
		return M0_ERR(result);
	if (len > s->s_max_reg_size)
		return M0_ERR(-EPERM);
	result = m0_buf_alloc(kv, len + M0_CAS_CTG_KV_HDR_SIZE);
	if (result != 0)
		return M0_ERR(result);
	*(uint64_t *)kv->b_addr = len;
	result = deref(s, addr + M0_CAS_CTG_KV_HDR_SIZE,
		       kv->b_addr + M0_CAS_CTG_KV_HDR_SIZE, len);
	if (result != 0)
		m0_buf_free(kv);
	return result;
}

static int ctg_btree_fid_get(struct m0_buf *kbuf, struct m0_fid *fid)
{
	if (*(uint64_t *)(kbuf->b_addr) != sizeof (struct m0_fid))
		return -EINVAL;

	*fid = *(struct m0_fid *)(kbuf->b_addr + M0_CAS_CTG_KV_HDR_SIZE);
	m0_fid_tchange(fid, 'b');
	return 0;
}

static int ctg_proc(struct scanner *s, struct btype *b,
		    struct m0_be_bnode *node, off_t node_offset)
{
	struct m0_be_bnode           n = {};
	struct m0_be_btree_backlink *bl = &node->bt_backlink;
	struct m0_buf                kl[ARRAY_SIZE(node->bt_kv_arr)] = {};
	struct m0_buf                vl[ARRAY_SIZE(node->bt_kv_arr)] = {};
	struct ctg_action           *ca;
	struct m0_fid                fid;
	int                          i;
	int                          rc;
	bool			     ismeta;

	M0_PRE(bl->bli_type == M0_BBT_CAS_CTG);
	if (!btree_node_pre_is_valid(node, s)                          ||
	    fid_without_type_eq(&bl->bli_fid, &m0_cas_dead_index_fid)) {
		btree_bad_kv_count_update(bl->bli_type,
					  node->bt_num_active_key);
		return 0;
	}
	for (i = 0; i < node->bt_num_active_key; i++) {
		if (ctg_kv_get(s, node->bt_kv_arr[i].btree_key,
			       &kl[n.bt_num_active_key]) != 0) {
			btree_bad_kv_count_update(bl->bli_type, 1);
			continue;
		}
		if (btree_kv_is_valid(node, i, &kl[n.bt_num_active_key]) &&
		    ctg_kv_get(s, node->bt_kv_arr[i].btree_val,
			       &vl[n.bt_num_active_key]) == 0) {

			if (btree_kv_post_is_valid(s, &kl[n.bt_num_active_key],
						   &vl[n.bt_num_active_key])) {
				n.bt_kv_arr[n.bt_num_active_key].btree_key =
					kl[n.bt_num_active_key].b_addr;
				n.bt_num_active_key++;
			} else {
				m0_buf_free(&kl[n.bt_num_active_key]);
				m0_buf_free(&vl[n.bt_num_active_key]);
			}
		} else {
			btree_bad_kv_count_update(bl->bli_type, 1);
			m0_buf_free(&kl[n.bt_num_active_key]);
		}
	}
	if (!btree_node_post_is_valid(&n, m0_ctg_btree_ops())) {
		btree_bad_kv_count_update(bl->bli_type, n.bt_num_active_key);
		for (i = 0; i < n.bt_num_active_key; i++) {
			m0_buf_free(&kl[i]);
			m0_buf_free(&vl[i]);
		}
		return  0;
	}
	ismeta = fid_without_type_eq(&bl->bli_fid, &m0_cas_meta_fid) ||
		fid_without_type_eq(&bl->bli_fid, &m0_cas_ctidx_fid);
	for (i = 0; i < n.bt_num_active_key; i++) {
		if (ismeta) {
			rc = ctg_btree_fid_get(&kl[i], &fid);
			m0_buf_free(&kl[i]);
			m0_buf_free(&vl[i]);
			if (rc != 0                                       ||
			    fid_without_type_eq(&fid, &M0_FID_INIT(0, 0)) ||
			    fid_without_type_eq(&fid, &m0_cas_meta_fid)   ||
			    fid_without_type_eq(&fid, &m0_cas_ctidx_fid)  ||
			    fid_without_type_eq(&fid, &m0_cas_dead_index_fid))
				continue;
			if (rc != 0)
				btree_bad_kv_count_update(bl->bli_type, 1);
		} else
			fid = bl->bli_fid;
		ca = scanner_action(sizeof *ca, AO_CTG, &ctg_ops);
		ca->cta_fid = fid;
		ca->cta_key = kl[i];
		ca->cta_val = vl[i];
		ca->cta_ismeta = ismeta;
		ca->cta_act.a_node_offset = node_offset;
		qput(s->s_q, (struct action *)ca);
	}
	return 0;
}

static struct cache_slot *ctg_getslot_insertcred(struct ctg_action *ca,
						 struct builder *b,
						 struct m0_fid *cas_ctg_fid,
						 struct m0_be_tx_credit *accum)
{
	struct cache_slot *slot;

	slot = cache_lookup(&b->b_cache, cas_ctg_fid);
	if (slot == NULL)
		slot = cache_insert(&b->b_cache, cas_ctg_fid);
	m0_ctg_create_credit(accum);
	ca->cta_cid.ci_fid = ca->cta_fid;
	m0_fid_tchange(&ca->cta_cid.ci_fid, 'T');
	ca->cta_cid.ci_layout.dl_type = DIX_LTYPE_DESCR;
	m0_dix_ldesc_init(&ca->cta_cid.ci_layout.u.dl_desc,
			  &(struct m0_ext) { .e_start = 0,
			  .e_end = IMASK_INF },
			  1, HASH_FNC_CITY, &b->b_pver_fid);
	m0_ctg_ctidx_insert_credits(&ca->cta_cid, accum);
	return slot;
}

static int ctg_prep(struct action *act, struct m0_be_tx_credit *accum)
{
	struct ctg_action      *ca    = M0_AMB(ca, act, cta_act);
	struct m0_be_btree      tree  = {};

	m0_mutex_lock(&b.b_ctglock);
	ca->cta_slot = ctg_getslot_insertcred(ca, act->a_builder,
					      &ca->cta_fid, accum);
	m0_be_btree_insert_credit(&tree, 1, ca->cta_key.b_nob,
				  ca->cta_val.b_nob, accum);
	m0_mutex_unlock(&b.b_ctglock);
	return 0;
}

static struct m0_cas_ctg *ctg_create_meta(struct ctg_action *ca,
					  struct m0_be_tx *tx)
{
	struct m0_cas_ctg *cas_ctg;
	int		   rc;
	struct m0_fid      cfid;

	cfid = ca->cta_fid;
	m0_fid_tchange(&cfid, 'T');
	rc = m0_ctg_create(ca->cta_act.a_builder->b_seg, tx, &cas_ctg, &cfid);
	if (rc == 0) {
		rc = m0_ctg__meta_insert(&m0_ctg_meta()->cc_tree, &cfid,
					 cas_ctg, tx)  ?:
			m0_ctg_ctidx_insert_sync(&ca->cta_cid, tx);
		if (rc != 0)
			M0_LOG(M0_DEBUG, "Failed to insert meta record rc=%d",
			       rc);
	} else {
		M0_LOG(M0_DEBUG, "BTree not created rc=%d", rc);
		return NULL;
	}
	return cas_ctg;
}

static void ctg_act(struct action *act, struct m0_be_tx *tx)
{
	struct ctg_action *ca = M0_AMB(ca, act, cta_act);
	struct m0_cas_ctg *cc;
	int                rc;

	m0_mutex_lock(&b.b_ctglock);
	if (ca->cta_slot->cs_tree == NULL) {
		rc = m0_ctg_meta_find_ctg(m0_ctg_meta(),
					  &M0_FID_TINIT('T',
							ca->cta_fid.f_container,
							ca->cta_fid.f_key),
					  &cc);
		if (rc == -ENOENT) {
			cc = ctg_create_meta(ca, tx);
		} else if (rc != 0) {
			M0_LOG(M0_DEBUG, "Btree not found rc=%d", rc);
			m0_mutex_unlock(&b.b_ctglock);
			return;
		}
		if (cc != NULL) {
			m0_ctg_try_init(cc);
			ca->cta_slot->cs_tree = &cc->cc_tree;
		}
	}
	if (!ca->cta_ismeta && ca->cta_slot->cs_tree != NULL) {
		rc = M0_BE_OP_SYNC_RET(op,
				       m0_be_btree_insert(ca->cta_slot->cs_tree,
							  tx, &op, &ca->cta_key,
							  &ca->cta_val),
				       bo_u.u_btree.t_rc);

		if (rc == 0) {
			m0_ctg_state_inc_update(tx, ca->cta_key.b_nob -
						M0_CAS_CTG_KV_HDR_SIZE +
						ca->cta_val.b_nob);
		} else
			M0_LOG(M0_DEBUG, "Failed to insert record rc=%d", rc);
	}
	m0_mutex_unlock(&b.b_ctglock);
}

static void ctg_fini(struct action *act)
{
	struct ctg_action *ca = M0_AMB(ca, act, cta_act);

	if (!ca->cta_ismeta) {
		m0_buf_free(&ca->cta_key);
		m0_buf_free(&ca->cta_val);
	}
}

static const struct action_ops ctg_ops = {
	.o_prep = &ctg_prep,
	.o_act  = &ctg_act,
	.o_fini = &ctg_fini
};

static bool qinvariant(const struct queue *q)
{
	return  _0C((q->q_nr == 0) == (q->q_head == NULL &&
				       q->q_tail == NULL)) &&
		_0C((q->q_nr == 1) == (q->q_head == q->q_tail &&
				       q->q_head != NULL)) &&
		_0C((q->q_nr >  1) == (q->q_head != q->q_tail &&
				       q->q_head != NULL &&
				       q->q_tail != NULL)) &&
		_0C(q->q_nr <= q->q_max);
}

static void qinit(struct queue *q, uint64_t maxnr)
{
	int result;
	M0_PRE(M0_IS0(q));
	result = pthread_mutex_init(&q->q_lock, NULL);
	M0_ASSERT(result == 0);
	result = pthread_cond_init(&q->q_cond, NULL);
	M0_ASSERT(result == 0);
	q->q_max = maxnr;
	M0_POST(qinvariant(q));
}

static void qfini(struct queue *q)
{
	int result;
	M0_PRE(q->q_nr == 0 && qinvariant(q));
	result = pthread_cond_destroy(&q->q_cond);
	M0_ASSERT(result == 0);
	result = pthread_mutex_destroy(&q->q_lock);
	M0_ASSERT(result == 0);
	M0_SET0(q);
}

static void qput(struct queue *q, struct action *act)
{
	M0_ASSERT(act->a_next == NULL);
	M0_ASSERT(act->a_prev == NULL);

	pthread_mutex_lock(&q->q_lock);
	M0_PRE(qinvariant(q));
	while (q->q_nr == q->q_max)
		pthread_cond_wait(&q->q_cond, &q->q_lock);
	act->a_next = q->q_head;
	if (q->q_head != NULL)
		q->q_head->a_prev = act;
	q->q_head = act;
	if (q->q_tail == NULL) {
		q->q_tail = act;
		pthread_cond_broadcast(&q->q_cond);
	}
	q->q_nr++;
	M0_POST(qinvariant(q));
	pthread_mutex_unlock(&q->q_lock);
}

static struct action *qpeek(struct queue *q)
{
	struct action *act;

	act = q->q_tail;
	if (act != NULL) {
		q->q_tail = act->a_prev;
		if (q->q_tail == NULL)
			q->q_head = NULL;
		else
			q->q_tail->a_next = NULL;
		act->a_next = NULL;
		act->a_prev = NULL;
		if (q->q_nr == q->q_max)
			pthread_cond_broadcast(&q->q_cond);
		q->q_nr--;
	}
	return act;
}

static struct action *qget(struct queue *q)
{
	struct action *act;

	pthread_mutex_lock(&q->q_lock);
	M0_PRE(qinvariant(q));
	while (q->q_nr == 0)
		pthread_cond_wait(&q->q_cond, &q->q_lock);
	act = qpeek(q);
	M0_POST(qinvariant(q));
	pthread_mutex_unlock(&q->q_lock);
	return act;
}

static struct action *qtry(struct queue *q)
{
	struct action *act;

	pthread_mutex_lock(&q->q_lock);
	M0_PRE(qinvariant(q));
	act = qpeek(q);
	M0_POST(qinvariant(q));
	pthread_mutex_unlock(&q->q_lock);
	return act;
}

static bool isqempty(struct queue *q)
{
	bool ret;

	pthread_mutex_lock(&q->q_lock);
	M0_PRE(qinvariant(q));
	ret = (q->q_nr == 0) ? true : false;
	pthread_mutex_unlock(&q->q_lock);
	return ret;
}
static const struct recops btreeops = {
	.ro_proc  = &btree,
	.ro_check = &btree_check
};

static const struct recops bnodeops = {
	.ro_proc  = &bnode,
	.ro_check = &bnode_check
};

static const struct recops seghdrops = {
	.ro_proc  = &seghdr,
	.ro_ver   = &seghdr_ver,
	.ro_check = &seghdr_check,
};

/**
 * Reads and stores cob namespace tree key value pair.
 * @param[in]  s   scanner.
 * @param[in]  kv  key value pair read by scanner.
 * @param[out] key stores cob namespace key.
 * @param[out] val stores cob namespace record.
 */
static int cob_kv_get(struct scanner *s, const struct be_btree_key_val  *kv,
		      struct m0_buf *key, struct m0_buf *val)
{
	int		    result;
	struct m0_cob_nskey nskey;

	/** Read cob nskey. */
	result = deref(s, kv->btree_key, &nskey, sizeof nskey);
	if (result != 0)
		return M0_ERR(result);
	if (m0_cob_nskey_size(&nskey) > s->s_max_reg_size)
		return M0_ERR(-EPERM);
	result = m0_buf_alloc(key, m0_cob_nskey_size(&nskey));
	if (result != 0)
		return M0_ERR(result);
	*(struct m0_cob_nskey *)key->b_addr = nskey;
	result = deref(s, kv->btree_key + sizeof nskey,
		       key->b_addr + sizeof nskey,
		       nskey.cnk_name.b_len);
	if (result != 0) {
		m0_buf_free(key);
		return M0_ERR(result);
	}
	/** Read cob nsvalue. */
	result = deref(s, kv->btree_val,
		       val->b_addr, sizeof(struct m0_cob_nsrec));
	if (result != 0)
		m0_buf_free(key);
	return result;
}

/**
 * Reads the cob namespace key and record from cob namespace btree key value
 * pair. Puts the read cob namespae key and record in queue.
 * @param s scanner.
 * @param b btree type.
 * @param node btree node.
 */
static int cob_proc(struct scanner *s, struct btype *b,
		    struct m0_be_bnode *node, off_t node_offset)
{
	struct cob_action           *ca;
	int                          i;
	int                          rc;
	struct m0_be_btree_backlink *bb  = &node->bt_backlink;

	M0_PRE(bb->bli_type == M0_BBT_COB_NAMESPACE);

	for (i = 0; i < node->bt_num_active_key; i++) {
		ca = scanner_action(sizeof *ca, AO_COB, &cob_ops);
		ca->coa_fid               = bb->bli_fid;
		ca->coa_act.a_node_offset = node_offset;

		ca->coa_val = M0_BUF_INIT(sizeof(struct m0_cob_nsrec),
					  ca->coa_valdata);
		rc = cob_kv_get(s, &node->bt_kv_arr[i], &ca->coa_key,
				&ca->coa_val);
		if (rc != 0) {
			btree_bad_kv_count_update(bb->bli_type, 1);
			m0_free(ca);
			continue;
		}
		if ((format_header_verify(ca->coa_val.b_addr,
					  M0_FORMAT_TYPE_COB_NSREC) == 0) &&
		    (m0_format_footer_verify(ca->coa_valdata, false) == 0))
			qput(s->s_q, (struct action *)ca);
		else {
			btree_bad_kv_count_update(bb->bli_type, 1);
			m0_buf_free(&ca->coa_key);
			m0_free(ca);
		}
	}

	return 0;
}

/**
 * Allocates the credits for cob addition and deletion operation.
 * @param[in]  act  builder action.
 * @param[out] cred credits allocated for addition and deletion operation.
 */
static int cob_prep(struct action *act, struct m0_be_tx_credit *accum)
{
	struct cob_action      *ca = container_of(act, struct cob_action,
						  coa_act);
	struct m0_cob_nsrec    *nsrec = ca->coa_val.b_addr;
	struct m0_stob_id       stob_id;

	m0_mutex_lock(&b.b_coblock);
 	if (m0_fid_validate_cob(&nsrec->cnr_fid)) {
		m0_fid_convert_cob2adstob(&nsrec->cnr_fid, &stob_id);
		m0_cc_stob_cr_credit(&stob_id, accum);
	}
	m0_cob_tx_credit(act->a_builder->b_ios_cdom, M0_COB_OP_NAME_ADD,
			 accum);
	m0_cob_tx_credit(act->a_builder->b_ios_cdom, M0_COB_OP_NAME_DEL,
			 accum);
	m0_mutex_unlock(&b.b_coblock);
	return 0;
}

/**
 * Inserts the valid cob namespace key and records to cob namepace and object
 * index btree.
 * @param[in] act builder action.
 * @param[in] tx  backend transaction.
 */
static void cob_act(struct action *act, struct m0_be_tx *tx)
{
	struct cob_action        *ca = container_of(act, struct cob_action,
						    coa_act);
	struct m0_be_btree       *ios_ns = &act->a_builder->b_ios_cdom->
								cd_namespace;
	struct m0_be_btree       *mds_ns = &act->a_builder->b_mds_cdom->
								cd_namespace;
	struct m0_cob             cob = {};
	struct m0_cob_nskey      *nskey = ca->coa_key.b_addr;
	struct m0_cob_nsrec      *nsrec = ca->coa_val.b_addr;
	int                       rc = 0;
	struct m0_stob_id         stob_id;
	struct m0_stob_domain    *sdom;
	struct m0_stob_ad_domain *adom;
	struct m0_be_emap_cursor  it = {};
	struct m0_uint128         prefix;
	int			  id;

	m0_mutex_lock(&b.b_coblock);

	if (m0_fid_eq(&ca->coa_fid, &ios_ns->bb_backlink.bli_fid))
		m0_cob_init(act->a_builder->b_ios_cdom, &cob);
	else if (m0_fid_eq(&ca->coa_fid, &mds_ns->bb_backlink.bli_fid))
		m0_cob_init(act->a_builder->b_mds_cdom, &cob);
	else
		rc = -ENODATA;

	cob.co_nsrec = *nsrec;
	rc = rc ?: m0_cob_name_add(&cob, nskey, nsrec, tx);

	if (rc == 0 && m0_fid_validate_cob(&nsrec->cnr_fid)) {
		m0_fid_convert_cob2adstob(&nsrec->cnr_fid, &stob_id);
		sdom = m0_stob_domain_find_by_stob_id(&stob_id);
		adom = stob_ad_domain2ad(sdom);
		prefix = M0_UINT128(stob_id.si_fid.f_container,
				    stob_id.si_fid.f_key);
		emap_dom_find(&ca->coa_act,
			      &adom->sad_adata.em_mapping.bb_backlink.bli_fid,
			      &id);
		m0_mutex_lock(&b.b_emaplock[id]);
		rc = M0_BE_OP_SYNC_RET_WITH(&it.ec_op,
					    m0_be_emap_lookup(&adom->sad_adata,
							      &prefix, 0, &it),
					    bo_u.u_emap.e_rc);
		if (rc == 0)
			m0_be_emap_close(&it);
		else {
			rc = M0_BE_OP_SYNC_RET(op,
					       m0_be_emap_obj_insert(&adom->
								     sad_adata,
								     tx, &op,
								     &prefix,
								     AET_HOLE),
					       bo_u.u_emap.e_rc);
		}
		m0_mutex_unlock(&b.b_emaplock[id]);
	}
	m0_mutex_unlock(&b.b_coblock);
}

/**
 * Finalises the cob namespace operation.
 * @param[in] act builder action.
 */
static void cob_fini(struct action *act)
{
	struct cob_action *ca = container_of(act, struct cob_action, coa_act);

	m0_buf_free(&ca->coa_key);
}

static int noop_prep(struct action *act, struct m0_be_tx_credit *cred)
{
	return 0;
}

static void noop_act(struct action *act, struct m0_be_tx *tx)
{
}

static void noop_fini(struct action *act)
{
}

static const struct action_ops cob_ops = {
	.o_prep = &cob_prep,
	.o_act  = &cob_act,
	.o_fini = &cob_fini
};

static const struct action_ops done_ops = {
	.o_prep = &noop_prep,
	.o_act  = &noop_act,
	.o_fini = &noop_fini
};

static void test_queue(void)
{
	enum { NR = 10000, THREADS = 51, MAX = 40 };
	struct m0_thread tp[THREADS] = {};
	struct m0_thread tg[THREADS] = {};
	struct m0_thread tt[THREADS] = {};
	struct queue     q           = {};
	int              i;


	printf("\tQueue...");
	qinit(&q, MAX);
	for (i = 0; i < THREADS; ++i) {
		M0_THREAD_INIT(&tp[i], void *, NULL,
			LAMBDA(void, (void *nonce) {
				int n;
				struct action *act;

				for (n = 0; n < 2 * NR; ++n) { /* Twice. */
					M0_ALLOC_PTR(act);
					M0_ASSERT(act != NULL);
					qput(&q, act);
				}
				printf(" +%"PRIi64, q.q_nr);
			}), NULL, "qp-%d", i);
		M0_THREAD_INIT(&tg[i], void *, NULL,
			LAMBDA(void, (void *nonce) {
				int n = NR;
				struct action *act;

				while (n > 0) {
					act = qget(&q);
					M0_ASSERT(act != NULL);
					n--;
					m0_free(act);
				}
				printf(" -%"PRIi64, q.q_nr);
			}), NULL, "qg-%d", i);
		M0_THREAD_INIT(&tt[i], void *, NULL,
			LAMBDA(void, (void *nonce) {
				int n = NR;
				struct action *act;

				while (n > 0) {
					act = qtry(&q);
					if (act != NULL) {
						n--;
						m0_free(act);
					}
				}
				printf(" ?%"PRIi64, q.q_nr);
			}), NULL, "qt-%d", i);
	}
	for (i = 0; i < THREADS; ++i) {
		m0_thread_join(&tp[i]);
		m0_thread_fini(&tp[i]);
		m0_thread_join(&tg[i]);
		m0_thread_fini(&tg[i]);
		m0_thread_join(&tt[i]);
		m0_thread_fini(&tt[i]);
	}
	M0_ASSERT(q.q_nr == 0);
	qfini(&q);
	printf(" ok.\n");
}

static void test(void)
{
	test_queue();
}

#undef M0_TRACE_SUBSYSTEM

/** @} end of be group */

/*
 *  Local variables:
 *  c-indentation-style: "K&R"
 *  c-basic-offset: 8
 *  tab-width: 8
 *  fill-column: 80
 *  scroll-step: 1
 *  End:
 */
/*
 * vim: tabstop=8 shiftwidth=8 noexpandtab textwidth=80 nowrap
 */
=======
/* -*- C -*- */
/*
 * Copyright (c) 2020 Seagate Technology LLC and/or its Affiliates
 *
 * Licensed under the Apache License, Version 2.0 (the "License");
 * you may not use this file except in compliance with the License.
 * You may obtain a copy of the License at
 *
 *     http://www.apache.org/licenses/LICENSE-2.0
 *
 * Unless required by applicable law or agreed to in writing, software
 * distributed under the License is distributed on an "AS IS" BASIS,
 * WITHOUT WARRANTIES OR CONDITIONS OF ANY KIND, either express or implied.
 * See the License for the specific language governing permissions and
 * limitations under the License.
 *
 * For any questions about this software or licensing,
 * please email opensource@seagate.com or cortx-questions@seagate.com.
 *
 */


/**
 * @addtogroup be
 *
 * @{
 */

#define _FILE_OFFSET_BITS 64  /* for fseeko */
#include <err.h>
#include <stdio.h>
#include <string.h>           /* strerror */
#include <sysexits.h>         /* EX_CONFIG, EX_OK, EX_USAGE */
#include <fcntl.h>            /* open */
#include <unistd.h>           /* close */
#include <time.h>             /* localtime_r */
#include <pthread.h>
#include <signal.h>           /* signal() to register ctrl + C handler */
#include <yaml.h>

#define M0_TRACE_SUBSYSTEM M0_TRACE_SUBSYS_BE
#include "lib/trace.h"

#include "lib/getopts.h"
#include "lib/memory.h"
#include "lib/assert.h"
#include "lib/string.h"       /* m0_strdup */
#include "lib/thread.h"
#include "motr/version.h"
#include "lib/uuid.h"
#include "motr/magic.h"       /* M0_FORMAT_HEADER_MAGIC */
#include "motr/init.h"        /* m0_init */
#include "reqh/reqh.h"
#include "module/instance.h"
#include "format/format.h"
#include "format/format_xc.h"
#include "balloc/balloc.h"    /* M0_BALLOC_GROUP_DESC_FORMAT_VERSION */
#include "be/btree_internal.h"
#include "be/list.h"
#include "be/seg_internal.h"
#include "be/op.h"            /* m0_be_op_active */
#include "be/ut/helper.h"     /* m0_be_ut_backend_cfg_default */
#include "cas/ctg_store.h"
#include "cob/cob.h"          /* m0_cob_nsrec */
#include "pool/pool.h"
#include "stob/ad_private.h"
#include "dix/fid_convert.h"
#include "stob/ad.h"               /* m0_stob_ad_domain */
#include "ioservice/io_service.h"  /* m0_ios_cdom_get */
#include "ioservice/fid_convert.h" /* m0_fid_convert_cob2adstob */
#include "ioservice/cob_foms.h"    /* m0_cc_stob_cr_credit */
#include "be/extmap_internal.h"    /* m0_be_emap */
#include "be/tx_bulk.h"   /* m0_be_tx_bulk */

M0_TL_DESCR_DECLARE(ad_domains, M0_EXTERN);
M0_TL_DECLARE(ad_domains, M0_EXTERN, struct ad_domain_map);

struct queue {
	pthread_mutex_t q_lock;
	pthread_cond_t  q_cond;
	struct action  *q_head;
	struct action  *q_tail;
	uint64_t        q_nr;
	uint64_t        q_max;
};

struct scanner {
	FILE		    *s_file;
	/**
	 * It holds the BE segment offset of the bnode which is then used by
	 * scanner thread to read bnode.
	 */
	off_t		     s_start_off;
	/**
	 * Queue to store bnode offset in the BE segment.
	 */
	struct queue	     s_bnode_q;
	/** Scanner thread which processes the bnodes. */
	struct m0_thread     s_thread;
	struct m0_mutex      s_lock;
	off_t		     s_off;
	off_t		     s_pos;
	bool		     s_byte;
	/**
	 * This determines if invalid OIDs are logged instead silent discard
	 */
	bool                 s_print_invalid_oids;
	off_t		     s_size;
	struct m0_be_seg    *s_seg;
	struct queue	    *s_q;
	/**
	 * We use the following buffer as a cache to increase read performace.
	 */
	unsigned char        s_chunk[4 * 1024 * 1024];
	off_t                s_chunk_pos;
	/**
	 * This holds the maximum tx region size.
	 * It is used to ensure that each record written by the builder does not
	 * exceed this value.
	 */
	m0_bcount_t	     s_max_reg_size;
	/* Holds source metadata segment header generation identifier. */
	uint64_t	     s_gen;
	/* Set variable when correct generation identifier has been found */
	bool	             s_gen_found;
};

struct stats {
	uint64_t s_found;
	uint64_t s_chksum;
	uint64_t s_align[2];
	uint64_t s_version;
};

struct recops;
struct rectype {
	const char            *r_name;
	struct m0_format_tag   r_tag;
	const struct recops   *r_ops;
	struct stats           r_stats;
};

struct recops {
	int (*ro_proc) (struct scanner *s, struct rectype *r, char *buf);
	int (*ro_ver)  (struct scanner *s, struct rectype *r, char *buf);
	int (*ro_check)(struct scanner *s, struct rectype *r, char *buf);
};

struct bstats {
	uint64_t c_tree;
	uint64_t c_node;
	uint64_t c_leaf;
	uint64_t c_maxlevel;
	uint64_t c_fanout;
	uint64_t c_kv;
	uint64_t c_kv_bad;
};

struct btype { /* b-tree type */
	enum m0_be_btree_type  b_type;
	const char            *b_name;
	int                  (*b_proc)(struct scanner *s, struct btype *b,
				       struct m0_be_bnode *node);
	struct bstats          b_stats;
};

struct gen {
	uint64_t g_gen;
	uint64_t g_count;
};

enum action_opcode {
	AO_INIT       = 1,
	AO_DONE       = 2,
	AO_CTG        = 3,
	AO_COB        = 4,
	AO_EMAP_FIRST = 5,
	AO_NR         = 30
};

struct action_ops;
struct builder;

struct action {
	enum action_opcode       a_opc;
	struct builder          *a_builder;
	const struct action_ops *a_ops;
	struct action           *a_next;
	struct action           *a_prev;
};

struct bnode_act {
	struct action bna_act;
	off_t         bna_offset;
};

struct cob_action {
	struct action coa_act;
	/** Buffer to hold cob namespace key. */
	struct m0_buf coa_key;
	/** Buffer to hold cob namespace value. */
	struct m0_buf coa_val;
	/** Stores cob namespace record. */
	uint8_t       coa_valdata[sizeof(struct m0_cob_nsrec)];
	/** FID to identify cob namespace btree. */
	struct m0_fid coa_fid;
};

struct action_ops {
	int  (*o_prep)(struct action *act, struct m0_be_tx_credit *cred);
	void (*o_act) (struct action *act, struct m0_be_tx *tx);
	void (*o_fini)(struct action *act);
};

enum { CACHE_SIZE = 1000000 };

struct cache_slot {
        struct m0_fid       cs_fid;
        uint64_t            cs_flags;
        struct m0_be_btree *cs_tree;
};

/**
 * It is used to store btree pointers.
 * It prevents multiple allocation of credits for the same btree creation.
 */
struct cache {
	struct cache_slot c_slot[CACHE_SIZE];
	int               c_head;
};

struct ad_dom_info{
	/* pointer to m0_stob used by ad_domain */
	struct m0_stob           *stob;
	/* pointer to m0_stob_domain used by ad_domain */
	struct m0_stob_domain    *stob_dom;
};

struct builder {
	struct m0_be_ut_backend    b_backend;
	struct m0_reqh             b_reqh;
	struct m0_be_domain       *b_dom;
	struct m0_be_seg          *b_seg0;
	struct m0_be_seg          *b_seg;
	uint64_t                   b_ad_dom_count; /**< Number of ad domains */
	struct m0_stob_ad_domain **b_ad_domain;/**< AD domains pointer array */
	struct m0_stob_domain     *b_ad_dom; /**< stob domain pointer */
	struct ad_dom_info	 **b_ad_info; /**< ad_domain info array */
	struct m0_thread           b_thread;
	struct queue              *b_q;
	struct m0_be_tx_credit     b_cred;
	struct cache	           b_cache;
	uint64_t                   b_size;
	const char                *b_dom_path;
	const char                *b_stob_path; /**< stob path for ad_domain */
	const char                *b_be_config_file; /** BE configuration */

	uint64_t                   b_act;
	uint64_t                   b_data; /**< data throughput */
	/** ioservice cob domain. */
	struct m0_cob_domain      *b_ios_cdom;
	/** mdservice cob domain. */
	struct m0_cob_domain      *b_mds_cdom;
	/**
	 * It is the fid of config root pool version which is used to
	 * construct dix layout.
	 */
	struct m0_fid              b_pver_fid;
	struct m0_mutex            b_emaplock[AO_NR - AO_EMAP_FIRST];
	struct m0_mutex            b_coblock;
	struct m0_mutex            b_ctglock;
};

struct emap_action {
	struct action 		emap_act;	/**< action struct */
	struct m0_fid 		emap_fid; 	/**< FID of btree */
	struct m0_buf 		emap_key; 	/**< Buffer to hold emap key */
	struct m0_buf 		emap_val; 	/**< Buffer to hold emap val */
	struct m0_be_emap_key   emap_key_data;  /**< emap key data  */
	struct m0_be_emap_rec   emap_val_data;  /**< emap val data */
};

static int  init(void);
static void fini(void);
static int  scan (struct scanner *s);
static void stats_print(void);
static int  parse(struct scanner *s);
static int  get  (struct scanner *s, void *buf, size_t nob);
static int  getat(struct scanner *s, off_t off, void *buf, size_t nob);
static int  deref(struct scanner *s, const void *addr, void *buf, size_t nob);
static int  recdo(struct scanner *s, const struct m0_format_tag *tag,
		  struct rectype *rt);
static const char *recname(const struct rectype *rt);
static const char *bname  (const struct btype *bt);

static int btree (struct scanner *s, struct rectype *r, char *buf);
static int bnode (struct scanner *s, struct rectype *r, char *buf);
static int seghdr(struct scanner *s, struct rectype *r, char *buf);
static void *scanner_action(size_t len, enum action_opcode opc,
			    const struct action_ops *ops);

static void genadd(uint64_t gen);
static void generation_id_print(uint64_t gen);
static void generation_id_get(FILE *fp, uint64_t *gen_id);
static int  generation_id_verify(struct scanner *s, uint64_t gen);
static void seg_get(FILE *fp, struct m0_be_seg *out);

static int  scanner_cache_init   (struct scanner *s);

static int  scanner_init   (struct scanner *s);
static void scanner_fini   (struct scanner *s);
static int  builder_init   (struct builder *b);
static void builder_fini   (struct builder *b);
static void ad_dom_fini    (struct builder *b);
static void builder_thread (struct builder *b);
static void be_cfg_default_init(struct m0_be_domain_cfg  *dom_cfg,
				struct m0_be_tx_bulk_cfg *tb_cfg);

static int format_header_verify(const struct m0_format_header *h,
				uint16_t rtype);
static bool btree_node_pre_is_valid  (const struct m0_be_bnode *node,
				      struct scanner *s);
static bool btree_node_post_is_valid (const struct m0_be_bnode *node,
				      const struct m0_be_btree_kv_ops *ops);
static bool btree_kv_is_valid        (struct m0_be_bnode *node,
				      int index, struct m0_buf *key);
static void btree_bad_kv_count_update(uint64_t type, int count);
static void *scanner_action(size_t len, enum action_opcode opc,
			    const struct action_ops *ops);
static void *builder_action(struct builder *b, size_t len,
			    enum action_opcode opc,
			    const struct action_ops *ops);
static bool fid_without_type_eq(const struct m0_fid *fid0,
				const struct m0_fid *fid1);

static struct cache_slot *cache_lookup(struct cache *c, struct m0_fid *fid);
static struct cache_slot *cache_insert(struct cache *c,
				       const struct m0_fid *fid);
static void qinit(struct queue *q, uint64_t maxnr);
static void qfini(struct queue *q);
static void qput(struct queue *q, struct action *act);
static struct action *qget (struct queue *q);
static struct action *qtry (struct queue *q);
static struct action *qpeek(struct queue *q);

static int  ctg_proc(struct scanner *s, struct btype *b,
		    struct m0_be_bnode *node);
static int ctg_pver_fid_get(struct m0_fid *fid);

static void test(void);

static int cob_proc(struct scanner *s, struct btype *b,
		    struct m0_be_bnode *node);

static int   emap_proc(struct scanner *s, struct btype *b,
		       struct m0_be_bnode *node);
static int   emap_prep(struct action *act, struct m0_be_tx_credit *cred);
static void  emap_act(struct action *act, struct m0_be_tx *tx);
static void  emap_fini(struct action *act);
static int   emap_kv_get(struct scanner *s, const struct be_btree_key_val *kv,
		         struct m0_buf *key_buf, struct m0_buf *val_buf);
static void  sig_handler(int num);
static int   be_cfg_from_yaml_update(const char              *yaml_file,
				     struct m0_be_domain_cfg *cfg);

static void scanner_thread(struct scanner *s);
static const struct recops btreeops;
static const struct recops bnodeops;
static const struct recops seghdrops;

static const struct action_ops done_ops;
static const struct action_ops ctg_ops;
static const struct action_ops cob_ops;

#define _FT(name) M0_FORMAT_TYPE_ ## name
#define _TAG(name) M0_ ## name ## _FORMAT_VERSION , _FT(name)
#define _T(name, str, field, ops) [_FT(name)] = {			\
	.r_tag  = { _TAG(name), { offsetof(struct str, field) } },	\
	.r_ops = (ops)							\
}

static struct rectype rt[] = {
	_T(BALLOC_GROUP_DESC, m0_balloc_group_desc, bgd_footer,       NULL),
	_T(BALLOC,            m0_balloc,            cb_footer,        NULL),
	_T(BE_BTREE,          m0_be_btree,          bb_footer,     &btreeops),
	_T(BE_BNODE,          m0_be_bnode,          bt_footer,     &bnodeops),
	_T(BE_EMAP_KEY,       m0_be_emap_key,       ek_footer,        NULL),
	_T(BE_EMAP_REC,       m0_be_emap_rec,       er_footer,        NULL),
	_T(BE_EMAP,           m0_be_emap,           em_footer,        NULL),
	_T(BE_LIST,           m0_be_list,           bl_format_footer, NULL),
	_T(BE_SEG_HDR,        m0_be_seg_hdr,        bh_footer,     &seghdrops),
	_T(CAS_CTG,           m0_cas_ctg,           cc_foot,          NULL),
	_T(CAS_STATE,         m0_cas_state,         cs_footer,        NULL),
	_T(COB_DOMAIN,        m0_cob_domain,        cd_footer,        NULL),
	_T(COB_NSREC,         m0_cob_nsrec,         cnr_footer,       NULL),
	_T(EXT,               m0_ext,               e_footer,         NULL),
	_T(POOLNODE,          m0_poolnode,          pn_footer,        NULL),
	_T(POOLDEV,           m0_pooldev,           pd_footer,        NULL),
	_T(POOL_SPARE_USAGE,  m0_pool_spare_usage,  psu_footer,       NULL),
	_T(STOB_AD_DOMAIN,    m0_stob_ad_domain,    sad_footer,       NULL),
	_T(STOB_AD_0TYPE_REC, stob_ad_0type_rec,    sa0_footer,       NULL),
	[M0_FORMAT_TYPE_NR] = {}
};

#undef _T
#undef _TAG
#undef _FV

M0_BASSERT(ARRAY_SIZE(rt) == M0_FORMAT_TYPE_NR + 1);

#define _B(t, proc) [t] = { .b_type = (t), .b_proc = (proc) }

static struct btype bt[] = {
	_B(M0_BBT_BALLOC_GROUP_EXTENTS, NULL),
	_B(M0_BBT_BALLOC_GROUP_DESC,    NULL),
	_B(M0_BBT_EMAP_EM_MAPPING,      NULL),
	_B(M0_BBT_COB_NAMESPACE,        NULL),
	_B(M0_BBT_EMAP_EM_MAPPING,      NULL),
	_B(M0_BBT_CAS_CTG,              NULL),
	_B(M0_BBT_COB_NAMESPACE,        NULL),
	_B(M0_BBT_EMAP_EM_MAPPING,      &emap_proc),
	_B(M0_BBT_CAS_CTG,              &ctg_proc),
	_B(M0_BBT_COB_NAMESPACE,        &cob_proc),
	_B(M0_BBT_COB_OBJECT_INDEX,     NULL),
	_B(M0_BBT_COB_FILEATTR_BASIC,   NULL),
	_B(M0_BBT_COB_FILEATTR_EA,      NULL),
	_B(M0_BBT_COB_FILEATTR_OMG,     NULL),
	_B(M0_BBT_CONFDB,               NULL),
	_B(M0_BBT_UT_KV_OPS,            NULL),
	[M0_BBT_NR] = {}
};
#undef _B

enum {
	MAX_GEN    	         = 256,
	MAX_SCAN_QUEUED	         = 10000000,
	MAX_QUEUED  	         = 1000000,
	MAX_REC_SIZE             = 64*1024,
	/**
	 * The value in MAX_GEN_DIFF_SEC is arrived on the basis of max time
	 * difference between mkfs run on local and remote node and the
	 * assumption that clock time delta between nodes is negligible.
	 */
	MAX_GEN_DIFF_SEC         = 30,
	MAX_KEY_LEN              = 256,
	MAX_VALUE_LEN            = 256,
	DEFAULT_BE_SEG_LOAD_ADDR = 0x400000100000,
	/**
	 * The value of 44MB for DEFAULT_BE_MAX_TX_REG_SZ was picked from the
	 * routine m0_be_ut_backend_cfg_default()
	 */
	DEFAULT_BE_MAX_TX_REG_SZ = (44 * 1024 * 1024ULL)
};

/** It is used to recover meta data of component catalogue store. */
struct ctg_action {
	struct action      cta_act;
	struct m0_buf      cta_key;
	struct m0_buf      cta_val;
	/** It is the fid of the btree in which key and value are inserted. */
	struct m0_fid      cta_fid;
	/** It is used to store dix layout. */
	struct m0_cas_id   cta_cid;
	/** True represents key and value are either meta or ctidx record */
	bool               cta_ismeta;
	/**
	 * It is used to store the btree pointers of "ctg stores".
	 * It is to avoid multiple cache lookup.
	 */
	struct cache_slot *cta_slot;
};

static struct scanner beck_scanner;
static struct builder beck_builder;
static struct gen g[MAX_GEN] = {};
static struct m0_be_seg s_seg = {}; /** Used only in dry-run mode. */

static bool  dry_run = false;
static bool  disable_directio = false;
static bool  signaled = false;

/**
 * These values provided the maximum builder performance after experiments on
 * hardware.
 */
static struct m0_be_tx_bulk_cfg default_tb_cfg = (struct m0_be_tx_bulk_cfg){
		.tbc_q_cfg = {
			.bqc_q_size_max       = 1000,
			.bqc_producers_nr_max = 1,
		},
			.tbc_workers_nr       = 0x40,
			.tbc_partitions_nr    = AO_NR,
			.tbc_work_items_per_tx_max = 1,
	};
#define FLOG(level, rc, s)						\
	M0_LOG(level, " rc=%d  at offset: %"PRId64" errno: %s (%i), eof: %i", \
	       (rc), ftell(s->s_file), strerror(errno), errno, feof(s->s_file))

#define RLOG(level, prefix, s, r, tag)					\
	M0_LOG(level, prefix " %li %s %hu:%hu:%u", s->s_off, recname(r), \
	       (tag)->ot_version, (tag)->ot_type, (tag)->ot_size)

static void sig_handler(int num)
{
	printf("Caught Signal %d \n", num);
	signaled = true;
}

int main(int argc, char **argv)
{
	struct m0              instance     = {};
	const char            *spath        = NULL;
	int                    sfd          = 0; /* Use stdin by default. */
	bool                   ut           = false;
	bool                   version      = false;
	bool                   print_gen_id = false;
	struct queue           q            = {};
	int                    result;
	uint64_t	       gen_id	    = 0;
	struct m0_be_tx_credit max;
	FILE                  *fp;

	m0_node_uuid_string_set(NULL);
	result = m0_init(&instance);
	if (result != 0)
		errx(EX_CONFIG, "Cannot initialise motr: %d.", result);
	result = init();
	if (result != 0)
		errx(EX_CONFIG, "Cannot initialise beck: %d.", result);
	result = scanner_init(&beck_scanner);
	if (result != 0) {
		errx(EX_CONFIG, "Cannot initialise scanner: %d.", result);
	}

	result = M0_GETOPTS("m0_beck", argc, argv,
		   M0_STRINGARG('s', "Path to snapshot (file or device).",
			LAMBDA(void, (const char *path) {
				spath = path;
			})),
		   M0_FORMATARG('S', "Snapshot size", "%"SCNi64,
				&beck_scanner.s_size),
		   M0_FLAGARG('b', "Scan every byte (10x slower).",
			      &beck_scanner.s_byte),
		   M0_FLAGARG('U', "Run unit tests.", &ut),
		   M0_FLAGARG('n', "Dry Run.", &dry_run),
		   M0_FLAGARG('I', "Disable directio.", &disable_directio),
		   M0_FLAGARG('p', "Print Generation Identifier.",
			      &print_gen_id),
		   M0_FORMATARG('g', "Generation Identifier.", "%"PRIu64,
				&beck_scanner.s_gen),
		   M0_FLAGARG('V', "Version info.", &version),
		   M0_FLAGARG('e', "Print errored OIDs.",
			      &beck_scanner.s_print_invalid_oids),
		   M0_STRINGARG('y', "YAML file path",
			   LAMBDA(void, (const char *s) {
				   beck_builder.b_be_config_file = s;
				   })),
		   M0_STRINGARG('a', "stob domain path",
			   LAMBDA(void, (const char *s) {
				   beck_builder.b_stob_path = s;
				   })),
		   M0_STRINGARG('d', "segment stob domain path path",
			LAMBDA(void, (const char *s) {
				beck_builder.b_dom_path = s;
			})));
	if (result != 0)
		errx(EX_USAGE, "Wrong option: %d.", result);
	if (ut) {
		test();
		return EX_OK;
	}
	if (version) {
		m0_build_info_print();
		return EX_OK;
	}
	if (dry_run)
		printf("Running in read-only mode.\n");

	if (!beck_scanner.s_print_invalid_oids)
		printf("Will not print INVALID GOB IDs if found since '-e'"
		       "option was not specified. \n");

	if (beck_builder.b_dom_path == NULL && !dry_run && !print_gen_id)
		errx(EX_USAGE, "Specify domain path (-d).");
	if (spath != NULL) {
		sfd = open(spath, O_RDONLY);
		if (sfd == -1)
			err(EX_NOINPUT, "Cannot open snapshot \"%s\".", spath);
	}
	beck_scanner.s_file = fdopen(sfd, "r");
	if (beck_scanner.s_file == NULL)
		err(EX_NOINPUT, "Cannot open snapshot.");
	if (beck_scanner.s_size == 0) {
		result = fseek(beck_scanner.s_file, 0, SEEK_END);
		if (result != 0)
			err(EX_NOINPUT, "Cannot seek snapshot to the end.");
		beck_builder.b_size = beck_scanner.s_size =
						ftello(beck_scanner.s_file);
		if (beck_scanner.s_size == -1)
			err(EX_NOINPUT, "Cannot tell snapshot size.");
		result = fseek(beck_scanner.s_file, 0, SEEK_SET);
		if (result != 0)
		      err(EX_NOINPUT, "Cannot seek snapshot to the beginning.");
		printf("Snapshot size: %"PRId64".\n", beck_scanner.s_size);
	}

	if (beck_builder.b_be_config_file && !dry_run && !print_gen_id) {
		fp = fopen(beck_builder.b_be_config_file, "r");
		if (fp == NULL)
			err(EX_NOINPUT, "Failed to open yaml file \"%s\".",
			    beck_builder.b_be_config_file);
		fclose(fp);
	}
	generation_id_get(beck_scanner.s_file, &gen_id);
	if (print_gen_id) {
		generation_id_print(gen_id);
		printf("\n");
		fclose(beck_scanner.s_file);
		return EX_OK;
	}
	if (gen_id != 0)
		beck_scanner.s_gen_found = true;
	if (beck_scanner.s_gen != 0) {
		printf("\nReceived source segment header generation id\n");
		generation_id_print(beck_scanner.s_gen);
		printf("\n");
		fflush(stdout);
	}

	beck_scanner.s_gen = gen_id ?: beck_scanner.s_gen;
	printf("\nSource segment header generation id to be used by beck.\n");
	generation_id_print(beck_scanner.s_gen);
	printf("\n");
	fflush(stdout);
	/*
	 *  If both segment's generation identifier is corrupted then abort
	 *  beck tool.
	 */
	if (!dry_run && beck_scanner.s_gen == 0) {
		printf("Cannot find any segment header generation identifer");
		return EX_DATAERR;
	}
	qinit(&beck_scanner.s_bnode_q, MAX_SCAN_QUEUED);
	result = M0_THREAD_INIT(&beck_scanner.s_thread, struct scanner *,
				NULL, &scanner_thread, &beck_scanner,
				"scannner");
	if (result != 0)
		err(EX_CONFIG, "Cannot start scanner thread.");
	/*
	 * Skip builder related calls for dry run as we will not be building a
	 * new segment.
	 */
	if (!dry_run) {
		qinit(&q, MAX_QUEUED);
		beck_scanner.s_q = beck_builder.b_q = &q;
		result = builder_init(&beck_builder);
		beck_scanner.s_seg = beck_builder.b_seg;
		m0_be_engine_tx_size_max(&beck_builder.b_dom->bd_engine,
					 &max, NULL);
		beck_scanner.s_max_reg_size = max.tc_reg_size;
		if (result != 0)
			err(EX_CONFIG, "Cannot initialise builder.");
	} else {
		/**
		 *  Since we do not have builder variables holding segment data,
		 *  we use the global variable s_seg for this purpose.
		 */
		seg_get(beck_scanner.s_file, &s_seg);
		beck_scanner.s_seg = &s_seg;
		beck_scanner.s_max_reg_size = DEFAULT_BE_MAX_TX_REG_SZ;
	}

	result = scanner_cache_init(&beck_scanner);
	if (result != 0)
		err(EX_CONFIG, "Cannot initialise scanner.");
	if (dry_run) {
		printf("Press CTRL+C to quit.\n");
		signal(SIGINT, sig_handler);
	}
	result = scan(&beck_scanner);
	printf("\n Pending to process bnodes=%"PRIu64 " It may take some time",
	       beck_scanner.s_bnode_q.q_nr);
	qput(&beck_scanner.s_bnode_q, scanner_action(sizeof(struct action),
					  AO_DONE, NULL));
	m0_thread_join(&beck_scanner.s_thread);
	m0_thread_fini(&beck_scanner.s_thread);
	qfini(&beck_scanner.s_bnode_q);
	if (result != 0)
		warn("Scan failed: %d.", result);

	stats_print();
	if (!dry_run) {
		qput(&q, builder_action(&beck_builder, sizeof(struct action),
					AO_DONE, &done_ops));
		builder_fini(&beck_builder);
		qfini(&q);
	}
	scanner_fini(&beck_scanner);
	fini();
	if (spath != NULL)
		close(sfd);
	m0_fini();
	return EX_OK;
}

static void scanner_thread(struct scanner *s)
{
	struct m0_be_bnode  node;
	struct bnode_act   *ba;
	struct btype       *b;
	int                 rc;

	do {
		ba  = (struct bnode_act *)qget(&s->s_bnode_q);
		if (ba->bna_act.a_opc != AO_DONE) {
			rc = getat(s, ba->bna_offset, &node, sizeof node);
			M0_ASSERT(rc == 0);
			b = &bt[node.bt_backlink.bli_type];
			b->b_proc(s, b, &node);
			m0_free(ba);
		}
	} while (ba->bna_act.a_opc != AO_DONE);
}

static char iobuf[4*1024*1024];

enum { DELTA = 60 };

static void generation_id_print(uint64_t gen)
{
	time_t    ts = m0_time_seconds(gen);
	struct tm tm;

	localtime_r(&ts, &tm);
	printf("%04d-%02d-%02d-%02d:%02d:%02d.%09lu  (%"PRIu64")",
	       tm.tm_year + 1900, tm.tm_mon + 1, tm.tm_mday,
	       tm.tm_hour, tm.tm_min, tm.tm_sec,
	       m0_time_nanoseconds(gen), gen);
}

static bool seg_hdr_get(FILE *fp, struct m0_be_seg_hdr *out)
{
	struct m0_format_tag  tag          = {};
	bool                  result       = false;
	struct m0_be_seg_hdr  seg_hdr;
	const char           *rt_be_cksum;
	off_t                 old_offset;

	old_offset = ftello(fp);
	fseeko(fp, 0, SEEK_SET);

	if (fread(&seg_hdr, 1, sizeof(seg_hdr), fp) == sizeof(seg_hdr)) {

		m0_format_header_unpack(&tag, &seg_hdr.bh_header);

		if (seg_hdr.bh_header.hd_magic == M0_FORMAT_HEADER_MAGIC &&
		    tag.ot_type == M0_FORMAT_TYPE_BE_SEG_HDR &&
		    memcmp(&tag, &rt[M0_FORMAT_TYPE_BE_SEG_HDR].r_tag,
			   sizeof tag) == 0 &&
		    m0_format_footer_verify(&seg_hdr, 0) == 0) {

			rt_be_cksum = m0_build_info_get()->
				      bi_xcode_protocol_be_checksum;
			if (strncmp(seg_hdr.bh_be_version, rt_be_cksum,
				    M0_BE_SEG_HDR_VERSION_LEN_MAX) == 0 &&
			    seg_hdr.bh_items_nr == 1) {
				*out = seg_hdr;
				result = true;
			}
		}
	}

	fseeko(fp, old_offset, SEEK_SET);
	return (result);
}

static void generation_id_get(FILE *fp, uint64_t *gen_id)
{
	struct m0_be_seg_hdr seg_hdr;

	if (seg_hdr_get(fp, &seg_hdr))
		*gen_id = seg_hdr.bh_items[0].sg_gen;
	else
		printf("Checksum error for segment header. "
		       "Could not extract Generation ID.\n");
}

static void seg_get(FILE *fp, struct m0_be_seg *out)
{
	struct m0_be_seg_hdr         seg_hdr;
	struct m0_be_seg             seg;
	const struct m0_be_seg_geom *g;

	/** Update the values from the segment in file passed as parameter */
	if (seg_hdr_get(fp, &seg_hdr)) {
		g = &seg_hdr.bh_items[0];

		seg.bs_reserved = sizeof(seg_hdr);
		seg.bs_size     = g->sg_size;
		seg.bs_addr     = g->sg_addr;
		seg.bs_offset   = g->sg_offset;
		seg.bs_gen      = g->sg_gen;
	} else {
		M0_ASSERT(beck_scanner.s_size != 0);
		/**
		 *  If file has corrupted segment then use these
		 *  hardcoded values.
		 */
		printf("Checksum error for segment header. "
		       "Could not extract Segment map information. "
		       "Using possible defaults\n");
		seg.bs_reserved = sizeof(seg_hdr);
		seg.bs_size     = beck_scanner.s_size;
		seg.bs_addr     = (void *)DEFAULT_BE_SEG_LOAD_ADDR;
		seg.bs_offset   = 0;
	}

	*out = seg;

}

static int generation_id_verify(struct scanner *s, uint64_t gen)
{
	if (gen == s->s_gen)
		return 0;
	else if (s->s_gen_found)
		return -EINVAL;
	else if (gen > s->s_gen &&
		 m0_time_seconds(m0_time_sub(gen, s->s_gen)) > MAX_GEN_DIFF_SEC)
		return -ETIME;
	else if (gen < s->s_gen &&
		 m0_time_seconds(m0_time_sub(s->s_gen, gen)) > MAX_GEN_DIFF_SEC)
		return -ETIME;
	return 0;
}

static int scanner_init(struct scanner *s)
{
	int rc = 0;

	m0_mutex_init(&s->s_lock);

	return rc;
}

static int scanner_cache_init(struct scanner *s)
{
	int rc;

	m0_mutex_init(&s->s_lock);
	rc = fseeko(s->s_file, 0, SEEK_SET);
	if (rc != 0) {
		M0_LOG(M0_FATAL, "Can not seek at the beginning of file");
		return rc;
	}
	rc = getat(s, 0, s->s_chunk, sizeof s->s_chunk);
	if (rc != 0)
		M0_LOG(M0_FATAL, "Can not read first chunk");
	return rc;
}

static void scanner_fini(struct scanner *s)
{
	m0_mutex_fini(&s->s_lock);
}

static int scan(struct scanner *s)
{
	uint64_t magic;
	int      result;
	time_t   lasttime = time(NULL);
	off_t    lastoff  = s->s_off;
	uint64_t lastrecord = 0;
	uint64_t lastdata = 0;

	setvbuf(s->s_file, iobuf, _IONBF, sizeof iobuf);
	while (!signaled && (result = get(s, &magic, sizeof magic)) == 0) {
		if (magic == M0_FORMAT_HEADER_MAGIC) {
			s->s_off -= sizeof magic;
			parse(s);
		} else if (s->s_byte)
			s->s_off -= sizeof magic - 1;
		if (!s->s_byte)
			s->s_off &= ~0x7;
		if (time(NULL) - lasttime > DELTA) {
			printf("\nOffset: %15lli     Speed: %7.2f MB/s     "
			       "Completion: %3i%%     "
			       "Action: %"PRIu64" records/s     "
			       "Data Speed: %7.2f MB/s",
			       (long long)s->s_off,
			       ((double)s->s_off - lastoff) /
			       DELTA / 1024.0 / 1024.0,
			       (int)(s->s_off * 100 / s->s_size),
			       (beck_builder.b_act - lastrecord) / DELTA,
			       ((double)beck_builder.b_data - lastdata) /
			       DELTA / 1024.0 / 1024.0);
			lasttime = time(NULL);
			lastoff  = s->s_off;
			lastrecord = beck_builder.b_act;
			lastdata = beck_builder.b_data;
		}
	}
	return feof(s->s_file) ? 0 : result;
}

static void stats_print(void)
{
	int i;

	printf("\n%25s : %9s %9s %9s %9s\n",
	       "record", "found", "bad csum", "unaligned", "version");
	for (i = 0; i < ARRAY_SIZE(rt); ++i) {
		struct stats *s = &rt[i].r_stats;
		if (recname(&rt[i]) == NULL)
			continue;
		printf("%25s : %9"PRId64" %9"PRId64" %9"PRId64" %9"PRId64"\n",
		       recname(&rt[i]), s->s_found, s->s_chksum, s->s_align[1],
		       s->s_version);
	}
	printf("\n%25s : %9s %9s %9s %9s %9s %9s %9s\n",
	       "btree", "tree", "node", "leaf", "maxlevel", "kv", "bad kv",
	       "fanout");
	for (i = 0; i < ARRAY_SIZE(bt); ++i) {
		struct bstats *s = &bt[i].b_stats;
		if (bname(&bt[i]) == NULL)
			continue;
		printf("%25s : %9"PRId64" %9"PRId64" %9"PRId64" "
		       "%9"PRId64" %9"PRId64" %9"PRId64" %9"PRId64"\n",
		       bname(&bt[i]),
		       s->c_tree, s->c_node, s->c_leaf, s->c_maxlevel,
		       s->c_kv, s->c_kv_bad, s->c_fanout);
	}

	printf("\ngenerations\n");
	for (i = 0; i < ARRAY_SIZE(g); ++i) {
		if (g[i].g_count > 0) {
			generation_id_print(g[i].g_gen);
			printf(" : %9"PRId64"\n", g[i].g_count);
		}
	}
}

static int parse(struct scanner *s)
{
	struct m0_format_header hdr = {};
	struct m0_format_tag    tag = {};
	struct rectype         *r;
	int                     result;
	int                     idx;
	off_t			lastoff;
	result = get(s, &hdr, sizeof hdr);
	if (result == 0) {
		M0_ASSERT(hdr.hd_magic == M0_FORMAT_HEADER_MAGIC);
		m0_format_header_unpack(&tag, &hdr);
		idx = tag.ot_type;
		if (IS_IN_ARRAY(idx, rt) && idx >= M0_FORMAT_TYPE_BEGIN &&
		    tag.ot_type == rt[idx].r_tag.ot_type) {
			r = &rt[idx];
		} else {
			r = &rt[M0_FORMAT_TYPE_NR];
			RLOG(M0_INFO, "U", s, r, &tag);
		}
		r->r_stats.s_found++;
		r->r_stats.s_align[!!(s->s_off & 07)]++;
		/* Only process btree, bnode and segment header records. */
		if (M0_IN(idx, (M0_FORMAT_TYPE_BE_BTREE,
				M0_FORMAT_TYPE_BE_BNODE,
				M0_FORMAT_TYPE_BE_SEG_HDR))) {
			lastoff = s->s_off;
			s->s_off -= sizeof hdr;
			result = recdo(s, &tag, r);
			if (result != 0)
				s->s_off = lastoff;
		}
	} else {
		M0_LOG(M0_FATAL, "Cannot read hdr->hd_bits.");
		FLOG(M0_FATAL, result, s);
		result = M0_ERR(-EIO);
	}
	return M0_RC(result);
}

static int init(void)
{
	int i;
	int j;
	const struct m0_xcode_enum *e = &m0_xc_m0_format_type_enum;
	const char fprefix[] = "M0_FORMAT_TYPE_";
	const char bprefix[] = "M0_BBT_";

	M0_ASSERT(m0_forall(i, ARRAY_SIZE(rt), ergo(rt[i].r_tag.ot_type != 0,
		  m0_forall(j, ARRAY_SIZE(rt),
		   (rt[i].r_tag.ot_type == rt[j].r_tag.ot_type) == (i == j)))));
	M0_ASSERT(m0_forall(i, ARRAY_SIZE(rt),
			    ergo(rt[i].r_tag.ot_type != 0,
				 rt[i].r_tag.ot_type == i)));
	for (i = 0; i < ARRAY_SIZE(rt) - 1; ++i) {
		if (rt[i].r_tag.ot_type == 0)
			continue;
		M0_ASSERT(rt[i].r_tag.ot_size <= MAX_REC_SIZE);
		M0_ASSERT(m0_xcode_enum_is_valid(e, rt[i].r_tag.ot_type));
		for (j = 0; j < e->xe_nr; ++j) {
			M0_ASSERT(strncmp(fprefix, e->xe_val[j].xev_name,
					  sizeof fprefix - 1) == 0);
			if (rt[i].r_tag.ot_type == e->xe_val[j].xev_val) {
				rt[i].r_name = e->xe_val[j].xev_name +
					sizeof fprefix - 1;
				break;
			}
		}
		M0_ASSERT(j < e->xe_nr);
	}
	e = &m0_xc_m0_be_btree_type_enum;
	for (i = 0; i < ARRAY_SIZE(bt) - 1; ++i) {
		if (bt[i].b_type == 0)
			continue;
		M0_ASSERT(m0_xcode_enum_is_valid(e, bt[i].b_type));
		for (j = 0; j < e->xe_nr; ++j) {
			M0_ASSERT(strncmp(bprefix, e->xe_val[j].xev_name,
					  sizeof bprefix - 1) == 0);
			if (bt[i].b_type == e->xe_val[j].xev_val) {
				bt[i].b_name = e->xe_val[j].xev_name +
					sizeof bprefix - 1;
				break;
			}
		}
		M0_ASSERT(j < e->xe_nr);
	}
	return 0;
}

static void fini(void)
{
}

static int recdo(struct scanner *s, const struct m0_format_tag *tag,
		 struct rectype *r)
{
	unsigned  size = tag->ot_size + sizeof(struct m0_format_footer);
	void 	 *buf;
	int       result;

	if (size > MAX_REC_SIZE)
		return M0_RC(-EINVAL);

	buf = alloca(size);
	result = get(s, buf, size);
	if (result == 0) {
		if (memcmp(tag, &r->r_tag, sizeof *tag) == 0) {
			/**
			 * Check generation identifier before format footer
			 * verification. Only process the records whose
			 * generation identifier matches or is within
			 * +/- MAX_GEN_DIFF_SEC seconds of segment's generation
			 * identifier.
			 */
			if (r->r_ops != NULL && r->r_ops->ro_check != NULL) {
				result = r->r_ops->ro_check(s, r, buf);
			}
			if (result != 0)
				return M0_RC(result);
			result = m0_format_footer_verify(buf, false);
			if (result != 0) {
				RLOG(M0_DEBUG, "С", s, r, tag);
				FLOG(M0_DEBUG, result, s);
				r->r_stats.s_chksum++;
			} else {
				RLOG(M0_DEBUG, "R", s, r, tag);
				if (r->r_ops != NULL &&
				    r->r_ops->ro_proc != NULL)
					result = r->r_ops->ro_proc(s, r, buf);
			}
		} else {
			RLOG(M0_DEBUG, "V", s, r, tag);
			FLOG(M0_DEBUG, result, s);
			r->r_stats.s_version++;
			if (r->r_ops != NULL && r->r_ops->ro_ver != NULL)
				result = r->r_ops->ro_ver(s, r, buf);
		}
	}
	return M0_RC(result);
}

static const char *recname(const struct rectype *r)
{
	return r->r_name ?: r == &rt[ARRAY_SIZE(rt) - 1] ? "UNKNOWN" : NULL;
}

static const char *bname(const struct btype *b)
{
	return b->b_name ?: b == &bt[ARRAY_SIZE(bt) - 1] ? "UNKNOWN" : NULL;
}

static int getat(struct scanner *s, off_t off, void *buf, size_t nob)
{
	int   result = 0;
	FILE *f      = s->s_file;

	m0_mutex_lock(&s->s_lock);
	if (off != s->s_pos)
		result = fseeko(f, off, SEEK_SET);
	if (result != 0) {
		M0_LOG(M0_FATAL, "Cannot seek to %"PRId64".", off);
		result = M0_ERR(-errno);
	} else if (fread(buf, 1, nob, f) != nob) {
		if (feof(f))
			result = -ENOENT;
		else {
			M0_LOG(M0_FATAL, "Cannot read %d at %"PRId64".",
			       (int)nob, off);
			result = M0_ERR(-EIO);
		}
	} else {
		M0_ASSERT(ftello(f) == (off + nob));
		s->s_pos = off + nob;
		result = 0;
	}
	if (result != 0 && !feof(f)) {
		FLOG(M0_FATAL, result, s);
		s->s_pos = -1;
	}
	m0_mutex_unlock(&s->s_lock);
	return M0_RC(result);
}

static int deref(struct scanner *s, const void *addr, void *buf, size_t nob)
{
	off_t off = addr - s->s_seg->bs_addr;

	if (m0_be_seg_contains(s->s_seg, addr) &&
	    m0_be_seg_contains(s->s_seg, addr + nob - 1))
		return getat(s, off, buf, nob);
	else
		return M0_ERR(-EFAULT);
}

static int get(struct scanner *s, void *buf, size_t nob)
{
	int result = 0;
	s->s_start_off = s->s_off;
	if (!(s->s_off >= s->s_chunk_pos &&
	      s->s_off + nob < s->s_chunk_pos + sizeof s->s_chunk)) {
		result = getat(s, s->s_off, s->s_chunk, sizeof s->s_chunk);
		if (result == 0)
			s->s_chunk_pos = s->s_off;
	}
	if (result == 0) {
		memcpy(buf, &s->s_chunk[s->s_off - s->s_chunk_pos], nob);
		s->s_off += nob;
	}
	return result;
}

static int btree(struct scanner *s, struct rectype *r, char *buf)
{
	struct m0_be_btree *tree = (void *)buf;
	int                 idx  = tree->bb_backlink.bli_type;
	struct btype       *b;

	if (!IS_IN_ARRAY(idx, bt) || bt[idx].b_type == 0)
		idx = ARRAY_SIZE(bt) - 1;

	genadd(tree->bb_backlink.bli_gen);
	if (!s->s_gen_found) {
		s->s_gen_found = true;
		s->s_gen = tree->bb_backlink.bli_gen;
		printf("\nBeck will use latest generation id found in btree\n");
		generation_id_print(s->s_gen);
	}
	b = &bt[idx];
	b->b_stats.c_tree++;
	return 0;
}

static int btree_check(struct scanner *s, struct rectype *r, char *buf)
{
	struct m0_be_btree *tree = (void *)buf;
	int                 idx  = tree->bb_backlink.bli_type;

	if (!IS_IN_ARRAY(idx, bt) || bt[idx].b_type == 0)
		return -ENOENT;

	return generation_id_verify(s, tree->bb_backlink.bli_gen);
}

static void *scanner_action(size_t len, enum action_opcode opc,
			    const struct action_ops *ops)
{
	struct action *act;

	M0_PRE(len >= sizeof *act);

	act = m0_alloc(len);
	M0_ASSERT(act != NULL); /* Can we handle this? */
	act->a_opc = opc;
	act->a_ops = ops;
	return act;
}

static int bnode(struct scanner *s, struct rectype *r, char *buf)
{
	struct m0_be_bnode *node = (void *)buf;
	int                 idx  = node->bt_backlink.bli_type;
	struct btype       *b;
	struct bstats      *c;
	struct bnode_act   *ba;

	if (!IS_IN_ARRAY(idx, bt) || bt[idx].b_type == 0)
		idx = ARRAY_SIZE(bt) - 1;

	genadd(node->bt_backlink.bli_gen);
	if (!s->s_gen_found) {
		s->s_gen_found = true;
		s->s_gen = node->bt_backlink.bli_gen;
		printf("\nBeck will use latest generation id found in bnode\n");
		generation_id_print(s->s_gen);
	}
	b = &bt[idx];
	c = &b->b_stats;
	c->c_node++;
	if (b->b_proc != NULL) {
		ba = scanner_action(sizeof *ba, AO_INIT, NULL);
		ba->bna_offset = s->s_start_off;
		qput(&s->s_bnode_q, &ba->bna_act);
	}
	c->c_kv += node->bt_num_active_key;
	if (node->bt_isleaf) {
		c->c_leaf++;
	} else
		c->c_fanout += node->bt_num_active_key + 1;
	c->c_maxlevel = max64(c->c_maxlevel, node->bt_level);
	return 0;
}

static int bnode_check(struct scanner *s, struct rectype *r, char *buf)
{
	struct m0_be_bnode *node = (void *)buf;
	int                 idx  = node->bt_backlink.bli_type;

	if (!IS_IN_ARRAY(idx, bt) || bt[idx].b_type == 0)
		return -ENOENT;

	return generation_id_verify(s, node->bt_backlink.bli_gen);
}

static struct m0_stob_ad_domain *emap_dom_find(const struct action *act,
					       const struct m0_fid *emap_fid,
					       int  *lockid)
{
	struct m0_stob_ad_domain *adom = NULL;
	int			  i;

	for (i = 0; i < act->a_builder->b_ad_dom_count; i++) {
		adom = act->a_builder->b_ad_domain[i];
		if (m0_fid_eq(emap_fid,
	            &adom->sad_adata.em_mapping.bb_backlink.bli_fid)) {
			break;
		}
	}
	*lockid = i;
	return (i == act->a_builder->b_ad_dom_count) ? NULL: adom;
}

static const struct action_ops emap_ops = {
	.o_prep = &emap_prep,
	.o_act  = &emap_act,
	.o_fini = &emap_fini
};

static void emap_to_gob_convert(const struct m0_uint128 *emap_prefix,
				struct m0_fid           *out)
{
	struct m0_fid      dom_id = {};
	struct m0_stob_id  stob_id = {};
	struct m0_fid      cob_fid;
	struct m0_fid      gob_fid;

	m0_fid_tassume(&dom_id, &m0_stob_ad_type.st_fidt);

	/** Convert emap to stob_id */
	m0_stob_id_make(emap_prefix->u_hi, emap_prefix->u_lo, &dom_id,
			&stob_id);

	/** Convert stob_id to cob id */
	cob_fid = stob_id.si_fid;
	m0_fid_tassume(&cob_fid, &m0_cob_fid_type);

	/** Convert COB id to GOB id */
	m0_fid_convert_cob2gob(&cob_fid, &gob_fid);

	*out = gob_fid;
}

static int emap_proc(struct scanner *s, struct btype *btype,
		     struct m0_be_bnode *node)
{
	struct m0_stob_ad_domain *adom = NULL;
	struct emap_action       *ea;
	int                       id;
	int                       i;
	int                       ret = 0;
	struct m0_be_emap_key    *ek;
	struct m0_fid             gob_id;
	uint64_t                  inv_emap_off;

	for (i = 0; i < node->bt_num_active_key; i++) {
		ea = scanner_action(sizeof *ea, AO_EMAP_FIRST, &emap_ops);
		ea->emap_fid = node->bt_backlink.bli_fid;
		ea->emap_key = M0_BUF_INIT_PTR(&ea->emap_key_data);
		ea->emap_val = M0_BUF_INIT_PTR(&ea->emap_val_data);

		ret = emap_kv_get(s, &node->bt_kv_arr[i],
				  &ea->emap_key, &ea->emap_val);
		if (ret != 0) {
			if (s->s_print_invalid_oids) {
				ek = ea->emap_key.b_addr;
				inv_emap_off = node->bt_kv_arr[i].btree_key -
					       s->s_seg->bs_addr;
				emap_to_gob_convert(&ek->ek_prefix, &gob_id);
				M0_LOG(M0_ERROR, "Found incorrect EMAP entry at"
				       " segment offset %"PRIx64" for GOB "
				       FID_F, inv_emap_off, FID_P(&gob_id));
			}
			btree_bad_kv_count_update(node->bt_backlink.bli_type,
						  1);
			m0_free(ea);
			continue;
		}

		if (!dry_run) {
			ea->emap_act.a_builder = &beck_builder;
			adom = emap_dom_find(&ea->emap_act, &ea->emap_fid, &id);
			if (adom != NULL) {
				ea->emap_act.a_opc += id;
				qput(s->s_q, &ea->emap_act);
			} else {
				btree_bad_kv_count_update(
						node->bt_backlink.bli_type, 1);
				m0_free(ea);
				continue;
			}
		} else
			m0_free(ea);
	}
	return ret;
}

static int emap_entry_lookup(struct m0_stob_ad_domain  *adom,
			     struct m0_uint128          prefix,
			     m0_bindex_t               offset,
			     struct m0_be_emap_cursor  *it)
{
	int                       rc;

	M0_LOG(M0_DEBUG, U128X_F, U128_P(&prefix));
	rc = M0_BE_OP_SYNC_RET_WITH( &it->ec_op,
				  m0_be_emap_lookup(&adom->sad_adata,
						    &prefix, offset, it),
				  bo_u.u_emap.e_rc);
	return rc == -ESRCH ? -ENOENT : rc;
}

static int emap_prep(struct action *act, struct m0_be_tx_credit *credit)
{
	struct m0_stob_ad_domain *adom = NULL;
	struct emap_action   	 *emap_ac =  M0_AMB(emap_ac, act, emap_act);
	struct m0_be_emap_rec    *emap_val;
	struct m0_be_emap_key    *emap_key;
	int 			  rc;
	struct m0_be_emap_cursor  it = {};
	int                       id;

	adom = emap_dom_find(act, &emap_ac->emap_fid, &id);
	if (adom == NULL || id < 0 || id >= AO_NR - AO_EMAP_FIRST) {
		M0_LOG(M0_ERROR, "Invalid FID for emap record found !!!");
		m0_free(act);
		return M0_RC(-EINVAL);
	}

	m0_mutex_lock(&beck_builder.b_emaplock[id]);
	emap_val = emap_ac->emap_val.b_addr;
	if (emap_val->er_value != AET_HOLE) {
		adom->sad_ballroom->ab_ops->bo_alloc_credit(adom->sad_ballroom,
							    1, credit);
		emap_key = emap_ac->emap_key.b_addr;
		rc = emap_entry_lookup(adom, emap_key->ek_prefix, 0, &it);
		if (rc == 0)
			m0_be_emap_close(&it);
		else
			m0_be_emap_credit(&adom->sad_adata,
					  M0_BEO_INSERT, 1, credit);
		m0_be_emap_credit(&adom->sad_adata, M0_BEO_PASTE,
				  BALLOC_FRAGS_MAX + 1, credit);
	}
	m0_mutex_unlock(&beck_builder.b_emaplock[id]);
	return 0;
}

static void emap_act(struct action *act, struct m0_be_tx *tx)
{
	struct emap_action   	 *emap_ac =  M0_AMB(emap_ac, act, emap_act);
	struct m0_stob_ad_domain *adom = NULL;
	int     	    	  rc = 0;
	struct m0_ext 		  ext;
	struct m0_be_emap_key    *emap_key;
	struct m0_be_emap_rec    *emap_val;
	struct m0_be_emap_cursor  it = {};
	struct m0_ext             in_ext;
	int                       id;

	adom = emap_dom_find(act, &emap_ac->emap_fid, &id);
	emap_val = emap_ac->emap_val.b_addr;
	if (emap_val->er_value != AET_HOLE) {
		emap_key = emap_ac->emap_key.b_addr;
		ext.e_start = emap_val->er_value >> adom->sad_babshift;
		ext.e_end   = (emap_val->er_value + emap_key->ek_offset -
			       emap_val->er_start) >> adom->sad_babshift;
		m0_ext_init(&ext);

		m0_mutex_lock(&beck_builder.b_emaplock[id]);
		rc = adom->sad_ballroom->ab_ops->
			bo_reserve_extent(adom->sad_ballroom,
					  tx, &ext,
					  M0_BALLOC_NORMAL_ZONE);
		if (rc != 0) {
			m0_mutex_unlock(&beck_builder.b_emaplock[id]);
			M0_LOG(M0_ERROR, "Failed to reserve extent rc=%d", rc);
			return;
		}

		beck_builder.b_data +=
			((ext.e_end - ext.e_start) << adom->sad_babshift)
			<< adom->sad_bshift;

		rc = emap_entry_lookup(adom, emap_key->ek_prefix, 0, &it);
		/* No emap entry found for current stob, insert hole */
		rc = rc ? M0_BE_OP_SYNC_RET(op,
				m0_be_emap_obj_insert(&adom->sad_adata,
						      tx, &op,
						      &emap_key->ek_prefix,
						      AET_HOLE),
				bo_u.u_emap.e_rc) : 0;

		M0_SET0(&it);
		rc = emap_entry_lookup(adom, emap_key->ek_prefix,
				       emap_val->er_start, &it);
		if (it.ec_seg.ee_val == AET_HOLE) {
			in_ext.e_start = emap_val->er_start;
			in_ext.e_end   = emap_key->ek_offset;
			m0_ext_init(&in_ext);
			M0_SET0(&it.ec_op);
			m0_be_op_init(&it.ec_op);
			m0_be_emap_paste(&it, tx, &in_ext, emap_val->er_value,
			NULL, /*No need to delete */
			LAMBDA(void, (struct m0_be_emap_seg *seg,
				      struct m0_ext *ext,
				      uint64_t val) {
				/* cut left */
				M0_ASSERT(in_ext.e_start > seg->ee_ext.e_start);

				seg->ee_val = val;
				}),
			LAMBDA(void, (struct m0_be_emap_seg *seg,
				      struct m0_ext *ext,
				      uint64_t val) {
					/* cut right */
				M0_ASSERT(seg->ee_ext.e_end > in_ext.e_end);
				if (val < AET_MIN)
					seg->ee_val = val +
					(in_ext.e_end - seg->ee_ext.e_start);
				else
					seg->ee_val = val;
				}));
			M0_ASSERT(m0_be_op_is_done(&it.ec_op));
			rc = it.ec_op.bo_u.u_emap.e_rc;
			m0_be_op_fini(&it.ec_op);
			m0_be_emap_close(&it);
		}
		m0_mutex_unlock(&beck_builder.b_emaplock[id]);
	}

	if (rc != 0)
		M0_LOG(M0_ERROR, "Failed to insert emap record rc=%d", rc);
}

static void emap_fini(struct action *act)
{
}

static int emap_kv_get(struct scanner *s, const struct be_btree_key_val *kv,
		       struct m0_buf *key, struct m0_buf *val)
{
	return deref(s, kv->btree_key, key->b_addr,
		     sizeof(struct m0_be_emap_key))		   ?:
		format_header_verify(key->b_addr,
				     M0_FORMAT_TYPE_BE_EMAP_KEY)   ?:
		m0_format_footer_verify(key->b_addr, false)   	   ?:
		deref(s, kv->btree_val, val->b_addr,
		      sizeof(struct m0_be_emap_rec)) 		   ?:
		format_header_verify(val->b_addr,
				     M0_FORMAT_TYPE_BE_EMAP_REC)   ?:
		m0_format_footer_verify(val->b_addr, false);
}

static int seghdr(struct scanner *s, struct rectype *r, char *buf)
{
	return 0;
}

static int seghdr_ver(struct scanner *s, struct rectype *r, char *buf)
{
	struct m0_be_seg_hdr *h   = (void *)buf;
	struct m0_format_tag  tag = {};

	m0_format_header_unpack(&tag, &h->bh_header);
	M0_LOG(M0_INFO, "Segment header format: %hu:%hu:%u vs. %hu:%hu:%u.",
	       tag.ot_version, tag.ot_version, tag.ot_footer_offset,
	       r->r_tag.ot_version, r->r_tag.ot_version,
	       r->r_tag.ot_footer_offset);
	M0_LOG(M0_INFO, "Protocol: %s", (char *)h->bh_be_version);
	M0_LOG(M0_INFO, "     vs.: %s",
	       m0_build_info_get()->bi_xcode_protocol_be_checksum);
	genadd(h->bh_gen);
	return 0;
}

static int seghdr_check(struct scanner *s, struct rectype *r, char *buf)
{
	struct m0_be_seg_hdr *h   = (void *)buf;

	if (s->s_gen != h->bh_gen) {
		genadd(h->bh_gen);
		printf("\nFound another segment header generation\n");
		generation_id_print(h->bh_gen);
		return M0_ERR(-ETIME);
	}
	/*
	 * Flush immediately to avoid losing this information within other lines
	 * coming on the screen at the same time.
	 */
	fflush(stdout);

	return 0;
}

static void genadd(uint64_t gen)
{
	int i;

	for (i = 0; i < ARRAY_SIZE(g); ++i) {
		if (g[i].g_gen == gen || g[i].g_count == 0) {
			g[i].g_count++;
			g[i].g_gen = gen;
			break;
		}
	}
}

static void builder_do(struct m0_be_tx_bulk   *tb,
		       struct m0_be_tx        *tx,
		       struct m0_be_op        *op,
		       void                   *datum,
		       void                   *user,
		       uint64_t                worker_index,
		       uint64_t                partition)
{
	struct action  *act;
	struct builder *b = datum;

	m0_be_op_active(op);
	act = user;
	if (act != NULL) {
		b->b_act++;
		act->a_ops->o_act(act, tx);
		act->a_ops->o_fini(act);
		m0_free(act);
	}
	m0_be_op_done(op);
}

static void builder_done(struct m0_be_tx_bulk   *tb,
			 void                   *datum,
			 void                   *user,
			 uint64_t                worker_index,
			 uint64_t                partition)
{

}

static void builder_work_put(struct m0_be_tx_bulk *tb, struct builder *b)
{
	struct action          *act;
	struct m0_be_tx_credit  credit;
	bool                    put_successful;
	int                     rc;

	do {
		act = qget(b->b_q);
		if (act->a_opc != AO_DONE) {
			credit = M0_BE_TX_CREDIT(0, 0);
			act->a_builder = b;
			rc = act->a_ops->o_prep(act, &credit);
			if (rc != 0)
				continue;
			M0_BE_OP_SYNC(op, put_successful =
				      m0_be_tx_bulk_put(tb, &op, &credit, 0,
							act->a_opc, act));
			if (!put_successful)
				break;
		}
	} while (act->a_opc != AO_DONE);
	m0_be_tx_bulk_end(tb);
}

static void builder_thread(struct builder *b)
{
	struct m0_be_tx_bulk_cfg tb_cfg;
	struct m0_be_tx_bulk     tb = {};
	int                      rc;

	tb_cfg           =  default_tb_cfg;
	tb_cfg.tbc_dom   =  b->b_dom;
	tb_cfg.tbc_datum =  b;
	tb_cfg.tbc_do    = &builder_do,
	tb_cfg.tbc_done  = &builder_done,

	rc = m0_be_tx_bulk_init(&tb, &tb_cfg);
	if (rc == 0) {
		M0_BE_OP_SYNC(op, ({
				   m0_be_tx_bulk_run(&tb, &op);
				   builder_work_put(&tb, b);
				   }));
		rc = m0_be_tx_bulk_status(&tb);
		m0_be_tx_bulk_fini(&tb);
	}

	/**
	 * Below clean up used as m0_be_ut_backend_fini()  fails because of
	 * unlocked thread's sm group. Simplify this task and call the exit
	 * function for builder thread.
	 */
	if (&b->b_backend != NULL) {
		(void)m0_be_ut_backend_sm_group_lookup(&b->b_backend);
		m0_be_ut_backend_thread_exit(&b->b_backend);
	}
}

static int ad_dom_init(struct builder *b)
{
	int                      result;
	struct m0_stob_ad_module *module = &m0_get()->i_stob_ad_module;
	struct ad_domain_map     *ad;
	char                     *cfg_init;
	char 			  location[64];
	int                       len;
	struct m0_stob           *stob;
	struct m0_stob_id         stob_id;
	struct m0_stob_domain    *dom;
	struct m0_stob_domain    *stob_dom;
	char 			 *stob_location;
	char                     *str_cfg_init = "directio=true";
	struct ad_dom_info       *adom_info;
	uint64_t		  ad_dom_count;

	if (disable_directio)
		str_cfg_init = "directio=false";

	stob_location = m0_alloc(strlen(b->b_stob_path) + 20);
	if (stob_location == NULL)
		return M0_ERR(-ENOMEM);

	sprintf(stob_location, "linuxstob:%s%s",
		b->b_stob_path[0] == '/' ? "" : "./", b->b_stob_path);
	result = m0_stob_domain_init(stob_location, str_cfg_init, &dom);
	if (result != 0) {
		m0_free(stob_location);
		return M0_ERR(result);
	}
	b->b_ad_dom = dom;

	ad_dom_count = ad_domains_tlist_length(&module->sam_domains);
	M0_ALLOC_ARR(b->b_ad_domain, ad_dom_count);
	M0_ALLOC_ARR(b->b_ad_info, ad_dom_count);
	b->b_ad_dom_count = 0;
	m0_tl_for(ad_domains, &module->sam_domains, ad) {
		M0_ASSERT(b->b_ad_dom_count < ad_dom_count);
		M0_ALLOC_PTR(adom_info);
		if (adom_info == NULL) {
			result = -ENOMEM;
			break;
		}
		stob = NULL;
		stob_dom = NULL;
		b->b_ad_domain[b->b_ad_dom_count] = ad->adm_dom;

		m0_stob_id_make(0, ad->adm_dom->sad_bstore_id.si_fid.f_key,
				&dom->sd_id, &stob_id);
		result = m0_stob_find(&stob_id, &stob);
		M0_ASSERT(result == 0);

		if (m0_stob_state_get(stob) == CSS_UNKNOWN) {
			result = m0_stob_locate(stob);
			if (result != 0)
				break;
		}

		if (m0_stob_state_get(stob) == CSS_NOENT) {
			result = m0_stob_create(stob, NULL, NULL);
			if (result != 0)
				break;
		}

		len = snprintf(NULL, 0, "adstob:%"PRIu64,
			       ad->adm_dom->sad_bstore_id.si_fid.f_key);
		result = snprintf(location, len + 1, "adstob:%"PRIu64,
			      ad->adm_dom->sad_bstore_id.si_fid.f_key);
		M0_ASSERT_INFO(result == len, "result=%d", result);

		m0_stob_ad_init_cfg_make(&cfg_init,
				b->b_seg->bs_domain);
		result = m0_stob_domain_init(location, cfg_init, &stob_dom);
		if (result != 0)
			break;

		adom_info->stob = stob;
		adom_info->stob_dom = stob_dom;
		b->b_ad_info[b->b_ad_dom_count] = adom_info;
		b->b_ad_dom_count++;
	} m0_tl_endfor;

	/* In case of initializing ad_dom failure, cleanup meomory allocated*/
	if (result != 0)
		ad_dom_fini(b);
	m0_free(stob_location);
	return M0_RC(result);
}

static int builder_init(struct builder *b)
{
	struct m0_be_ut_backend *ub = &b->b_backend;
	static struct m0_fid     fid = M0_FID_TINIT('r', 1, 1);
	int                      result;
	int                      i;

	result = M0_REQH_INIT(&b->b_reqh,
			      .rhia_dtm     = (void *)1,
			      .rhia_mdstore = (void *)1,
			      .rhia_fid     = &fid);
	if (result != 0)
		return M0_ERR(result);
	ub->but_stob_domain_location = m0_alloc(strlen(b->b_dom_path) + 20);
	if (ub->but_stob_domain_location == NULL)
		return M0_ERR(-ENOMEM); /* No cleanup, fatal anyway. */
	sprintf(ub->but_stob_domain_location, "linuxstob:%s%s",
		b->b_dom_path[0] == '/' ? "" : "./", b->b_dom_path);
	ub->but_dom_cfg.bc_engine.bec_reqh = &b->b_reqh;
	m0_be_ut_backend_cfg_default(&ub->but_dom_cfg);
	be_cfg_default_init(&ub->but_dom_cfg, &default_tb_cfg);
	/* Check for any BE configuration overrides. */
	if (b->b_be_config_file) {
		result = be_cfg_from_yaml_update(b->b_be_config_file,
					         &ub->but_dom_cfg);
		if (result != 0)
			return M0_ERR(result);
	}
	result = m0_be_ut_backend_init_cfg(ub, &ub->but_dom_cfg, false);
	if (result != 0)
		return M0_ERR(result);
	b->b_dom  = &ub->but_dom;
	b->b_seg0 = m0_be_domain_seg0_get(b->b_dom);
	M0_ASSERT(b->b_seg0 != NULL);
	b->b_seg = m0_be_domain_seg_first(b->b_dom);
	if (b->b_seg == NULL) {
		m0_be_ut_backend_seg_add2(ub, b->b_size, true, NULL, &b->b_seg);
		M0_ASSERT(b->b_seg != NULL);
	}
	printf("\nDestination segment header generation\n");
	generation_id_print(b->b_seg->bs_gen);
	printf("\n");
	/*
	 * Flush immediately to avoid losing this information within other lines
	 * coming on the screen at the same time.
	 */
	fflush(stdout);

	result = m0_reqh_be_init(&b->b_reqh, b->b_seg);
	if (result != 0)
		return M0_ERR(result);

	result = m0_ctg_store_init(b->b_dom);
	if (result != 0)
		return M0_ERR(result);

	result = ctg_pver_fid_get(&b->b_pver_fid);
	if (result != 0)
		return M0_ERR(result);
	/** Initialise cob ios domain. */
	m0_ios_cdom_get(&b->b_reqh, &b->b_ios_cdom);
	m0_cob_domain_init(b->b_ios_cdom, b->b_seg);

	/** Initialise cob mds domain. */
	b->b_mds_cdom = m0_reqh_lockers_get(&b->b_reqh,
					    m0_get()->i_mds_cdom_key);
	m0_cob_domain_init(b->b_mds_cdom, b->b_seg);

	for (i = 0; i < AO_NR - AO_EMAP_FIRST; i++)
		m0_mutex_init(&b->b_emaplock[i]);
	m0_mutex_init(&b->b_coblock);
	m0_mutex_init(&b->b_ctglock);
	result = ad_dom_init(b);
	if (result != 0)
		return M0_ERR(result);
	result = M0_THREAD_INIT(&b->b_thread, struct builder *,
				NULL, &builder_thread, b, "builder");
	return M0_RC(result);
}

static void ad_dom_fini(struct builder *b)
{
	int i;
	int rc;

	/* Cleanup m0_stob_domains for AD domain initialized in ad_dom_init() */
	for (i = 0; i < b->b_ad_dom_count; ++i) {
		m0_stob_domain_fini(b->b_ad_info[i]->stob_dom);
		rc = m0_stob_destroy(b->b_ad_info[i]->stob, NULL);
		if (rc != 0)
			warn("Failed m0_stob_destroy for AD domain rc=%d", rc);
		m0_free(b->b_ad_info[i]);
	}
	m0_stob_domain_fini(b->b_ad_dom);
	m0_free(b->b_ad_info);
	m0_free(b->b_ad_domain);

}

static void builder_fini(struct builder *b)
{
	int i;

	for (i = 0; i < AO_NR - AO_EMAP_FIRST; i++)
		m0_mutex_fini(&b->b_emaplock[i]);
	m0_mutex_fini(&b->b_coblock);
	m0_mutex_fini(&b->b_ctglock);

	m0_thread_join(&b->b_thread);
	m0_thread_fini(&b->b_thread);
	m0_ctg_store_fini();
	m0_reqh_be_fini(&b->b_reqh);
	ad_dom_fini(b);
	m0_be_ut_backend_fini(&b->b_backend);
	m0_reqh_fini(&b->b_reqh);
	m0_free(b->b_backend.but_stob_domain_location);

	printf("builder: actions: %9"PRId64"\n", b->b_act);
}

/**
 * These values provided the maximum builder performance after experiments on
 * hardware.
 */
static void  be_cfg_default_init(struct m0_be_domain_cfg  *dom_cfg,
				 struct m0_be_tx_bulk_cfg *tb_cfg)
{
	dom_cfg->bc_engine.bec_tx_active_max = 256;
	dom_cfg->bc_engine.bec_group_nr = 5;
	dom_cfg->bc_engine.bec_group_cfg.tgc_tx_nr_max = 128;
	dom_cfg->bc_engine.bec_group_cfg.tgc_size_max =
					M0_BE_TX_CREDIT(5621440, 961373440);
	dom_cfg->bc_engine.bec_group_cfg.tgc_payload_max = 367772160;
	dom_cfg->bc_engine.bec_tx_size_max =
					M0_BE_TX_CREDIT(1 << 18, 44UL << 20);
	dom_cfg->bc_engine.bec_tx_payload_max = 1 << 21;
	dom_cfg->bc_engine.bec_group_freeze_timeout_min =
						1ULL * M0_TIME_ONE_MSEC;
	dom_cfg->bc_engine.bec_group_freeze_timeout_max =
						50ULL * M0_TIME_ONE_MSEC;
	dom_cfg->bc_engine.bec_group_freeze_timeout_limit =
						60000ULL * M0_TIME_ONE_MSEC;
	dom_cfg->bc_log.lc_full_threshold = 20 * (1 << 20);
	dom_cfg->bc_pd_cfg.bpdc_seg_io_nr = 5;
	dom_cfg->bc_log_discard_cfg.ldsc_items_max = 0x100;
	dom_cfg->bc_log_discard_cfg.ldsc_items_threshold = 0x80;
	dom_cfg->bc_log_discard_cfg.ldsc_sync_timeout =
						M0_TIME_ONE_SECOND * 60ULL;
	tb_cfg->tbc_workers_nr = 64;
	tb_cfg->tbc_work_items_per_tx_max = 100;
}

static void be_cfg_update(struct m0_be_domain_cfg *cfg,
			  const char              *str_key,
			  const char              *str_value)
{
	uint64_t  value1_64;
	uint64_t  value2_64;
	uint64_t  value1_32;
	char     *s1;
	char     *s2;
	bool      value_overridden = true;

	if (m0_streq(str_key, "tgc_size_max")  ||
	    m0_streq(str_key, "bec_tx_size_max")) {

		/** Cover variables accepting two comma-separated values. */

		s1 = m0_strdup(str_value);
		s2 = strchr(s1, ',');

		*s2 = '\0';
		s2++;

		value1_64 = m0_strtou64(s1, NULL, 10);
		value2_64 = m0_strtou64(s2, NULL, 10);

		m0_free(s1);

		M0_ASSERT_INFO((value1_64 != ULLONG_MAX) &&
				(value2_64 != ULLONG_MAX),
				"Invalid value %s for variable %s in yaml file.",
			        str_value, str_key);

		if (m0_streq(str_key, "tgc_size_max")) {
			cfg->bc_engine.bec_group_cfg.tgc_size_max =
					M0_BE_TX_CREDIT(value1_64, value2_64);
		} else {
			cfg->bc_engine.bec_tx_size_max =
					M0_BE_TX_CREDIT(value1_64, value2_64);
		}
	} else if (m0_streq(str_key, "bpdc_seg_io_nr") ||
		   m0_streq(str_key, "ldsc_items_max") ||
		   m0_streq(str_key, "ldsc_items_threshold")) {

		/** Cover variables accepting a single 32-bit value */

		value1_32 =m0_strtou32(str_value, NULL, 10);

		M0_ASSERT_INFO((value1_32 != ULONG_MAX),
				"Invalid value %s for variable %s in yaml file.",
			        str_value, str_key);

		if (m0_streq(str_key, "bpdc_seg_io_nr")) {
			cfg->bc_pd_cfg.bpdc_seg_io_nr = value1_32;
		} else if (m0_streq(str_key, "ldsc_items_max")) {
			cfg->bc_log_discard_cfg.ldsc_items_max = value1_32;
		} else if (m0_streq(str_key, "ldsc_items_threshold")) {
			cfg->bc_log_discard_cfg.ldsc_items_threshold =
								value1_32;
		}
	} else {

		/** These variables accept a single 64-bit value. */
		value1_64 = m0_strtou64(str_value, NULL, 10);

		M0_ASSERT_INFO((value1_64 != ULLONG_MAX),
				"Invalid value %s for variable %s in yaml file.",
			        str_value, str_key);

		if (m0_streq(str_key, "bec_tx_active_max"))
			cfg->bc_engine.bec_tx_active_max = value1_64;
		else if (m0_streq(str_key, "bec_group_nr"))
			cfg->bc_engine.bec_group_nr = value1_64;
		else if (m0_streq(str_key, "tgc_tx_nr_max"))
			cfg->bc_engine.bec_group_cfg.tgc_tx_nr_max = value1_64;
		else if (m0_streq(str_key, "tgc_payload_max"))
			cfg->bc_engine.bec_group_cfg.tgc_payload_max =
								value1_64;
		else if (m0_streq(str_key, "bec_tx_payload_max"))
			cfg->bc_engine.bec_tx_payload_max = value1_64;
		else if (m0_streq(str_key, "bec_group_freeze_timeout_min"))
			cfg->bc_engine.bec_group_freeze_timeout_min = value1_64;
		else if (m0_streq(str_key, "bec_group_freeze_timeout_max"))
			cfg->bc_engine.bec_group_freeze_timeout_max = value1_64;
		else if (m0_streq(str_key, "bec_group_freeze_timeout_limit"))
			cfg->bc_engine.bec_group_freeze_timeout_limit =
								value1_64;
		else if (m0_streq(str_key, "lc_full_threshold"))
			cfg->bc_log.lc_full_threshold = value1_64;
		else if (m0_streq(str_key, "ldsc_sync_timeout"))
			cfg->bc_log_discard_cfg.ldsc_sync_timeout = value1_64;
		else
			value_overridden = false;
	}

	if (value_overridden) {
		printf("%s = %s\n", str_key, str_value);
		fflush(stdout);
	}
}

static int  be_cfg_from_yaml_update(const char              *yaml_file,
				    struct m0_be_domain_cfg *cfg)
{
	FILE         *fp;
	yaml_parser_t parser;
	yaml_token_t  token;
	char         *scalar_value;
	char          key[MAX_KEY_LEN];
	char          value[MAX_VALUE_LEN];
	int           rc;
	bool          is_key = false;
	bool          key_received = false;
	bool          value_received = false;

	fp = fopen(yaml_file, "r");
	M0_ASSERT(fp != NULL);

	if (!yaml_parser_initialize(&parser)) {
		printf("Failed to initialize yaml parser.\n");
		fclose(fp);
		return -ENOMEM;
	}

	yaml_parser_set_input_file(&parser, fp);

	printf("Changed following BE defaults:\n");

	do {
		rc = 0;
		yaml_parser_scan(&parser, &token);
		switch (token.type) {
			case YAML_KEY_TOKEN:
				is_key = true;
				break;
			case YAML_VALUE_TOKEN:
				is_key = false;
				break;
			case YAML_SCALAR_TOKEN:
				scalar_value = (char *)token.data.scalar.value;
				if (is_key) {
					strncpy(key, scalar_value, sizeof(key));
					key[sizeof(key) - 1] = '\0';
					key_received = true;
				} else {
					strncpy(value, scalar_value,
								sizeof(value));
					value[sizeof(value) - 1] = '\0';
					value_received = true;
				}

				if (key_received && value_received) {
					be_cfg_update(cfg, key, value);
					key_received = false;
					value_received = false;
				}
				break;
			case YAML_NO_TOKEN:
				rc = -EINVAL;
				break;
			default:
				break;
		}

		if (rc != 0) {
			fclose(fp);
			printf("Failed to parse %s\n", key);
			return rc;
		}

		if (token.type != YAML_STREAM_END_TOKEN)
			yaml_token_delete(&token);

	} while (token.type != YAML_STREAM_END_TOKEN);

	yaml_token_delete(&token);

	yaml_parser_delete(&parser);

	fclose(fp);

	return 0;
}

static void *builder_action(struct builder *b, size_t len,
			    enum action_opcode opc,
			    const struct action_ops *ops)
{
	struct action *act;

	M0_PRE(len >= sizeof *act);

	act = m0_alloc(len);
	M0_ASSERT(act != NULL); /* Can we handle this? */
	act->a_opc = opc;
	act->a_ops = ops;
	act->a_builder = b;
	return act;
}

static int format_header_verify(const struct m0_format_header *h,
				uint16_t rtype)
{
	struct m0_format_tag    tag = {};

	m0_format_header_unpack(&tag, h);
	if (memcmp(&tag, &rt[rtype].r_tag, sizeof tag) != 0)
		return M0_ERR(-EPROTO);
	return 0;
}

static bool btree_node_pre_is_valid(const struct m0_be_bnode *node,
				    struct scanner *s)
{
	M0_PRE(node != NULL);
	return
		(node->bt_num_active_key < ARRAY_SIZE(node->bt_kv_arr))    &&
		(m0_fid_tget(&node->bt_backlink.bli_fid) == 'b')       	   &&
		(node->bt_isleaf == (node->bt_level == 0))                 &&
		m0_forall(i, node->bt_num_active_key,
			  node->bt_kv_arr[i].btree_key != NULL &&
			  node->bt_kv_arr[i].btree_val != NULL &&
			  m0_be_seg_contains(s->s_seg,
					     node->bt_kv_arr[i].btree_key) &&
			  m0_be_seg_contains(s->s_seg,
					     node->bt_kv_arr[i].btree_val));
}

static bool btree_node_post_is_valid(const struct m0_be_bnode *node,
				     const struct m0_be_btree_kv_ops *ops)
{
	M0_PRE(node != NULL);
	return	ergo(node->bt_num_active_key > 1,
		     m0_forall(i, node->bt_num_active_key - 1,
			       ops->ko_compare(node->bt_kv_arr[i+1].btree_key,
					       node->bt_kv_arr[i].btree_key)));
}

static bool btree_kv_is_valid(struct m0_be_bnode *node,
			      int index, struct m0_buf *key)
{
	M0_PRE(node != NULL);
	return m0_align(key->b_nob, sizeof(void *)) ==
		(uint64_t)node->bt_kv_arr[index].btree_val -
		(uint64_t)node->bt_kv_arr[index].btree_key;
}

static bool btree_kv_post_is_valid(struct scanner *s,
				   struct m0_buf *key, struct m0_buf *val)
{
	return s->s_max_reg_size > key->b_nob + val->b_nob;
}

static void btree_bad_kv_count_update(uint64_t type, int count)
{
	M0_LOG(M0_DEBUG, "Discarded kv = %d from btree = %lu", count, type);
	bt[type].b_stats.c_kv_bad += count;
}

static bool fid_without_type_eq(const struct m0_fid *fid0,
				const struct m0_fid *fid1)
{
	return m0_fid_eq(&M0_FID_TINIT(0, fid0->f_container, fid0->f_key),
			 &M0_FID_TINIT(0, fid1->f_container, fid1->f_key));
}

static struct cache_slot *cache_lookup(struct cache *c, struct m0_fid *fid)
{
	int i;
	int idx;

	for (i = 0, idx = c->c_head - 1; i < CACHE_SIZE; ++i, --idx) {
		if (idx < 0)
			idx = CACHE_SIZE - 1;
		if (m0_fid_eq(&c->c_slot[idx].cs_fid, fid))
			return &c->c_slot[idx];
		if (!m0_fid_is_set(&c->c_slot[idx].cs_fid))
			break;
	}
	return NULL;
}

static struct cache_slot *cache_insert(struct cache *c,
				       const struct m0_fid *fid)
{
	struct cache_slot *slot =  &c->c_slot[c->c_head];

	slot->cs_fid   = *fid;
	slot->cs_flags =  0;
	slot->cs_tree  =  NULL;

	if (++c->c_head == CACHE_SIZE)
		c->c_head = 0;
	return slot;
}

/**
 * Get config root pool version fid from key and value which are generated by
 * mkfs. In EES, Layout is fixed with this pool fid.
 */
static int ctg_pver_fid_get(struct m0_fid *fid)
{
	struct m0_buf key;
	struct m0_buf val;
	uint8_t       kdata[M0_CAS_CTG_KV_HDR_SIZE + sizeof(struct m0_fid)];
	uint8_t       vdata[M0_CAS_CTG_KV_HDR_SIZE +
		            sizeof(struct m0_dix_layout)];
	uint64_t      i;
	int	      rc;

	*((uint64_t *)(kdata)) = sizeof(struct m0_fid);
	key = M0_BUF_INIT(ARRAY_SIZE(kdata), kdata);
	val = M0_BUF_INIT(ARRAY_SIZE(vdata), vdata);

	M0_CASSERT(M0_DIX_FID_DEVICE_ID_BITS > 0);
	for (i = 0; i < M0_DIX_FID_DEVICE_ID_BITS; i++) {
		*((struct m0_fid *)(kdata + M0_CAS_CTG_KV_HDR_SIZE)) =
			M0_FID_TINIT('T', i << M0_DIX_FID_DEVICE_ID_OFFSET,
				     0x02);
		rc = M0_BE_OP_SYNC_RET(op,
				       m0_be_btree_lookup(&m0_ctg_ctidx()->
							  cc_tree, &op,
							  &key, &val),
				       bo_u.u_btree.t_rc);
		if (rc == 0)
			break;
	}
	if (rc == 0) {
		*fid = ((struct m0_dix_layout *)
			(vdata + M0_CAS_CTG_KV_HDR_SIZE))->u.dl_desc.ld_pver;
	} else
		M0_LOG(M0_ERROR, "Failed to get pool version fid, rc = %d", rc);
	return rc;
}

static int ctg_kv_get(struct scanner *s, const void *addr, struct m0_buf *kv)
{
	uint64_t len;
	int	 result;

	M0_CASSERT(sizeof len == M0_CAS_CTG_KV_HDR_SIZE);
	result = deref(s, addr, &len, M0_CAS_CTG_KV_HDR_SIZE);
	if (result != 0)
		return M0_ERR(result);
	if (len > s->s_max_reg_size)
		return M0_ERR(-EPERM);
	result = m0_buf_alloc(kv, len + M0_CAS_CTG_KV_HDR_SIZE);
	if (result != 0)
		return M0_ERR(result);
	*(uint64_t *)kv->b_addr = len;
	result = deref(s, addr + M0_CAS_CTG_KV_HDR_SIZE,
		       kv->b_addr + M0_CAS_CTG_KV_HDR_SIZE, len);
	if (result != 0)
		m0_buf_free(kv);
	return result;
}

static int ctg_btree_fid_get(struct m0_buf *kbuf, struct m0_fid *fid)
{
	if (*(uint64_t *)(kbuf->b_addr) != sizeof (struct m0_fid))
		return -EINVAL;

	*fid = *(struct m0_fid *)(kbuf->b_addr + M0_CAS_CTG_KV_HDR_SIZE);
	m0_fid_tchange(fid, 'b');
	return 0;
}

static int ctg_proc(struct scanner *s, struct btype *b,
		    struct m0_be_bnode *node)
{
	struct m0_be_bnode           n = {};
	struct m0_be_btree_backlink *bl = &node->bt_backlink;
	struct m0_buf                kl[ARRAY_SIZE(node->bt_kv_arr)] = {};
	struct m0_buf                vl[ARRAY_SIZE(node->bt_kv_arr)] = {};
	struct ctg_action           *ca;
	struct m0_fid                fid;
	int                          i;
	int                          rc;
	bool                         ismeta;

	M0_PRE(bl->bli_type == M0_BBT_CAS_CTG);
	if (!btree_node_pre_is_valid(node, s)                          ||
	    fid_without_type_eq(&bl->bli_fid, &m0_cas_dead_index_fid)) {
		btree_bad_kv_count_update(bl->bli_type,
					  node->bt_num_active_key);
		return 0;
	}
	for (i = 0; i < node->bt_num_active_key; i++) {
		if (ctg_kv_get(s, node->bt_kv_arr[i].btree_key,
			       &kl[n.bt_num_active_key]) != 0) {
			btree_bad_kv_count_update(bl->bli_type, 1);
			continue;
		}
		if (btree_kv_is_valid(node, i, &kl[n.bt_num_active_key]) &&
		    ctg_kv_get(s, node->bt_kv_arr[i].btree_val,
			       &vl[n.bt_num_active_key]) == 0) {

			if (btree_kv_post_is_valid(s, &kl[n.bt_num_active_key],
						   &vl[n.bt_num_active_key]) &&
			    !dry_run) {
				n.bt_kv_arr[n.bt_num_active_key].btree_key =
					kl[n.bt_num_active_key].b_addr;
				n.bt_num_active_key++;
			} else {
				m0_buf_free(&kl[n.bt_num_active_key]);
				m0_buf_free(&vl[n.bt_num_active_key]);
			}
		} else {
			btree_bad_kv_count_update(bl->bli_type, 1);
			m0_buf_free(&kl[n.bt_num_active_key]);
		}
	}
	if (!btree_node_post_is_valid(&n, m0_ctg_btree_ops())) {
		btree_bad_kv_count_update(bl->bli_type, n.bt_num_active_key);
		for (i = 0; i < n.bt_num_active_key; i++) {
			m0_buf_free(&kl[i]);
			m0_buf_free(&vl[i]);
		}
		return  0;
	}
	ismeta = fid_without_type_eq(&bl->bli_fid, &m0_cas_meta_fid) ||
		fid_without_type_eq(&bl->bli_fid, &m0_cas_ctidx_fid);
	for (i = 0; i < n.bt_num_active_key; i++) {
		if (ismeta) {
			rc = ctg_btree_fid_get(&kl[i], &fid);
			m0_buf_free(&kl[i]);
			m0_buf_free(&vl[i]);
			if (rc != 0                                       ||
			    fid_without_type_eq(&fid, &M0_FID_INIT(0, 0)) ||
			    fid_without_type_eq(&fid, &m0_cas_meta_fid)   ||
			    fid_without_type_eq(&fid, &m0_cas_ctidx_fid)  ||
			    fid_without_type_eq(&fid, &m0_cas_dead_index_fid))
				continue;
			if (rc != 0)
				btree_bad_kv_count_update(bl->bli_type, 1);
		} else if (dry_run)
			continue;
		 else
			fid = bl->bli_fid;
		ca = scanner_action(sizeof *ca, AO_CTG, &ctg_ops);
		ca->cta_fid = fid;
		ca->cta_key = kl[i];
		ca->cta_val = vl[i];
		ca->cta_ismeta = ismeta;
		qput(s->s_q, (struct action *)ca);
	}
	return 0;
}

static struct cache_slot *ctg_getslot_insertcred(struct ctg_action *ca,
						 struct builder *b,
						 struct m0_fid *cas_ctg_fid,
						 struct m0_be_tx_credit *accum)
{
	struct cache_slot *slot;

	slot = cache_lookup(&b->b_cache, cas_ctg_fid);
	if (slot == NULL)
		slot = cache_insert(&b->b_cache, cas_ctg_fid);
	m0_ctg_create_credit(accum);
	ca->cta_cid.ci_fid = ca->cta_fid;
	m0_fid_tchange(&ca->cta_cid.ci_fid, 'T');
	ca->cta_cid.ci_layout.dl_type = DIX_LTYPE_DESCR;
	m0_dix_ldesc_init(&ca->cta_cid.ci_layout.u.dl_desc,
			  &(struct m0_ext) { .e_start = 0,
			  .e_end = IMASK_INF },
			  1, HASH_FNC_CITY, &b->b_pver_fid);
	m0_ctg_ctidx_insert_credits(&ca->cta_cid, accum);
	return slot;
}

static int ctg_prep(struct action *act, struct m0_be_tx_credit *accum)
{
	struct ctg_action      *ca    = M0_AMB(ca, act, cta_act);
	struct m0_be_btree      tree  = {};

	m0_mutex_lock(&beck_builder.b_ctglock);
	ca->cta_slot = ctg_getslot_insertcred(ca, act->a_builder,
					      &ca->cta_fid, accum);
	m0_be_btree_insert_credit(&tree, 1, ca->cta_key.b_nob,
				  ca->cta_val.b_nob, accum);
	m0_mutex_unlock(&beck_builder.b_ctglock);
	return 0;
}

static struct m0_cas_ctg *ctg_create_meta(struct ctg_action *ca,
					  struct m0_be_tx *tx)
{
	struct m0_cas_ctg *cas_ctg;
	int		   rc;
	struct m0_fid      cfid;

	cfid = ca->cta_fid;
	m0_fid_tchange(&cfid, 'T');
	rc = m0_ctg_create(ca->cta_act.a_builder->b_seg, tx, &cas_ctg, &cfid);
	if (rc == 0) {
		rc = m0_ctg__meta_insert(&m0_ctg_meta()->cc_tree, &cfid,
					 cas_ctg, tx)  ?:
			m0_ctg_ctidx_insert_sync(&ca->cta_cid, tx);
		if (rc != 0)
			M0_LOG(M0_DEBUG, "Failed to insert meta record rc=%d",
			       rc);
	} else {
		M0_LOG(M0_DEBUG, "BTree not created rc=%d", rc);
		return NULL;
	}
	return cas_ctg;
}

static void ctg_act(struct action *act, struct m0_be_tx *tx)
{
	struct ctg_action *ca = M0_AMB(ca, act, cta_act);
	struct m0_cas_ctg *cc;
	int                rc;

	m0_mutex_lock(&beck_builder.b_ctglock);
	if (ca->cta_slot->cs_tree == NULL) {
		rc = m0_ctg_meta_find_ctg(m0_ctg_meta(),
					  &M0_FID_TINIT('T',
							ca->cta_fid.f_container,
							ca->cta_fid.f_key),
					  &cc);
		if (rc == -ENOENT) {
			cc = ctg_create_meta(ca, tx);
		} else if (rc != 0) {
			M0_LOG(M0_DEBUG, "Btree not found rc=%d", rc);
			m0_mutex_unlock(&beck_builder.b_ctglock);
			return;
		}
		if (cc != NULL) {
			m0_ctg_try_init(cc);
			ca->cta_slot->cs_tree = &cc->cc_tree;
		}
	}
	if (!ca->cta_ismeta && ca->cta_slot->cs_tree != NULL) {
		rc = M0_BE_OP_SYNC_RET(op,
				       m0_be_btree_insert(ca->cta_slot->cs_tree,
							  tx, &op, &ca->cta_key,
							  &ca->cta_val),
				       bo_u.u_btree.t_rc);

		if (rc == 0) {
			m0_ctg_state_inc_update(tx, ca->cta_key.b_nob -
						M0_CAS_CTG_KV_HDR_SIZE +
						ca->cta_val.b_nob);
		} else
			M0_LOG(M0_DEBUG, "Failed to insert record rc=%d", rc);
	}
	m0_mutex_unlock(&beck_builder.b_ctglock);
}

static void ctg_fini(struct action *act)
{
	struct ctg_action *ca = M0_AMB(ca, act, cta_act);

	if (!ca->cta_ismeta) {
		m0_buf_free(&ca->cta_key);
		m0_buf_free(&ca->cta_val);
	}
}

static const struct action_ops ctg_ops = {
	.o_prep = &ctg_prep,
	.o_act  = &ctg_act,
	.o_fini = &ctg_fini
};

static bool qinvariant(const struct queue *q)
{
	return  _0C((q->q_nr == 0) == (q->q_head == NULL &&
				       q->q_tail == NULL)) &&
		_0C((q->q_nr == 1) == (q->q_head == q->q_tail &&
				       q->q_head != NULL)) &&
		_0C((q->q_nr >  1) == (q->q_head != q->q_tail &&
				       q->q_head != NULL &&
				       q->q_tail != NULL)) &&
		_0C(q->q_nr <= q->q_max);
}

static void qinit(struct queue *q, uint64_t maxnr)
{
	int result;
	M0_PRE(M0_IS0(q));
	result = pthread_mutex_init(&q->q_lock, NULL);
	M0_ASSERT(result == 0);
	result = pthread_cond_init(&q->q_cond, NULL);
	M0_ASSERT(result == 0);
	q->q_max = maxnr;
	M0_POST(qinvariant(q));
}

static void qfini(struct queue *q)
{
	int result;
	M0_PRE(q->q_nr == 0 && qinvariant(q));
	result = pthread_cond_destroy(&q->q_cond);
	M0_ASSERT(result == 0);
	result = pthread_mutex_destroy(&q->q_lock);
	M0_ASSERT(result == 0);
	M0_SET0(q);
}

static void qput(struct queue *q, struct action *act)
{
	M0_ASSERT(act->a_next == NULL);
	M0_ASSERT(act->a_prev == NULL);

	pthread_mutex_lock(&q->q_lock);
	M0_PRE(qinvariant(q));
	while (q->q_nr == q->q_max)
		pthread_cond_wait(&q->q_cond, &q->q_lock);
	act->a_next = q->q_head;
	if (q->q_head != NULL)
		q->q_head->a_prev = act;
	q->q_head = act;
	if (q->q_tail == NULL) {
		q->q_tail = act;
		pthread_cond_broadcast(&q->q_cond);
	}
	q->q_nr++;
	M0_POST(qinvariant(q));
	pthread_mutex_unlock(&q->q_lock);
}

static struct action *qpeek(struct queue *q)
{
	struct action *act;

	act = q->q_tail;
	if (act != NULL) {
		q->q_tail = act->a_prev;
		if (q->q_tail == NULL)
			q->q_head = NULL;
		else
			q->q_tail->a_next = NULL;
		act->a_next = NULL;
		act->a_prev = NULL;
		if (q->q_nr == q->q_max)
			pthread_cond_broadcast(&q->q_cond);
		q->q_nr--;
	}
	return act;
}

static struct action *qget(struct queue *q)
{
	struct action *act;

	pthread_mutex_lock(&q->q_lock);
	M0_PRE(qinvariant(q));
	while (q->q_nr == 0)
		pthread_cond_wait(&q->q_cond, &q->q_lock);
	act = qpeek(q);
	M0_POST(qinvariant(q));
	pthread_mutex_unlock(&q->q_lock);
	return act;
}

static struct action *qtry(struct queue *q)
{
	struct action *act;

	pthread_mutex_lock(&q->q_lock);
	M0_PRE(qinvariant(q));
	act = qpeek(q);
	M0_POST(qinvariant(q));
	pthread_mutex_unlock(&q->q_lock);
	return act;
}

static const struct recops btreeops = {
	.ro_proc  = &btree,
	.ro_check = &btree_check
};

static const struct recops bnodeops = {
	.ro_proc  = &bnode,
	.ro_check = &bnode_check
};

static const struct recops seghdrops = {
	.ro_proc  = &seghdr,
	.ro_ver   = &seghdr_ver,
	.ro_check = &seghdr_check,
};

/**
 * Reads and stores cob namespace tree key value pair.
 * @param[in]  s   scanner.
 * @param[in]  kv  key value pair read by scanner.
 * @param[out] key stores cob namespace key.
 * @param[out] val stores cob namespace record.
 */
static int cob_kv_get(struct scanner *s, const struct be_btree_key_val  *kv,
		      struct m0_buf *key, struct m0_buf *val)
{
	int		    result;
	struct m0_cob_nskey nskey;

	/** Read cob nskey. */
	result = deref(s, kv->btree_key, &nskey, sizeof nskey);
	if (result != 0)
		return M0_ERR(result);
	if (m0_cob_nskey_size(&nskey) > s->s_max_reg_size)
		return M0_ERR(-EPERM);
	result = m0_buf_alloc(key, m0_cob_nskey_size(&nskey));
	if (result != 0)
		return M0_ERR(result);
	*(struct m0_cob_nskey *)key->b_addr = nskey;
	result = deref(s, kv->btree_key + sizeof nskey,
		       key->b_addr + sizeof nskey,
		       nskey.cnk_name.b_len);
	if (result != 0) {
		m0_buf_free(key);
		return M0_ERR(result);
	}
	/** Read cob nsvalue. */
	result = deref(s, kv->btree_val,
		       val->b_addr, sizeof(struct m0_cob_nsrec));
	if (result != 0)
		m0_buf_free(key);
	return result;
}

/**
 * Reads the cob namespace key and record from cob namespace btree key value
 * pair. Puts the read cob namespae key and record in queue.
 * @param s scanner.
 * @param b btree type.
 * @param node btree node.
 */
static int cob_proc(struct scanner *s, struct btype *b,
		    struct m0_be_bnode *node)
{
	struct cob_action           *ca;
	int                          i;
	int                          rc;
	struct m0_be_btree_backlink *bb  = &node->bt_backlink;
	struct m0_cob_nskey         *nskey;
	uint64_t                     inv_cob_off;

	M0_PRE(bb->bli_type == M0_BBT_COB_NAMESPACE);

	for (i = 0; i < node->bt_num_active_key; i++) {
		ca = scanner_action(sizeof*ca, AO_COB,&cob_ops);
		ca->coa_fid = bb->bli_fid;

		ca->coa_val = M0_BUF_INIT(sizeof(struct m0_cob_nsrec),
					  ca->coa_valdata);
		rc = cob_kv_get(s, &node->bt_kv_arr[i], &ca->coa_key,
				&ca->coa_val);
		if (rc != 0) {
			btree_bad_kv_count_update(bb->bli_type, 1);
			m0_free(ca);
			continue;
		}

		if ((format_header_verify(ca->coa_val.b_addr,
					  M0_FORMAT_TYPE_COB_NSREC) == 0) &&
		    (m0_format_footer_verify(ca->coa_valdata, false) == 0)) {
			if (!dry_run)
				qput(s->s_q, (struct action *)ca);
			else {
				m0_buf_free(&ca->coa_key);
				m0_free(ca);
			}
		} else {
			if (s->s_print_invalid_oids) {
				nskey = ca->coa_key.b_addr;
				inv_cob_off = node->bt_kv_arr[i].btree_val -
					       s->s_seg->bs_addr;
				M0_LOG(M0_ERROR, "Found incorrect COB entry at "
				       "segment offset %"PRIx64" for GOB "
				       FID_F, inv_cob_off,
				       FID_P(&nskey->cnk_pfid));
			}

			btree_bad_kv_count_update(bb->bli_type, 1);
			m0_buf_free(&ca->coa_key);
			m0_free(ca);
		}
	}

	return 0;
}

/**
 * Allocates the credits for cob addition and deletion operation.
 * @param[in]  act  builder action.
 * @param[out] cred credits allocated for addition and deletion operation.
 */
static int cob_prep(struct action *act, struct m0_be_tx_credit *accum)
{
	struct cob_action      *ca = container_of(act, struct cob_action,
						  coa_act);
	struct m0_cob_nsrec    *nsrec = ca->coa_val.b_addr;
	struct m0_stob_id       stob_id;

	m0_mutex_lock(&beck_builder.b_coblock);
 	if (m0_fid_validate_cob(&nsrec->cnr_fid)) {
		m0_fid_convert_cob2adstob(&nsrec->cnr_fid, &stob_id);
		m0_cc_stob_cr_credit(&stob_id, accum);
	}
	m0_cob_tx_credit(act->a_builder->b_ios_cdom, M0_COB_OP_NAME_ADD,
			 accum);
	m0_cob_tx_credit(act->a_builder->b_ios_cdom, M0_COB_OP_NAME_DEL,
			 accum);
	m0_mutex_unlock(&beck_builder.b_coblock);
	return 0;
}

/**
 * Inserts the valid cob namespace key and records to cob namepace and object
 * index btree.
 * @param[in] act builder action.
 * @param[in] tx  backend transaction.
 */
static void cob_act(struct action *act, struct m0_be_tx *tx)
{
	struct cob_action        *ca = container_of(act, struct cob_action,
						    coa_act);
	struct m0_be_btree       *ios_ns = &act->a_builder->b_ios_cdom->
								cd_namespace;
	struct m0_be_btree       *mds_ns = &act->a_builder->b_mds_cdom->
								cd_namespace;
	struct m0_cob             cob = {};
	struct m0_cob_nskey      *nskey = ca->coa_key.b_addr;
	struct m0_cob_nsrec      *nsrec = ca->coa_val.b_addr;
	int                       rc = 0;
	struct m0_stob_id         stob_id;
	struct m0_stob_domain    *sdom;
	struct m0_stob_ad_domain *adom;
	struct m0_be_emap_cursor  it = {};
	struct m0_uint128         prefix;
	int			  id;

	m0_mutex_lock(&beck_builder.b_coblock);

	if (m0_fid_eq(&ca->coa_fid, &ios_ns->bb_backlink.bli_fid))
		m0_cob_init(act->a_builder->b_ios_cdom, &cob);
	else if (m0_fid_eq(&ca->coa_fid, &mds_ns->bb_backlink.bli_fid))
		m0_cob_init(act->a_builder->b_mds_cdom, &cob);
	else
		rc = -ENODATA;

	cob.co_nsrec = *nsrec;
	rc = rc ?: m0_cob_name_add(&cob, nskey, nsrec, tx);

	if (rc == 0 && m0_fid_validate_cob(&nsrec->cnr_fid)) {
		m0_fid_convert_cob2adstob(&nsrec->cnr_fid, &stob_id);
		sdom = m0_stob_domain_find_by_stob_id(&stob_id);
		adom = stob_ad_domain2ad(sdom);
		prefix = M0_UINT128(stob_id.si_fid.f_container,
				    stob_id.si_fid.f_key);
		emap_dom_find(&ca->coa_act,
			      &adom->sad_adata.em_mapping.bb_backlink.bli_fid,
			      &id);
		m0_mutex_lock(&beck_builder.b_emaplock[id]);
		rc = M0_BE_OP_SYNC_RET_WITH(&it.ec_op,
					    m0_be_emap_lookup(&adom->sad_adata,
							      &prefix, 0, &it),
					    bo_u.u_emap.e_rc);
		if (rc == 0)
			m0_be_emap_close(&it);
		else {
			rc = M0_BE_OP_SYNC_RET(op,
					       m0_be_emap_obj_insert(&adom->
								     sad_adata,
								     tx, &op,
								     &prefix,
								     AET_HOLE),
					       bo_u.u_emap.e_rc);
		}
		m0_mutex_unlock(&beck_builder.b_emaplock[id]);
	}
	m0_mutex_unlock(&beck_builder.b_coblock);
}

/**
 * Finalises the cob namespace operation.
 * @param[in] act builder action.
 */
static void cob_fini(struct action *act)
{
	struct cob_action *ca = container_of(act, struct cob_action, coa_act);

	m0_buf_free(&ca->coa_key);
}

static int noop_prep(struct action *act, struct m0_be_tx_credit *cred)
{
	return 0;
}

static void noop_act(struct action *act, struct m0_be_tx *tx)
{
}

static void noop_fini(struct action *act)
{
}

static const struct action_ops cob_ops = {
	.o_prep = &cob_prep,
	.o_act  = &cob_act,
	.o_fini = &cob_fini
};

static const struct action_ops done_ops = {
	.o_prep = &noop_prep,
	.o_act  = &noop_act,
	.o_fini = &noop_fini
};

static void test_queue(void)
{
	enum { NR = 10000, THREADS = 51, MAX = 40 };
	struct m0_thread tp[THREADS] = {};
	struct m0_thread tg[THREADS] = {};
	struct m0_thread tt[THREADS] = {};
	struct queue     q           = {};
	int              i;


	printf("\tQueue...");
	qinit(&q, MAX);
	for (i = 0; i < THREADS; ++i) {
		M0_THREAD_INIT(&tp[i], void *, NULL,
			LAMBDA(void, (void *nonce) {
				int n;
				struct action *act;

				for (n = 0; n < 2 * NR; ++n) { /* Twice. */
					M0_ALLOC_PTR(act);
					M0_ASSERT(act != NULL);
					qput(&q, act);
				}
				printf(" +%"PRIi64, q.q_nr);
			}), NULL, "qp-%d", i);
		M0_THREAD_INIT(&tg[i], void *, NULL,
			LAMBDA(void, (void *nonce) {
				int n = NR;
				struct action *act;

				while (n > 0) {
					act = qget(&q);
					M0_ASSERT(act != NULL);
					n--;
					m0_free(act);
				}
				printf(" -%"PRIi64, q.q_nr);
			}), NULL, "qg-%d", i);
		M0_THREAD_INIT(&tt[i], void *, NULL,
			LAMBDA(void, (void *nonce) {
				int n = NR;
				struct action *act;

				while (n > 0) {
					act = qtry(&q);
					if (act != NULL) {
						n--;
						m0_free(act);
					}
				}
				printf(" ?%"PRIi64, q.q_nr);
			}), NULL, "qt-%d", i);
	}
	for (i = 0; i < THREADS; ++i) {
		m0_thread_join(&tp[i]);
		m0_thread_fini(&tp[i]);
		m0_thread_join(&tg[i]);
		m0_thread_fini(&tg[i]);
		m0_thread_join(&tt[i]);
		m0_thread_fini(&tt[i]);
	}
	M0_ASSERT(q.q_nr == 0);
	qfini(&q);
	printf(" ok.\n");
}

static void test(void)
{
	test_queue();
}

#undef M0_TRACE_SUBSYSTEM

/** @} end of be group */

/*
 *  Local variables:
 *  c-indentation-style: "K&R"
 *  c-basic-offset: 8
 *  tab-width: 8
 *  fill-column: 80
 *  scroll-step: 1
 *  End:
 */
/*
 * vim: tabstop=8 shiftwidth=8 noexpandtab textwidth=80 nowrap
 */
>>>>>>> 2c5d08fb
<|MERGE_RESOLUTION|>--- conflicted
+++ resolved
@@ -1,2979 +1,3 @@
-<<<<<<< HEAD
-/* -*- C -*- */
-/*
- * Copyright (c) 2020 Seagate Technology LLC and/or its Affiliates
- *
- * Licensed under the Apache License, Version 2.0 (the "License");
- * you may not use this file except in compliance with the License.
- * You may obtain a copy of the License at
- *
- *     http://www.apache.org/licenses/LICENSE-2.0
- *
- * Unless required by applicable law or agreed to in writing, software
- * distributed under the License is distributed on an "AS IS" BASIS,
- * WITHOUT WARRANTIES OR CONDITIONS OF ANY KIND, either express or implied.
- * See the License for the specific language governing permissions and
- * limitations under the License.
- *
- * For any questions about this software or licensing,
- * please email opensource@seagate.com or cortx-questions@seagate.com.
- *
- */
-
-
-/**
- * @addtogroup be
- *
- * @{
- */
-
-#define _FILE_OFFSET_BITS 64  /* for fseeko */
-#include <err.h>
-#include <stdio.h>
-#include <string.h>           /* strerror */
-#include <sysexits.h>         /* EX_CONFIG, EX_OK, EX_USAGE */
-#include <fcntl.h>            /* open */
-#include <unistd.h>           /* close */
-#include <time.h>             /* localtime_r */
-#include <pthread.h>
-#include <signal.h>           /* signal() to register ctrl + C handler */
-#include <yaml.h>
-
-#define M0_TRACE_SUBSYSTEM M0_TRACE_SUBSYS_BE
-#include "lib/trace.h"
-
-#include "lib/getopts.h"
-#include "lib/memory.h"
-#include "lib/assert.h"
-#include "lib/string.h"       /* m0_strdup */
-#include "lib/thread.h"
-#include "motr/version.h"
-#include "lib/uuid.h"
-#include "motr/magic.h"       /* M0_FORMAT_HEADER_MAGIC */
-#include "motr/init.h"        /* m0_init */
-#include "reqh/reqh.h"
-#include "module/instance.h"
-#include "format/format.h"
-#include "format/format_xc.h"
-#include "balloc/balloc.h"    /* M0_BALLOC_GROUP_DESC_FORMAT_VERSION */
-#include "be/btree_internal.h"
-#include "be/list.h"
-#include "be/seg_internal.h"
-#include "be/op.h"            /* m0_be_op_active */
-#include "be/ut/helper.h"     /* m0_be_ut_backend_cfg_default */
-#include "cas/ctg_store.h"
-#include "cob/cob.h"          /* m0_cob_nsrec */
-#include "pool/pool.h"
-#include "stob/ad_private.h"
-#include "dix/fid_convert.h"
-#include "stob/ad.h"               /* m0_stob_ad_domain */
-#include "ioservice/io_service.h"  /* m0_ios_cdom_get */
-#include "ioservice/fid_convert.h" /* m0_fid_convert_cob2adstob */
-#include "ioservice/cob_foms.h"    /* m0_cc_stob_cr_credit */
-#include "be/extmap_internal.h"    /* m0_be_emap */
-#include "be/tx_bulk.h"   /* m0_be_tx_bulk */
-
-M0_TL_DESCR_DECLARE(ad_domains, M0_EXTERN);
-M0_TL_DECLARE(ad_domains, M0_EXTERN, struct ad_domain_map);
-
-struct queue {
-	pthread_mutex_t q_lock;
-	pthread_cond_t  q_cond;
-	struct action  *q_head;
-	struct action  *q_tail;
-	uint64_t        q_nr;
-	uint64_t        q_max;
-};
-
-struct scanner {
-	FILE		    *s_file;
-	/**
-	 * It holds the BE segment offset of the bnode which is then used by
-	 * scanner thread to read bnode.
-	 */
-	off_t		     s_start_off;
-	/**
-	 * Queue to store bnode offset in the BE segment.
-	 */
-	struct queue	     s_bnode_q;
-	/** Scanner thread which processes the bnodes. */
-	struct m0_thread     s_thread;
-	struct m0_mutex      s_lock;
-	off_t		     s_off;
-	off_t		     s_pos;
-	bool		     s_byte;
-	off_t		     s_size;
-	struct m0_be_seg    *s_seg;
-	struct queue	    *s_q;
-	/**
-	 * We use the following buffer as a cache to increase read performace.
-	 */
-	unsigned char        s_chunk[4 * 1024 * 1024];
-	off_t                s_chunk_pos;
-	/**
-	 * This holds the maximum tx region size.
-	 * It is used to ensure that each record written by the builder does not
-	 * exceed this value.
-	 */
-	m0_bcount_t	     s_max_reg_size;
-	/* Holds source metadata segment header generation identifier. */
-	uint64_t	     s_gen;
-	/* Set variable when correct generation identifier has been found */
-	bool	             s_gen_found;
-};
-
-struct stats {
-	uint64_t s_found;
-	uint64_t s_chksum;
-	uint64_t s_align[2];
-	uint64_t s_version;
-};
-
-struct recops;
-struct rectype {
-	const char            *r_name;
-	struct m0_format_tag   r_tag;
-	const struct recops   *r_ops;
-	struct stats           r_stats;
-};
-
-struct recops {
-	int (*ro_proc) (struct scanner *s, struct rectype *r, char *buf);
-	int (*ro_ver)  (struct scanner *s, struct rectype *r, char *buf);
-	int (*ro_check)(struct scanner *s, struct rectype *r, char *buf);
-};
-
-struct bstats {
-	uint64_t c_tree;
-	uint64_t c_node;
-	uint64_t c_leaf;
-	uint64_t c_maxlevel;
-	uint64_t c_fanout;
-	uint64_t c_kv;
-	uint64_t c_kv_bad;
-};
-
-struct btype { /* b-tree type */
-	enum m0_be_btree_type  b_type;
-	const char            *b_name;
-	int                  (*b_proc)(struct scanner *s, struct btype *b,
-				       struct m0_be_bnode *node,
-				       off_t  node_offset);
-	struct bstats          b_stats;
-};
-
-struct gen {
-	uint64_t g_gen;
-	uint64_t g_count;
-};
-
-enum action_opcode {
-	AO_INIT       = 1,
-	AO_DONE       = 2,
-	AO_CTG        = 3,
-	AO_COB        = 4,
-	AO_EMAP_FIRST = 5,
-	AO_NR         = 30
-};
-
-struct action_ops;
-struct builder;
-
-struct action {
-	enum action_opcode       a_opc;
-	struct builder          *a_builder;
-	const struct action_ops *a_ops;
-	off_t                    a_node_offset;
-	struct action           *a_next;
-	struct action           *a_prev;
-};
-
-struct bnode_act {
-	struct action bna_act;
-	off_t         bna_offset;
-};
-
-struct cob_action {
-	struct action coa_act;
-	/** Buffer to hold cob namespace key. */
-	struct m0_buf coa_key;
-	/** Buffer to hold cob namespace value. */
-	struct m0_buf coa_val;
-	/** Stores cob namespace record. */
-	uint8_t       coa_valdata[sizeof(struct m0_cob_nsrec)];
-	/** FID to identify cob namespace btree. */
-	struct m0_fid coa_fid;
-};
-
-struct action_ops {
-	int  (*o_prep)(struct action *act, struct m0_be_tx_credit *cred);
-	void (*o_act) (struct action *act, struct m0_be_tx *tx);
-	void (*o_fini)(struct action *act);
-};
-
-enum { CACHE_SIZE = 1000000 };
-
-struct cache_slot {
-        struct m0_fid       cs_fid;
-        uint64_t            cs_flags;
-        struct m0_be_btree *cs_tree;
-};
-
-/**
- * It is used to store btree pointers.
- * It prevents multiple allocation of credits for the same btree creation.
- */
-struct cache {
-	struct cache_slot c_slot[CACHE_SIZE];
-	int               c_head;
-};
-
-struct ad_dom_info{
-	/* pointer to m0_stob used by ad_domain */
-	struct m0_stob           *stob;
-	/* pointer to m0_stob_domain used by ad_domain */
-	struct m0_stob_domain    *stob_dom;
-};
-
-struct builder {
-	struct m0_be_ut_backend    b_backend;
-	struct m0_reqh             b_reqh;
-	struct m0_be_domain       *b_dom;
-	struct m0_be_seg          *b_seg0;
-	struct m0_be_seg          *b_seg;
-	uint64_t                   b_ad_dom_count; /**< Number of ad domains */
-	struct m0_stob_ad_domain **b_ad_domain;/**< AD domains pointer array */
-	struct m0_stob_domain     *b_ad_dom; /**< stob domain pointer */
-	struct ad_dom_info	 **b_ad_info; /**< ad_domain info array */
-	struct m0_thread           b_thread;
-	struct queue              *b_q;
-	struct m0_be_tx_credit     b_cred;
-	struct cache	           b_cache;
-	uint64_t                   b_size;
-	const char                *b_dom_path;
-	const char                *b_stob_path; /**< stob path for ad_domain */
-	const char                *b_be_config_file; /** BE configuration */
-
-	uint64_t                   b_act;
-	uint64_t                   b_data; /**< data throughput */
-	/** ioservice cob domain. */
-	struct m0_cob_domain      *b_ios_cdom;
-	/** mdservice cob domain. */
-	struct m0_cob_domain      *b_mds_cdom;
-	/**
-	 * It is the fid of config root pool version which is used to
-	 * construct dix layout.
-	 */
-	struct m0_fid              b_pver_fid;
-	struct m0_mutex            b_emaplock[AO_NR - AO_EMAP_FIRST];
-	struct m0_mutex            b_coblock;
-	struct m0_mutex            b_ctglock;
-};
-
-struct emap_action {
-	struct action 		emap_act;	/**< action struct */
-	struct m0_fid 		emap_fid; 	/**< FID of btree */
-	struct m0_buf 		emap_key; 	/**< Buffer to hold emap key */
-	struct m0_buf 		emap_val; 	/**< Buffer to hold emap val */
-	struct m0_be_emap_key   emap_key_data;  /**< emap key data  */
-	struct m0_be_emap_rec   emap_val_data;  /**< emap val data */
-};
-
-struct worker_off_info {
-	off_t              woi_offset[AO_NR];
-	uint64_t           woi_act_done[AO_NR];
-};
-
-struct scanner_off_info {
-	off_t    soi_offset;
-	bool     soi_scanqempty;
-	bool     soi_bnodeqempty;
-};
-
-struct part_info {
-	uint64_t           pi_act_added[AO_NR];
-	uint64_t           pi_act_done[AO_NR];
-	off_t              pi_1st_bnode_offset[AO_NR];
-};
-
-struct offset_info {
-	struct part_info        oi_pinfo;
-	struct worker_off_info *oi_offset;
-	struct m0_mutex         oi_part_lock[AO_NR];
-	uint64_t                oi_workers_nr;
-	uint64_t                oi_partitions_nr;
-	struct scanner_off_info oi_scanoff;
-	struct m0_mutex         oi_lock;
-};
-
-static int  init(void);
-static void fini(void);
-static int  scan (struct scanner *s);
-static int  parse(struct scanner *s);
-static int  get  (struct scanner *s, void *buf, size_t nob);
-static int  getat(struct scanner *s, off_t off, void *buf, size_t nob);
-static int  deref(struct scanner *s, const void *addr, void *buf, size_t nob);
-static int  recdo(struct scanner *s, const struct m0_format_tag *tag,
-		  struct rectype *rt);
-static const char *recname(const struct rectype *rt);
-static const char *bname  (const struct btype *bt);
-
-static int btree (struct scanner *s, struct rectype *r, char *buf);
-static int bnode (struct scanner *s, struct rectype *r, char *buf);
-static int seghdr(struct scanner *s, struct rectype *r, char *buf);
-static void *scanner_action(size_t len, enum action_opcode opc,
-			    const struct action_ops *ops);
-
-static void genadd(uint64_t gen);
-static void generation_id_print(uint64_t gen);
-static void generation_id_get(FILE *fp, uint64_t *gen_id);
-static int  generation_id_verify(struct scanner *s, uint64_t gen);
-
-static int  scanner_init   (struct scanner *s);
-static void scanner_fini   (struct scanner *s);
-static int  builder_init   (struct builder *b);
-static void builder_fini   (struct builder *b);
-static void ad_dom_fini    (struct builder *b);
-static void builder_thread (struct builder *b);
-static void be_cfg_default_init(struct m0_be_domain_cfg  *dom_cfg,
-				struct m0_be_tx_bulk_cfg *tb_cfg);
-
-static int format_header_verify(const struct m0_format_header *h,
-				uint16_t rtype);
-static bool btree_node_pre_is_valid  (const struct m0_be_bnode *node,
-				      struct scanner *s);
-static bool btree_node_post_is_valid (const struct m0_be_bnode *node,
-				      const struct m0_be_btree_kv_ops *ops);
-static bool btree_kv_is_valid        (struct m0_be_bnode *node,
-				      int index, struct m0_buf *key);
-static void btree_bad_kv_count_update(uint64_t type, int count);
-static void *scanner_action(size_t len, enum action_opcode opc,
-			    const struct action_ops *ops);
-static void *builder_action(struct builder *b, size_t len,
-			    enum action_opcode opc,
-			    const struct action_ops *ops);
-static bool fid_without_type_eq(const struct m0_fid *fid0,
-				const struct m0_fid *fid1);
-
-static struct cache_slot *cache_lookup(struct cache *c, struct m0_fid *fid);
-static struct cache_slot *cache_insert(struct cache *c,
-				       const struct m0_fid *fid);
-static void qinit(struct queue *q, uint64_t maxnr);
-static void qfini(struct queue *q);
-static void qput(struct queue *q, struct action *act);
-static struct action *qget (struct queue *q);
-static struct action *qtry (struct queue *q);
-static struct action *qpeek(struct queue *q);
-static bool           isqempty(struct queue *q);
-
-static int  ctg_proc(struct scanner *s, struct btype *b,
-		     struct m0_be_bnode *node, off_t node_offset);
-static int ctg_pver_fid_get(struct m0_fid *fid);
-
-static void test(void);
-
-static int cob_proc(struct scanner *s, struct btype *b,
-		    struct m0_be_bnode *node, off_t node_offset);
-
-static int   emap_proc(struct scanner *s, struct btype *b,
-		       struct m0_be_bnode *node, off_t node_offset);
-static int   emap_prep(struct action *act, struct m0_be_tx_credit *cred);
-static void  emap_act(struct action *act, struct m0_be_tx *tx);
-static void  emap_fini(struct action *act);
-static int   emap_kv_get(struct scanner *s, const struct be_btree_key_val *kv,
-		         struct m0_buf *key_buf, struct m0_buf *val_buf);
-static void  sig_handler(int num);
-static int   be_cfg_from_yaml_update(const char              *yaml_file,
-				     struct m0_be_domain_cfg *cfg);
-static int   nv_scan_offset_init(uint64_t workers_nr,
-				 uint64_t partitions_nr);
-static void  nv_scan_offset_fini(void);
-static off_t nv_scan_offset_get(off_t snapshot_size);
-static void  nv_scan_offset_update(void);
-
-static void scanner_thread(struct scanner *s);
-static const struct recops btreeops;
-static const struct recops bnodeops;
-static const struct recops seghdrops;
-
-static const struct action_ops done_ops;
-static const struct action_ops ctg_ops;
-static const struct action_ops cob_ops;
-
-#define _FT(name) M0_FORMAT_TYPE_ ## name
-#define _TAG(name) M0_ ## name ## _FORMAT_VERSION , _FT(name)
-#define _T(name, str, field, ops) [_FT(name)] = {			\
-	.r_tag  = { _TAG(name), { offsetof(struct str, field) } },	\
-	.r_ops = (ops)							\
-}
-
-static struct rectype rt[] = {
-	_T(BALLOC_GROUP_DESC, m0_balloc_group_desc, bgd_footer,       NULL),
-	_T(BALLOC,            m0_balloc,            cb_footer,        NULL),
-	_T(BE_BTREE,          m0_be_btree,          bb_footer,     &btreeops),
-	_T(BE_BNODE,          m0_be_bnode,          bt_footer,     &bnodeops),
-	_T(BE_EMAP_KEY,       m0_be_emap_key,       ek_footer,        NULL),
-	_T(BE_EMAP_REC,       m0_be_emap_rec,       er_footer,        NULL),
-	_T(BE_EMAP,           m0_be_emap,           em_footer,        NULL),
-	_T(BE_LIST,           m0_be_list,           bl_format_footer, NULL),
-	_T(BE_SEG_HDR,        m0_be_seg_hdr,        bh_footer,     &seghdrops),
-	_T(CAS_CTG,           m0_cas_ctg,           cc_foot,          NULL),
-	_T(CAS_STATE,         m0_cas_state,         cs_footer,        NULL),
-	_T(COB_DOMAIN,        m0_cob_domain,        cd_footer,        NULL),
-	_T(COB_NSREC,         m0_cob_nsrec,         cnr_footer,       NULL),
-	_T(EXT,               m0_ext,               e_footer,         NULL),
-	_T(POOLNODE,          m0_poolnode,          pn_footer,        NULL),
-	_T(POOLDEV,           m0_pooldev,           pd_footer,        NULL),
-	_T(POOL_SPARE_USAGE,  m0_pool_spare_usage,  psu_footer,       NULL),
-	_T(STOB_AD_DOMAIN,    m0_stob_ad_domain,    sad_footer,       NULL),
-	_T(STOB_AD_0TYPE_REC, stob_ad_0type_rec,    sa0_footer,       NULL),
-	[M0_FORMAT_TYPE_NR] = {}
-};
-
-#undef _T
-#undef _TAG
-#undef _FV
-
-M0_BASSERT(ARRAY_SIZE(rt) == M0_FORMAT_TYPE_NR + 1);
-
-#define _B(t, proc) [t] = { .b_type = (t), .b_proc = (proc) }
-
-static struct btype bt[] = {
-	_B(M0_BBT_BALLOC_GROUP_EXTENTS, NULL),
-	_B(M0_BBT_BALLOC_GROUP_DESC,    NULL),
-	_B(M0_BBT_EMAP_EM_MAPPING,      NULL),
-	_B(M0_BBT_COB_NAMESPACE,        NULL),
-	_B(M0_BBT_EMAP_EM_MAPPING,      NULL),
-	_B(M0_BBT_CAS_CTG,              NULL),
-	_B(M0_BBT_COB_NAMESPACE,        NULL),
-	_B(M0_BBT_EMAP_EM_MAPPING,      &emap_proc),
-	_B(M0_BBT_CAS_CTG,              &ctg_proc),
-	_B(M0_BBT_COB_NAMESPACE,        &cob_proc),
-	_B(M0_BBT_COB_OBJECT_INDEX,     NULL),
-	_B(M0_BBT_COB_FILEATTR_BASIC,   NULL),
-	_B(M0_BBT_COB_FILEATTR_EA,      NULL),
-	_B(M0_BBT_COB_FILEATTR_OMG,     NULL),
-	_B(M0_BBT_CONFDB,               NULL),
-	_B(M0_BBT_UT_KV_OPS,            NULL),
-	[M0_BBT_NR] = {}
-};
-#undef _B
-
-enum {
-	MAX_GEN    	 =      256,
-	MAX_SCAN_QUEUED	 = 10000000,
-	MAX_QUEUED  	 =  1000000,
-	MAX_REC_SIZE     =  64*1024,
-	/**
-	 * This value is arrived on the basis of max time difference between
-	 * mkfs run on local and remote node and the assumption that time
-	 * difference between nodes is negligible.
-	 */
-	MAX_GEN_DIFF_SEC =       30,
-	MAX_KEY_LEN      =      256,
-	MAX_VALUE_LEN    =      256
-};
-
-/** It is used to recover meta data of component catalogue store. */
-struct ctg_action {
-	struct action      cta_act;
-	struct m0_buf      cta_key;
-	struct m0_buf      cta_val;
-	/** It is the fid of the btree in which key and value are inserted. */
-	struct m0_fid      cta_fid;
-	/** It is used to store dix layout. */
-	struct m0_cas_id   cta_cid;
-	/** True represents key and value are either meta or ctidx record */
-	bool               cta_ismeta;
-	/**
-	 * It is used to store the btree pointers of "ctg stores".
-	 * It is to avoid multiple cache lookup.
-	 */
-	struct cache_slot *cta_slot;
-};
-
-static struct scanner s;
-static struct builder b;
-static struct gen g[MAX_GEN] = {};
-static struct offset_info off_info;
-
-static bool  dry_run = false;
-static bool  disable_directio = false;
-static bool  signaled = false;
-static bool  resume_scan = false;
-
-static const char *offset_file = NULL;
-
-/**
- * These values provided the maximum builder performance after experiments on
- * hardware.
- */
-static struct m0_be_tx_bulk_cfg default_tb_cfg = (struct m0_be_tx_bulk_cfg){
-		.tbc_q_cfg = {
-			.bqc_q_size_max       = 1000,
-			.bqc_producers_nr_max = 1,
-		},
-			.tbc_workers_nr       = 0x40,
-			.tbc_partitions_nr    = AO_NR,
-			.tbc_work_items_per_tx_max = 1,
-	};
-#define FLOG(level, rc, s)						\
-	M0_LOG(level, " rc=%d  at offset: %"PRId64" errno: %s (%i), eof: %i", \
-	       (rc), ftell(s->s_file), strerror(errno), errno, feof(s->s_file))
-
-#define RLOG(level, prefix, s, r, tag)					\
-	M0_LOG(level, prefix " %li %s %hu:%hu:%u", s->s_off, recname(r), \
-	       (tag)->ot_version, (tag)->ot_type, (tag)->ot_size)
-
-static void sig_handler(int num)
-{
-	printf("Caught Signal %d \n", num);
-	signaled = true;
-}
-
-int main(int argc, char **argv)
-{
-	struct m0              instance     = {};
-	const char            *spath        = NULL;
-	int                    sfd          = 0; /* Use stdin by default. */
-	bool                   ut           = false;
-	bool                   version      = false;
-	bool                   print_gen_id = false;
-	struct queue           q            = {};
-	int                    result;
-	uint64_t	       gen_id	    = 0;
-	struct m0_be_tx_credit max;
-	FILE                  *fp;
-
-	m0_node_uuid_string_set(NULL);
-	result = m0_init(&instance);
-	if (result != 0)
-		errx(EX_CONFIG, "Cannot initialise motr: %d.", result);
-	result = init();
-	if (result != 0)
-		errx(EX_CONFIG, "Cannot initialise beck: %d.", result);
-	result = M0_GETOPTS("m0_beck", argc, argv,
-		   M0_STRINGARG('s', "Path to snapshot (file or device).",
-			LAMBDA(void, (const char *path) {
-				spath = path;
-			})),
-		   M0_FORMATARG('S', "Snapshot size", "%"SCNi64, &s.s_size),
-		   M0_FLAGARG('b', "Scan every byte (10x slower).", &s.s_byte),
-		   M0_FLAGARG('U', "Run unit tests.", &ut),
-		   M0_FLAGARG('n', "Dry Run.", &dry_run),
-		   M0_FLAGARG('I', "Disable directio.", &disable_directio),
-		   M0_FLAGARG('R', "resume scan.", &resume_scan),
-		   M0_STRINGARG('r', "file to save scan offsets.",
-			LAMBDA(void, (const char *fname) {
-				offset_file = fname;
-			})),
-		   M0_FLAGARG('p', "Print Generation Identifier.",
-			      &print_gen_id),
-		   M0_FORMATARG('g', "Generation Identifier.", "%"PRIu64,
-				&s.s_gen),
-		   M0_FLAGARG('V', "Version info.", &version),
-		   M0_STRINGARG('y', "YAML file path",
-			   LAMBDA(void, (const char *s) {
-				   b.b_be_config_file = s;
-				   })),
-		   M0_STRINGARG('a', "stob domain path",
-			   LAMBDA(void, (const char *s) {
-				   b.b_stob_path = s;
-				   })),
-		   M0_STRINGARG('d', "segment stob domain path path",
-			LAMBDA(void, (const char *s) {
-				b.b_dom_path = s;
-			})));
-	if (result != 0)
-		errx(EX_USAGE, "Wrong option: %d.", result);
-	if (ut) {
-		test();
-		return EX_OK;
-	}
-	if (version) {
-		m0_build_info_print();
-		return EX_OK;
-	}
-	if (dry_run)
-		printf("Running in read-only mode.\n");
-
-	if (b.b_dom_path == NULL && !dry_run && !print_gen_id)
-		errx(EX_USAGE, "Specify domain path (-d).");
-	if (spath != NULL) {
-		sfd = open(spath, O_RDONLY);
-		if (sfd == -1)
-			err(EX_NOINPUT, "Cannot open snapshot \"%s\".", spath);
-	}
-	s.s_file = fdopen(sfd, "r");
-	if (s.s_file == NULL)
-		err(EX_NOINPUT, "Cannot open snapshot.");
-	if (s.s_size == 0) {
-		result = fseek(s.s_file, 0, SEEK_END);
-		if (result != 0)
-			err(EX_NOINPUT, "Cannot seek snapshot to the end.");
-		b.b_size = s.s_size = ftello(s.s_file);
-		if (s.s_size == -1)
-			err(EX_NOINPUT, "Cannot tell snapshot size.");
-		result = fseek(s.s_file, 0, SEEK_SET);
-		if (result != 0)
-		      err(EX_NOINPUT, "Cannot seek snapshot to the beginning.");
-		printf("Snapshot size: %"PRId64".\n", s.s_size);
-	}
-
-	if (b.b_be_config_file && !dry_run && !print_gen_id) {
-		fp = fopen(b.b_be_config_file, "r");
-		if (fp == NULL)
-			err(EX_NOINPUT, "Failed to open yaml file \"%s\".",
-			    b.b_be_config_file);
-		fclose(fp);
-	}
-	generation_id_get(s.s_file, &gen_id);
-	if (print_gen_id) {
-		generation_id_print(gen_id);
-		printf("\n");
-		fclose(s.s_file);
-		return EX_OK;
-	}
-	if (gen_id != 0)
-		s.s_gen_found = true;
-	if (s.s_gen != 0) {
-		printf("\nReceived source segment header generation id\n");
-		generation_id_print(s.s_gen);
-		printf("\n");
-		fflush(stdout);
-	}
-
-	s.s_gen = gen_id ?: s.s_gen;
-	printf("\nSource segment header generation id to be used by beck.\n");
-	generation_id_print(s.s_gen);
-	printf("\n");
-	fflush(stdout);
-	/*
-	 *  If both segment's generation identifier is corrupted then abort
-	 *  beck tool.
-	 */
-	if (!dry_run && s.s_gen == 0) {
-		printf("Cannot find any segment header generation identifer");
-		return EX_DATAERR;
-	}
-
-	if (offset_file == NULL && !dry_run)
-		errx(EX_USAGE, "Specify file to save scan offsets (-r).");
-	/*
-	 * Skip builder related calls for dry run as we will not be building a
-	 * new segment.
-	 */
-	if (!dry_run) {
-		qinit(&q, MAX_QUEUED);
-		qinit(&s.s_bnode_q, MAX_SCAN_QUEUED);
-		s.s_q = b.b_q = &q;
-		result = builder_init(&b);
-		s.s_seg = b.b_seg;
-		m0_be_engine_tx_size_max(&b.b_dom->bd_engine, &max, NULL);
-		s.s_max_reg_size = max.tc_reg_size;
-		if (result != 0)
-			err(EX_CONFIG, "Cannot initialise builder.");
-		result = M0_THREAD_INIT(&s.s_thread, struct scanner *,
-					NULL, &scanner_thread, &s, "scannner");
-		if (result != 0)
-			err(EX_CONFIG, "Cannot initialise scanner thread.");
-		result = nv_scan_offset_init(default_tb_cfg.tbc_workers_nr,
-					     default_tb_cfg.tbc_partitions_nr);
-		if (result != 0)
-			err(EX_CONFIG, "scan offset save/restore init failure");
-	}
-	result = scanner_init(&s);
-	if (result != 0)
-		err(EX_CONFIG, "Cannot initialise scanner.");
-	if (dry_run) {
-		printf("Press CTRL+C to quit.\n");
-		signal(SIGINT, sig_handler);
-	}
-	result = scan(&s);
-	if (result != 0)
-		warn("Scan failed: %d.", result);
-
-	if (!dry_run) {
-		qput(&s.s_bnode_q, scanner_action(sizeof(struct action),
-						  AO_DONE, NULL));
-		m0_thread_join(&s.s_thread);
-		m0_thread_fini(&s.s_thread);
-		qfini(&s.s_bnode_q);
-		qput(&q, builder_action(&b, sizeof(struct action), AO_DONE,
-					&done_ops));
-		builder_fini(&b);
-		qfini(&q);
-		nv_scan_offset_fini();
-	}
-	scanner_fini(&s);
-	fini();
-	if (spath != NULL)
-		close(sfd);
-	m0_fini();
-	return EX_OK;
-}
-
-static void scanner_thread(struct scanner *s)
-{
-	struct m0_be_bnode  node;
-	struct bnode_act   *ba;
-	struct btype       *b;
-	int                 rc;
-
-	do {
-		ba  = (struct bnode_act *)qget(&s->s_bnode_q);
-		if (ba->bna_act.a_opc != AO_DONE) {
-			rc = getat(s, ba->bna_offset, &node, sizeof node);
-			M0_ASSERT(rc == 0);
-			b = &bt[node.bt_backlink.bli_type];
-			b->b_proc(s, b, &node, ba->bna_offset);
-			m0_free(ba);
-		}
-	} while (ba->bna_act.a_opc != AO_DONE);
-}
-
-static char iobuf[4*1024*1024];
-
-enum { DELTA = 60 };
-
-static void generation_id_print(uint64_t gen)
-{
-	time_t    ts = m0_time_seconds(gen);
-	struct tm tm;
-
-	localtime_r(&ts, &tm);
-	printf("%04d-%02d-%02d-%02d:%02d:%02d.%09lu  (%"PRIu64")",
-	       tm.tm_year + 1900, tm.tm_mon + 1, tm.tm_mday,
-	       tm.tm_hour, tm.tm_min, tm.tm_sec,
-	       m0_time_nanoseconds(gen), gen);
-}
-
-static void generation_id_get(FILE *fp, uint64_t *gen_id)
-{
-	struct m0_format_tag  tag    = {};
-	int                   result = 0;
-	struct m0_be_seg_hdr  seg_hdr;
-	const char           *rt_be_cksum;
-
-	if (fread(&seg_hdr, 1, sizeof(seg_hdr), fp) == sizeof(seg_hdr)) {
-
-		m0_format_header_unpack(&tag, &seg_hdr.bh_header);
-
-		if (seg_hdr.bh_header.hd_magic == M0_FORMAT_HEADER_MAGIC &&
-		    tag.ot_type == M0_FORMAT_TYPE_BE_SEG_HDR &&
-		    memcmp(&tag, &rt[M0_FORMAT_TYPE_BE_SEG_HDR].r_tag,
-			   sizeof tag) == 0 &&
-		    m0_format_footer_verify(&seg_hdr, 0) == 0) {
-
-			rt_be_cksum = m0_build_info_get()->
-						bi_xcode_protocol_be_checksum;
-			if (strncmp(seg_hdr.bh_be_version, rt_be_cksum,
-				    M0_BE_SEG_HDR_VERSION_LEN_MAX) == 0 &&
-			    seg_hdr.bh_items_nr == 1) {
-				/*
-				 * After confirming the segment header we can
-				 * read the embedded generation id.
-				 */
-				*gen_id = seg_hdr.bh_items[0].sg_gen;
-			} else
-				result = M0_ERR(-EIO);
-
-		} else
-			result = M0_ERR(-EIO);
-	} else
-		result = M0_ERR(-EIO);
-
-	if (result == -EIO)
-		printf("Invalid format / Checksum error for segment header\n");
-}
-
-static int generation_id_verify(struct scanner *s, uint64_t gen)
-{
-	if (gen == s->s_gen)
-		return 0;
-	else if (s->s_gen_found)
-		return -EINVAL;
-	else if (gen > s->s_gen &&
-		 m0_time_seconds(m0_time_sub(gen, s->s_gen)) > MAX_GEN_DIFF_SEC)
-		return -ETIME;
-	else if (gen < s->s_gen &&
-		 m0_time_seconds(m0_time_sub(s->s_gen, gen)) > MAX_GEN_DIFF_SEC)
-		return -ETIME;
-	return 0;
-}
-
-static int scanner_init(struct scanner *s)
-{
-	int rc;
-
-	m0_mutex_init(&s->s_lock);
-	rc = fseeko(s->s_file, 0, SEEK_SET);
-	if (rc != 0) {
-		M0_LOG(M0_FATAL, "Can not seek at the beginning of file");
-		return rc;
-	}
-	rc = getat(s, 0, s->s_chunk, sizeof s->s_chunk);
-	if (rc != 0)
-		M0_LOG(M0_FATAL, "Can not read first chunk");
-	return rc;
-}
-
-static void scanner_fini(struct scanner *s)
-{
-	m0_mutex_fini(&s->s_lock);
-}
-
-static int scan(struct scanner *s)
-{
-	uint64_t magic;
-	int      result;
-	int      i;
-	time_t   lasttime = time(NULL);
-	off_t    lastoff;
-	uint64_t lastrecord = 0;
-	uint64_t lastdata = 0;
-	if (resume_scan && !dry_run) {
-		s->s_off = nv_scan_offset_get(s->s_size);
-		M0_LOG(M0_DEBUG, "Resuming Scan from Offset = %li", s->s_off);
-		printf("Resuming Scan from Offset = %li file %s",
-		       s->s_off, offset_file);
-	}
-	lastoff  = s->s_off;
-	setvbuf(s->s_file, iobuf, _IONBF, sizeof iobuf);
-	while (!signaled && (result = get(s, &magic, sizeof magic)) == 0) {
-		if (magic == M0_FORMAT_HEADER_MAGIC) {
-			s->s_off -= sizeof magic;
-			parse(s);
-		} else if (s->s_byte)
-			s->s_off -= sizeof magic - 1;
-		if (!s->s_byte)
-			s->s_off &= ~0x7;
-		if (time(NULL) - lasttime > DELTA) {
-			printf("\nOffset: %15lli     Speed: %7.2f MB/s     "
-			       "Completion: %3i%%     Action: %"PRIu64" records/s"
-			       "     Data Speed: %7.2f MB/s",
-			       (long long)s->s_off,
-			       ((double)s->s_off - lastoff) /
-			       DELTA / 1024.0 / 1024.0,
-			       (int)(s->s_off * 100 / s->s_size),
-			       (b.b_act - lastrecord) / DELTA,
-			       ((double)b.b_data - lastdata) /
-			       DELTA / 1024.0 / 1024.0);
-			lasttime = time(NULL);
-			lastoff  = s->s_off;
-			lastrecord = b.b_act;
-			lastdata = b.b_data;
-		}
-	}
-	printf("\n%25s : %9s %9s %9s %9s\n",
-	       "record", "found", "bad csum", "unaligned", "version");
-	for (i = 0; i < ARRAY_SIZE(rt); ++i) {
-		struct stats *s = &rt[i].r_stats;
-		if (recname(&rt[i]) == NULL)
-			continue;
-		printf("%25s : %9"PRId64" %9"PRId64" %9"PRId64" %9"PRId64"\n",
-		       recname(&rt[i]), s->s_found, s->s_chksum, s->s_align[1],
-		       s->s_version);
-	}
-	printf("\n%25s : %9s %9s %9s %9s %9s %9s %9s\n",
-	       "btree", "tree", "node", "leaf", "maxlevel", "kv", "bad kv",
-	       "fanout");
-	for (i = 0; i < ARRAY_SIZE(bt); ++i) {
-		struct bstats *s = &bt[i].b_stats;
-		if (bname(&bt[i]) == NULL)
-			continue;
-		if (dry_run)
-			printf("%25s : %9"PRId64" %9"PRId64" %9"PRId64" "
-			       "%9"PRId64" %9"PRId64" %9s %9"PRId64"\n",
-			       bname(&bt[i]),
-			       s->c_tree, s->c_node, s->c_leaf, s->c_maxlevel,
-			       s->c_kv, "NA*", s->c_fanout);
-		else
-			printf("%25s : %9"PRId64" %9"PRId64" %9"PRId64" "
-			       "%9"PRId64" %9"PRId64" %9"PRId64" %9"PRId64"\n",
-			       bname(&bt[i]),
-			       s->c_tree, s->c_node, s->c_leaf, s->c_maxlevel,
-			       s->c_kv, s->c_kv_bad, s->c_fanout);
-	}
-	if (dry_run)
-		printf("\n*bad kv count is not availabe in dry run mode\n");
-
-	printf("\ngenerations\n");
-	for (i = 0; i < ARRAY_SIZE(g); ++i) {
-		if (g[i].g_count > 0) {
-			generation_id_print(g[i].g_gen);
-			printf(" : %9"PRId64"\n", g[i].g_count);
-		}
-	}
-	return feof(s->s_file) ? 0 : result;
-}
-
-static int parse(struct scanner *s)
-{
-	struct m0_format_header hdr = {};
-	struct m0_format_tag    tag = {};
-	struct rectype         *r;
-	int                     result;
-	int                     idx;
-	off_t			lastoff;
-	result = get(s, &hdr, sizeof hdr);
-	if (result == 0) {
-		M0_ASSERT(hdr.hd_magic == M0_FORMAT_HEADER_MAGIC);
-		m0_format_header_unpack(&tag, &hdr);
-		idx = tag.ot_type;
-		if (IS_IN_ARRAY(idx, rt) && idx >= M0_FORMAT_TYPE_BEGIN &&
-		    tag.ot_type == rt[idx].r_tag.ot_type) {
-			r = &rt[idx];
-		} else {
-			r = &rt[M0_FORMAT_TYPE_NR];
-			RLOG(M0_INFO, "U", s, r, &tag);
-		}
-		r->r_stats.s_found++;
-		r->r_stats.s_align[!!(s->s_off & 07)]++;
-		/* Only process btree, bnode and segment header records. */
-		if (dry_run || M0_IN(idx, (M0_FORMAT_TYPE_BE_BTREE,
-					   M0_FORMAT_TYPE_BE_BNODE,
-					   M0_FORMAT_TYPE_BE_SEG_HDR))) {
-			lastoff = s->s_off;
-			s->s_off -= sizeof hdr;
-			result = recdo(s, &tag, r);
-			if (result != 0)
-				s->s_off = lastoff;
-		}
-	} else {
-		M0_LOG(M0_FATAL, "Cannot read hdr->hd_bits.");
-		FLOG(M0_FATAL, result, s);
-		result = M0_ERR(-EIO);
-	}
-	return M0_RC(result);
-}
-
-static int init(void)
-{
-	int i;
-	int j;
-	const struct m0_xcode_enum *e = &m0_xc_m0_format_type_enum;
-	const char fprefix[] = "M0_FORMAT_TYPE_";
-	const char bprefix[] = "M0_BBT_";
-
-	M0_ASSERT(m0_forall(i, ARRAY_SIZE(rt), ergo(rt[i].r_tag.ot_type != 0,
-		  m0_forall(j, ARRAY_SIZE(rt),
-		   (rt[i].r_tag.ot_type == rt[j].r_tag.ot_type) == (i == j)))));
-	M0_ASSERT(m0_forall(i, ARRAY_SIZE(rt),
-			    ergo(rt[i].r_tag.ot_type != 0,
-				 rt[i].r_tag.ot_type == i)));
-	for (i = 0; i < ARRAY_SIZE(rt) - 1; ++i) {
-		if (rt[i].r_tag.ot_type == 0)
-			continue;
-		M0_ASSERT(rt[i].r_tag.ot_size <= MAX_REC_SIZE);
-		M0_ASSERT(m0_xcode_enum_is_valid(e, rt[i].r_tag.ot_type));
-		for (j = 0; j < e->xe_nr; ++j) {
-			M0_ASSERT(strncmp(fprefix, e->xe_val[j].xev_name,
-					  sizeof fprefix - 1) == 0);
-			if (rt[i].r_tag.ot_type == e->xe_val[j].xev_val) {
-				rt[i].r_name = e->xe_val[j].xev_name +
-					sizeof fprefix - 1;
-				break;
-			}
-		}
-		M0_ASSERT(j < e->xe_nr);
-	}
-	e = &m0_xc_m0_be_btree_type_enum;
-	for (i = 0; i < ARRAY_SIZE(bt) - 1; ++i) {
-		if (bt[i].b_type == 0)
-			continue;
-		M0_ASSERT(m0_xcode_enum_is_valid(e, bt[i].b_type));
-		for (j = 0; j < e->xe_nr; ++j) {
-			M0_ASSERT(strncmp(bprefix, e->xe_val[j].xev_name,
-					  sizeof bprefix - 1) == 0);
-			if (bt[i].b_type == e->xe_val[j].xev_val) {
-				bt[i].b_name = e->xe_val[j].xev_name +
-					sizeof bprefix - 1;
-				break;
-			}
-		}
-		M0_ASSERT(j < e->xe_nr);
-	}
-	return 0;
-}
-
-static void fini(void)
-{
-}
-
-static int recdo(struct scanner *s, const struct m0_format_tag *tag,
-		 struct rectype *r)
-{
-	unsigned  size = tag->ot_size + sizeof(struct m0_format_footer);
-	void 	 *buf;
-	int       result;
-
-	if (size > MAX_REC_SIZE)
-		return M0_RC(-EINVAL);
-
-	buf = alloca(size);
-	result = get(s, buf, size);
-	if (result == 0) {
-		if (memcmp(tag, &r->r_tag, sizeof *tag) == 0) {
-			/**
-			 * Check generation identifier before format footer
-			 * verification. Only process the records whose
-			 * generation identifier matches or is within
-			 * +/- MAX_GEN_DIFF_SEC seconds of segment's generation
-			 * identifier.
-			 */
-			if (r->r_ops != NULL && r->r_ops->ro_check != NULL) {
-				result = r->r_ops->ro_check(s, r, buf);
-			}
-			if (result != 0)
-				return M0_RC(result);
-			result = m0_format_footer_verify(buf, false);
-			if (result != 0) {
-				RLOG(M0_DEBUG, "С", s, r, tag);
-				FLOG(M0_DEBUG, result, s);
-				r->r_stats.s_chksum++;
-			} else {
-				RLOG(M0_DEBUG, "R", s, r, tag);
-				if (r->r_ops != NULL &&
-				    r->r_ops->ro_proc != NULL)
-					result = r->r_ops->ro_proc(s, r, buf);
-			}
-		} else {
-			RLOG(M0_DEBUG, "V", s, r, tag);
-			FLOG(M0_DEBUG, result, s);
-			r->r_stats.s_version++;
-			if (r->r_ops != NULL && r->r_ops->ro_ver != NULL)
-				result = r->r_ops->ro_ver(s, r, buf);
-		}
-	}
-	return M0_RC(result);
-}
-
-static const char *recname(const struct rectype *r)
-{
-	return r->r_name ?: r == &rt[ARRAY_SIZE(rt) - 1] ? "UNKNOWN" : NULL;
-}
-
-static const char *bname(const struct btype *b)
-{
-	return b->b_name ?: b == &bt[ARRAY_SIZE(bt) - 1] ? "UNKNOWN" : NULL;
-}
-
-static int getat(struct scanner *s, off_t off, void *buf, size_t nob)
-{
-	int   result = 0;
-	FILE *f      = s->s_file;
-
-	m0_mutex_lock(&s->s_lock);
-	if (off != s->s_pos)
-		result = fseeko(f, off, SEEK_SET);
-	if (result != 0) {
-		M0_LOG(M0_FATAL, "Cannot seek to %"PRId64".", off);
-		result = M0_ERR(-errno);
-	} else if (fread(buf, 1, nob, f) != nob) {
-		if (feof(f))
-			result = -ENOENT;
-		else {
-			M0_LOG(M0_FATAL, "Cannot read %d at %"PRId64".",
-			       (int)nob, off);
-			result = M0_ERR(-EIO);
-		}
-	} else {
-		M0_ASSERT(ftello(f) == (off + nob));
-		s->s_pos = off + nob;
-		result = 0;
-	}
-	if (result != 0 && !feof(f)) {
-		FLOG(M0_FATAL, result, s);
-		s->s_pos = -1;
-	}
-	m0_mutex_unlock(&s->s_lock);
-	return M0_RC(result);
-}
-
-static int deref(struct scanner *s, const void *addr, void *buf, size_t nob)
-{
-	off_t off = addr - s->s_seg->bs_addr;
-
-	if (m0_be_seg_contains(s->s_seg, addr) &&
-	    m0_be_seg_contains(s->s_seg, addr + nob - 1))
-		return getat(s, off, buf, nob);
-	else
-		return M0_ERR(-EFAULT);
-}
-
-static int get(struct scanner *s, void *buf, size_t nob)
-{
-	int result = 0;
-	s->s_start_off = s->s_off;
-	if (!(s->s_off >= s->s_chunk_pos &&
-	      s->s_off + nob < s->s_chunk_pos + sizeof s->s_chunk)) {
-		result = getat(s, s->s_off, s->s_chunk, sizeof s->s_chunk);
-		if (result == 0)
-			s->s_chunk_pos = s->s_off;
-	}
-	if (result == 0) {
-		memcpy(buf, &s->s_chunk[s->s_off - s->s_chunk_pos], nob);
-		s->s_off += nob;
-	}
-	return result;
-}
-
-static int btree(struct scanner *s, struct rectype *r, char *buf)
-{
-	struct m0_be_btree *tree = (void *)buf;
-	int                 idx  = tree->bb_backlink.bli_type;
-	struct btype       *b;
-
-	if (!IS_IN_ARRAY(idx, bt) || bt[idx].b_type == 0)
-		idx = ARRAY_SIZE(bt) - 1;
-
-	genadd(tree->bb_backlink.bli_gen);
-	if (!s->s_gen_found) {
-		s->s_gen_found = true;
-		s->s_gen = tree->bb_backlink.bli_gen;
-		printf("\nBeck will use latest generation id found in btree\n");
-		generation_id_print(s->s_gen);
-	}
-	b = &bt[idx];
-	b->b_stats.c_tree++;
-	return 0;
-}
-
-static int btree_check(struct scanner *s, struct rectype *r, char *buf)
-{
-	struct m0_be_btree *tree = (void *)buf;
-	int                 idx  = tree->bb_backlink.bli_type;
-
-	if (!IS_IN_ARRAY(idx, bt) || bt[idx].b_type == 0)
-		return -ENOENT;
-
-	return generation_id_verify(s, tree->bb_backlink.bli_gen);
-}
-
-static void *scanner_action(size_t len, enum action_opcode opc,
-			    const struct action_ops *ops)
-{
-	struct action *act;
-
-	M0_PRE(len >= sizeof *act);
-
-	act = m0_alloc(len);
-	M0_ASSERT(act != NULL); /* Can we handle this? */
-	act->a_opc = opc;
-	act->a_ops = ops;
-	return act;
-}
-
-static int bnode(struct scanner *s, struct rectype *r, char *buf)
-{
-	struct m0_be_bnode *node = (void *)buf;
-	int                 idx  = node->bt_backlink.bli_type;
-	struct btype       *b;
-	struct bstats      *c;
-	struct bnode_act   *ba;
-
-	if (!IS_IN_ARRAY(idx, bt) || bt[idx].b_type == 0)
-		idx = ARRAY_SIZE(bt) - 1;
-
-	genadd(node->bt_backlink.bli_gen);
-	if (!s->s_gen_found) {
-		s->s_gen_found = true;
-		s->s_gen = node->bt_backlink.bli_gen;
-		printf("\nBeck will use latest generation id found in bnode\n");
-		generation_id_print(s->s_gen);
-	}
-	b = &bt[idx];
-	c = &b->b_stats;
-	c->c_node++;
-	if (!dry_run && b->b_proc != NULL) {
-		ba = scanner_action(sizeof *ba, AO_INIT, NULL);
-		ba->bna_offset = s->s_start_off;
-		qput(&s->s_bnode_q, &ba->bna_act);
-	}
-	c->c_kv += node->bt_num_active_key;
-	if (node->bt_isleaf) {
-		c->c_leaf++;
-	} else
-		c->c_fanout += node->bt_num_active_key + 1;
-	c->c_maxlevel = max64(c->c_maxlevel, node->bt_level);
-	return 0;
-}
-
-static int bnode_check(struct scanner *s, struct rectype *r, char *buf)
-{
-	struct m0_be_bnode *node = (void *)buf;
-	int                 idx  = node->bt_backlink.bli_type;
-
-	if (!IS_IN_ARRAY(idx, bt) || bt[idx].b_type == 0)
-		return -ENOENT;
-
-	return generation_id_verify(s, node->bt_backlink.bli_gen);
-}
-
-static struct m0_stob_ad_domain *emap_dom_find(const struct action *act,
-					       const struct m0_fid *emap_fid,
-					       int  *lockid)
-{
-	struct m0_stob_ad_domain *adom = NULL;
-	int			  i;
-
-	for (i = 0; i < act->a_builder->b_ad_dom_count; i++) {
-		adom = act->a_builder->b_ad_domain[i];
-		if (m0_fid_eq(emap_fid,
-	            &adom->sad_adata.em_mapping.bb_backlink.bli_fid)) {
-			break;
-		}
-	}
-	*lockid = i;
-	return (i == act->a_builder->b_ad_dom_count) ? NULL: adom;
-}
-
-static const struct action_ops emap_ops = {
-	.o_prep = &emap_prep,
-	.o_act  = &emap_act,
-	.o_fini = &emap_fini
-};
-
-static int emap_proc(struct scanner *s, struct btype *btype,
-		     struct m0_be_bnode *node, off_t node_offset)
-{
-	struct m0_stob_ad_domain *adom = NULL;
-	struct emap_action       *ea;
-	int                       id;
-	int 		          i;
-	int 		          ret = 0;
-
-	for (i = 0; i < node->bt_num_active_key; i++) {
-		ea = scanner_action(sizeof *ea, AO_EMAP_FIRST, &emap_ops);
-		ea->emap_fid = node->bt_backlink.bli_fid;
-		ea->emap_key = M0_BUF_INIT_PTR(&ea->emap_key_data);
-		ea->emap_val = M0_BUF_INIT_PTR(&ea->emap_val_data);
-
-		ret = emap_kv_get(s, &node->bt_kv_arr[i],
-				  &ea->emap_key, &ea->emap_val);
-		if (ret != 0) {
-			btree_bad_kv_count_update(node->bt_backlink.bli_type, 1);
-			m0_free(ea);
-			continue;
-		}
-
-	        ea->emap_act.a_builder     = &b;
-	        ea->emap_act.a_node_offset = node_offset;
-		adom = emap_dom_find(&ea->emap_act, &ea->emap_fid, &id);
-		if (adom != NULL) {
-			ea->emap_act.a_opc += id;
-			qput(s->s_q, &ea->emap_act);
-		} else {
-			btree_bad_kv_count_update(node->bt_backlink.bli_type, 1);
-			m0_free(ea);
-			continue;
-		}
-	}
-	return ret;
-}
-
-static int emap_entry_lookup(struct m0_stob_ad_domain  *adom,
-			     struct m0_uint128          prefix,
-			     m0_bindex_t               offset,
-			     struct m0_be_emap_cursor  *it)
-{
-	int                       rc;
-
-	M0_LOG(M0_DEBUG, U128X_F, U128_P(&prefix));
-	rc = M0_BE_OP_SYNC_RET_WITH( &it->ec_op,
-				  m0_be_emap_lookup(&adom->sad_adata,
-						    &prefix, offset, it),
-				  bo_u.u_emap.e_rc);
-	return rc == -ESRCH ? -ENOENT : rc;
-}
-
-static int emap_prep(struct action *act, struct m0_be_tx_credit *credit)
-{
-	struct m0_stob_ad_domain *adom = NULL;
-	struct emap_action   	 *emap_ac =  M0_AMB(emap_ac, act, emap_act);
-	struct m0_be_emap_rec    *emap_val;
-	struct m0_be_emap_key    *emap_key;
-	int 			  rc;
-	struct m0_be_emap_cursor  it = {};
-	int                       id;
-
-	adom = emap_dom_find(act, &emap_ac->emap_fid, &id);
-	if (adom == NULL || id < 0 || id >= AO_NR - AO_EMAP_FIRST) {
-		M0_LOG(M0_ERROR, "Invalid FID for emap record found !!!");
-		m0_free(act);
-		return M0_RC(-EINVAL);
-	}
-
-	m0_mutex_lock(&b.b_emaplock[id]);
-	emap_val = emap_ac->emap_val.b_addr;
-	if (emap_val->er_value != AET_HOLE) {
-		adom->sad_ballroom->ab_ops->bo_alloc_credit(adom->sad_ballroom,
-							    1, credit);
-		emap_key = emap_ac->emap_key.b_addr;
-		rc = emap_entry_lookup(adom, emap_key->ek_prefix, 0, &it);
-		if (rc == 0)
-			m0_be_emap_close(&it);
-		else
-			m0_be_emap_credit(&adom->sad_adata,
-					  M0_BEO_INSERT, 1, credit);
-		m0_be_emap_credit(&adom->sad_adata, M0_BEO_PASTE,
-				  BALLOC_FRAGS_MAX + 1, credit);
-	}
-	m0_mutex_unlock(&b.b_emaplock[id]);
-	return 0;
-}
-
-static void emap_act(struct action *act, struct m0_be_tx *tx)
-{
-	struct emap_action   	 *emap_ac =  M0_AMB(emap_ac, act, emap_act);
-	struct m0_stob_ad_domain *adom = NULL;
-	int     	    	  rc = 0;
-	struct m0_ext 		  ext;
-	struct m0_be_emap_key    *emap_key;
-	struct m0_be_emap_rec    *emap_val;
-	struct m0_be_emap_cursor  it = {};
-	struct m0_ext             in_ext;
-	int                       id;
-
-	adom = emap_dom_find(act, &emap_ac->emap_fid, &id);
-	emap_val = emap_ac->emap_val.b_addr;
-	if (emap_val->er_value != AET_HOLE) {
-		emap_key = emap_ac->emap_key.b_addr;
-		ext.e_start = emap_val->er_value >> adom->sad_babshift;
-		ext.e_end   = (emap_val->er_value + emap_key->ek_offset -
-			       emap_val->er_start) >> adom->sad_babshift;
-		m0_ext_init(&ext);
-
-		m0_mutex_lock(&b.b_emaplock[id]);
-		rc = adom->sad_ballroom->ab_ops->
-			bo_reserve_extent(adom->sad_ballroom,
-					  tx, &ext,
-					  M0_BALLOC_NORMAL_ZONE);
-		if (rc != 0) {
-			m0_mutex_unlock(&b.b_emaplock[id]);
-			M0_LOG(M0_ERROR, "Failed to reserve extent rc=%d", rc);
-			return;
-		}
-
-		b.b_data += ((ext.e_end - ext.e_start) << adom->sad_babshift)
-			    << adom->sad_bshift;
-
-		rc = emap_entry_lookup(adom, emap_key->ek_prefix, 0, &it);
-		/* No emap entry found for current stob, insert hole */
-		rc = rc ? M0_BE_OP_SYNC_RET(op,
-				m0_be_emap_obj_insert(&adom->sad_adata,
-						      tx, &op,
-						      &emap_key->ek_prefix,
-						      AET_HOLE),
-				bo_u.u_emap.e_rc) : 0;
-
-		M0_SET0(&it);
-		rc = emap_entry_lookup(adom, emap_key->ek_prefix,
-				       emap_val->er_start, &it);
-		if (it.ec_seg.ee_val == AET_HOLE) {
-			in_ext.e_start = emap_val->er_start;
-			in_ext.e_end   = emap_key->ek_offset;
-			m0_ext_init(&in_ext);
-			M0_SET0(&it.ec_op);
-			m0_be_op_init(&it.ec_op);
-			m0_be_emap_paste(&it, tx, &in_ext, emap_val->er_value,
-			NULL, /*No need to delete */
-			LAMBDA(void, (struct m0_be_emap_seg *seg,
-				      struct m0_ext *ext,
-				      uint64_t val) {
-				/* cut left */
-				M0_ASSERT(in_ext.e_start > seg->ee_ext.e_start);
-
-				seg->ee_val = val;
-				}),
-			LAMBDA(void, (struct m0_be_emap_seg *seg,
-				      struct m0_ext *ext,
-				      uint64_t val) {
-					/* cut right */
-				M0_ASSERT(seg->ee_ext.e_end > in_ext.e_end);
-				if (val < AET_MIN)
-					seg->ee_val = val +
-					(in_ext.e_end - seg->ee_ext.e_start);
-				else
-					seg->ee_val = val;
-				}));
-			M0_ASSERT(m0_be_op_is_done(&it.ec_op));
-			rc = it.ec_op.bo_u.u_emap.e_rc;
-			m0_be_op_fini(&it.ec_op);
-			m0_be_emap_close(&it);
-		}
-		m0_mutex_unlock(&b.b_emaplock[id]);
-	}
-
-	if (rc != 0)
-		M0_LOG(M0_ERROR, "Failed to insert emap record rc=%d", rc);
-}
-
-static void emap_fini(struct action *act)
-{
-}
-
-static int emap_kv_get(struct scanner *s, const struct be_btree_key_val *kv,
-		       struct m0_buf *key, struct m0_buf *val)
-{
-	return deref(s, kv->btree_key, key->b_addr,
-		     sizeof(struct m0_be_emap_key))		   ?:
-		format_header_verify(key->b_addr,
-				     M0_FORMAT_TYPE_BE_EMAP_KEY)   ?:
-		m0_format_footer_verify(key->b_addr, false)   	   ?:
-		deref(s, kv->btree_val, val->b_addr,
-		      sizeof(struct m0_be_emap_rec)) 		   ?:
-		format_header_verify(val->b_addr,
-				     M0_FORMAT_TYPE_BE_EMAP_REC)   ?:
-		m0_format_footer_verify(val->b_addr, false);
-}
-
-static int seghdr(struct scanner *s, struct rectype *r, char *buf)
-{
-	return 0;
-}
-
-static int seghdr_ver(struct scanner *s, struct rectype *r, char *buf)
-{
-	struct m0_be_seg_hdr *h   = (void *)buf;
-	struct m0_format_tag  tag = {};
-
-	m0_format_header_unpack(&tag, &h->bh_header);
-	M0_LOG(M0_INFO, "Segment header format: %hu:%hu:%u vs. %hu:%hu:%u.",
-	       tag.ot_version, tag.ot_version, tag.ot_footer_offset,
-	       r->r_tag.ot_version, r->r_tag.ot_version,
-	       r->r_tag.ot_footer_offset);
-	M0_LOG(M0_INFO, "Protocol: %s", (char *)h->bh_be_version);
-	M0_LOG(M0_INFO, "     vs.: %s",
-	       m0_build_info_get()->bi_xcode_protocol_be_checksum);
-	genadd(h->bh_gen);
-	return 0;
-}
-
-static int seghdr_check(struct scanner *s, struct rectype *r, char *buf)
-{
-	struct m0_be_seg_hdr *h   = (void *)buf;
-
-	if (s->s_gen != h->bh_gen) {
-		genadd(h->bh_gen);
-		printf("\nFound another segment header generation\n");
-		generation_id_print(h->bh_gen);
-		return M0_ERR(-ETIME);
-	}
-	/*
-	 * Flush immediately to avoid losing this information within other lines
-	 * coming on the screen at the same time.
-	 */
-	fflush(stdout);
-
-	return 0;
-}
-
-static void genadd(uint64_t gen)
-{
-	int i;
-
-	for (i = 0; i < ARRAY_SIZE(g); ++i) {
-		if (g[i].g_gen == gen || g[i].g_count == 0) {
-			g[i].g_count++;
-			g[i].g_gen = gen;
-			break;
-		}
-	}
-}
-
-static int nv_scan_offset_init(uint64_t workers_nr,
-			       uint64_t partitions_nr)
-{
-	uint64_t  p;
-
-	M0_PRE(partitions_nr <= AO_NR);
-
-	m0_mutex_init(&off_info.oi_lock);
-	m0_mutex_lock(&off_info.oi_lock);
-	off_info.oi_workers_nr = workers_nr;
-	off_info.oi_partitions_nr = partitions_nr;
-
-	off_info.oi_offset = m0_alloc(sizeof(struct worker_off_info) *
-				      workers_nr);
-	if (off_info.oi_offset == NULL) {
-		m0_mutex_unlock(&off_info.oi_lock);
-		return M0_ERR(-ENOMEM);
-	}
-
-	memset(&off_info.oi_pinfo, 0, sizeof(struct part_info));
-	for (p = 0; p < off_info.oi_partitions_nr; p++)
-		m0_mutex_init(&off_info.oi_part_lock[p]);
-	m0_mutex_unlock(&off_info.oi_lock);
-	return 0;
-}
-
-static void nv_scan_offset_fini(void)
-{
-	uint64_t  p;
-
-	m0_mutex_lock(&off_info.oi_lock);
-	m0_free(off_info.oi_offset);
-	for (p = 0; p < off_info.oi_partitions_nr; p++)
-		m0_mutex_fini(&off_info.oi_part_lock[p]);
-	m0_mutex_unlock(&off_info.oi_lock);
-	m0_mutex_fini(&off_info.oi_lock);
-}
-
-static off_t nv_scan_offset_get(off_t snapshot_size)
-{
-	FILE     *ofptr;
-	int       wret;
-	int       pret;
-	int       sret;
-	off_t     offset = snapshot_size;
-	off_t     max_offset = 0;
-	uint64_t  p;
-	uint64_t  w;
-	struct part_info        *pinfo;
-	struct worker_off_info  *winfo;
-	struct scanner_off_info *sinfo;
-
-	m0_mutex_lock(&off_info.oi_lock);
-	ofptr = fopen(offset_file, "r");
-	if (ofptr == NULL) {
-		m0_mutex_unlock(&off_info.oi_lock);
-		return 0;
-	}
-	wret = fread(off_info.oi_offset, sizeof(struct worker_off_info),
-		     off_info.oi_workers_nr, ofptr);
-	pret = fread(&off_info.oi_pinfo, sizeof(struct part_info),
-		     1, ofptr);
-	sret = fread(&off_info.oi_scanoff, sizeof(struct scanner_off_info),
-		     1, ofptr);
-	if ((wret > 0) && (pret > 0) && (sret > 0)) {
-		pinfo = &off_info.oi_pinfo;
-		/* look for lowest offset in active partitions */
-		for (p = 0; p < off_info.oi_partitions_nr; p++) {
-			/* skip idle partitions */
-			if (pinfo->pi_act_added[p] == 0)
-				continue;
-			/* in case action/actions was/were added
-			 * but none of them is completed
-			 * then check for first bnode offset */
-			if (pinfo->pi_act_done[p] == 0) {
-				if (offset > pinfo->pi_1st_bnode_offset[p])
-					offset = pinfo->pi_1st_bnode_offset[p];
-				continue;
-			}
-			/* check for incomplete actions */
-			for (w = 0; w < off_info.oi_workers_nr; w++) {
-				winfo = &off_info.oi_offset[w];
-				/* discard workers which have NOT processed
-				 * atleast single action for given partition
-				 * till now*/
-				if (winfo->woi_offset[p] <
-				    pinfo->pi_1st_bnode_offset[p])
-					continue;
-
-
-				if (pinfo->pi_act_added[p] >
-				    pinfo->pi_act_done[p]) {
-					if (offset > winfo->woi_offset[p])
-						offset = winfo->woi_offset[p];
-				} else {
-					if (max_offset < winfo->woi_offset[p])
-						max_offset =
-							winfo->woi_offset[p];
-				}
-				printf("p=%"PRIu64",w=%"PRIu64",offset=%li\n",
-				       p, w, winfo->woi_offset[p]);
-			}
-		}
-		/* all partitions were idle */
-		if(offset == snapshot_size) {
-			sinfo = &off_info.oi_scanoff;
-			if(sinfo->soi_scanqempty && sinfo->soi_bnodeqempty) {
-				offset = sinfo->soi_offset;
-			        printf("partitions idle,scanner offset=%li\n",
-				       offset);
-			} else
-				offset = max_offset;
-		}
-		/* reset counters as there will NOT be any completions for
-		 * missed actions */
-		memset(&off_info.oi_pinfo.pi_act_added[0], 0,
-		       sizeof(off_info.oi_pinfo.pi_act_added));
-		memset(&off_info.oi_pinfo.pi_act_done[0], 0,
-		       sizeof(off_info.oi_pinfo.pi_act_done));
-		fclose(ofptr);
-		m0_mutex_unlock(&off_info.oi_lock);
-	} else {
-		fclose(ofptr);
-		m0_mutex_unlock(&off_info.oi_lock);
-		return 0;
-	}
-	return offset;
-}
-
-static void nv_scan_offset_update(void)
-{
-	FILE   *ofptr;
-
-	m0_mutex_lock(&off_info.oi_lock);
-
-	ofptr = fopen(offset_file, "w+");
-	if (ofptr == NULL) {
-		printf("Cannot open seek_offset file :%s\n", offset_file);
-		m0_mutex_unlock(&off_info.oi_lock);
-		return;
-	}
-	off_info.oi_scanoff.soi_offset      = s.s_off;
-	off_info.oi_scanoff.soi_bnodeqempty = isqempty(&s.s_bnode_q);
-	off_info.oi_scanoff.soi_scanqempty  = isqempty(s.s_q);
-	fwrite(off_info.oi_offset, sizeof(struct worker_off_info),
-	       off_info.oi_workers_nr, ofptr);
-	fwrite(&off_info.oi_pinfo, sizeof(struct part_info),
-	       1, ofptr);
-	fwrite(&off_info.oi_scanoff, sizeof(struct scanner_off_info),
-	       1, ofptr);
-	fclose(ofptr);
-	m0_mutex_unlock(&off_info.oi_lock);
-	return;
-}
-
-static void builder_do(struct m0_be_tx_bulk   *tb,
-		       struct m0_be_tx        *tx,
-		       struct m0_be_op        *op,
-		       void                   *datum,
-		       void                   *user,
-		       uint64_t                worker_index,
-		       uint64_t                partition)
-{
-	struct action  *act;
-	struct builder *b = datum;
-
-	m0_be_op_active(op);
-	act = user;
-	if (act != NULL) {
-		b->b_act++;
-		act->a_ops->o_act(act, tx);
-		act->a_ops->o_fini(act);
-	}
-	m0_be_op_done(op);
-}
-
-static void builder_done(struct m0_be_tx_bulk *tb,
-			 void                 *datum,
-			 void                 *user,
-			 uint64_t              worker_index,
-			 uint64_t              partition)
-{
-	struct action          *act;
-	struct worker_off_info *winfo;
-
-	act = user;
-	if (act != NULL) {
-		winfo = &off_info.oi_offset[worker_index];
-		winfo->woi_offset[partition] = act->a_node_offset;
-		winfo->woi_act_done[partition]++;
-		m0_mutex_lock(&off_info.oi_part_lock[partition]);
-		off_info.oi_pinfo.pi_act_done[partition]++;
-		m0_mutex_unlock(&off_info.oi_part_lock[partition]);
-
-		if (!(winfo->woi_act_done[partition] % 2))
-			nv_scan_offset_update();
-		m0_free(act);
-	}
-}
-
-static void builder_work_put(struct m0_be_tx_bulk *tb, struct builder *b)
-{
-	struct action          *act;
-	struct m0_be_tx_credit  credit;
-	struct part_info       *pinfo;
-	bool                    put_successful;
-	int                     rc;
-
-	do {
-		act = qget(b->b_q);
-		if (act->a_opc != AO_DONE) {
-			credit = M0_BE_TX_CREDIT(0, 0);
-			act->a_builder = b;
-			rc = act->a_ops->o_prep(act, &credit);
-			if (rc != 0)
-				continue;
-			M0_BE_OP_SYNC(op, put_successful =
-				      m0_be_tx_bulk_put(tb, &op, &credit, 0,
-							act->a_opc, act));
-			if (!put_successful)
-				break;
-
-			pinfo = &off_info.oi_pinfo;
-			pinfo->pi_act_added[act->a_opc]++;
-			/* save offset of first bnode in partitions */
-			if (pinfo->pi_act_added[act->a_opc] == 1)
-				pinfo->pi_1st_bnode_offset[act->a_opc] =
-					act->a_node_offset;
-		}
-	} while (act->a_opc != AO_DONE);
-	m0_be_tx_bulk_end(tb);
-}
-
-static void builder_thread(struct builder *b)
-{
-	struct m0_be_tx_bulk_cfg tb_cfg;
-	struct m0_be_tx_bulk     tb = {};
-	int                      rc;
-
-	tb_cfg           =  default_tb_cfg;
-	tb_cfg.tbc_dom   =  b->b_dom;
-	tb_cfg.tbc_datum =  b;
-	tb_cfg.tbc_do    = &builder_do,
-	tb_cfg.tbc_done  = &builder_done,
-
-	rc = m0_be_tx_bulk_init(&tb, &tb_cfg);
-	if (rc == 0) {
-		M0_BE_OP_SYNC(op, ({
-				   m0_be_tx_bulk_run(&tb, &op);
-				   builder_work_put(&tb, b);
-				   }));
-		rc = m0_be_tx_bulk_status(&tb);
-		m0_be_tx_bulk_fini(&tb);
-	}
-
-	/**
-	 * Below clean up used as m0_be_ut_backend_fini()  fails because of
-	 * unlocked thread's sm group. Simplify this task and call the exit
-	 * function for builder thread.
-	 */
-	if (&b->b_backend != NULL) {
-		(void)m0_be_ut_backend_sm_group_lookup(&b->b_backend);
-		m0_be_ut_backend_thread_exit(&b->b_backend);
-	}
-}
-
-static int ad_dom_init(struct builder *b)
-{
-	int                      result;
-	struct m0_stob_ad_module *module = &m0_get()->i_stob_ad_module;
-	struct ad_domain_map     *ad;
-	char                     *cfg_init;
-	char 			  location[64];
-	int                       len;
-	struct m0_stob           *stob;
-	struct m0_stob_id         stob_id;
-	struct m0_stob_domain    *dom;
-	struct m0_stob_domain    *stob_dom;
-	char 			 *stob_location;
-	char                     *str_cfg_init = "directio=true";
-	struct ad_dom_info       *adom_info;
-	uint64_t		  ad_dom_count;
-
-	if (disable_directio)
-		str_cfg_init = "directio=false";
-
-	stob_location = m0_alloc(strlen(b->b_stob_path) + 20);
-	if (stob_location == NULL)
-		return M0_ERR(-ENOMEM);
-
-	sprintf(stob_location, "linuxstob:%s%s",
-		b->b_stob_path[0] == '/' ? "" : "./", b->b_stob_path);
-	result = m0_stob_domain_init(stob_location, str_cfg_init, &dom);
-	if (result != 0) {
-		m0_free(stob_location);
-		return M0_ERR(result);
-	}
-	b->b_ad_dom = dom;
-
-	ad_dom_count = ad_domains_tlist_length(&module->sam_domains);
-	M0_ALLOC_ARR(b->b_ad_domain, ad_dom_count);
-	M0_ALLOC_ARR(b->b_ad_info, ad_dom_count);
-	b->b_ad_dom_count = 0;
-	m0_tl_for(ad_domains, &module->sam_domains, ad) {
-		M0_ASSERT(b->b_ad_dom_count < ad_dom_count);
-		M0_ALLOC_PTR(adom_info);
-		if (adom_info == NULL) {
-			result = -ENOMEM;
-			break;
-		}
-		stob = NULL;
-		stob_dom = NULL;
-		b->b_ad_domain[b->b_ad_dom_count] = ad->adm_dom;
-
-		m0_stob_id_make(0, ad->adm_dom->sad_bstore_id.si_fid.f_key,
-				&dom->sd_id, &stob_id);
-		result = m0_stob_find(&stob_id, &stob);
-		M0_ASSERT(result == 0);
-
-		if (m0_stob_state_get(stob) == CSS_UNKNOWN) {
-			result = m0_stob_locate(stob);
-			if (result != 0)
-				break;
-		}
-
-		if (m0_stob_state_get(stob) == CSS_NOENT) {
-			result = m0_stob_create(stob, NULL, NULL);
-			if (result != 0)
-				break;
-		}
-
-		len = snprintf(NULL, 0, "adstob:%"PRIu64,
-			       ad->adm_dom->sad_bstore_id.si_fid.f_key);
-		result = snprintf(location, len + 1, "adstob:%"PRIu64,
-			      ad->adm_dom->sad_bstore_id.si_fid.f_key);
-		M0_ASSERT_INFO(result == len, "result=%d", result);
-
-		m0_stob_ad_init_cfg_make(&cfg_init,
-				b->b_seg->bs_domain);
-		result = m0_stob_domain_init(location, cfg_init, &stob_dom);
-		if (result != 0)
-			break;
-
-		adom_info->stob = stob;
-		adom_info->stob_dom = stob_dom;
-		b->b_ad_info[b->b_ad_dom_count] = adom_info;
-		b->b_ad_dom_count++;
-	} m0_tl_endfor;
-
-	/* In case of initializing ad_dom failure, cleanup meomory allocated*/
-	if (result != 0)
-		ad_dom_fini(b);
-	m0_free(stob_location);
-	return M0_RC(result);
-}
-
-static int builder_init(struct builder *b)
-{
-	struct m0_be_ut_backend *ub = &b->b_backend;
-	static struct m0_fid     fid = M0_FID_TINIT('r', 1, 1);
-	int                      result;
-	int                      i;
-
-	result = M0_REQH_INIT(&b->b_reqh,
-			      .rhia_dtm     = (void *)1,
-			      .rhia_mdstore = (void *)1,
-			      .rhia_fid     = &fid);
-	if (result != 0)
-		return M0_ERR(result);
-	ub->but_stob_domain_location = m0_alloc(strlen(b->b_dom_path) + 20);
-	if (ub->but_stob_domain_location == NULL)
-		return M0_ERR(-ENOMEM); /* No cleanup, fatal anyway. */
-	sprintf(ub->but_stob_domain_location, "linuxstob:%s%s",
-		b->b_dom_path[0] == '/' ? "" : "./", b->b_dom_path);
-	ub->but_dom_cfg.bc_engine.bec_reqh = &b->b_reqh;
-	m0_be_ut_backend_cfg_default(&ub->but_dom_cfg);
-	be_cfg_default_init(&ub->but_dom_cfg, &default_tb_cfg);
-	/* Check for any BE configuration overrides. */
-	if (b->b_be_config_file) {
-		result = be_cfg_from_yaml_update(b->b_be_config_file,
-					         &ub->but_dom_cfg);
-		if (result != 0)
-			return M0_ERR(result);
-	}
-	result = m0_be_ut_backend_init_cfg(ub, &ub->but_dom_cfg, false);
-	if (result != 0)
-		return M0_ERR(result);
-	b->b_dom  = &ub->but_dom;
-	b->b_seg0 = m0_be_domain_seg0_get(b->b_dom);
-	M0_ASSERT(b->b_seg0 != NULL);
-	b->b_seg = m0_be_domain_seg_first(b->b_dom);
-	if (b->b_seg == NULL) {
-		m0_be_ut_backend_seg_add2(ub, b->b_size, true, NULL, &b->b_seg);
-		M0_ASSERT(b->b_seg != NULL);
-	}
-	printf("\nDestination segment header generation\n");
-	generation_id_print(b->b_seg->bs_gen);
-	printf("\n");
-	/*
-	 * Flush immediately to avoid losing this information within other lines
-	 * coming on the screen at the same time.
-	 */
-	fflush(stdout);
-
-	result = m0_reqh_be_init(&b->b_reqh, b->b_seg);
-	if (result != 0)
-		return M0_ERR(result);
-
-	result = m0_ctg_store_init(b->b_dom);
-	if (result != 0)
-		return M0_ERR(result);
-
-	result = ctg_pver_fid_get(&b->b_pver_fid);
-	if (result != 0)
-		return M0_ERR(result);
-	/** Initialise cob ios domain. */
-	m0_ios_cdom_get(&b->b_reqh, &b->b_ios_cdom);
-	m0_cob_domain_init(b->b_ios_cdom, b->b_seg);
-
-	/** Initialise cob mds domain. */
-	b->b_mds_cdom = m0_reqh_lockers_get(&b->b_reqh,
-					    m0_get()->i_mds_cdom_key);
-	m0_cob_domain_init(b->b_mds_cdom, b->b_seg);
-
-	for (i = 0; i < AO_NR - AO_EMAP_FIRST; i++)
-		m0_mutex_init(&b->b_emaplock[i]);
-	m0_mutex_init(&b->b_coblock);
-	m0_mutex_init(&b->b_ctglock);
-	result = ad_dom_init(b);
-	if (result != 0)
-		return M0_ERR(result);
-	result = M0_THREAD_INIT(&b->b_thread, struct builder *,
-				NULL, &builder_thread, b, "builder");
-	return M0_RC(result);
-}
-
-static void ad_dom_fini(struct builder *b)
-{
-	int i;
-	int rc;
-
-	/* Cleanup m0_stob_domains for AD domain initialized in ad_dom_init() */
-	for (i = 0; i < b->b_ad_dom_count; ++i) {
-		m0_stob_domain_fini(b->b_ad_info[i]->stob_dom);
-		rc = m0_stob_destroy(b->b_ad_info[i]->stob, NULL);
-		if (rc != 0)
-			warn("Failed m0_stob_destroy for AD domain rc=%d", rc);
-		m0_free(b->b_ad_info[i]);
-	}
-	m0_stob_domain_fini(b->b_ad_dom);
-	m0_free(b->b_ad_info);
-	m0_free(b->b_ad_domain);
-
-}
-
-static void builder_fini(struct builder *b)
-{
-	int i;
-
-	for (i = 0; i < AO_NR - AO_EMAP_FIRST; i++)
-		m0_mutex_fini(&b->b_emaplock[i]);
-	m0_mutex_fini(&b->b_coblock);
-	m0_mutex_fini(&b->b_ctglock);
-
-	m0_thread_join(&b->b_thread);
-	m0_thread_fini(&b->b_thread);
-	m0_ctg_store_fini();
-	m0_reqh_be_fini(&b->b_reqh);
-	ad_dom_fini(b);
-	m0_be_ut_backend_fini(&b->b_backend);
-	m0_reqh_fini(&b->b_reqh);
-	m0_free(b->b_backend.but_stob_domain_location);
-
-	printf("builder: actions: %9"PRId64"\n", b->b_act);
-}
-
-/**
- * These values provided the maximum builder performance after experiments on
- * hardware.
- */
-static void  be_cfg_default_init(struct m0_be_domain_cfg  *dom_cfg,
-				 struct m0_be_tx_bulk_cfg *tb_cfg)
-{
-	dom_cfg->bc_engine.bec_tx_active_max = 256;
-	dom_cfg->bc_engine.bec_group_nr = 5;
-	dom_cfg->bc_engine.bec_group_cfg.tgc_tx_nr_max = 128;
-	dom_cfg->bc_engine.bec_group_cfg.tgc_size_max = M0_BE_TX_CREDIT(5621440,
-									961373440);
-	dom_cfg->bc_engine.bec_group_cfg.tgc_payload_max = 367772160;
-	dom_cfg->bc_engine.bec_tx_size_max = M0_BE_TX_CREDIT(1 << 18, 44UL << 20);
-	dom_cfg->bc_engine.bec_tx_payload_max = 1 << 21;
-	dom_cfg->bc_engine.bec_group_freeze_timeout_min   =     1ULL * M0_TIME_ONE_MSEC;
-	dom_cfg->bc_engine.bec_group_freeze_timeout_max   =    50ULL * M0_TIME_ONE_MSEC;
-	dom_cfg->bc_engine.bec_group_freeze_timeout_limit = 60000ULL * M0_TIME_ONE_MSEC;
-	dom_cfg->bc_log.lc_full_threshold = 20 * (1 << 20);
-	dom_cfg->bc_pd_cfg.bpdc_seg_io_nr = 5;
-	dom_cfg->bc_log_discard_cfg.ldsc_items_max = 0x100;
-	dom_cfg->bc_log_discard_cfg.ldsc_items_threshold = 0x80;
-	dom_cfg->bc_log_discard_cfg.ldsc_sync_timeout = M0_TIME_ONE_SECOND * 60ULL;
-	tb_cfg->tbc_workers_nr = 64;
-	tb_cfg->tbc_work_items_per_tx_max = 100;
-}
-
-static void be_cfg_update(struct m0_be_domain_cfg *cfg,
-			  const char              *str_key,
-			  const char              *str_value)
-{
-	uint64_t  value1_64;
-	uint64_t  value2_64;
-	uint64_t  value1_32;
-	char     *s1;
-	char     *s2;
-	bool      value_overridden = true;
-
-	if (m0_streq(str_key, "tgc_size_max")  ||
-	    m0_streq(str_key, "bec_tx_size_max")) {
-
-		/** Cover variables accepting two comma-separated values. */
-
-		s1 = m0_strdup(str_value);
-		s2 = strchr(s1, ',');
-
-		*s2 = '\0';
-		s2++;
-
-		value1_64 = m0_strtou64(s1, NULL, 10);
-		value2_64 = m0_strtou64(s2, NULL, 10);
-
-		m0_free(s1);
-
-		M0_ASSERT_INFO((value1_64 != ULLONG_MAX) &&
-				(value2_64 != ULLONG_MAX),
-				"Invalid value %s for variable %s in yaml file.", str_value, str_key);
-
-		if (m0_streq(str_key, "tgc_size_max")) {
-			cfg->bc_engine.bec_group_cfg.tgc_size_max =
-					M0_BE_TX_CREDIT(value1_64, value2_64);
-		} else {
-			cfg->bc_engine.bec_tx_size_max =
-					M0_BE_TX_CREDIT(value1_64, value2_64);
-		}
-	} else if (m0_streq(str_key, "bpdc_seg_io_nr") ||
-		   m0_streq(str_key, "ldsc_items_max") ||
-		   m0_streq(str_key, "ldsc_items_threshold")) {
-
-		/** Cover variables accepting a single 32-bit value */
-
-		value1_32 =m0_strtou32(str_value, NULL, 10);
-
-		M0_ASSERT_INFO((value1_32 != ULONG_MAX),
-				"Invalid value %s for variable %s in yaml file.", str_value, str_key);
-
-		if (m0_streq(str_key, "bpdc_seg_io_nr")) {
-			cfg->bc_pd_cfg.bpdc_seg_io_nr = value1_32;
-		} else if (m0_streq(str_key, "ldsc_items_max")) {
-			cfg->bc_log_discard_cfg.ldsc_items_max = value1_32;
-		} else if (m0_streq(str_key, "ldsc_items_threshold")) {
-			cfg->bc_log_discard_cfg.ldsc_items_threshold =
-								value1_32;
-		}
-	} else {
-
-		/** These variables accept a single 64-bit value. */
-		value1_64 = m0_strtou64(str_value, NULL, 10);
-
-		M0_ASSERT_INFO((value1_64 != ULLONG_MAX),
-				"Invalid value %s for variable %s in yaml file.", str_value, str_key);
-
-		if (m0_streq(str_key, "bec_tx_active_max"))
-			cfg->bc_engine.bec_tx_active_max = value1_64;
-		else if (m0_streq(str_key, "bec_group_nr"))
-			cfg->bc_engine.bec_group_nr = value1_64;
-		else if (m0_streq(str_key, "tgc_tx_nr_max"))
-			cfg->bc_engine.bec_group_cfg.tgc_tx_nr_max = value1_64;
-		else if (m0_streq(str_key, "tgc_payload_max"))
-			cfg->bc_engine.bec_group_cfg.tgc_payload_max =
-								value1_64;
-		else if (m0_streq(str_key, "bec_tx_payload_max"))
-			cfg->bc_engine.bec_tx_payload_max = value1_64;
-		else if (m0_streq(str_key, "bec_group_freeze_timeout_min"))
-			cfg->bc_engine.bec_group_freeze_timeout_min = value1_64;
-		else if (m0_streq(str_key, "bec_group_freeze_timeout_max"))
-			cfg->bc_engine.bec_group_freeze_timeout_max = value1_64;
-		else if (m0_streq(str_key, "bec_group_freeze_timeout_limit"))
-			cfg->bc_engine.bec_group_freeze_timeout_limit =
-								value1_64;
-		else if (m0_streq(str_key, "lc_full_threshold"))
-			cfg->bc_log.lc_full_threshold = value1_64;
-		else if (m0_streq(str_key, "ldsc_sync_timeout"))
-			cfg->bc_log_discard_cfg.ldsc_sync_timeout = value1_64;
-		else
-			value_overridden = false;
-	}
-
-	if (value_overridden) {
-		printf("%s = %s\n", str_key, str_value);
-		fflush(stdout);
-	}
-}
-
-static int  be_cfg_from_yaml_update(const char              *yaml_file,
-				    struct m0_be_domain_cfg *cfg)
-{
-	FILE         *fp;
-	yaml_parser_t parser;
-	yaml_token_t  token;
-	char         *scalar_value;
-	char          key[MAX_KEY_LEN];
-	char          value[MAX_VALUE_LEN];
-	int           rc;
-	bool          is_key = false;
-	bool          key_received = false;
-	bool          value_received = false;
-
-	fp = fopen(yaml_file, "r");
-	M0_ASSERT(fp != NULL);
-
-	if (!yaml_parser_initialize(&parser)) {
-		printf("Failed to initialize yaml parser.\n");
-		fclose(fp);
-		return -ENOMEM;
-	}
-
-	yaml_parser_set_input_file(&parser, fp);
-
-	printf("Changed following BE defaults:\n");
-
-	do {
-		rc = 0;
-		yaml_parser_scan(&parser, &token);
-		switch (token.type) {
-			case YAML_KEY_TOKEN:
-				is_key = true;
-				break;
-			case YAML_VALUE_TOKEN:
-				is_key = false;
-				break;
-			case YAML_SCALAR_TOKEN:
-				scalar_value = (char *)token.data.scalar.value;
-				if (is_key) {
-					strncpy(key, scalar_value, sizeof(key));
-					key[sizeof(key) - 1] = '\0';
-					key_received = true;
-				} else {
-					strncpy(value, scalar_value, sizeof(value));
-					value[sizeof(value) - 1] = '\0';
-					value_received = true;
-				}
-
-				if (key_received && value_received) {
-					be_cfg_update(cfg, key, value);
-					key_received = false;
-					value_received = false;
-				}
-				break;
-			case YAML_NO_TOKEN:
-				rc = -EINVAL;
-				break;
-			default:
-				break;
-		}
-
-		if (rc != 0) {
-			fclose(fp);
-			printf("Failed to parse %s\n", key);
-			return rc;
-		}
-
-		if (token.type != YAML_STREAM_END_TOKEN)
-			yaml_token_delete(&token);
-
-	} while (token.type != YAML_STREAM_END_TOKEN);
-
-	yaml_token_delete(&token);
-
-	yaml_parser_delete(&parser);
-
-	fclose(fp);
-
-	return 0;
-}
-
-static void *builder_action(struct builder *b, size_t len,
-			    enum action_opcode opc,
-			    const struct action_ops *ops)
-{
-	struct action *act;
-
-	M0_PRE(len >= sizeof *act);
-
-	act = m0_alloc(len);
-	M0_ASSERT(act != NULL); /* Can we handle this? */
-	act->a_opc = opc;
-	act->a_ops = ops;
-	act->a_builder = b;
-	return act;
-}
-
-static int format_header_verify(const struct m0_format_header *h,
-				uint16_t rtype)
-{
-	struct m0_format_tag    tag = {};
-
-	m0_format_header_unpack(&tag, h);
-	if (memcmp(&tag, &rt[rtype].r_tag, sizeof tag) != 0)
-		return M0_ERR(-EPROTO);
-	return 0;
-}
-
-static bool btree_node_pre_is_valid(const struct m0_be_bnode *node,
-				    struct scanner *s)
-{
-	M0_PRE(node != NULL);
-	return
-		(node->bt_num_active_key < ARRAY_SIZE(node->bt_kv_arr))    &&
-		(m0_fid_tget(&node->bt_backlink.bli_fid) == 'b')       	   &&
-		(node->bt_isleaf == (node->bt_level == 0))                 &&
-		m0_forall(i, node->bt_num_active_key,
-			  node->bt_kv_arr[i].btree_key != NULL &&
-			  node->bt_kv_arr[i].btree_val != NULL &&
-			  m0_be_seg_contains(s->s_seg,
-					     node->bt_kv_arr[i].btree_key) &&
-			  m0_be_seg_contains(s->s_seg,
-					     node->bt_kv_arr[i].btree_val));
-}
-
-static bool btree_node_post_is_valid(const struct m0_be_bnode *node,
-				     const struct m0_be_btree_kv_ops *ops)
-{
-	M0_PRE(node != NULL);
-	return	ergo(node->bt_num_active_key > 1,
-		     m0_forall(i, node->bt_num_active_key - 1,
-			       ops->ko_compare(node->bt_kv_arr[i+1].btree_key,
-					       node->bt_kv_arr[i].btree_key)));
-}
-
-static bool btree_kv_is_valid(struct m0_be_bnode *node,
-			      int index, struct m0_buf *key)
-{
-	M0_PRE(node != NULL);
-	return m0_align(key->b_nob, sizeof(void *)) ==
-		(uint64_t)node->bt_kv_arr[index].btree_val -
-		(uint64_t)node->bt_kv_arr[index].btree_key;
-}
-
-static bool btree_kv_post_is_valid(struct scanner *s,
-				   struct m0_buf *key, struct m0_buf *val)
-{
-	return s->s_max_reg_size > key->b_nob + val->b_nob;
-}
-
-static void btree_bad_kv_count_update(uint64_t type, int count)
-{
-	M0_LOG(M0_DEBUG, "Discarded kv = %d from btree = %lu", count, type);
-	bt[type].b_stats.c_kv_bad += count;
-}
-
-static bool fid_without_type_eq(const struct m0_fid *fid0,
-				const struct m0_fid *fid1)
-{
-	return m0_fid_eq(&M0_FID_TINIT(0, fid0->f_container, fid0->f_key),
-			 &M0_FID_TINIT(0, fid1->f_container, fid1->f_key));
-}
-
-static struct cache_slot *cache_lookup(struct cache *c, struct m0_fid *fid)
-{
-	int i;
-	int idx;
-
-	for (i = 0, idx = c->c_head - 1; i < CACHE_SIZE; ++i, --idx) {
-		if (idx < 0)
-			idx = CACHE_SIZE - 1;
-		if (m0_fid_eq(&c->c_slot[idx].cs_fid, fid))
-			return &c->c_slot[idx];
-		if (!m0_fid_is_set(&c->c_slot[idx].cs_fid))
-			break;
-	}
-	return NULL;
-}
-
-static struct cache_slot *cache_insert(struct cache *c,
-				       const struct m0_fid *fid)
-{
-	struct cache_slot *slot =  &c->c_slot[c->c_head];
-
-	slot->cs_fid   = *fid;
-	slot->cs_flags =  0;
-	slot->cs_tree  =  NULL;
-
-	if (++c->c_head == CACHE_SIZE)
-		c->c_head = 0;
-	return slot;
-}
-
-/**
- * Get config root pool version fid from key and value which are generated by
- * mkfs. In EES, Layout is fixed with this pool fid.
- */
-static int ctg_pver_fid_get(struct m0_fid *fid)
-{
-	struct m0_buf key;
-	struct m0_buf val;
-	uint8_t       kdata[M0_CAS_CTG_KV_HDR_SIZE + sizeof(struct m0_fid)];
-	uint8_t       vdata[M0_CAS_CTG_KV_HDR_SIZE +
-		            sizeof(struct m0_dix_layout)];
-	uint64_t      i;
-	int	      rc;
-
-	*((uint64_t *)(kdata)) = sizeof(struct m0_fid);
-	key = M0_BUF_INIT(ARRAY_SIZE(kdata), kdata);
-	val = M0_BUF_INIT(ARRAY_SIZE(vdata), vdata);
-
-	M0_CASSERT(M0_DIX_FID_DEVICE_ID_BITS > 0);
-	for (i = 0; i < M0_DIX_FID_DEVICE_ID_BITS; i++) {
-		*((struct m0_fid *)(kdata + M0_CAS_CTG_KV_HDR_SIZE)) =
-			M0_FID_TINIT('T', i << M0_DIX_FID_DEVICE_ID_OFFSET,
-				     0x02);
-		rc = M0_BE_OP_SYNC_RET(op,
-				       m0_be_btree_lookup(&m0_ctg_ctidx()->
-							  cc_tree, &op,
-							  &key, &val),
-				       bo_u.u_btree.t_rc);
-		if (rc == 0)
-			break;
-	}
-	if (rc == 0) {
-		*fid = ((struct m0_dix_layout *)
-			(vdata + M0_CAS_CTG_KV_HDR_SIZE))->u.dl_desc.ld_pver;
-	} else
-		M0_LOG(M0_ERROR, "Failed to get pool version fid, rc = %d", rc);
-	return rc;
-}
-
-static int ctg_kv_get(struct scanner *s, const void *addr, struct m0_buf *kv)
-{
-	uint64_t len;
-	int	 result;
-
-	M0_CASSERT(sizeof len == M0_CAS_CTG_KV_HDR_SIZE);
-	result = deref(s, addr, &len, M0_CAS_CTG_KV_HDR_SIZE);
-	if (result != 0)
-		return M0_ERR(result);
-	if (len > s->s_max_reg_size)
-		return M0_ERR(-EPERM);
-	result = m0_buf_alloc(kv, len + M0_CAS_CTG_KV_HDR_SIZE);
-	if (result != 0)
-		return M0_ERR(result);
-	*(uint64_t *)kv->b_addr = len;
-	result = deref(s, addr + M0_CAS_CTG_KV_HDR_SIZE,
-		       kv->b_addr + M0_CAS_CTG_KV_HDR_SIZE, len);
-	if (result != 0)
-		m0_buf_free(kv);
-	return result;
-}
-
-static int ctg_btree_fid_get(struct m0_buf *kbuf, struct m0_fid *fid)
-{
-	if (*(uint64_t *)(kbuf->b_addr) != sizeof (struct m0_fid))
-		return -EINVAL;
-
-	*fid = *(struct m0_fid *)(kbuf->b_addr + M0_CAS_CTG_KV_HDR_SIZE);
-	m0_fid_tchange(fid, 'b');
-	return 0;
-}
-
-static int ctg_proc(struct scanner *s, struct btype *b,
-		    struct m0_be_bnode *node, off_t node_offset)
-{
-	struct m0_be_bnode           n = {};
-	struct m0_be_btree_backlink *bl = &node->bt_backlink;
-	struct m0_buf                kl[ARRAY_SIZE(node->bt_kv_arr)] = {};
-	struct m0_buf                vl[ARRAY_SIZE(node->bt_kv_arr)] = {};
-	struct ctg_action           *ca;
-	struct m0_fid                fid;
-	int                          i;
-	int                          rc;
-	bool			     ismeta;
-
-	M0_PRE(bl->bli_type == M0_BBT_CAS_CTG);
-	if (!btree_node_pre_is_valid(node, s)                          ||
-	    fid_without_type_eq(&bl->bli_fid, &m0_cas_dead_index_fid)) {
-		btree_bad_kv_count_update(bl->bli_type,
-					  node->bt_num_active_key);
-		return 0;
-	}
-	for (i = 0; i < node->bt_num_active_key; i++) {
-		if (ctg_kv_get(s, node->bt_kv_arr[i].btree_key,
-			       &kl[n.bt_num_active_key]) != 0) {
-			btree_bad_kv_count_update(bl->bli_type, 1);
-			continue;
-		}
-		if (btree_kv_is_valid(node, i, &kl[n.bt_num_active_key]) &&
-		    ctg_kv_get(s, node->bt_kv_arr[i].btree_val,
-			       &vl[n.bt_num_active_key]) == 0) {
-
-			if (btree_kv_post_is_valid(s, &kl[n.bt_num_active_key],
-						   &vl[n.bt_num_active_key])) {
-				n.bt_kv_arr[n.bt_num_active_key].btree_key =
-					kl[n.bt_num_active_key].b_addr;
-				n.bt_num_active_key++;
-			} else {
-				m0_buf_free(&kl[n.bt_num_active_key]);
-				m0_buf_free(&vl[n.bt_num_active_key]);
-			}
-		} else {
-			btree_bad_kv_count_update(bl->bli_type, 1);
-			m0_buf_free(&kl[n.bt_num_active_key]);
-		}
-	}
-	if (!btree_node_post_is_valid(&n, m0_ctg_btree_ops())) {
-		btree_bad_kv_count_update(bl->bli_type, n.bt_num_active_key);
-		for (i = 0; i < n.bt_num_active_key; i++) {
-			m0_buf_free(&kl[i]);
-			m0_buf_free(&vl[i]);
-		}
-		return  0;
-	}
-	ismeta = fid_without_type_eq(&bl->bli_fid, &m0_cas_meta_fid) ||
-		fid_without_type_eq(&bl->bli_fid, &m0_cas_ctidx_fid);
-	for (i = 0; i < n.bt_num_active_key; i++) {
-		if (ismeta) {
-			rc = ctg_btree_fid_get(&kl[i], &fid);
-			m0_buf_free(&kl[i]);
-			m0_buf_free(&vl[i]);
-			if (rc != 0                                       ||
-			    fid_without_type_eq(&fid, &M0_FID_INIT(0, 0)) ||
-			    fid_without_type_eq(&fid, &m0_cas_meta_fid)   ||
-			    fid_without_type_eq(&fid, &m0_cas_ctidx_fid)  ||
-			    fid_without_type_eq(&fid, &m0_cas_dead_index_fid))
-				continue;
-			if (rc != 0)
-				btree_bad_kv_count_update(bl->bli_type, 1);
-		} else
-			fid = bl->bli_fid;
-		ca = scanner_action(sizeof *ca, AO_CTG, &ctg_ops);
-		ca->cta_fid = fid;
-		ca->cta_key = kl[i];
-		ca->cta_val = vl[i];
-		ca->cta_ismeta = ismeta;
-		ca->cta_act.a_node_offset = node_offset;
-		qput(s->s_q, (struct action *)ca);
-	}
-	return 0;
-}
-
-static struct cache_slot *ctg_getslot_insertcred(struct ctg_action *ca,
-						 struct builder *b,
-						 struct m0_fid *cas_ctg_fid,
-						 struct m0_be_tx_credit *accum)
-{
-	struct cache_slot *slot;
-
-	slot = cache_lookup(&b->b_cache, cas_ctg_fid);
-	if (slot == NULL)
-		slot = cache_insert(&b->b_cache, cas_ctg_fid);
-	m0_ctg_create_credit(accum);
-	ca->cta_cid.ci_fid = ca->cta_fid;
-	m0_fid_tchange(&ca->cta_cid.ci_fid, 'T');
-	ca->cta_cid.ci_layout.dl_type = DIX_LTYPE_DESCR;
-	m0_dix_ldesc_init(&ca->cta_cid.ci_layout.u.dl_desc,
-			  &(struct m0_ext) { .e_start = 0,
-			  .e_end = IMASK_INF },
-			  1, HASH_FNC_CITY, &b->b_pver_fid);
-	m0_ctg_ctidx_insert_credits(&ca->cta_cid, accum);
-	return slot;
-}
-
-static int ctg_prep(struct action *act, struct m0_be_tx_credit *accum)
-{
-	struct ctg_action      *ca    = M0_AMB(ca, act, cta_act);
-	struct m0_be_btree      tree  = {};
-
-	m0_mutex_lock(&b.b_ctglock);
-	ca->cta_slot = ctg_getslot_insertcred(ca, act->a_builder,
-					      &ca->cta_fid, accum);
-	m0_be_btree_insert_credit(&tree, 1, ca->cta_key.b_nob,
-				  ca->cta_val.b_nob, accum);
-	m0_mutex_unlock(&b.b_ctglock);
-	return 0;
-}
-
-static struct m0_cas_ctg *ctg_create_meta(struct ctg_action *ca,
-					  struct m0_be_tx *tx)
-{
-	struct m0_cas_ctg *cas_ctg;
-	int		   rc;
-	struct m0_fid      cfid;
-
-	cfid = ca->cta_fid;
-	m0_fid_tchange(&cfid, 'T');
-	rc = m0_ctg_create(ca->cta_act.a_builder->b_seg, tx, &cas_ctg, &cfid);
-	if (rc == 0) {
-		rc = m0_ctg__meta_insert(&m0_ctg_meta()->cc_tree, &cfid,
-					 cas_ctg, tx)  ?:
-			m0_ctg_ctidx_insert_sync(&ca->cta_cid, tx);
-		if (rc != 0)
-			M0_LOG(M0_DEBUG, "Failed to insert meta record rc=%d",
-			       rc);
-	} else {
-		M0_LOG(M0_DEBUG, "BTree not created rc=%d", rc);
-		return NULL;
-	}
-	return cas_ctg;
-}
-
-static void ctg_act(struct action *act, struct m0_be_tx *tx)
-{
-	struct ctg_action *ca = M0_AMB(ca, act, cta_act);
-	struct m0_cas_ctg *cc;
-	int                rc;
-
-	m0_mutex_lock(&b.b_ctglock);
-	if (ca->cta_slot->cs_tree == NULL) {
-		rc = m0_ctg_meta_find_ctg(m0_ctg_meta(),
-					  &M0_FID_TINIT('T',
-							ca->cta_fid.f_container,
-							ca->cta_fid.f_key),
-					  &cc);
-		if (rc == -ENOENT) {
-			cc = ctg_create_meta(ca, tx);
-		} else if (rc != 0) {
-			M0_LOG(M0_DEBUG, "Btree not found rc=%d", rc);
-			m0_mutex_unlock(&b.b_ctglock);
-			return;
-		}
-		if (cc != NULL) {
-			m0_ctg_try_init(cc);
-			ca->cta_slot->cs_tree = &cc->cc_tree;
-		}
-	}
-	if (!ca->cta_ismeta && ca->cta_slot->cs_tree != NULL) {
-		rc = M0_BE_OP_SYNC_RET(op,
-				       m0_be_btree_insert(ca->cta_slot->cs_tree,
-							  tx, &op, &ca->cta_key,
-							  &ca->cta_val),
-				       bo_u.u_btree.t_rc);
-
-		if (rc == 0) {
-			m0_ctg_state_inc_update(tx, ca->cta_key.b_nob -
-						M0_CAS_CTG_KV_HDR_SIZE +
-						ca->cta_val.b_nob);
-		} else
-			M0_LOG(M0_DEBUG, "Failed to insert record rc=%d", rc);
-	}
-	m0_mutex_unlock(&b.b_ctglock);
-}
-
-static void ctg_fini(struct action *act)
-{
-	struct ctg_action *ca = M0_AMB(ca, act, cta_act);
-
-	if (!ca->cta_ismeta) {
-		m0_buf_free(&ca->cta_key);
-		m0_buf_free(&ca->cta_val);
-	}
-}
-
-static const struct action_ops ctg_ops = {
-	.o_prep = &ctg_prep,
-	.o_act  = &ctg_act,
-	.o_fini = &ctg_fini
-};
-
-static bool qinvariant(const struct queue *q)
-{
-	return  _0C((q->q_nr == 0) == (q->q_head == NULL &&
-				       q->q_tail == NULL)) &&
-		_0C((q->q_nr == 1) == (q->q_head == q->q_tail &&
-				       q->q_head != NULL)) &&
-		_0C((q->q_nr >  1) == (q->q_head != q->q_tail &&
-				       q->q_head != NULL &&
-				       q->q_tail != NULL)) &&
-		_0C(q->q_nr <= q->q_max);
-}
-
-static void qinit(struct queue *q, uint64_t maxnr)
-{
-	int result;
-	M0_PRE(M0_IS0(q));
-	result = pthread_mutex_init(&q->q_lock, NULL);
-	M0_ASSERT(result == 0);
-	result = pthread_cond_init(&q->q_cond, NULL);
-	M0_ASSERT(result == 0);
-	q->q_max = maxnr;
-	M0_POST(qinvariant(q));
-}
-
-static void qfini(struct queue *q)
-{
-	int result;
-	M0_PRE(q->q_nr == 0 && qinvariant(q));
-	result = pthread_cond_destroy(&q->q_cond);
-	M0_ASSERT(result == 0);
-	result = pthread_mutex_destroy(&q->q_lock);
-	M0_ASSERT(result == 0);
-	M0_SET0(q);
-}
-
-static void qput(struct queue *q, struct action *act)
-{
-	M0_ASSERT(act->a_next == NULL);
-	M0_ASSERT(act->a_prev == NULL);
-
-	pthread_mutex_lock(&q->q_lock);
-	M0_PRE(qinvariant(q));
-	while (q->q_nr == q->q_max)
-		pthread_cond_wait(&q->q_cond, &q->q_lock);
-	act->a_next = q->q_head;
-	if (q->q_head != NULL)
-		q->q_head->a_prev = act;
-	q->q_head = act;
-	if (q->q_tail == NULL) {
-		q->q_tail = act;
-		pthread_cond_broadcast(&q->q_cond);
-	}
-	q->q_nr++;
-	M0_POST(qinvariant(q));
-	pthread_mutex_unlock(&q->q_lock);
-}
-
-static struct action *qpeek(struct queue *q)
-{
-	struct action *act;
-
-	act = q->q_tail;
-	if (act != NULL) {
-		q->q_tail = act->a_prev;
-		if (q->q_tail == NULL)
-			q->q_head = NULL;
-		else
-			q->q_tail->a_next = NULL;
-		act->a_next = NULL;
-		act->a_prev = NULL;
-		if (q->q_nr == q->q_max)
-			pthread_cond_broadcast(&q->q_cond);
-		q->q_nr--;
-	}
-	return act;
-}
-
-static struct action *qget(struct queue *q)
-{
-	struct action *act;
-
-	pthread_mutex_lock(&q->q_lock);
-	M0_PRE(qinvariant(q));
-	while (q->q_nr == 0)
-		pthread_cond_wait(&q->q_cond, &q->q_lock);
-	act = qpeek(q);
-	M0_POST(qinvariant(q));
-	pthread_mutex_unlock(&q->q_lock);
-	return act;
-}
-
-static struct action *qtry(struct queue *q)
-{
-	struct action *act;
-
-	pthread_mutex_lock(&q->q_lock);
-	M0_PRE(qinvariant(q));
-	act = qpeek(q);
-	M0_POST(qinvariant(q));
-	pthread_mutex_unlock(&q->q_lock);
-	return act;
-}
-
-static bool isqempty(struct queue *q)
-{
-	bool ret;
-
-	pthread_mutex_lock(&q->q_lock);
-	M0_PRE(qinvariant(q));
-	ret = (q->q_nr == 0) ? true : false;
-	pthread_mutex_unlock(&q->q_lock);
-	return ret;
-}
-static const struct recops btreeops = {
-	.ro_proc  = &btree,
-	.ro_check = &btree_check
-};
-
-static const struct recops bnodeops = {
-	.ro_proc  = &bnode,
-	.ro_check = &bnode_check
-};
-
-static const struct recops seghdrops = {
-	.ro_proc  = &seghdr,
-	.ro_ver   = &seghdr_ver,
-	.ro_check = &seghdr_check,
-};
-
-/**
- * Reads and stores cob namespace tree key value pair.
- * @param[in]  s   scanner.
- * @param[in]  kv  key value pair read by scanner.
- * @param[out] key stores cob namespace key.
- * @param[out] val stores cob namespace record.
- */
-static int cob_kv_get(struct scanner *s, const struct be_btree_key_val  *kv,
-		      struct m0_buf *key, struct m0_buf *val)
-{
-	int		    result;
-	struct m0_cob_nskey nskey;
-
-	/** Read cob nskey. */
-	result = deref(s, kv->btree_key, &nskey, sizeof nskey);
-	if (result != 0)
-		return M0_ERR(result);
-	if (m0_cob_nskey_size(&nskey) > s->s_max_reg_size)
-		return M0_ERR(-EPERM);
-	result = m0_buf_alloc(key, m0_cob_nskey_size(&nskey));
-	if (result != 0)
-		return M0_ERR(result);
-	*(struct m0_cob_nskey *)key->b_addr = nskey;
-	result = deref(s, kv->btree_key + sizeof nskey,
-		       key->b_addr + sizeof nskey,
-		       nskey.cnk_name.b_len);
-	if (result != 0) {
-		m0_buf_free(key);
-		return M0_ERR(result);
-	}
-	/** Read cob nsvalue. */
-	result = deref(s, kv->btree_val,
-		       val->b_addr, sizeof(struct m0_cob_nsrec));
-	if (result != 0)
-		m0_buf_free(key);
-	return result;
-}
-
-/**
- * Reads the cob namespace key and record from cob namespace btree key value
- * pair. Puts the read cob namespae key and record in queue.
- * @param s scanner.
- * @param b btree type.
- * @param node btree node.
- */
-static int cob_proc(struct scanner *s, struct btype *b,
-		    struct m0_be_bnode *node, off_t node_offset)
-{
-	struct cob_action           *ca;
-	int                          i;
-	int                          rc;
-	struct m0_be_btree_backlink *bb  = &node->bt_backlink;
-
-	M0_PRE(bb->bli_type == M0_BBT_COB_NAMESPACE);
-
-	for (i = 0; i < node->bt_num_active_key; i++) {
-		ca = scanner_action(sizeof *ca, AO_COB, &cob_ops);
-		ca->coa_fid               = bb->bli_fid;
-		ca->coa_act.a_node_offset = node_offset;
-
-		ca->coa_val = M0_BUF_INIT(sizeof(struct m0_cob_nsrec),
-					  ca->coa_valdata);
-		rc = cob_kv_get(s, &node->bt_kv_arr[i], &ca->coa_key,
-				&ca->coa_val);
-		if (rc != 0) {
-			btree_bad_kv_count_update(bb->bli_type, 1);
-			m0_free(ca);
-			continue;
-		}
-		if ((format_header_verify(ca->coa_val.b_addr,
-					  M0_FORMAT_TYPE_COB_NSREC) == 0) &&
-		    (m0_format_footer_verify(ca->coa_valdata, false) == 0))
-			qput(s->s_q, (struct action *)ca);
-		else {
-			btree_bad_kv_count_update(bb->bli_type, 1);
-			m0_buf_free(&ca->coa_key);
-			m0_free(ca);
-		}
-	}
-
-	return 0;
-}
-
-/**
- * Allocates the credits for cob addition and deletion operation.
- * @param[in]  act  builder action.
- * @param[out] cred credits allocated for addition and deletion operation.
- */
-static int cob_prep(struct action *act, struct m0_be_tx_credit *accum)
-{
-	struct cob_action      *ca = container_of(act, struct cob_action,
-						  coa_act);
-	struct m0_cob_nsrec    *nsrec = ca->coa_val.b_addr;
-	struct m0_stob_id       stob_id;
-
-	m0_mutex_lock(&b.b_coblock);
- 	if (m0_fid_validate_cob(&nsrec->cnr_fid)) {
-		m0_fid_convert_cob2adstob(&nsrec->cnr_fid, &stob_id);
-		m0_cc_stob_cr_credit(&stob_id, accum);
-	}
-	m0_cob_tx_credit(act->a_builder->b_ios_cdom, M0_COB_OP_NAME_ADD,
-			 accum);
-	m0_cob_tx_credit(act->a_builder->b_ios_cdom, M0_COB_OP_NAME_DEL,
-			 accum);
-	m0_mutex_unlock(&b.b_coblock);
-	return 0;
-}
-
-/**
- * Inserts the valid cob namespace key and records to cob namepace and object
- * index btree.
- * @param[in] act builder action.
- * @param[in] tx  backend transaction.
- */
-static void cob_act(struct action *act, struct m0_be_tx *tx)
-{
-	struct cob_action        *ca = container_of(act, struct cob_action,
-						    coa_act);
-	struct m0_be_btree       *ios_ns = &act->a_builder->b_ios_cdom->
-								cd_namespace;
-	struct m0_be_btree       *mds_ns = &act->a_builder->b_mds_cdom->
-								cd_namespace;
-	struct m0_cob             cob = {};
-	struct m0_cob_nskey      *nskey = ca->coa_key.b_addr;
-	struct m0_cob_nsrec      *nsrec = ca->coa_val.b_addr;
-	int                       rc = 0;
-	struct m0_stob_id         stob_id;
-	struct m0_stob_domain    *sdom;
-	struct m0_stob_ad_domain *adom;
-	struct m0_be_emap_cursor  it = {};
-	struct m0_uint128         prefix;
-	int			  id;
-
-	m0_mutex_lock(&b.b_coblock);
-
-	if (m0_fid_eq(&ca->coa_fid, &ios_ns->bb_backlink.bli_fid))
-		m0_cob_init(act->a_builder->b_ios_cdom, &cob);
-	else if (m0_fid_eq(&ca->coa_fid, &mds_ns->bb_backlink.bli_fid))
-		m0_cob_init(act->a_builder->b_mds_cdom, &cob);
-	else
-		rc = -ENODATA;
-
-	cob.co_nsrec = *nsrec;
-	rc = rc ?: m0_cob_name_add(&cob, nskey, nsrec, tx);
-
-	if (rc == 0 && m0_fid_validate_cob(&nsrec->cnr_fid)) {
-		m0_fid_convert_cob2adstob(&nsrec->cnr_fid, &stob_id);
-		sdom = m0_stob_domain_find_by_stob_id(&stob_id);
-		adom = stob_ad_domain2ad(sdom);
-		prefix = M0_UINT128(stob_id.si_fid.f_container,
-				    stob_id.si_fid.f_key);
-		emap_dom_find(&ca->coa_act,
-			      &adom->sad_adata.em_mapping.bb_backlink.bli_fid,
-			      &id);
-		m0_mutex_lock(&b.b_emaplock[id]);
-		rc = M0_BE_OP_SYNC_RET_WITH(&it.ec_op,
-					    m0_be_emap_lookup(&adom->sad_adata,
-							      &prefix, 0, &it),
-					    bo_u.u_emap.e_rc);
-		if (rc == 0)
-			m0_be_emap_close(&it);
-		else {
-			rc = M0_BE_OP_SYNC_RET(op,
-					       m0_be_emap_obj_insert(&adom->
-								     sad_adata,
-								     tx, &op,
-								     &prefix,
-								     AET_HOLE),
-					       bo_u.u_emap.e_rc);
-		}
-		m0_mutex_unlock(&b.b_emaplock[id]);
-	}
-	m0_mutex_unlock(&b.b_coblock);
-}
-
-/**
- * Finalises the cob namespace operation.
- * @param[in] act builder action.
- */
-static void cob_fini(struct action *act)
-{
-	struct cob_action *ca = container_of(act, struct cob_action, coa_act);
-
-	m0_buf_free(&ca->coa_key);
-}
-
-static int noop_prep(struct action *act, struct m0_be_tx_credit *cred)
-{
-	return 0;
-}
-
-static void noop_act(struct action *act, struct m0_be_tx *tx)
-{
-}
-
-static void noop_fini(struct action *act)
-{
-}
-
-static const struct action_ops cob_ops = {
-	.o_prep = &cob_prep,
-	.o_act  = &cob_act,
-	.o_fini = &cob_fini
-};
-
-static const struct action_ops done_ops = {
-	.o_prep = &noop_prep,
-	.o_act  = &noop_act,
-	.o_fini = &noop_fini
-};
-
-static void test_queue(void)
-{
-	enum { NR = 10000, THREADS = 51, MAX = 40 };
-	struct m0_thread tp[THREADS] = {};
-	struct m0_thread tg[THREADS] = {};
-	struct m0_thread tt[THREADS] = {};
-	struct queue     q           = {};
-	int              i;
-
-
-	printf("\tQueue...");
-	qinit(&q, MAX);
-	for (i = 0; i < THREADS; ++i) {
-		M0_THREAD_INIT(&tp[i], void *, NULL,
-			LAMBDA(void, (void *nonce) {
-				int n;
-				struct action *act;
-
-				for (n = 0; n < 2 * NR; ++n) { /* Twice. */
-					M0_ALLOC_PTR(act);
-					M0_ASSERT(act != NULL);
-					qput(&q, act);
-				}
-				printf(" +%"PRIi64, q.q_nr);
-			}), NULL, "qp-%d", i);
-		M0_THREAD_INIT(&tg[i], void *, NULL,
-			LAMBDA(void, (void *nonce) {
-				int n = NR;
-				struct action *act;
-
-				while (n > 0) {
-					act = qget(&q);
-					M0_ASSERT(act != NULL);
-					n--;
-					m0_free(act);
-				}
-				printf(" -%"PRIi64, q.q_nr);
-			}), NULL, "qg-%d", i);
-		M0_THREAD_INIT(&tt[i], void *, NULL,
-			LAMBDA(void, (void *nonce) {
-				int n = NR;
-				struct action *act;
-
-				while (n > 0) {
-					act = qtry(&q);
-					if (act != NULL) {
-						n--;
-						m0_free(act);
-					}
-				}
-				printf(" ?%"PRIi64, q.q_nr);
-			}), NULL, "qt-%d", i);
-	}
-	for (i = 0; i < THREADS; ++i) {
-		m0_thread_join(&tp[i]);
-		m0_thread_fini(&tp[i]);
-		m0_thread_join(&tg[i]);
-		m0_thread_fini(&tg[i]);
-		m0_thread_join(&tt[i]);
-		m0_thread_fini(&tt[i]);
-	}
-	M0_ASSERT(q.q_nr == 0);
-	qfini(&q);
-	printf(" ok.\n");
-}
-
-static void test(void)
-{
-	test_queue();
-}
-
-#undef M0_TRACE_SUBSYSTEM
-
-/** @} end of be group */
-
-/*
- *  Local variables:
- *  c-indentation-style: "K&R"
- *  c-basic-offset: 8
- *  tab-width: 8
- *  fill-column: 80
- *  scroll-step: 1
- *  End:
- */
-/*
- * vim: tabstop=8 shiftwidth=8 noexpandtab textwidth=80 nowrap
- */
-=======
 /* -*- C -*- */
 /*
  * Copyright (c) 2020 Seagate Technology LLC and/or its Affiliates
@@ -3136,7 +160,8 @@
 	enum m0_be_btree_type  b_type;
 	const char            *b_name;
 	int                  (*b_proc)(struct scanner *s, struct btype *b,
-				       struct m0_be_bnode *node);
+				       struct m0_be_bnode *node,
+				       off_t  node_offset);
 	struct bstats          b_stats;
 };
 
@@ -3161,6 +186,7 @@
 	enum action_opcode       a_opc;
 	struct builder          *a_builder;
 	const struct action_ops *a_ops;
+	off_t                    a_node_offset;
 	struct action           *a_next;
 	struct action           *a_prev;
 };
@@ -3256,6 +282,33 @@
 	struct m0_be_emap_rec   emap_val_data;  /**< emap val data */
 };
 
+struct worker_off_info {
+	off_t              woi_offset[AO_NR];
+	uint64_t           woi_act_done[AO_NR];
+};
+
+struct scanner_off_info {
+	off_t    soi_offset;
+	bool     soi_scanqempty;
+	bool     soi_bnodeqempty;
+};
+
+struct part_info {
+	uint64_t           pi_act_added[AO_NR];
+	uint64_t           pi_act_done[AO_NR];
+	off_t              pi_1st_bnode_offset[AO_NR];
+};
+
+struct offset_info {
+	struct part_info        oi_pinfo;
+	struct worker_off_info *oi_offset;
+	struct m0_mutex         oi_part_lock[AO_NR];
+	uint64_t                oi_workers_nr;
+	uint64_t                oi_partitions_nr;
+	struct scanner_off_info oi_scanoff;
+	struct m0_mutex         oi_lock;
+};
+
 static int  init(void);
 static void fini(void);
 static int  scan (struct scanner *s);
@@ -3318,18 +371,19 @@
 static struct action *qget (struct queue *q);
 static struct action *qtry (struct queue *q);
 static struct action *qpeek(struct queue *q);
+static bool           isqempty(struct queue *q);
 
 static int  ctg_proc(struct scanner *s, struct btype *b,
-		    struct m0_be_bnode *node);
+		     struct m0_be_bnode *node, off_t node_offset);
 static int ctg_pver_fid_get(struct m0_fid *fid);
 
 static void test(void);
 
 static int cob_proc(struct scanner *s, struct btype *b,
-		    struct m0_be_bnode *node);
+		    struct m0_be_bnode *node, off_t node_offset);
 
 static int   emap_proc(struct scanner *s, struct btype *b,
-		       struct m0_be_bnode *node);
+		       struct m0_be_bnode *node, off_t node_offset);
 static int   emap_prep(struct action *act, struct m0_be_tx_credit *cred);
 static void  emap_act(struct action *act, struct m0_be_tx *tx);
 static void  emap_fini(struct action *act);
@@ -3338,6 +392,11 @@
 static void  sig_handler(int num);
 static int   be_cfg_from_yaml_update(const char              *yaml_file,
 				     struct m0_be_domain_cfg *cfg);
+static int   nv_scan_offset_init(uint64_t workers_nr,
+				 uint64_t partitions_nr);
+static void  nv_scan_offset_fini(void);
+static off_t nv_scan_offset_get(off_t snapshot_size);
+static void  nv_scan_offset_update(void);
 
 static void scanner_thread(struct scanner *s);
 static const struct recops btreeops;
@@ -3450,10 +509,14 @@
 static struct builder beck_builder;
 static struct gen g[MAX_GEN] = {};
 static struct m0_be_seg s_seg = {}; /** Used only in dry-run mode. */
+static struct offset_info off_info;
 
 static bool  dry_run = false;
 static bool  disable_directio = false;
 static bool  signaled = false;
+static bool  resume_scan = false;
+
+static const char *offset_file = NULL;
 
 /**
  * These values provided the maximum builder performance after experiments on
@@ -3520,6 +583,11 @@
 		   M0_FLAGARG('U', "Run unit tests.", &ut),
 		   M0_FLAGARG('n', "Dry Run.", &dry_run),
 		   M0_FLAGARG('I', "Disable directio.", &disable_directio),
+		   M0_FLAGARG('R', "resume scan.", &resume_scan),
+		   M0_STRINGARG('r', "file to save scan offsets.",
+			LAMBDA(void, (const char *fname) {
+				offset_file = fname;
+			})),
 		   M0_FLAGARG('p', "Print Generation Identifier.",
 			      &print_gen_id),
 		   M0_FORMATARG('g', "Generation Identifier.", "%"PRIu64,
@@ -3616,6 +684,10 @@
 		printf("Cannot find any segment header generation identifer");
 		return EX_DATAERR;
 	}
+
+	if (offset_file == NULL && !dry_run)
+		errx(EX_USAGE, "Specify file to save scan offsets (-r).");
+
 	qinit(&beck_scanner.s_bnode_q, MAX_SCAN_QUEUED);
 	result = M0_THREAD_INIT(&beck_scanner.s_thread, struct scanner *,
 				NULL, &scanner_thread, &beck_scanner,
@@ -3636,6 +708,10 @@
 		beck_scanner.s_max_reg_size = max.tc_reg_size;
 		if (result != 0)
 			err(EX_CONFIG, "Cannot initialise builder.");
+		result = nv_scan_offset_init(default_tb_cfg.tbc_workers_nr,
+					     default_tb_cfg.tbc_partitions_nr);
+		if (result != 0)
+			err(EX_CONFIG, "scan offset save/restore init failure");
 	} else {
 		/**
 		 *  Since we do not have builder variables holding segment data,
@@ -3670,6 +746,7 @@
 					AO_DONE, &done_ops));
 		builder_fini(&beck_builder);
 		qfini(&q);
+		nv_scan_offset_fini();
 	}
 	scanner_fini(&beck_scanner);
 	fini();
@@ -3692,7 +769,7 @@
 			rc = getat(s, ba->bna_offset, &node, sizeof node);
 			M0_ASSERT(rc == 0);
 			b = &bt[node.bt_backlink.bli_type];
-			b->b_proc(s, b, &node);
+			b->b_proc(s, b, &node, ba->bna_offset);
 			m0_free(ba);
 		}
 	} while (ba->bna_act.a_opc != AO_DONE);
@@ -3848,7 +925,13 @@
 	off_t    lastoff  = s->s_off;
 	uint64_t lastrecord = 0;
 	uint64_t lastdata = 0;
-
+	if (resume_scan && !dry_run) {
+		s->s_off = nv_scan_offset_get(s->s_size);
+		M0_LOG(M0_DEBUG, "Resuming Scan from Offset = %li", s->s_off);
+		printf("Resuming Scan from Offset = %li file %s",
+		       s->s_off, offset_file);
+	}
+	lastoff  = s->s_off;
 	setvbuf(s->s_file, iobuf, _IONBF, sizeof iobuf);
 	while (!signaled && (result = get(s, &magic, sizeof magic)) == 0) {
 		if (magic == M0_FORMAT_HEADER_MAGIC) {
@@ -4268,7 +1351,7 @@
 }
 
 static int emap_proc(struct scanner *s, struct btype *btype,
-		     struct m0_be_bnode *node)
+		     struct m0_be_bnode *node, off_t node_offset)
 {
 	struct m0_stob_ad_domain *adom = NULL;
 	struct emap_action       *ea;
@@ -4305,6 +1388,7 @@
 
 		if (!dry_run) {
 			ea->emap_act.a_builder = &beck_builder;
+	        ea->emap_act.a_node_offset = node_offset;
 			adom = emap_dom_find(&ea->emap_act, &ea->emap_fid, &id);
 			if (adom != NULL) {
 				ea->emap_act.a_opc += id;
@@ -4532,6 +1616,161 @@
 	}
 }
 
+static int nv_scan_offset_init(uint64_t workers_nr,
+			       uint64_t partitions_nr)
+{
+	uint64_t  p;
+
+	M0_PRE(partitions_nr <= AO_NR);
+
+	m0_mutex_init(&off_info.oi_lock);
+	m0_mutex_lock(&off_info.oi_lock);
+	off_info.oi_workers_nr = workers_nr;
+	off_info.oi_partitions_nr = partitions_nr;
+
+	off_info.oi_offset = m0_alloc(sizeof(struct worker_off_info) *
+				      workers_nr);
+	if (off_info.oi_offset == NULL) {
+		m0_mutex_unlock(&off_info.oi_lock);
+		return M0_ERR(-ENOMEM);
+	}
+
+	memset(&off_info.oi_pinfo, 0, sizeof(struct part_info));
+	for (p = 0; p < off_info.oi_partitions_nr; p++)
+		m0_mutex_init(&off_info.oi_part_lock[p]);
+	m0_mutex_unlock(&off_info.oi_lock);
+	return 0;
+}
+
+static void nv_scan_offset_fini(void)
+{
+	uint64_t  p;
+
+	m0_mutex_lock(&off_info.oi_lock);
+	m0_free(off_info.oi_offset);
+	for (p = 0; p < off_info.oi_partitions_nr; p++)
+		m0_mutex_fini(&off_info.oi_part_lock[p]);
+	m0_mutex_unlock(&off_info.oi_lock);
+	m0_mutex_fini(&off_info.oi_lock);
+}
+
+static off_t nv_scan_offset_get(off_t snapshot_size)
+{
+	FILE     *ofptr;
+	int       wret;
+	int       pret;
+	int       sret;
+	off_t     offset = snapshot_size;
+	off_t     max_offset = 0;
+	uint64_t  p;
+	uint64_t  w;
+	struct part_info        *pinfo;
+	struct worker_off_info  *winfo;
+	struct scanner_off_info *sinfo;
+
+	m0_mutex_lock(&off_info.oi_lock);
+	ofptr = fopen(offset_file, "r");
+	if (ofptr == NULL) {
+		m0_mutex_unlock(&off_info.oi_lock);
+		return 0;
+	}
+	wret = fread(off_info.oi_offset, sizeof(struct worker_off_info),
+		     off_info.oi_workers_nr, ofptr);
+	pret = fread(&off_info.oi_pinfo, sizeof(struct part_info),
+		     1, ofptr);
+	sret = fread(&off_info.oi_scanoff, sizeof(struct scanner_off_info),
+		     1, ofptr);
+	if ((wret > 0) && (pret > 0) && (sret > 0)) {
+		pinfo = &off_info.oi_pinfo;
+		/* look for lowest offset in active partitions */
+		for (p = 0; p < off_info.oi_partitions_nr; p++) {
+			/* skip idle partitions */
+			if (pinfo->pi_act_added[p] == 0)
+				continue;
+			/* in case action/actions was/were added
+			 * but none of them is completed
+			 * then check for first bnode offset */
+			if (pinfo->pi_act_done[p] == 0) {
+				if (offset > pinfo->pi_1st_bnode_offset[p])
+					offset = pinfo->pi_1st_bnode_offset[p];
+				continue;
+			}
+			/* check for incomplete actions */
+			for (w = 0; w < off_info.oi_workers_nr; w++) {
+				winfo = &off_info.oi_offset[w];
+				/* discard workers which have NOT processed
+				 * atleast single action for given partition
+				 * till now*/
+				if (winfo->woi_offset[p] <
+				    pinfo->pi_1st_bnode_offset[p])
+					continue;
+
+
+				if (pinfo->pi_act_added[p] >
+				    pinfo->pi_act_done[p]) {
+					if (offset > winfo->woi_offset[p])
+						offset = winfo->woi_offset[p];
+				} else {
+					if (max_offset < winfo->woi_offset[p])
+						max_offset =
+							winfo->woi_offset[p];
+				}
+				printf("p=%"PRIu64",w=%"PRIu64",offset=%li\n",
+				       p, w, winfo->woi_offset[p]);
+			}
+		}
+		/* all partitions were idle */
+		if(offset == snapshot_size) {
+			sinfo = &off_info.oi_scanoff;
+			if(sinfo->soi_scanqempty && sinfo->soi_bnodeqempty) {
+				offset = sinfo->soi_offset;
+			        printf("partitions idle,scanner offset=%li\n",
+				       offset);
+			} else
+				offset = max_offset;
+		}
+		/* reset counters as there will NOT be any completions for
+		 * missed actions */
+		memset(&off_info.oi_pinfo.pi_act_added[0], 0,
+		       sizeof(off_info.oi_pinfo.pi_act_added));
+		memset(&off_info.oi_pinfo.pi_act_done[0], 0,
+		       sizeof(off_info.oi_pinfo.pi_act_done));
+		fclose(ofptr);
+		m0_mutex_unlock(&off_info.oi_lock);
+	} else {
+		fclose(ofptr);
+		m0_mutex_unlock(&off_info.oi_lock);
+		return 0;
+	}
+	return offset;
+}
+
+static void nv_scan_offset_update(void)
+{
+	FILE   *ofptr;
+
+	m0_mutex_lock(&off_info.oi_lock);
+
+	ofptr = fopen(offset_file, "w+");
+	if (ofptr == NULL) {
+		printf("Cannot open seek_offset file :%s\n", offset_file);
+		m0_mutex_unlock(&off_info.oi_lock);
+		return;
+	}
+	off_info.oi_scanoff.soi_offset      = s.s_off;
+	off_info.oi_scanoff.soi_bnodeqempty = isqempty(&s.s_bnode_q);
+	off_info.oi_scanoff.soi_scanqempty  = isqempty(s.s_q);
+	fwrite(off_info.oi_offset, sizeof(struct worker_off_info),
+	       off_info.oi_workers_nr, ofptr);
+	fwrite(&off_info.oi_pinfo, sizeof(struct part_info),
+	       1, ofptr);
+	fwrite(&off_info.oi_scanoff, sizeof(struct scanner_off_info),
+	       1, ofptr);
+	fclose(ofptr);
+	m0_mutex_unlock(&off_info.oi_lock);
+	return;
+}
+
 static void builder_do(struct m0_be_tx_bulk   *tb,
 		       struct m0_be_tx        *tx,
 		       struct m0_be_op        *op,
@@ -4549,7 +1788,6 @@
 		b->b_act++;
 		act->a_ops->o_act(act, tx);
 		act->a_ops->o_fini(act);
-		m0_free(act);
 	}
 	m0_be_op_done(op);
 }
@@ -4560,13 +1798,29 @@
 			 uint64_t                worker_index,
 			 uint64_t                partition)
 {
-
+	struct action          *act;
+	struct worker_off_info *winfo;
+
+	act = user;
+	if (act != NULL) {
+		winfo = &off_info.oi_offset[worker_index];
+		winfo->woi_offset[partition] = act->a_node_offset;
+		winfo->woi_act_done[partition]++;
+		m0_mutex_lock(&off_info.oi_part_lock[partition]);
+		off_info.oi_pinfo.pi_act_done[partition]++;
+		m0_mutex_unlock(&off_info.oi_part_lock[partition]);
+
+		if (!(winfo->woi_act_done[partition] % 2))
+			nv_scan_offset_update();
+		m0_free(act);
+	}
 }
 
 static void builder_work_put(struct m0_be_tx_bulk *tb, struct builder *b)
 {
 	struct action          *act;
 	struct m0_be_tx_credit  credit;
+	struct part_info       *pinfo;
 	bool                    put_successful;
 	int                     rc;
 
@@ -4583,6 +1837,13 @@
 							act->a_opc, act));
 			if (!put_successful)
 				break;
+
+			pinfo = &off_info.oi_pinfo;
+			pinfo->pi_act_added[act->a_opc]++;
+			/* save offset of first bnode in partitions */
+			if (pinfo->pi_act_added[act->a_opc] == 1)
+				pinfo->pi_1st_bnode_offset[act->a_opc] =
+					act->a_node_offset;
 		}
 	} while (act->a_opc != AO_DONE);
 	m0_be_tx_bulk_end(tb);
@@ -5230,7 +2491,7 @@
 }
 
 static int ctg_proc(struct scanner *s, struct btype *b,
-		    struct m0_be_bnode *node)
+		    struct m0_be_bnode *node, off_t node_offset)
 {
 	struct m0_be_bnode           n = {};
 	struct m0_be_btree_backlink *bl = &node->bt_backlink;
@@ -5306,6 +2567,7 @@
 		ca->cta_key = kl[i];
 		ca->cta_val = vl[i];
 		ca->cta_ismeta = ismeta;
+		ca->cta_act.a_node_offset = node_offset;
 		qput(s->s_q, (struct action *)ca);
 	}
 	return 0;
@@ -5532,6 +2794,16 @@
 	return act;
 }
 
+static bool isqempty(struct queue *q)
+{
+	bool ret;
+
+	pthread_mutex_lock(&q->q_lock);
+	M0_PRE(qinvariant(q));
+	ret = (q->q_nr == 0) ? true : false;
+	pthread_mutex_unlock(&q->q_lock);
+	return ret;
+}
 static const struct recops btreeops = {
 	.ro_proc  = &btree,
 	.ro_check = &btree_check
@@ -5594,7 +2866,7 @@
  * @param node btree node.
  */
 static int cob_proc(struct scanner *s, struct btype *b,
-		    struct m0_be_bnode *node)
+		    struct m0_be_bnode *node, off_t node_offset)
 {
 	struct cob_action           *ca;
 	int                          i;
@@ -5607,7 +2879,8 @@
 
 	for (i = 0; i < node->bt_num_active_key; i++) {
 		ca = scanner_action(sizeof*ca, AO_COB,&cob_ops);
-		ca->coa_fid = bb->bli_fid;
+		ca->coa_fid               = bb->bli_fid;
+		ca->coa_act.a_node_offset = node_offset;
 
 		ca->coa_val = M0_BUF_INIT(sizeof(struct m0_cob_nsrec),
 					  ca->coa_valdata);
@@ -5862,5 +3135,4 @@
  */
 /*
  * vim: tabstop=8 shiftwidth=8 noexpandtab textwidth=80 nowrap
- */
->>>>>>> 2c5d08fb
+ */