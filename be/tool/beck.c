--- conflicted
+++ resolved
@@ -276,8 +276,8 @@
 static void generation_id_print(uint64_t gen);
 static void generation_id_get(FILE *fp, uint64_t *gen_id);
 static int  generation_id_verify(struct scanner *s, uint64_t gen);
-static inline void generation_id_check_and_init(struct scanner *s,
-						uint64_t bli_gen);
+static inline int generation_id_check_and_init(struct scanner *s,
+					       uint64_t bli_gen);
 
 static int  scanner_init   (struct scanner *s);
 static int  builder_init   (struct builder *b);
@@ -974,16 +974,10 @@
 		idx = ARRAY_SIZE(bt) - 1;
 
 	genadd(tree->bb_backlink.bli_gen);
-<<<<<<< HEAD
-	generation_id_check_and_init(s, tree->bb_backlink.bli_gen);
-=======
-	if (!s->s_gen_found) {
-		s->s_gen_found = true;
-		s->s_gen = tree->bb_backlink.bli_gen;
+	if(generation_id_check_and_init(s, tree->bb_backlink.bli_gen)) {
 		printf("\nBeck will use latest generation id found in btree\n");
 		generation_id_print(s->s_gen);
 	}
->>>>>>> 3907a037
 	b = &bt[idx];
 	b->b_stats.c_tree++;
 	return 0;
@@ -1025,16 +1019,10 @@
 		idx = ARRAY_SIZE(bt) - 1;
 
 	genadd(node->bt_backlink.bli_gen);
-<<<<<<< HEAD
-	generation_id_check_and_init(s, node->bt_backlink.bli_gen);
-=======
-	if (!s->s_gen_found) {
-		s->s_gen_found = true;
-		s->s_gen = node->bt_backlink.bli_gen;
+	if (generation_id_check_and_init(s, node->bt_backlink.bli_gen) {
 		printf("\nBeck will use latest generation id found in bnode\n");
 		generation_id_print(s->s_gen);
 	}
->>>>>>> 3907a037
 	b = &bt[idx];
 	c = &b->b_stats;
 	c->c_node++;
@@ -1323,13 +1311,16 @@
 	}
 }
 
-static inline void generation_id_check_and_init(struct scanner *s,
-						uint64_t bli_gen)
-{
+static inline int generation_id_check_and_init(struct scanner *s,
+					       uint64_t bli_gen)
+{
+	int ret=0;
 	if (!s->s_gen_found) {
 		s->s_gen_found = true;
 		s->s_gen = bli_gen;
-	}
+		ret=1;
+	}
+	return ret;
 }
 
 static void builder_process(struct builder *b)
