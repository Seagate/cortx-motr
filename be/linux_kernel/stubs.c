/* -*- C -*- */
/*
 * Copyright (c) 2013-2020 Seagate Technology LLC and/or its Affiliates
 *
 * Licensed under the Apache License, Version 2.0 (the "License");
 * you may not use this file except in compliance with the License.
 * You may obtain a copy of the License at
 *
 *     http://www.apache.org/licenses/LICENSE-2.0
 *
 * Unless required by applicable law or agreed to in writing, software
 * distributed under the License is distributed on an "AS IS" BASIS,
 * WITHOUT WARRANTIES OR CONDITIONS OF ANY KIND, either express or implied.
 * See the License for the specific language governing permissions and
 * limitations under the License.
 *
 * For any questions about this software or licensing,
 * please email opensource@seagate.com or cortx-questions@seagate.com.
 *
 */


#include "lib/errno.h"       /* EINVAL */
#include "lib/memory.h"      /* m0_alloc() */
#include "be/domain.h"       /* m0_be_domain_cfg */
#include "be/tx.h"           /* m0_be_tx_state */
#include "be/seg_internal.h" /* m0_be_seg_hdr */
#include "be/queue.h"        /* m0_be_queue */

#include "be/ut/helper.h" /* m0_be_ut_backend, m0_be_ut_seg */

#define M0_TRACE_SUBSYSTEM M0_TRACE_SUBSYS_BE
#include "lib/trace.h"

struct m0_be_btree;
struct m0_be_btree_kv_ops;
struct m0_be_btree_cursor;
struct m0_be_queue;
struct m0_buf;

/* fake segment header. */
static struct m0_be_seg_hdr khdr;

M0_INTERNAL void m0_be_alloc(struct m0_be_allocator *a,
			     struct m0_be_tx *tx,
			     struct m0_be_op *op,
			     void **ptr,
			     m0_bcount_t size)
{
	*ptr = m0_alloc(size);
}

M0_INTERNAL void m0_be_alloc_aligned(struct m0_be_allocator *a,
				     struct m0_be_tx *tx,
				     struct m0_be_op *op,
				     void **ptr,
				     m0_bcount_t size,
				     unsigned shift,
				     uint64_t zonemask,
				     bool chunk_align)
{
	m0_be_alloc(a, tx, op, ptr, size);
}

M0_INTERNAL void m0_be_allocator_credit(struct m0_be_allocator *a,
					enum m0_be_allocator_op optype,
					m0_bcount_t size,
					unsigned shift,
					struct m0_be_tx_credit *accum)
{
}

M0_INTERNAL void m0_be_free(struct m0_be_allocator *a,
			    struct m0_be_tx *tx,
			    struct m0_be_op *op,
			    void *ptr)
{
	m0_free(ptr);
}

M0_INTERNAL void m0_be_free_aligned(struct m0_be_allocator *a,
				    struct m0_be_tx *tx,
				    struct m0_be_op *op,
				    void *ptr)
{
	m0_be_free(a, tx, op, ptr);
}

M0_INTERNAL void m0_be_op_init(struct m0_be_op *op)
{
	op->bo_sm.sm_state = M0_BOS_INIT;
}

M0_INTERNAL void m0_be_op_fini(struct m0_be_op *op)
{
}

M0_INTERNAL void m0_be_op_wait(struct m0_be_op *op)
{
}

M0_INTERNAL void m0_be_op_active(struct m0_be_op *op)
{
}

M0_INTERNAL void m0_be_op_done(struct m0_be_op *op)
{
}

M0_INTERNAL bool m0_be_op_is_done(struct m0_be_op *op)
{
	return true;
}

M0_INTERNAL int m0_be_op_tick_ret(struct m0_be_op *op,
				  struct m0_fom   *fom,
				  int              next_state)
{
	return 0;
}

M0_INTERNAL struct m0_be_allocator *m0_be_seg_allocator(struct m0_be_seg *seg)
{
	return NULL;
}

M0_INTERNAL void m0_be_seg_init(struct m0_be_seg *seg,
				struct m0_stob *stob,
				struct m0_be_domain *dom,
				uint64_t seg_id)
{
	seg->bs_stob   = stob;
	seg->bs_domain = dom;
	seg->bs_id     = seg_id;
}

M0_INTERNAL void m0_be_seg_fini(struct m0_be_seg *seg)
{
}

M0_INTERNAL int m0_be_seg_open(struct m0_be_seg *seg)
{
	seg->bs_size = sizeof khdr;
	seg->bs_addr = &khdr;
	seg->bs_state = M0_BSS_OPENED;
	return 0;
}

M0_INTERNAL void m0_be_seg_close(struct m0_be_seg *seg)
{
}

M0_INTERNAL bool m0_be_seg_contains(const struct m0_be_seg *seg,
				    const void *addr)
{
	return true;
}

M0_INTERNAL void m0_be_tx_init(struct m0_be_tx     *tx,
			       uint64_t             tid,
			       struct m0_be_domain *dom,
			       struct m0_sm_group  *sm_group,
			       m0_be_tx_cb_t        persistent,
			       m0_be_tx_cb_t        discarded,
			       void               (*filler)(struct m0_be_tx *tx,
							    void *payload),
			       void                *datum)
{
	tx->t_sm.sm_state = M0_BTS_PREPARE;
}

M0_INTERNAL void m0_be_tx_fini(struct m0_be_tx *tx)
{
}

M0_INTERNAL void m0_be_tx_get(struct m0_be_tx *tx)
{
}

M0_INTERNAL void m0_be_tx_put(struct m0_be_tx *tx)
{
}

M0_INTERNAL void m0_be_tx_prep(struct m0_be_tx *tx,
			       const struct m0_be_tx_credit *credit)
{
}

M0_INTERNAL void m0_be_tx_payload_prep(struct m0_be_tx *tx, m0_bcount_t size)
{
}

M0_INTERNAL void m0_be_tx_open(struct m0_be_tx *tx)
{
	tx->t_sm.sm_state = M0_BTS_ACTIVE;
}

M0_INTERNAL int m0_be_tx_exclusive_open_sync(struct m0_be_tx *tx)
{
	return -ENOSYS;
}

M0_INTERNAL void
m0_be_tx_capture(struct m0_be_tx *tx, const struct m0_be_reg *reg)
{
}

M0_INTERNAL void m0_be_tx_close(struct m0_be_tx *tx)
{
	tx->t_sm.sm_state = M0_BTS_DONE;
}

M0_INTERNAL int m0_be_tx_open_sync(struct m0_be_tx *tx)
{
	m0_be_tx_open(tx);
	return 0;
}

M0_INTERNAL void m0_be_tx_close_sync(struct m0_be_tx *tx)
{
	m0_be_tx_close(tx);
}

M0_INTERNAL enum m0_be_tx_state m0_be_tx_state(const struct m0_be_tx *tx)
{
	return tx->t_sm.sm_state;
}

M0_INTERNAL int m0_be_tx_timedwait(struct m0_be_tx *tx, uint64_t states,
				   m0_time_t deadline)
{
	return 0;
}

M0_INTERNAL bool m0_be_seg__invariant(const struct m0_be_seg *seg)
{
	return true;
}

/* UT stubs */
void m0_be_ut_backend_cfg_default(struct m0_be_domain_cfg *cfg)
{
}

M0_INTERNAL int m0_be_ut_backend_init_cfg(struct m0_be_ut_backend *ut_be,
					  const struct m0_be_domain_cfg *cfg,
					  bool mkfs)
{
	return 0;
}

void m0_be_ut_backend_init(struct m0_be_ut_backend *ut_be)
{
}

void m0_be_ut_backend_fini(struct m0_be_ut_backend *ut_be)
{
}

void m0_be_ut_seg_allocator_init(struct m0_be_ut_seg *ut_seg,
				 struct m0_be_ut_backend *ut_be)
{
}

void m0_be_ut_seg_allocator_fini(struct m0_be_ut_seg *ut_seg,
				 struct m0_be_ut_backend *ut_be)
{
}

void m0_be_ut_seg_init(struct m0_be_ut_seg *ut_seg,
		       struct m0_be_ut_backend *ut_be,
		       m0_bcount_t size)
{
	M0_ALLOC_PTR(ut_seg->bus_seg);
	M0_ASSERT(ut_seg->bus_seg != NULL);
	m0_be_seg_init(ut_seg->bus_seg, NULL, &ut_be->but_dom,
		       M0_BE_SEG_FAKE_ID);
	m0_be_seg_open(ut_seg->bus_seg);
}

void m0_be_ut_seg_fini(struct m0_be_ut_seg *ut_seg)
{
	m0_free(ut_seg->bus_seg);
}

void m0_be_ut_seg_reload(struct m0_be_ut_seg *ut_seg)
{
}

struct m0_sm_group *
m0_be_ut_backend_sm_group_lookup(struct m0_be_ut_backend *ut_be)
{
	return NULL;
}

void m0_be_ut_backend_thread_exit(struct m0_be_ut_backend *ut_be)
{
}

void m0_be_ut_tx_init(struct m0_be_tx *tx, struct m0_be_ut_backend *ut_be)
{
}

M0_INTERNAL struct m0_be_seg *m0_be_domain_seg0_get(struct m0_be_domain *dom)
{
	return NULL;
}

M0_INTERNAL struct m0_be_seg *
m0_be_domain_seg_first(const struct m0_be_domain *dom)
{
	return NULL;
}

int m0_be_tx_fol_add(struct m0_be_tx *tx, struct m0_fol_rec *rec)
{
	return M0_ERR(-EINVAL);
}

M0_INTERNAL void m0_be_ut_alloc(struct m0_be_ut_backend *ut_be,
				struct m0_be_ut_seg *ut_seg,
				void **ptr,
				m0_bcount_t size)
{
	m0_be_alloc(NULL, NULL, NULL, ptr, size);
}

M0_INTERNAL void m0_be_ut_free(struct m0_be_ut_backend *ut_be,
			       struct m0_be_ut_seg *ut_seg,
			       void *ptr)
{
	m0_be_free(NULL, NULL, NULL, ptr);
}

M0_INTERNAL void m0_be_queue_put(struct m0_be_queue  *bq,
                                 struct m0_be_op     *op,
                                 const struct m0_buf *data)
{
}

M0_INTERNAL void m0_be_queue_lock(struct m0_be_queue *bq)
{
}

M0_INTERNAL void m0_be_queue_unlock(struct m0_be_queue *bq)
{
}

<<<<<<< HEAD
M0_INTERNAL int m0_be_queue_init(struct m0_be_queue     *bq,
                                 struct m0_be_queue_cfg *cfg)
{
	return M0_ERR(-ENOSYS);
}

M0_INTERNAL void m0_be_queue_fini(struct m0_be_queue *bq)
{
}

M0_INTERNAL void m0_be_queue_end(struct m0_be_queue *bq)
{
}
M0_INTERNAL void m0_be_queue_get(struct m0_be_queue *bq,
                                 struct m0_be_op    *op,
                                 struct m0_buf      *data,
                                 bool               *successful)
{
}
=======
void m0_be_0type_add_credit(struct m0_be_domain *dom,
			    const struct m0_be_0type  *zt,
			    const char                *suffix,
			    const struct m0_buf       *data,
			    struct m0_be_tx_credit    *credit)
{
}

int m0_be_0type_add(struct m0_be_0type  *zt,
		    struct m0_be_domain *dom,
		    struct m0_be_tx     *tx,
		    const char          *suffix,
		    const struct m0_buf *data)
{
	return -ENOSYS;
}

>>>>>>> 2698e71e

#undef M0_TRACE_SUBSYSTEM<|MERGE_RESOLUTION|>--- conflicted
+++ resolved
@@ -346,7 +346,6 @@
 {
 }
 
-<<<<<<< HEAD
 M0_INTERNAL int m0_be_queue_init(struct m0_be_queue     *bq,
                                  struct m0_be_queue_cfg *cfg)
 {
@@ -366,7 +365,7 @@
                                  bool               *successful)
 {
 }
-=======
+
 void m0_be_0type_add_credit(struct m0_be_domain *dom,
 			    const struct m0_be_0type  *zt,
 			    const char                *suffix,
@@ -384,6 +383,4 @@
 	return -ENOSYS;
 }
 
->>>>>>> 2698e71e
-
 #undef M0_TRACE_SUBSYSTEM