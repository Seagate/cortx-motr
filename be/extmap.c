--- conflicted
+++ resolved
@@ -1010,7 +1010,6 @@
 			return rc;
 		}
 		
-<<<<<<< HEAD
 		/* Copying record buffer and loading into it->ec_rec, note record 
 		 * will have incorrect footer in case of b_nob, but it->ec_recbuf
 		 * will have all correct values.
@@ -1018,11 +1017,7 @@
 		memcpy(it->ec_recbuf.b_addr, recbuf.b_addr, recbuf.b_nob );
 		rec = it->ec_recbuf.b_addr;		
 		it->ec_rec = *rec;
-		
-=======
-		emap_key_init(&it->ec_key);
-		//emap_rec_init(&it->ec_rec);
->>>>>>> 65874677
+
 		ext->ee_pre         = key->ek_prefix;
 		ext->ee_ext.e_start = rec->er_start;
 		ext->ee_ext.e_end   = key->ek_offset;
