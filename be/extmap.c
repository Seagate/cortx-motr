--- conflicted
+++ resolved
@@ -934,14 +934,6 @@
 
 	++map->em_version;
 	M0_LOG(M0_DEBUG, "Nob: key = %" PRIu64 " val = %" PRIu64 " ",
-<<<<<<< HEAD
-	       map->em_key_buf.b_nob, map->em_val_buf.b_nob);
-	op->bo_u.u_emap.e_rc = M0_BE_OP_SYNC_RET(
-		local_op,
-		m0_be_btree_insert(&map->em_mapping, tx, &local_op,
-				   &map->em_key_buf, &map->em_val_buf),
-		bo_u.u_btree.t_rc);
-=======
 			 map->em_key_buf.b_nob, map->em_val_buf.b_nob );
 
 	k_ptr  = map->em_key_buf.b_addr;
@@ -964,7 +956,6 @@
 	if (op->bo_u.u_emap.e_rc != 0)
 		M0_ERR(op->bo_u.u_emap.e_rc);
 
->>>>>>> 9bd57144
 	m0_rwlock_write_unlock(emap_rwlock(map));
 
 	m0_be_op_done(op);
@@ -1175,31 +1166,20 @@
 
 static int
 emap_it_pack(struct m0_be_emap_cursor *it,
-<<<<<<< HEAD
-	     void (*btree_func)(struct m0_be_btree  *btree,
-=======
              int (*btree_func)(struct m0_btree      *btree,
->>>>>>> 9bd57144
-			        struct m0_be_tx     *tx,
-			        struct m0_btree_op  *op,
-			        const struct m0_buf *key,
-			        const struct m0_buf *val),
+			       struct m0_be_tx     *tx,
+			       struct m0_btree_op  *op,
+			       const struct m0_buf *key,
+			       const struct m0_buf *val),
 	     struct m0_be_tx *tx)
 {
 	const struct m0_be_emap_seg *ext = &it->ec_seg;
 	struct m0_be_emap_key       *key = &it->ec_key;
 	struct m0_be_emap_rec       *rec = &it->ec_rec;
-<<<<<<< HEAD
-	struct m0_buf                rec_buf  = {};
-	struct m0_be_emap_rec       *rec_buf_ptr;
-	int                          len;
-	int                          rc;
-=======
 	struct m0_buf                rec_buf = {};
 	struct m0_be_emap_rec       *rec_buf_ptr;
 	int                          len, rc;
 	struct m0_btree_op           kv_op = {};
->>>>>>> 9bd57144
 
 	key->ek_prefix = ext->ee_pre;
 	key->ek_offset = ext->ee_ext.e_end;
@@ -1235,14 +1215,6 @@
 	emap_rec_init(rec_buf_ptr);
 
 	++it->ec_map->em_version;
-<<<<<<< HEAD
-	it->ec_op.bo_u.u_emap.e_rc = M0_BE_OP_SYNC_RET(
-		op,
-		btree_func(&it->ec_map->em_mapping, tx, &op,
-			   &it->ec_keybuf, &rec_buf),
-		bo_u.u_btree.t_rc);
-=======
->>>>>>> 9bd57144
 
 	it->ec_op.bo_u.u_emap.e_rc =
 			btree_func(it->ec_map->em_mapping, tx, &kv_op,
@@ -1266,35 +1238,7 @@
 
 	rc = prev_rc;
 	if (rc == 0) {
-<<<<<<< HEAD
-		m0_be_btree_cursor_kv_get(&it->ec_cursor, &keybuf, &recbuf);
-
-		/* Key operation */
-		key = keybuf.b_addr;
-		it->ec_key = *key;
-
-		/* Record operation */
-		if (it->ec_recbuf.b_addr != NULL) {
-			m0_buf_free(&it->ec_recbuf);
-		}
-
-		/* Layout/format of emap-record (if checksum is present) which
-		 * gets written:
-		 * -[Hdr|Balloc-Ext-Start|B-Ext-Value|CS-nob|CS-Array[...]| Ftr]
-		 * It gets stored as contigious buffer, so allocating buffer
-		 */
-		rc = m0_buf_alloc(&it->ec_recbuf, recbuf.b_nob);
-		if (rc != 0)
-			return rc;
-
-		/* Copying record buffer and loading into it->ec_rec, note
-		 * record will have incorrect footer in case of b_nob,
-		 * but it->ec_recbuf will have all correct values.
-		 */
-		memcpy(it->ec_recbuf.b_addr, recbuf.b_addr, recbuf.b_nob);
-=======
 		key = &it->ec_key;
->>>>>>> 9bd57144
 		rec = it->ec_recbuf.b_addr;
 		it->ec_rec = *rec;
 
@@ -1333,13 +1277,8 @@
 
 static void be_emap_close(struct m0_be_emap_cursor *it)
 {
-<<<<<<< HEAD
-	if (it->ec_recbuf.b_addr != NULL) {
-		m0_buf_free(&it->ec_recbuf);
-=======
 	if (it->ec_recbuf.b_addr != NULL ) {
 	   m0_buf_free(&it->ec_recbuf);
->>>>>>> 9bd57144
 	}
 
 	m0_btree_cursor_fini(&it->ec_cursor);
