#!/usr/bin/env bash
#
# Copyright (c) 2020 Seagate Technology LLC and/or its Affiliates
#
# Licensed under the Apache License, Version 2.0 (the "License");
# you may not use this file except in compliance with the License.
# You may obtain a copy of the License at
#
#    http://www.apache.org/licenses/LICENSE-2.0
#
# Unless required by applicable law or agreed to in writing, software
# distributed under the License is distributed on an "AS IS" BASIS,
# WITHOUT WARRANTIES OR CONDITIONS OF ANY KIND, either express or implied.
# See the License for the specific language governing permissions and
# limitations under the License.
#
# For any questions about this software or licensing,
# please email opensource@seagate.com or cortx-questions@seagate.com.
#

set -eu

umask 0002

## CAUTION: This path will be removed by superuser.
SANDBOX_DIR=${SANDBOX_DIR:-/var/motr/sandbox.console-st}

M0_SRC_DIR=`readlink -f $0`
M0_SRC_DIR=${M0_SRC_DIR%/*/*/*}

. $M0_SRC_DIR/utils/functions # die, opcode, sandbox_init, report_and_exit

CLIENT=$M0_SRC_DIR/console/m0console
SERVER=$M0_SRC_DIR/console/st/server

OUTPUT_FILE=$SANDBOX_DIR/client.log
YAML_FILE9=$SANDBOX_DIR/req-9.yaml
YAML_FILE41=$SANDBOX_DIR/req-41.yaml
SERVER_EP_ADDR='0@lo:12345:34:1'
CLIENT_EP_ADDR='0@lo:12345:34:*'
CONF_FILE_PATH=$M0_SRC_DIR/ut/diter.xc
CONF_PROFILE='<0x7000000000000001:0>'

NODE_UUID=02e94b88-19ab-4166-b26b-91b51f22ad91  # required by `common.sh'
. $M0_SRC_DIR/m0t1fs/linux_kernel/st/common.sh  # modload

XPRT=$(m0_default_xprt)

start_server()
{
<<<<<<< HEAD
	modprobe lnet
	echo 8 >/proc/sys/kernel/printk
	modload
=======
	if [ "$XPRT" = "lnet" ]; then
		modprobe lnet
		modload_galois
		echo 8 >/proc/sys/kernel/printk
		modload
	fi
>>>>>>> cb34c005

	_use_systemctl=0

	echo -n 'Running m0mkfs... ' >&2
	##
	## NOTE: The list of options passed to m0mkfs command should
	## correspond to the content of `server_argv' array in
	## console/st/server.c.
	## m0mkfs does not call m0_cs_default_stypes_init(), which
	## registers "ds1" and "ds2" service types, so we do not pass
	## these services to m0mkfs.
	##
	$M0_SRC_DIR/utils/mkfs/m0mkfs -T AD -D console_st_srv.db \
	    -S console_st_srv.stob -A linuxstob:console_st_srv-addb.stob \
	    -w 10 -e "$XPRT:$SERVER_EP_ADDR" -H $SERVER_EP_ADDR \
	    -q 2 -m $((1 << 17)) \
	    -c $CONF_FILE_PATH  \
	    &>$SANDBOX_DIR/mkfs.log || die 'm0mkfs failed'
	echo 'OK' >&2

	$SERVER -v &>$SANDBOX_DIR/server.log &
	sleep 1
	pgrep $(basename "$SERVER") >/dev/null || die 'Service failed to start'
	echo 'Service started' >&2
}

create_yaml_files()
{
	cat <<EOF >$YAML_FILE9
server  : $SERVER_EP_ADDR
client  : $CLIENT_EP_ADDR

Test FOP:
     - cons_test_type : A
       cons_test_id : 495
       cons_seq : 144
       cons_oid : 233
       cons_size : 5
       cons_buf : abcde
EOF

	## The content of `Write FOP' below should correspond to
	## m0_fop_cob_writev definition (see ioservice/io_fops.h).
	cat <<EOF >$YAML_FILE41
server  : $SERVER_EP_ADDR
client  : $CLIENT_EP_ADDR

Write FOP:
  - # m0_fop_cob_writev.c_rwv :: m0_fop_cob_rw
    ## m0_fop_cob_rw.crw_version :: m0_fv_version
    fvv_read : 10
    fvv_write : 11
    ## m0_fop_cob_rw.crw_gfid :: m0_fid
    f_container : 12
    f_key : 13
    ## m0_fop_cob_rw.crw_fid :: m0_fid
    f_container : 14
    f_key : 15
    ## m0_fop_cob_rw.crw_desc :: m0_io_descs
    id_nr : 1
    ### m0_io_descs.id_descs :: m0_net_buf_desc_data
    #### m0_net_buf_desc_data.bdd_desc :: m0_net_buf_desc
    nbd_len : 5
    nbd_data : Hello
    ###
    bdd_used : 5
    ## m0_fop_cob_rw.crw_ivec :: m0_io_indexvec
    ci_nr : 1
    ### m0_io_indexvec.ci_iosegs :: m0_ioseg
    ci_index : 17
    ci_count : 100
    crw_flags : 21
    ## m0_fop_cob_rw.crw_di_data :: m0_buf
    b_nob : 0
    b_addr : 0
EOF
}

stop_server()
{
<<<<<<< HEAD
	{ pkill $(basename "$SERVER") && wait; } || true
	modunload
=======
	{ pkill -KILL $(basename "$SERVER") && wait; } || true
	if [ "$XPRT" = "lnet" ]; then
		modunload
		modunload_galois
	fi
>>>>>>> cb34c005
}

check_reply()
{
	expected="$1"
	actual=`awk '/replied/ {print $5}' $OUTPUT_FILE`
	[ -z "$actual" ] && die 'Reply not found'
	[ "$actual" -eq "$expected" ] || die 'Invalid reply'
}

test_fop()
{
	[ $# -gt 3 ] || die 'test_fop: Wrong number of arguments'
	local message="$1"; shift
	local request="$1"; shift
	local reply="$1"; shift

	echo -n "$message: " >&2
	$CLIENT -f $request -v "$@" | tee $OUTPUT_FILE
	check_reply $reply
	echo OK >&2
}

run_st()
{
	test_fop 'Console test fop, xcode input' \
		$(opcode M0_CONS_TEST) $(opcode M0_CONS_FOP_REPLY_OPCODE) \
		-d '(65, 22, (144, 233), "abcde")'

	create_yaml_files

	test_fop 'Console test fop, YAML input' \
		$(opcode M0_CONS_TEST) $(opcode M0_CONS_FOP_REPLY_OPCODE) \
		-i -y $YAML_FILE9

	## This test case does not work: $SERVER crashes while
	## processing the fop (m0_fop_cob_writev).
	## See https://jts.seagate.com/browse/MOTR-294 for details.
	if false; then
		test_fop 'Write request fop' \
			$(opcode M0_IOSERVICE_WRITEV_OPCODE) \
			$(opcode M0_IOSERVICE_WRITEV_REP_OPCODE) \
			-i -y $YAML_FILE41
	fi
}

## -------------------------------------------------------------------
## main
## -------------------------------------------------------------------

[ `id -u` -eq 0 ] || die 'Must be run by superuser'

sandbox_init
start_server
run_st
stop_server
sandbox_fini
report_and_exit console 0<|MERGE_RESOLUTION|>--- conflicted
+++ resolved
@@ -48,18 +48,11 @@
 
 start_server()
 {
-<<<<<<< HEAD
-	modprobe lnet
-	echo 8 >/proc/sys/kernel/printk
-	modload
-=======
 	if [ "$XPRT" = "lnet" ]; then
 		modprobe lnet
-		modload_galois
 		echo 8 >/proc/sys/kernel/printk
 		modload
 	fi
->>>>>>> cb34c005
 
 	_use_systemctl=0
 
@@ -140,16 +133,10 @@
 
 stop_server()
 {
-<<<<<<< HEAD
-	{ pkill $(basename "$SERVER") && wait; } || true
-	modunload
-=======
 	{ pkill -KILL $(basename "$SERVER") && wait; } || true
 	if [ "$XPRT" = "lnet" ]; then
 		modunload
-		modunload_galois
 	fi
->>>>>>> cb34c005
 }
 
 check_reply()
