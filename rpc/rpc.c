--- conflicted
+++ resolved
@@ -285,34 +285,20 @@
 {
 	M0_PRE(ndom != NULL);
 
-<<<<<<< HEAD
-#ifdef ENABLE_LIBFAB
-	return M0_RPC_DEF_MAX_RPC_MSG_SIZE;
-#else
 	return min64u(m0_net_domain_get_max_buffer_segment_size(ndom),
-		      M0_SEG_SIZE);
-#endif
-=======
-	return min64u(m0_net_domain_get_max_buffer_segment_size(ndom),
-		      M0_SEG_SIZE);
->>>>>>> 71cd63c6
+		      M0_RPC_DEF_MAX_RPC_MSG_SIZE);
 }
 
 M0_INTERNAL uint32_t m0_rpc_max_segs_nr(struct m0_net_domain *ndom)
 {
 	M0_PRE(ndom != NULL);
 
-<<<<<<< HEAD
 #ifdef ENABLE_LIBFAB
 	return 1;
 #else
 	return m0_net_domain_get_max_buffer_size(ndom) /
 	       m0_rpc_max_seg_size(ndom);
 #endif
-=======
-	return m0_net_domain_get_max_buffer_size(ndom) /
-		m0_rpc_max_seg_size(ndom);
->>>>>>> 71cd63c6
 }
 
 M0_INTERNAL m0_bcount_t m0_rpc_max_msg_size(struct m0_net_domain *ndom,
@@ -331,17 +317,12 @@
 {
 	M0_PRE(ndom != NULL);
 
-<<<<<<< HEAD
 #ifdef ENABLE_LIBFAB
 	return 1;
 #else
 	return m0_net_domain_get_max_buffer_size(ndom) /
 	       m0_rpc_max_msg_size(ndom, rpc_size);
 #endif
-=======
-	return m0_net_domain_get_max_buffer_size(ndom) /
-		m0_rpc_max_msg_size(ndom, rpc_size);
->>>>>>> 71cd63c6
 }
 
 M0_INTERNAL m0_time_t m0_rpc__down_timeout(void)
