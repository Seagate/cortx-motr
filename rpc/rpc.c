/* -*- C -*- */
/*
 * Copyright (c) 2012-2020 Seagate Technology LLC and/or its Affiliates
 *
 * Licensed under the Apache License, Version 2.0 (the "License");
 * you may not use this file except in compliance with the License.
 * You may obtain a copy of the License at
 *
 *     http://www.apache.org/licenses/LICENSE-2.0
 *
 * Unless required by applicable law or agreed to in writing, software
 * distributed under the License is distributed on an "AS IS" BASIS,
 * WITHOUT WARRANTIES OR CONDITIONS OF ANY KIND, either express or implied.
 * See the License for the specific language governing permissions and
 * limitations under the License.
 *
 * For any questions about this software or licensing,
 * please email opensource@seagate.com or cortx-questions@seagate.com.
 *
 */


#define M0_TRACE_SUBSYSTEM M0_TRACE_SUBSYS_RPC
#include "lib/trace.h"

#include "lib/memory.h"
#include "lib/errno.h"
#include "lib/misc.h"     /* M0_IN */
#include "lib/types.h"
#include "lib/finject.h"

#include "rpc/link.h"     /* m0_rpc_link_module_init */
#include "rpc/rpc.h"
#include "rpc/rpc_internal.h"
#include "rpc/service.h"
#include "net/lnet/lnet.h"
/**
 * @addtogroup rpc
 * @{
 */

M0_INTERNAL int m0_rpc_init(void)
{
	M0_ENTRY();
	return M0_RC(m0_rpc_item_module_init() ?:
		     m0_rpc_service_register() ?:
		     m0_rpc_session_module_init() ?:
		     m0_rpc_link_module_init());
}

M0_INTERNAL void m0_rpc_fini(void)
{
	M0_ENTRY();

	m0_rpc_link_module_fini();
	m0_rpc_session_module_fini();
	m0_rpc_service_unregister();
	m0_rpc_item_module_fini();

	M0_LEAVE();
}

M0_INTERNAL int m0_rpc_post(struct m0_rpc_item *item)
{
	int                    rc;
	struct m0_rpc_machine *machine;

	M0_ENTRY("%p[%s/%u]", item, item_kind(item),
		 item->ri_type->rit_opcode);
	M0_PRE(item->ri_session != NULL);
	M0_PRE(m0_rpc_conn_is_snd(item2conn(item)));

	machine = session_machine(item->ri_session);
	M0_ASSERT(m0_rpc_item_size(item) <= machine->rm_min_recv_size);

	m0_rpc_machine_lock(machine);
	rc = m0_rpc__post_locked(item);
	m0_rpc_machine_unlock(machine);
	return M0_RC(rc);
}
M0_EXPORTED(m0_rpc_post);

M0_INTERNAL int m0_rpc__post_locked(struct m0_rpc_item *item)
{
	struct m0_rpc_session *session;
	int                    error;
	M0_PRE(item != NULL && item->ri_type != NULL);

	M0_ENTRY("%p[%s/%u]",
	       item, item_kind(item), item->ri_type->rit_opcode);
	M0_PRE(m0_rpc_item_is_request(item));

	session = item->ri_session;
	M0_ASSERT_EX(m0_rpc_session_invariant(session));
	M0_ASSERT(m0_rpc_item_size(item) <=
			m0_rpc_session_get_max_item_size(session));
	M0_ASSERT(m0_rpc_machine_is_locked(session_machine(session)));
	/*
	 * For requests an additional reference is taken, this reference is
	 * released after ->rio_replied() is called.
	 */
	m0_rpc_item_get(item);
	item->ri_rmachine = session_machine(session);
	item->ri_rpc_time = m0_time_now();
	m0_rpc_item_sm_init(item, M0_RPC_ITEM_OUTGOING);

	m0_cookie_new(&item->ri_cookid);
	m0_cookie_init(&item->ri_header.osr_cookie, &item->ri_cookid);
	item->ri_header.osr_uuid       = session->s_conn->c_uuid;
	item->ri_header.osr_sender_id  = session->s_conn->c_sender_id;
	item->ri_header.osr_session_id = session->s_session_id;

	if (!M0_IN(session_state(session), (M0_RPC_SESSION_IDLE,
					    M0_RPC_SESSION_BUSY))) {
		M0_LOG(M0_DEBUG, "%p[%s/%u], fop %p, session %p, "
		       "Session isn't established. Hence, not posting the item",
		       item, item_kind(item), item->ri_type->rit_opcode,
		       m0_rpc_item_to_fop(item), session);
		error = M0_ERR(-ENOTCONN);
	} else if (session->s_session_id != SESSION_ID_0 &&
		   m0_rpc_session_is_cancelled(session)) {
		M0_LOG(M0_DEBUG, "%p[%s/%u], fop %p, session %p, "
		       "Session is cancelled. Hence, not posting the item",
		       item, item_kind(item), item->ri_type->rit_opcode,
		       m0_rpc_item_to_fop(item), session);
		error = M0_ERR(-ECANCELED);
	} else {
		m0_rpc_item_send(item);
		return M0_RC(item->ri_error);
	}
	m0_rpc_item_failed(item, error);
	return error;
}

void m0_rpc_reply_post(struct m0_rpc_item *request, struct m0_rpc_item *reply)
{
	struct m0_rpc_machine *machine;

	M0_ENTRY("req_item: %p, rep_item: %p", request, reply);
	M0_PRE(request != NULL && reply != NULL);
	M0_PRE(request->ri_session != NULL);
	M0_PRE(reply->ri_type != NULL);
	M0_PRE(m0_rpc_item_size(reply) <=
			m0_rpc_session_get_max_item_size(request->ri_session));
	M0_PRE(m0_rpc_conn_is_rcv(item2conn(request)));

	if (M0_FI_ENABLED("delay_reply")) {
		M0_LOG(M0_DEBUG, "%p reply delayed", request);
		m0_nanosleep(m0_time(M0_RPC_ITEM_RESEND_INTERVAL,
				     200 * 1000 * 1000), NULL);
	}

	reply->ri_resend_interval = M0_TIME_NEVER;
	reply->ri_rpc_time = m0_time_now();
	reply->ri_session  = request->ri_session;
	machine = reply->ri_rmachine = request->ri_rmachine;

	reply->ri_prio     = request->ri_prio;
	reply->ri_deadline = 0;
	reply->ri_error    = 0;

	m0_rpc_machine_lock(machine);
	m0_rpc_item_sm_init(reply, M0_RPC_ITEM_OUTGOING);
	m0_rpc_item_send_reply(request, reply);
	m0_rpc_machine_unlock(machine);
}
M0_EXPORTED(m0_rpc_reply_post);

M0_INTERNAL void m0_rpc_oneway_item_post(const struct m0_rpc_conn *conn,
					 struct m0_rpc_item *item)
{
	struct m0_rpc_machine *machine;

	M0_ENTRY("conn: %p, item: %p", conn, item);
	M0_PRE(conn != NULL);
	M0_PRE(m0_rpc_machine_is_not_locked(conn->c_rpc_machine));

	machine = conn->c_rpc_machine;
	m0_rpc_machine_lock(machine);
	m0_rpc_oneway_item_post_locked(conn, item);
	m0_rpc_machine_unlock(machine);
}

M0_INTERNAL void m0_rpc_oneway_item_post_locked(const struct m0_rpc_conn *conn,
						struct m0_rpc_item *item)
{
	M0_PRE(conn != NULL &&
	       m0_rpc_machine_is_locked(conn->c_rpc_machine));
	M0_PRE(item != NULL && m0_rpc_item_is_oneway(item));

	/*
	 * Rpc always acquires an *internal* reference to "all" items (Here
	 * one-way items). This reference is released when the item is sent.
	 */
	m0_rpc_item_get(item);
	item->ri_resend_interval = M0_TIME_NEVER;
	item->ri_rpc_time        = m0_time_now();
	item->ri_rmachine        = conn->c_rpc_machine;

	m0_rpc_item_sm_init(item, M0_RPC_ITEM_OUTGOING);
	item->ri_nr_sent++;
	m0_rpc_frm_enq_item(&conn->c_rpcchan->rc_frm, item);
}

M0_INTERNAL int m0_rpc_reply_timedwait(struct m0_clink *clink,
				       const m0_time_t timeout)
{
	int rc;
	M0_ENTRY("timeout: "TIME_F, TIME_P(timeout));
	M0_PRE(clink != NULL);
	M0_PRE(m0_clink_is_armed(clink));

	rc = m0_chan_timedwait(clink, timeout) ? 0 : -ETIMEDOUT;
	return M0_RC(rc);
}
M0_EXPORTED(m0_rpc_reply_timedwait);


static void rpc_buffer_pool_low(struct m0_net_buffer_pool *bp)
{
	/* Buffer pool is below threshold.  */
}

static const struct m0_net_buffer_pool_ops b_ops = {
	.nbpo_not_empty	      = m0_net_domain_buffer_pool_not_empty,
	.nbpo_below_threshold = rpc_buffer_pool_low,
};

M0_INTERNAL int m0_rpc_net_buffer_pool_setup(struct m0_net_domain *ndom,
					     struct m0_net_buffer_pool
					     *app_pool, uint32_t bufs_nr,
					     uint32_t tm_nr)
{
	int	    rc;
	uint32_t    segs_nr;
	m0_bcount_t seg_size;

	M0_ENTRY("net_dom: %p", ndom);
	M0_PRE(ndom != NULL);
	M0_PRE(app_pool != NULL);
	M0_PRE(bufs_nr != 0);

	seg_size = m0_rpc_max_seg_size(ndom);
	segs_nr  = m0_rpc_max_segs_nr(ndom);
	app_pool->nbp_ops = &b_ops;
	rc = m0_net_buffer_pool_init(app_pool, ndom,
				     M0_NET_BUFFER_POOL_THRESHOLD,
				     segs_nr, seg_size, tm_nr, M0_SEG_SHIFT,
				     false);
	if (rc != 0)
		return M0_ERR_INFO(rc, "net_buf_pool: Initialization");

	m0_net_buffer_pool_lock(app_pool);
	rc = m0_net_buffer_pool_provision(app_pool, bufs_nr);
	m0_net_buffer_pool_unlock(app_pool);

	if (rc == bufs_nr)
		return M0_RC(0);
	m0_net_buffer_pool_fini(app_pool);
	return M0_RC(-ENOMEM);
}
M0_EXPORTED(m0_rpc_net_buffer_pool_setup);

void m0_rpc_net_buffer_pool_cleanup(struct m0_net_buffer_pool *app_pool)
{
	M0_PRE(app_pool != NULL);
	m0_net_buffer_pool_fini(app_pool);
}
M0_EXPORTED(m0_rpc_net_buffer_pool_cleanup);

M0_INTERNAL uint32_t m0_rpc_bufs_nr(uint32_t len, uint32_t tms_nr)
{
	return len +
	       /* It is used so that more than one free buffer is present
		* for each TM when tms_nr > 8.
		*/
	       max32u(tms_nr / 4, 1) +
	       /* It is added so that frequent low_threshold callbacks of
		* buffer pool can be reduced.
		*/
	       M0_NET_BUFFER_POOL_THRESHOLD;
}

M0_INTERNAL m0_bcount_t m0_rpc_max_seg_size(struct m0_net_domain *ndom)
{
	M0_PRE(ndom != NULL);

<<<<<<< HEAD
#ifdef ENABLE_LIBFAB
	return M0_RPC_MSG_SIZE_1MB;
#else
	return min64u(m0_net_domain_get_max_buffer_segment_size(ndom),
		      M0_SEG_SIZE);
#endif
=======
	return min64u(m0_net_domain_get_max_buffer_segment_size(ndom),
		      M0_RPC_DEF_MAX_RPC_MSG_SIZE);
>>>>>>> 333bd9da
}

M0_INTERNAL uint32_t m0_rpc_max_segs_nr(struct m0_net_domain *ndom)
{
	M0_PRE(ndom != NULL);

#ifdef ENABLE_LIBFAB
	return 1;
#else
	return m0_net_domain_get_max_buffer_size(ndom) /
	       m0_rpc_max_seg_size(ndom);
#endif
}

M0_INTERNAL m0_bcount_t m0_rpc_max_msg_size(struct m0_net_domain *ndom,
					    m0_bcount_t rpc_size)
{
	m0_bcount_t mbs;

	M0_PRE(ndom != NULL);

	mbs = min64u(m0_net_domain_get_max_buffer_size(ndom),
		     M0_RPC_DEF_MAX_RPC_MSG_SIZE);
	return rpc_size != 0 ? m0_clip64u(M0_SEG_SIZE, mbs, rpc_size) : mbs;
}

M0_INTERNAL uint32_t m0_rpc_max_recv_msgs(struct m0_net_domain *ndom,
					  m0_bcount_t rpc_size)
{
	M0_PRE(ndom != NULL);

#ifdef ENABLE_LIBFAB
	return 1;
#else
	return m0_net_domain_get_max_buffer_size(ndom) /
	       m0_rpc_max_msg_size(ndom, rpc_size);
#endif
}

M0_INTERNAL m0_time_t m0_rpc__down_timeout(void)
{
	return m0_time_from_now(M0_RPC_ITEM_RESEND_INTERVAL * 2 + 1, 0);
}

/** @} */
#undef M0_TRACE_SUBSYSTEM

/*
 *  Local variables:
 *  c-indentation-style: "K&R"
 *  c-basic-offset: 8
 *  tab-width: 8
 *  fill-column: 80
 *  scroll-step: 1
 *  End:
 */<|MERGE_RESOLUTION|>--- conflicted
+++ resolved
@@ -285,17 +285,12 @@
 {
 	M0_PRE(ndom != NULL);
 
-<<<<<<< HEAD
 #ifdef ENABLE_LIBFAB
 	return M0_RPC_MSG_SIZE_1MB;
 #else
 	return min64u(m0_net_domain_get_max_buffer_segment_size(ndom),
 		      M0_SEG_SIZE);
 #endif
-=======
-	return min64u(m0_net_domain_get_max_buffer_segment_size(ndom),
-		      M0_RPC_DEF_MAX_RPC_MSG_SIZE);
->>>>>>> 333bd9da
 }
 
 M0_INTERNAL uint32_t m0_rpc_max_segs_nr(struct m0_net_domain *ndom)
