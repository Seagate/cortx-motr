/*
 * Copyright (c) 2015-2020 Seagate Technology LLC and/or its Affiliates
 *
 * Licensed under the Apache License, Version 2.0 (the "License");
 * you may not use this file except in compliance with the License.
 * You may obtain a copy of the License at
 *
 *     http://www.apache.org/licenses/LICENSE-2.0
 *
 * Unless required by applicable law or agreed to in writing, software
 * distributed under the License is distributed on an "AS IS" BASIS,
 * WITHOUT WARRANTIES OR CONDITIONS OF ANY KIND, either express or implied.
 * See the License for the specific language governing permissions and
 * limitations under the License.
 *
 * For any questions about this software or licensing,
 * please email opensource@seagate.com or cortx-questions@seagate.com.
 *
 */


#define M0_TRACE_SUBSYSTEM M0_TRACE_SUBSYS_IOSERVICE
#include "lib/trace.h"

#include "lib/errno.h"
#include "lib/memory.h"
#include "lib/finject.h"            /* M0_FI_ENABLED */
#include "lib/string.h"             /* m0_strdup */
#include "balloc/balloc.h"          /* b2m0 */
#include "conf/obj.h"               /* m0_conf_sdev */
#include "conf/confc.h"             /* m0_confc_from_obj */
#include "conf/helpers.h"           /* m0_conf_drive_get */
#include "conf/obj_ops.h"           /* M0_CONF_DIRNEXT */
#include "stob/ad.h"                /* m0_stob_ad_domain2balloc */
#include "stob/linux.h"             /* m0_stob_linux_domain_directio */
#include "stob/stob.h"              /* m0_stob_id_get */
#include "ioservice/fid_convert.h"  /* m0_fid_validate_linuxstob */
#include "ioservice/storage_dev.h"
#include "reqh/reqh.h"              /* m0_reqh */
#include <unistd.h>                 /* fdatasync */
#include <sys/vfs.h>                /* fstatfs */
#ifndef __KERNEL__
#  include "pool/pool.h"            /* m0_pools_common */
#endif
#include "be/partition_table.h"
<<<<<<< HEAD

=======
#include "stob/partition.h"
>>>>>>> 85d3e03e
/**
   @addtogroup sdev

   @{
 */

/**
 * tlist descriptor for list of m0_storage_dev objects placed
 * in m0_storage_devs::sds_devices list using isd_linkage.
 */
M0_TL_DESCR_DEFINE(storage_dev, "storage_dev", M0_INTERNAL,
		   struct m0_storage_dev, isd_linkage, isd_magic,
		   M0_STORAGE_DEV_MAGIC, M0_STORAGE_DEV_HEAD_MAGIC);

M0_TL_DEFINE(storage_dev, M0_INTERNAL, struct m0_storage_dev);

static bool storage_dev_state_update_cb(struct m0_clink *link);
static bool storage_devs_conf_expired_cb(struct m0_clink *link);
static bool storage_devs_conf_ready_async_cb(struct m0_clink *link);

static struct m0_stob *
storage_dev_get_part_stob(struct m0_be_domain *domain,
			  const char          *dev_pathname,
			  m0_bcount_t         *dev_data_size)
{
	struct m0_stob                    *part_stob = NULL;
	struct m0_be_ptable_part_tbl_info  primary_part_info;
	struct m0_be_ptable_alloc_info    *alloc_info;
	int                                i;
	struct m0_stob_id                  stob_id;
	int rc;

	if (m0_be_ptable_get_part_info(&primary_part_info) != 0)
		return NULL;

	if (strcmp(dev_pathname, primary_part_info.pti_dev_pathname))
		return part_stob;
	for (i = 0; i < M0_BE_MAX_PARTITION_USERS; i++) {
		alloc_info = &primary_part_info.pti_part_alloc_info[i];
		if(alloc_info->ai_part_id == M0_BE_PTABLE_ENTRY_BALLOC) {
			*dev_data_size = alloc_info->ai_def_size_in_chunks;
			break;
		}
	}
	if (i == M0_BE_MAX_PARTITION_USERS)
		return NULL;

	m0_stob_id_make(0, M0_BE_PTABLE_ENTRY_BALLOC,
			&domain->bd_part_stob_domain->sd_id,
			&stob_id);
	rc = m0_stob_find(&stob_id, &part_stob);
	if (rc != 0)
		return NULL;

	if (m0_stob_state_get(part_stob) == CSS_UNKNOWN) {
		rc = m0_stob_locate(part_stob);
		if (rc != 0)
			goto part_stob_put;
	}
	if (m0_stob_state_get(part_stob) == CSS_NOENT) {
		rc = m0_stob_create(part_stob, NULL, dev_pathname);
		if (rc != 0)
			goto part_stob_put;
	}

part_stob_put:
	m0_stob_put(part_stob);
	return rc == 0 ? part_stob: NULL;
}

static bool storage_devs_is_locked(const struct m0_storage_devs *devs)
{
	return devs->sds_locks_disabled || m0_mutex_is_locked(&devs->sds_lock);
}

M0_INTERNAL void m0_storage_devs_lock(struct m0_storage_devs *devs)
{
	if (!devs->sds_locks_disabled)
		m0_mutex_lock(&devs->sds_lock);
}

M0_INTERNAL void m0_storage_devs_unlock(struct m0_storage_devs *devs)
{
	if (!devs->sds_locks_disabled)
		m0_mutex_unlock(&devs->sds_lock);
}

M0_INTERNAL int m0_storage_devs_init(struct m0_storage_devs   *devs,
				     enum m0_storage_dev_type  type,
				     struct m0_be_seg         *be_seg,
				     struct m0_stob_domain    *bstore_dom,
				     struct m0_reqh           *reqh)
{
	M0_ENTRY();
	M0_PRE(equi(bstore_dom != NULL, type == M0_STORAGE_DEV_TYPE_AD));

	devs->sds_type           = type;
	devs->sds_be_seg         = be_seg;
	devs->sds_back_domain    = bstore_dom;
	devs->sds_locks_disabled = false;
	storage_dev_tlist_init(&devs->sds_devices);
	m0_mutex_init(&devs->sds_lock);
	m0_clink_init(&devs->sds_conf_ready_async,
		      storage_devs_conf_ready_async_cb);
	m0_clink_init(&devs->sds_conf_exp, storage_devs_conf_expired_cb);
	m0_clink_add_lock(&reqh->rh_conf_cache_exp, &devs->sds_conf_exp);
	m0_clink_add_lock(&reqh->rh_conf_cache_ready_async,
			  &devs->sds_conf_ready_async);
	return M0_RC(m0_parallel_pool_init(&devs->sds_pool, 10, 20));
}

M0_INTERNAL void m0_storage_devs_fini(struct m0_storage_devs *devs)
{
	struct m0_storage_dev  *dev;

	M0_ENTRY();
	m0_parallel_pool_terminate_wait(&devs->sds_pool);
	m0_parallel_pool_fini(&devs->sds_pool);
	m0_clink_cleanup(&devs->sds_conf_exp);
	m0_clink_cleanup(&devs->sds_conf_ready_async);
	m0_clink_fini(&devs->sds_conf_exp);
	m0_clink_fini(&devs->sds_conf_ready_async);

	m0_tl_for(storage_dev, &devs->sds_devices, dev) {
		M0_LOG(M0_DEBUG, "fini: dev=%p, ref=%" PRIi64
		       "state=%d type=%d, %"PRIu64,
		       dev,
		       m0_ref_read(&dev->isd_ref),
		       dev->isd_ha_state,
		       dev->isd_srv_type,
		       dev->isd_cid);
	} m0_tl_endfor;

	storage_dev_tlist_fini(&devs->sds_devices);
	m0_mutex_fini(&devs->sds_lock);
	M0_LEAVE();
}

M0_INTERNAL void m0_storage_devs_use_directio(struct m0_storage_devs *devs,
					      bool                    directio)
{
	M0_PRE(storage_dev_tlist_is_empty(&devs->sds_devices));
	M0_PRE(ergo(devs->sds_type == M0_STORAGE_DEV_TYPE_AD,
		    m0_stob_linux_domain_directio(devs->sds_back_domain) ==
		    directio));

	devs->sds_use_directio = directio;
}

M0_INTERNAL void m0_storage_devs_locks_disable(struct m0_storage_devs *devs)
{
	M0_PRE(!storage_devs_is_locked(devs));
	devs->sds_locks_disabled = true;
}

M0_INTERNAL struct m0_storage_dev *
m0_storage_devs_find_by_cid(struct m0_storage_devs *devs,
			    uint64_t                cid)
{
	M0_PRE(storage_devs_is_locked(devs));
	return m0_tl_find(storage_dev, dev, &devs->sds_devices,
			  dev->isd_cid == cid);
}

M0_INTERNAL struct m0_storage_dev *
m0_storage_devs_find_by_dom(struct m0_storage_devs *devs,
			    struct m0_stob_domain  *dom)
{
	M0_PRE(storage_devs_is_locked(devs));
	return m0_tl_find(storage_dev, dev, &devs->sds_devices,
			  dev->isd_domain == dom);
}

M0_INTERNAL void m0_storage_dev_clink_add(struct m0_clink *link,
					  struct m0_chan *chan)
{
	m0_clink_init(link, storage_dev_state_update_cb);
	m0_clink_add_lock(chan, link);
}

M0_INTERNAL void m0_storage_dev_clink_del(struct m0_clink *link)
{
	m0_clink_cleanup(link);
	m0_clink_fini(link);
}

static bool storage_dev_state_update_cb(struct m0_clink *link)
{
	struct m0_storage_dev *dev =
		container_of(link, struct m0_storage_dev, isd_clink);
	struct m0_conf_obj *obj =
		container_of(link->cl_chan, struct m0_conf_obj, co_ha_chan);
	M0_PRE(m0_conf_fid_type(&obj->co_id) == &M0_CONF_SDEV_TYPE);
	dev->isd_ha_state = obj->co_ha_state;
	return true;
}

static void dev_filename_update(struct m0_storage_dev    *dev,
				const struct m0_conf_obj *obj)
{
	M0_ENTRY();
	m0_free0(&dev->isd_filename);
	dev->isd_filename = m0_strdup(
		M0_CONF_CAST(obj, m0_conf_sdev)->sd_filename);
	if (dev->isd_filename == NULL)
		M0_ERR_INFO(-ENOMEM, "Unable to duplicate sd_filename %s for "
			    FID_F, M0_CONF_CAST(obj, m0_conf_sdev)->sd_filename,
			    FID_P(&obj->co_id));
	M0_LEAVE();
}

static bool storage_devs_conf_expired_cb(struct m0_clink *clink)
{
	struct m0_storage_dev  *dev;
	struct m0_conf_obj     *obj;
	struct m0_storage_devs *storage_devs = M0_AMB(storage_devs, clink,
						      sds_conf_exp);
	struct m0_reqh         *reqh = M0_AMB(reqh, clink->cl_chan,
					      rh_conf_cache_exp);
	struct m0_pools_common *pc = reqh->rh_pools;
	struct m0_conf_cache   *cache = &m0_reqh2confc(reqh)->cc_cache;
	struct m0_fid           sdev_fid;

	if (M0_FI_ENABLED("skip_storage_devs_expire_cb"))
		return true;

	M0_ENTRY();
	m0_storage_devs_lock(storage_devs);
	m0_tl_for (storage_dev, &storage_devs->sds_devices, dev) {
		/*
		 * Step 1. Need to save current sdev filename attribute in
		 * order to use it later in storage_dev_update_by_conf() when
		 * new conf is ready.
		 */
		if (dev->isd_srv_type != M0_CST_IOS &&
		    dev->isd_srv_type != M0_CST_CAS &&
		    /* In some cases indices are valid even though it is
		     * non-IOS/non-CAS device. i.e. in spiel-conf-ut big-db
		     * test, device ID is hardcoded to
		     * M0_AD_STOB_DOM_KEY_DEFAULT (0x1), In such case should
		     * not skip through loop.
		     */
		    dev->isd_cid >= pc->pc_nr_devices) {
			/*
			 * For non-IOS/non-CAS devices base device ids
			 * (dev->isd_cid) are lifted up by design and they
			 * can not be valid indices for pc->pc_dev2svc[ ].
			 */
			continue;
		}
		M0_ASSERT(dev->isd_cid < pc->pc_nr_devices);

		sdev_fid = pc->pc_dev2svc[dev->isd_cid].pds_sdev_fid;
		if (m0_fid_is_set(&sdev_fid) &&
		    /*
		     * Not all storage devices have a corresponding m0_conf_sdev
		     * object.
		     */
		    (obj = m0_conf_cache_lookup(cache, &sdev_fid)) != NULL)
			dev_filename_update(dev, obj);
		/*
		 * Step 2. Un-link from HA chan to let conf cache be ultimately
		 * drained by rconfc.
		 */
		if (!m0_clink_is_armed(&dev->isd_clink))
			continue;
		obj = M0_AMB(obj, dev->isd_clink.cl_chan, co_ha_chan);
		M0_ASSERT(m0_conf_obj_invariant(obj));
		if (!m0_fid_is_set(&sdev_fid))
			/* Step 1, second chance to catch up with filename. */
			dev_filename_update(dev, obj);
		/* Un-link from HA chan and un-pin the conf object. */
		m0_storage_dev_clink_del(&dev->isd_clink);
		m0_confc_close(obj);
		dev->isd_ha_state = M0_NC_UNKNOWN;
	} m0_tl_endfor;
	m0_storage_devs_unlock(storage_devs);
	M0_LEAVE();
	return true;
}

static int storage_dev_update_by_conf(struct m0_storage_dev  *dev,
				      struct m0_conf_sdev    *sdev,
				      struct m0_storage_devs *storage_devs)
{
	struct m0_storage_dev *dev_new;
	int                    rc;

	M0_ENTRY("dev cid:%"PRIx64", fid: "FID_F", old: %s, new: %s",
		 dev->isd_cid, FID_P(&sdev->sd_obj.co_id), dev->isd_filename,
		 M0_MEMBER(sdev, sd_filename));
	M0_PRE(sdev != NULL);
	M0_PRE(storage_devs_is_locked(storage_devs));

	if (m0_streq(dev->isd_filename, sdev->sd_filename))
		return M0_RC(0);  /* the dev did not change */

	M0_PRE(m0_ref_read(&dev->isd_ref) == 1);
	m0_storage_dev_detach(dev);
	rc = m0_storage_dev_new_by_conf(storage_devs, sdev, false, &dev_new);
	if (rc != 0)
		return M0_ERR(rc);
	M0_ASSERT(dev_new != NULL);
	m0_storage_dev_attach(dev_new, storage_devs);
	return M0_RC(0);
}

static void storage_devs_conf_refresh(struct m0_storage_devs *storage_devs,
				      struct m0_reqh         *reqh)
{
	struct m0_confc       *confc = m0_reqh2confc(reqh);
	struct m0_storage_dev *dev;
	struct m0_fid          sdev_fid;
	struct m0_conf_sdev   *conf_sdev;
	int                    rc;

	M0_ENTRY();
	M0_PRE(storage_devs_is_locked(storage_devs));

	m0_tl_for(storage_dev, &storage_devs->sds_devices, dev) {
		rc = m0_conf_device_cid_to_fid(confc, dev->isd_cid,
					       &sdev_fid);
		if (rc != 0)
			/* Not all storage devices have a corresponding
			 * m0_conf_sdev object.
			 */
			continue;
		conf_sdev = NULL;
		rc = m0_conf_sdev_get(confc, &sdev_fid, &conf_sdev) ?:
			storage_dev_update_by_conf(dev, conf_sdev,
						   storage_devs);
		if (rc != 0)
			M0_ERR(rc);
		if (conf_sdev != NULL)
			m0_confc_close(&conf_sdev->sd_obj);
	} m0_tl_endfor;
	M0_LEAVE();
}

static bool storage_devs_conf_ready_async_cb(struct m0_clink *clink)
{
	struct m0_storage_devs *storage_devs = M0_AMB(storage_devs, clink,
						      sds_conf_ready_async);
	struct m0_reqh         *reqh = M0_AMB(reqh, clink->cl_chan,
					      rh_conf_cache_ready_async);
	struct m0_storage_dev  *dev;
	struct m0_confc        *confc = m0_reqh2confc(reqh);
	struct m0_fid           sdev_fid;
	struct m0_conf_sdev    *conf_sdev = NULL;
	struct m0_conf_service *conf_service;
	struct m0_conf_obj     *srv_obj;
	int                     rc;

	if (M0_FI_ENABLED("skip_storage_devs_ready_cb"))
		return true;

	M0_ENTRY();
	m0_storage_devs_lock(storage_devs);
	storage_devs_conf_refresh(storage_devs, reqh);

	m0_tl_for (storage_dev, &storage_devs->sds_devices, dev) {
		rc = m0_conf_device_cid_to_fid(confc, dev->isd_cid, &sdev_fid);
		if (rc != 0)
			/* Not all storage devices have a corresponding
			 * m0_conf_sdev object.
			 */
			continue;
		rc = m0_conf_sdev_get(confc, &sdev_fid, &conf_sdev);
		M0_ASSERT_INFO(rc == 0, "No sdev: "FID_F, FID_P(&sdev_fid));
		M0_ASSERT(conf_sdev != NULL);
		M0_LOG(M0_DEBUG, "cid:0x%"PRIx64" -> sdev_fid:"FID_F" idx:0x%x",
		       dev->isd_cid, FID_P(&sdev_fid), conf_sdev->sd_dev_idx);
		if (!m0_clink_is_armed(&dev->isd_clink))
			m0_storage_dev_clink_add(&dev->isd_clink,
						 &conf_sdev->sd_obj.co_ha_chan);
		dev->isd_ha_state = conf_sdev->sd_obj.co_ha_state;
		srv_obj = m0_conf_obj_grandparent(&conf_sdev->sd_obj);
		conf_service = M0_CONF_CAST(srv_obj, m0_conf_service);
		dev->isd_srv_type = conf_service->cs_type;
	} m0_tl_endfor;

	m0_storage_devs_unlock(storage_devs);
	M0_LEAVE();
	return true;
}

static int stob_domain_create_or_init(struct m0_storage_dev  *dev,
				      struct m0_storage_devs *devs,
				      m0_bcount_t             size,
				      bool                    force)
{
	enum m0_storage_dev_type  type     = dev->isd_type;
	unsigned long long        cid      = (unsigned long long)dev->isd_cid;
	char                     *cfg      = NULL;
	char                     *cfg_init = NULL;
	char                     *location;
	int                       len;
	int                       rc;

	M0_PRE(ergo(type == M0_STORAGE_DEV_TYPE_LINUX,
		    dev->isd_filename != NULL));
	M0_PRE(ergo(type == M0_STORAGE_DEV_TYPE_AD, devs->sds_be_seg != NULL));
	M0_PRE(ergo(type == M0_STORAGE_DEV_TYPE_AD, dev->isd_stob != NULL));

	switch (type) {
	case M0_STORAGE_DEV_TYPE_LINUX:
		len = snprintf(NULL, 0, "linuxstob:%s", dev->isd_filename);
		location = len > 0 ? m0_alloc(len + 1) : NULL;
		if (location == NULL)
			return len < 0 ? M0_ERR(len) : M0_ERR(-ENOMEM);
		rc = snprintf(location, len + 1, "linuxstob:%s",
			      dev->isd_filename);
		cfg_init = devs->sds_use_directio ? "directio=true" :
						    "directio=false";
		M0_ASSERT_INFO(rc == len, "rc=%d", rc);
		break;
	case M0_STORAGE_DEV_TYPE_AD:
		len = snprintf(NULL, 0, "adstob:%llu", cid);
		location = len > 0 ? m0_alloc(len + 1) : NULL;
		if (location == NULL)
			return len < 0 ? M0_ERR(len) : M0_ERR(-ENOMEM);
		rc = snprintf(location, len + 1, "adstob:%llu", cid);
		M0_ASSERT_INFO(rc == len, "rc=%d", rc);
		m0_stob_ad_cfg_make(&cfg, devs->sds_be_seg,
				    m0_stob_id_get(dev->isd_part_stob == NULL ?
						   dev->isd_stob :
						   dev->isd_part_stob),
				    size);
		m0_stob_ad_init_cfg_make(&cfg_init,
					 devs->sds_be_seg->bs_domain);
		if (cfg == NULL || cfg_init == NULL) {
			m0_free(location);
			m0_free(cfg_init);
			m0_free(cfg);
			return M0_ERR(-ENOMEM);
		}
		break;
	default:
		M0_IMPOSSIBLE("Unknown m0_storage_dev type.");
	};

	rc = m0_stob_domain_init(location, cfg_init, &dev->isd_domain);
	if (force && rc == 0) {
		rc = m0_stob_domain_destroy(dev->isd_domain);
		if (rc != 0)
			goto out_free;
	}
	if (force || rc != 0)
		rc = m0_stob_domain_create(location, cfg_init, cid, cfg,
					   &dev->isd_domain);
out_free:
	m0_free(location);
	if (type == M0_STORAGE_DEV_TYPE_AD)
		m0_free(cfg_init);
	m0_free(cfg);

	return M0_RC(rc);
}

static void storage_dev_release(struct m0_ref *ref)
{
	struct m0_storage_dev *dev =
		container_of(ref, struct m0_storage_dev, isd_ref);

	M0_ENTRY("dev=%p", dev);

	storage_dev_tlink_del_fini(dev);
	m0_chan_broadcast_lock(&dev->isd_detached_chan);
	m0_storage_dev_destroy(dev);

	M0_LEAVE();
}

M0_INTERNAL void m0_storage_dev_get(struct m0_storage_dev *dev)
{
	m0_ref_get(&dev->isd_ref);
}

M0_INTERNAL void m0_storage_dev_put(struct m0_storage_dev *dev)
{
	m0_ref_put(&dev->isd_ref);
}

static int storage_dev_new(struct m0_storage_devs *devs,
			   uint64_t                cid,
			   bool                    fi_no_dev,
			   const char             *path_orig,
			   uint64_t                size,
			   struct m0_conf_sdev    *conf_sdev,
			   bool                    force,
			   struct m0_storage_dev **out)
{
	enum m0_storage_dev_type  type = devs->sds_type;
	struct m0_storage_dev    *device;
	struct m0_conf_service   *conf_service;
	struct m0_conf_obj       *srv_obj;
	struct m0_stob_id         stob_id;
	struct m0_stob           *stob;
	const char               *path = fi_no_dev ? NULL : path_orig;
	int                       rc;
	m0_bcount_t		  part_size;

	M0_ENTRY("cid=%"PRIu64, cid);
	M0_PRE(M0_IN(type, (M0_STORAGE_DEV_TYPE_LINUX, M0_STORAGE_DEV_TYPE_AD)));
	M0_PRE(ergo(type == M0_STORAGE_DEV_TYPE_LINUX, path_orig != NULL));

	M0_ALLOC_PTR(device);
	if (device == NULL)
		return M0_ERR(-ENOMEM);

	if (path_orig != NULL) {
		device->isd_filename = m0_strdup(path_orig);
		if (device->isd_filename == NULL) {
			m0_free(device);
			return M0_ERR(-ENOMEM);
		}
	}
	m0_ref_init(&device->isd_ref, 0, storage_dev_release);
	device->isd_type = type;
	device->isd_cid  = cid;
	device->isd_stob = NULL;

	if (type == M0_STORAGE_DEV_TYPE_AD) {
		cid = M0_BE_PTABLE_ENTRY_BALLOC;
		m0_stob_id_make(0, cid, &devs->sds_back_domain->sd_id, &stob_id);
		rc = m0_stob_find(&stob_id, &stob);
		if (rc != 0)
			goto end;

		if (m0_stob_state_get(stob) == CSS_UNKNOWN) {
			rc = m0_stob_locate(stob);
			if (rc != 0)
				goto stob_put;
		}
		if (m0_stob_state_get(stob) == CSS_NOENT) {
			rc = m0_stob_create(stob, NULL, path);
			if (rc != 0)
				goto stob_put;
		}
		device->isd_stob = stob;
		device->isd_part_stob =
			storage_dev_get_part_stob(devs->sds_be_seg->bs_domain,
						  path,
						  &part_size);
		if(device->isd_part_stob != NULL){
			m0_stob_part_add_bstore(device->isd_part_stob, stob);
			size = part_size;
		}
	}

	rc = stob_domain_create_or_init(device, devs, size, force);
	M0_ASSERT(ergo(rc == 0, device->isd_domain != NULL));
	if (rc == 0) {
		if (M0_FI_ENABLED("ad_domain_locate_fail")) {
			m0_stob_domain_fini(device->isd_domain);
			M0_ASSERT(conf_sdev != NULL);
			m0_confc_close(&conf_sdev->sd_obj);
			rc = M0_ERR(-EINVAL);
		} else if (conf_sdev != NULL) {
			if (type == M0_STORAGE_DEV_TYPE_AD &&
			    m0_fid_validate_linuxstob(&stob_id))
				m0_stob_linux_conf_sdev_associate(stob,
						&conf_sdev->sd_obj.co_id);
			m0_conf_obj_get_lock(&conf_sdev->sd_obj);
			srv_obj = m0_conf_obj_grandparent(&conf_sdev->sd_obj);
			conf_service = M0_CONF_CAST(srv_obj, m0_conf_service);
			m0_storage_dev_clink_add(&device->isd_clink,
					&conf_sdev->sd_obj.co_ha_chan);
			device->isd_srv_type = conf_service->cs_type;
		}
	}
stob_put:
	if (type == M0_STORAGE_DEV_TYPE_AD) {
		/* Release reference, taken by m0_stob_find(). */
		m0_stob_put(stob);
	}
end:
	if (rc == 0) {
		m0_mutex_init(&device->isd_detached_lock);
		m0_chan_init(&device->isd_detached_chan,
			     &device->isd_detached_lock);
		*out = device;
	} else {
		m0_free(M0_MEMBER(device, isd_filename));
		m0_free(device);
	}
	return rc == 0 ? M0_RC(0) :
	       M0_ERR_INFO(rc, "path_orig=%s cid=%"PRIu64" conf_sdev="FID_F,
			   path_orig, cid,
			   FID_P(conf_sdev == NULL ? &M0_FID0 :
				 &conf_sdev->sd_obj.co_id));
}

M0_INTERNAL int m0_storage_dev_new(struct m0_storage_devs *devs,
				   uint64_t                cid,
				   const char             *path,
				   uint64_t                size,
				   struct m0_conf_sdev    *conf_sdev,
				   bool                    force,
				   struct m0_storage_dev **dev)
{
	M0_ENTRY();
	return M0_RC(storage_dev_new(devs, cid,
				     M0_FI_ENABLED("no_real_dev"), path,
				     size, conf_sdev, force, dev));
}

M0_INTERNAL int m0_storage_dev_new_by_conf(struct m0_storage_devs *devs,
					   struct m0_conf_sdev    *sdev,
					   bool                    force,
					   struct m0_storage_dev **dev)
{
	M0_ENTRY();
	return M0_RC(storage_dev_new(devs, sdev->sd_dev_idx,
				     M0_FI_ENABLED("no_real_dev"),
				     sdev->sd_filename, sdev->sd_size,
				     M0_FI_ENABLED("no-conf-dev") ? NULL : sdev,
				     force, dev));
}

M0_INTERNAL void m0_storage_dev_destroy(struct m0_storage_dev *dev)
{
	struct m0_stob *stob;
	int             rc = 0;

	M0_ENTRY();
	M0_PRE(m0_ref_read(&dev->isd_ref) == 0);

	/* Acquire a reference to the backing store for adstob configuration. */
	if (dev->isd_type == M0_STORAGE_DEV_TYPE_AD)
		rc = m0_stob_find(m0_stob_id_get(dev->isd_stob), &stob);

	m0_stob_domain_fini(dev->isd_domain);

	if (dev->isd_type == M0_STORAGE_DEV_TYPE_AD && rc == 0) {
		/* Destroy backing store. */
		if (m0_stob_state_get(stob) == CSS_EXISTS)
			rc = m0_stob_destroy(stob, NULL);
		else
			m0_stob_put(stob);
	}
	if (rc != 0)
		M0_LOG(M0_ERROR, "Failed to destroy backing store rc=%d", rc);
	m0_chan_fini_lock(&dev->isd_detached_chan);
	m0_mutex_fini(&dev->isd_detached_lock);
	m0_free(dev->isd_filename);
	m0_free(dev);
	M0_LEAVE();
}

M0_INTERNAL void m0_storage_dev_attach(struct m0_storage_dev  *dev,
				       struct m0_storage_devs *devs)
{
	M0_ENTRY();
	M0_PRE(storage_devs_is_locked(devs));
	M0_PRE(m0_storage_devs_find_by_cid(devs, dev->isd_cid) == NULL);

	M0_LOG(M0_DEBUG, "get: dev=%p, ref=%" PRIi64 " "
	       "state=%d type=%d, %"PRIu64,
	       dev,
	       m0_ref_read(&dev->isd_ref),
	       dev->isd_ha_state,
	       dev->isd_srv_type,
	       dev->isd_cid);
	m0_storage_dev_get(dev);
	storage_dev_tlink_init_at_tail(dev, &devs->sds_devices);
	M0_LEAVE();
}

M0_INTERNAL void m0_storage_dev_detach(struct m0_storage_dev *dev)
{
	struct m0_conf_obj *obj;

	M0_ENTRY();
	if (m0_clink_is_armed(&dev->isd_clink)) {
		obj = container_of(dev->isd_clink.cl_chan, struct m0_conf_obj,
				   co_ha_chan);
		m0_storage_dev_clink_del(&dev->isd_clink);
		m0_confc_close(obj);
	}
	M0_LOG(M0_DEBUG, "put: dev=%p, ref=%" PRIi64 " "
	       "state=%d type=%d, %"PRIu64,
	       dev,
	       m0_ref_read(&dev->isd_ref),
	       dev->isd_ha_state,
	       dev->isd_srv_type,
	       dev->isd_cid);
	m0_storage_dev_put(dev);
	M0_LEAVE();
}

M0_INTERNAL void m0_storage_dev_space(struct m0_storage_dev   *dev,
				      struct m0_storage_space *space)
{
	struct m0_balloc *balloc;
	struct statfs     st;
	int               fd = -1;
	int               rc;
	int               rc1;

	M0_ENTRY();
	M0_PRE(dev != NULL);

	switch (dev->isd_type) {
	case M0_STORAGE_DEV_TYPE_AD:
		balloc = m0_stob_ad_domain2balloc(dev->isd_domain);
		M0_ASSERT(balloc != NULL);
		*space = (struct m0_storage_space) {
#ifdef __SPARE_SPACE__
			.sds_free_blocks = balloc->cb_sb.bsb_freeblocks +
						balloc->cb_sb.bsb_freespare,
#else
			.sds_free_blocks = balloc->cb_sb.bsb_freeblocks,
#endif
			.sds_block_size  = balloc->cb_sb.bsb_blocksize,
			.sds_avail_blocks = balloc->cb_sb.bsb_freeblocks,
			.sds_total_size  = balloc->cb_sb.bsb_totalsize,
		};
		break;
	case M0_STORAGE_DEV_TYPE_LINUX:
		rc = m0_stob_linux_domain_fd_get(dev->isd_domain, &fd);
		if (rc == 0) {
			rc  = fstatfs(fd, &st);
			rc  = rc == -1 ? M0_ERR(-errno) : 0;
			rc1 = m0_stob_linux_domain_fd_put(dev->isd_domain, fd);
			if (rc1 != 0)
				M0_LOG(M0_ERROR, "m0_stob_linux_domain_fd_put: "
						 "rc=%d", rc1);
		}
		if (rc == 0)
			*space = (struct m0_storage_space) {
				.sds_free_blocks = st.f_bfree,
				.sds_block_size  = st.f_bsize,
				.sds_avail_blocks = st.f_bfree,
				.sds_total_size  = st.f_blocks * st.f_bsize
			};
		if (rc != 0)
			M0_LOG(M0_ERROR, "Can't obtain fstatfs, rc=%d", rc);

		break;
	default:
		M0_IMPOSSIBLE("Unknown storage_dev type.");
	}
	M0_LEAVE();
}

struct storage_devs_wait {
	struct m0_clink     sdw_clink;
	struct m0_semaphore sdw_sem;
};

static bool storage_devs_detached_cb(struct m0_clink *clink)
{
	struct storage_devs_wait *wait =
		container_of(clink, struct storage_devs_wait, sdw_clink);

	m0_semaphore_up(&wait->sdw_sem);
	return true;
}

M0_INTERNAL void m0_storage_devs_detach_all(struct m0_storage_devs *devs)
{
	struct storage_devs_wait  wait = {};
	struct m0_storage_dev    *dev;
	struct m0_clink          *clink;

	M0_ENTRY();
	m0_semaphore_init(&wait.sdw_sem, 0);
	clink = &wait.sdw_clink;
	m0_tl_for(storage_dev, &devs->sds_devices, dev) {
		M0_SET0(clink);
		m0_clink_init(clink, storage_devs_detached_cb);
		clink->cl_is_oneshot = true;
		m0_clink_add_lock(&dev->isd_detached_chan, clink);

		m0_storage_dev_detach(dev);

		m0_semaphore_down(&wait.sdw_sem);
		m0_clink_fini(clink);
	} m0_tl_endfor;
	m0_semaphore_fini(&wait.sdw_sem);
	M0_LEAVE();
}

M0_INTERNAL int m0_storage_dev_format(struct m0_storage_dev *dev,
				      uint64_t               cid)
{
	/*
	 * Nothing do for Format command.
	 */
	return M0_RC(0);
}

static int sdev_stob_fsync(void *psdev)
{
	struct m0_storage_dev *sdev = (struct m0_storage_dev *)psdev;
	int                    fd = -1;
	int                    rc;
	int                    rc1;

	M0_ENTRY("sdev=%p", sdev);

	if (sdev->isd_type == M0_STORAGE_DEV_TYPE_AD) {
		fd = m0_stob_fd(sdev->isd_stob);
		rc = fdatasync(fd);
		rc = rc == 0 ? 0 : M0_ERR_INFO(-errno, "fd=%d", fd);
	} else {
		M0_ASSERT(sdev->isd_type == M0_STORAGE_DEV_TYPE_LINUX);
		rc = m0_stob_linux_domain_fd_get(sdev->isd_domain, &fd);
		if (rc == 0) {
			rc  = syncfs(fd);
			rc  = rc == 0 ? 0 : M0_ERR_INFO(-errno, "fd=%d", fd);
			rc1 = m0_stob_linux_domain_fd_put(sdev->isd_domain, fd);
			rc  = rc ?: rc1;
		}
	}
	return M0_RC(rc);
}

M0_INTERNAL int m0_storage_devs_fdatasync(struct m0_storage_devs *sdevs)
{
	M0_PRE(storage_devs_is_locked(sdevs));

	return M0_PARALLEL_FOR(storage_dev, &sdevs->sds_pool,
			       &sdevs->sds_devices, sdev_stob_fsync);
}

M0_INTERNAL int m0_storage_dev_stob_create(struct m0_storage_devs *devs,
					   struct m0_stob_id      *sid,
					   struct m0_dtx          *dtx)
{
	struct m0_stob *stob = NULL;
	int             rc;

	M0_ENTRY("stob_id="STOB_ID_F, STOB_ID_P(sid));

	m0_storage_devs_lock(devs);
	rc = m0_stob_find(sid, &stob);
	if (rc == 0) {
		M0_ASSERT(stob->so_state != CSS_DELETE);
		rc = rc ?: m0_stob_state_get(stob) == CSS_UNKNOWN ?
			   m0_stob_locate(stob) : 0;
		rc = rc ?: stob->so_state == CSS_NOENT ?
			   m0_stob_create(stob, dtx, NULL) : 0;
		M0_ASSERT_EX(m0_storage_devs_find_by_dom(devs,
			     m0_stob_dom_get(stob)) != NULL);
		m0_stob_put(stob);
	}
	m0_storage_devs_unlock(devs);

	return M0_RC(rc);
}

M0_INTERNAL int m0_storage_dev_stob_destroy(struct m0_storage_devs *devs,
					    struct m0_stob         *stob,
					    struct m0_dtx          *dtx)
{
	struct m0_stob_domain *dom;
	struct m0_storage_dev *dev;
	int                    rc;

	M0_ENTRY("stob=%p stob_id="STOB_ID_F,
		 stob, STOB_ID_P(m0_stob_id_get(stob)));
	M0_PRE(m0_stob_state_get(stob) == CSS_DELETE);

	m0_storage_devs_lock(devs);
	dom = m0_stob_dom_get(stob);
	rc  = m0_stob_destroy(stob, dtx);
	if (rc == 0) {
		dev = m0_storage_devs_find_by_dom(devs, dom);
		M0_ASSERT(dev != NULL);
		M0_LOG(M0_DEBUG, "put: dev=%p, ref=%" PRIi64 " "
		       "state=%d type=%d, %"PRIu64,
		       dev,
		       m0_ref_read(&dev->isd_ref),
		       dev->isd_ha_state,
		       dev->isd_srv_type,
		       dev->isd_cid);
		m0_storage_dev_put(dev);
	}
	m0_storage_devs_unlock(devs);

	return M0_RC(rc);
}

M0_INTERNAL int m0_storage_dev_stob_find(struct m0_storage_devs  *devs,
					 struct m0_stob_id       *sid,
					 struct m0_stob         **stob)
{
	struct m0_stob_domain *dom;
	struct m0_storage_dev *dev;
	struct m0_stob        *stob2 = NULL;
	enum m0_stob_state     stob_state;
	int                    rc;

	M0_ENTRY("stob_id="STOB_ID_F, STOB_ID_P(sid));

	m0_storage_devs_lock(devs);
	rc = m0_stob_find(sid, &stob2);
	if (rc == 0) {
		stob_state = m0_stob_state_get(stob2);
		if (stob_state == CSS_DELETE)
			rc = -ENOENT;
		else if (stob_state == CSS_UNKNOWN)
			   rc = m0_stob_locate(stob2);
		if (rc != 0)
			m0_stob_put(stob2);
	}
	if (rc == 0) {
		dom = m0_stob_dom_get(stob2);
		dev = m0_storage_devs_find_by_dom(devs, dom);
		M0_ASSERT(dev != NULL);
		M0_LOG(M0_DEBUG, "get: dev=%p, ref=%" PRIi64 " "
		       "state=%d type=%d, %"PRIu64,
		       dev,
		       m0_ref_read(&dev->isd_ref),
		       dev->isd_ha_state,
		       dev->isd_srv_type,
		       dev->isd_cid);
		m0_storage_dev_get(dev);
	}
	m0_storage_devs_unlock(devs);

	if (rc == 0)
		*stob = stob2;

	return M0_RC(rc);
}

M0_INTERNAL void m0_storage_dev_stob_put(struct m0_storage_devs *devs,
					 struct m0_stob         *stob)
{
	struct m0_stob_domain *dom;
	struct m0_storage_dev *dev;

	M0_ENTRY("stob=%p stob_id="STOB_ID_F,
		 stob, STOB_ID_P(m0_stob_id_get(stob)));

	dom = m0_stob_dom_get(stob);
	m0_stob_put(stob);

	m0_storage_devs_lock(devs);
	dev = m0_storage_devs_find_by_dom(devs, dom);
	M0_ASSERT(dev != NULL);
	M0_LOG(M0_DEBUG, "put: dev=%p, ref=%" PRIi64 " "
	       "state=%d type=%d, %"PRIu64,
	       dev,
	       m0_ref_read(&dev->isd_ref),
	       dev->isd_ha_state,
	       dev->isd_srv_type,
	       dev->isd_cid);
	m0_storage_dev_put(dev);
	m0_storage_devs_unlock(devs);

	M0_LEAVE();
}

#undef M0_TRACE_SUBSYSTEM
/** @} end group sdev */

/*
 *  Local variables:
 *  c-indentation-style: "K&R"
 *  c-basic-offset: 8
 *  tab-width: 8
 *  fill-column: 80
 *  scroll-step: 1
 *  End:
 */<|MERGE_RESOLUTION|>--- conflicted
+++ resolved
@@ -43,11 +43,7 @@
 #  include "pool/pool.h"            /* m0_pools_common */
 #endif
 #include "be/partition_table.h"
-<<<<<<< HEAD
-
-=======
 #include "stob/partition.h"
->>>>>>> 85d3e03e
 /**
    @addtogroup sdev
 
@@ -571,7 +567,6 @@
 	device->isd_stob = NULL;
 
 	if (type == M0_STORAGE_DEV_TYPE_AD) {
-		cid = M0_BE_PTABLE_ENTRY_BALLOC;
 		m0_stob_id_make(0, cid, &devs->sds_back_domain->sd_id, &stob_id);
 		rc = m0_stob_find(&stob_id, &stob);
 		if (rc != 0)
