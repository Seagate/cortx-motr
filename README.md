--- conflicted
+++ resolved
@@ -1,63 +1,53 @@
-# Motr
-
-[![Codacy Badge](https://app.codacy.com/project/badge/Grade/a3d60ecc5d8942c9a4b04bcf4b60bf20)](https://www.codacy.com/gh/Seagate/cortx/dashboard?utm_source=github.com&amp;utm_medium=referral&amp;utm_content=Seagate/cortx&amp;utm_campaign=Badge_Grade)
-[![license](https://img.shields.io/badge/License-Apache%202.0-blue.svg)](https://github.com/Seagate/cortx/blob/main/LICENSE)
-[![Slack](https://img.shields.io/badge/chat-on%20Slack-blue")](https://cortx.link/join-slack)
-[![YouTube](https://img.shields.io/badge/Video-YouTube-red)](https://cortx.link/videos)
-[![Latest Release](https://img.shields.io/github/v/release/Seagate/cortx?label=Latest%20Release)](https://github.com/seagate/cortx/releases/latest)
-[![GitHub contributors](https://img.shields.io/github/contributors/Seagate/cortx-motr)](https://github.com/Seagate/cortx-motr/graphs/contributors/)
-[![SODA Eco project](https://img.shields.io/badge/SODA-ECO%20Project-9cf)](./doc/Soda-welcome-page.md)
-
-At the core of [CORTX](https://github.com/Seagate/cortx) lies Motr.  Motr is a distributed object storage system, targeting [mass capacity storage](https://www.seagate.com/products/storage/object-storage-software/)
-configurations. To ensure the most efficient storage utilization, Motr interacts directly with block devices (i.e. it does not _layer_ on a local file system).  The Motr design was heavily influenced by the Lustre file system, NFSv4 and database technology. It must be noted that traditional file system properties (hierarchical directory namespace, strong POSIX consistency guarantees, etc.) are no longer desirable or achievable at mass capacity. Instead, Motr is a more general storage system that provides an optional file system interface. This allows wider range of deployments, including cloud.
-
-Following are the features of CORTX Motr:
-
--   Scalable: 
-
-    -   Horizontal scalability: grow your system by adding more nodes. The Motr submodule is designed for horizontal scalability with no meta-data hotspots, shared-nothing IO paths and extensions running on additional nodes.
-<<<<<<< HEAD
-<<<<<<< HEAD
-    -   Vertical scalability: with more memory and CPU on the nodes.   
-=======
-
-    -   Vertical scalability: with more memory and CPU on the nodes.   
-
->>>>>>> dd7df078... Updating following files for formatting issues
-=======
-
-    -   Vertical scalability: with more memory and CPU on the nodes.   
-
->>>>>>> 2384f223
--   Fault-tolerant: with flexible erasure coding that takes hardware and network topology into account.
-
--   Fast network raid repairs.
-
--   Observable: with built-in monitoring that collects detailed information about the system behavior.
-
--   Extensible.
-
--   Extension interface.
-
--   Flexible transactions.
-
--   Open source.
-
--   Portable: runs in user space and can be easily ported to any version of Linux.
-
-## Get to know
-
--   [Quick Start Guide](/doc/Quick-Start-Guide.rst)
--   [Architectural Summary](/doc/motr-in-prose.md)
--   [Example Cluster Setup](https://github.com/Seagate/cortx-motr/discussions/285)
--   [Source Structure](/doc/source-structure.md)
--   [Coding Style](/doc/coding-style.md)
--   [Developer Guide](/doc/motr-developer-guide.md)
--   [Provisioning Guide for Building and Testing Environment](/scripts/provisioning/README.md)
--   [Motr Performance Tuning](https://github.com/Seagate/cortx-motr/wiki/Motr-Performance-Tuning)
-
-## Surfing
-
-Refer to [Reading - list](/doc/reading-list.md) for complete information.
--   $ make doc
--   $ x-www-browser doc/html/index.html
+# Motr
+
+[![Codacy Badge](https://app.codacy.com/project/badge/Grade/a3d60ecc5d8942c9a4b04bcf4b60bf20)](https://www.codacy.com/gh/Seagate/cortx/dashboard?utm_source=github.com&amp;utm_medium=referral&amp;utm_content=Seagate/cortx&amp;utm_campaign=Badge_Grade)
+[![license](https://img.shields.io/badge/License-Apache%202.0-blue.svg)](https://github.com/Seagate/cortx/blob/main/LICENSE)
+[![Slack](https://img.shields.io/badge/chat-on%20Slack-blue")](https://cortx.link/join-slack)
+[![YouTube](https://img.shields.io/badge/Video-YouTube-red)](https://cortx.link/videos)
+[![Latest Release](https://img.shields.io/github/v/release/Seagate/cortx?label=Latest%20Release)](https://github.com/seagate/cortx/releases/latest)
+[![GitHub contributors](https://img.shields.io/github/contributors/Seagate/cortx-motr)](https://github.com/Seagate/cortx-motr/graphs/contributors/)
+[![SODA Eco project](https://img.shields.io/badge/SODA-ECO%20Project-9cf)](./doc/Soda-welcome-page.md)
+
+At the core of [CORTX](https://github.com/Seagate/cortx) lies Motr.  Motr is a distributed object storage system, targeting [mass capacity storage](https://www.seagate.com/products/storage/object-storage-software/)
+configurations. To ensure the most efficient storage utilization, Motr interacts directly with block devices (i.e. it does not _layer_ on a local file system).  The Motr design was heavily influenced by the Lustre file system, NFSv4 and database technology. It must be noted that traditional file system properties (hierarchical directory namespace, strong POSIX consistency guarantees, etc.) are no longer desirable or achievable at mass capacity. Instead, Motr is a more general storage system that provides an optional file system interface. This allows wider range of deployments, including cloud.
+
+Following are the features of CORTX Motr:
+
+-   Scalable: 
+
+    -   Horizontal scalability: grow your system by adding more nodes. The Motr submodule is designed for horizontal scalability with no meta-data hotspots, shared-nothing IO paths and extensions running on additional nodes.
+
+    -   Vertical scalability: with more memory and CPU on the nodes.   
+
+-   Fault-tolerant: with flexible erasure coding that takes hardware and network topology into account.
+
+-   Fast network raid repairs.
+
+-   Observable: with built-in monitoring that collects detailed information about the system behavior.
+
+-   Extensible.
+
+-   Extension interface.
+
+-   Flexible transactions.
+
+-   Open source.
+
+-   Portable: runs in user space and can be easily ported to any version of Linux.
+
+## Get to know
+
+-   [Quick Start Guide](/doc/Quick-Start-Guide.rst)
+-   [Architectural Summary](/doc/motr-in-prose.md)
+-   [Example Cluster Setup](https://github.com/Seagate/cortx-motr/discussions/285)
+-   [Source Structure](/doc/source-structure.md)
+-   [Coding Style](/doc/coding-style.md)
+-   [Developer Guide](/doc/motr-developer-guide.md)
+-   [Provisioning Guide for Building and Testing Environment](/scripts/provisioning/README.md)
+-   [Motr Performance Tuning](https://github.com/Seagate/cortx-motr/wiki/Motr-Performance-Tuning)
+
+## Surfing
+
+Refer to [Reading - list](/doc/reading-list.md) for complete information.
+-   $ make doc
+-   $ x-www-browser doc/html/index.html