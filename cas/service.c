--- conflicted
+++ resolved
@@ -1205,11 +1205,7 @@
 
 static void cas_fom_executed(struct cas_fom *fom)
 {
-<<<<<<< HEAD
-	int                    rc = 0;
-=======
 	int                    rc;
->>>>>>> 183d9521
 	struct m0_dtm0_domain *dod =
 		m0_cas__ut_svc_dtm0_domain_get(fom->cf_fom.fo_service);
 	struct m0_be_tx       *tx = &fom->cf_fom.fo_tx.tx_betx;
