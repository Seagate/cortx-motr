--- conflicted
+++ resolved
@@ -559,17 +559,10 @@
 struct m0_dtm0_redo;
 
 M0_INTERNAL bool m0_cas_fop_is_redoable(struct m0_fop *fop);
-<<<<<<< HEAD
-M0_INTERNAL int m0_cas_fop2redo(struct m0_fop *fop,
-				struct m0_dtm0_redo *redo);
-M0_INTERNAL int m0_cas_redo2fop(struct m0_fop *fop,
-				struct m0_dtm0_redo *redo);
-=======
 M0_INTERNAL int m0_cas_fop2redo(const struct m0_fop *fop,
 				struct m0_dtm0_redo *redo);
 M0_INTERNAL int m0_cas_redo2fop(struct m0_fop *fop,
 				const struct m0_dtm0_redo *redo);
->>>>>>> 262af409
 
 /** @} end of cas_dfspec */
 #endif /* __MOTR_CAS_CAS_H__ */
