--- conflicted
+++ resolved
@@ -1144,17 +1144,9 @@
 								      0, &kv_op,
 								      tx));
 			if (rc) {
-<<<<<<< HEAD
-				rc = M0_BTREE_OP_SYNC_WITH_RC(&kv_op,
-							      m0_btree_put(btree,
-									&rec,
-									   &cb, &kv_op,
-								  tx));
-=======
 				rc = M0_BTREE_OP_SYNC_WITH_RC(
 					&kv_op, m0_btree_put(btree, &rec, &cb,
 							     &kv_op, tx));
->>>>>>> 17794ff3
 				M0_ASSERT(rc == 0);
 			}
 		}
