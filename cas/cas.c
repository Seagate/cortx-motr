--- conflicted
+++ resolved
@@ -292,11 +292,7 @@
 	return fop->f_type == cas_fopt;
 }
 
-<<<<<<< HEAD
-M0_INTERNAL int m0_cas_fop2redo(struct m0_fop *fop,
-=======
 M0_INTERNAL int m0_cas_fop2redo(const struct m0_fop *fop,
->>>>>>> 262af409
 				struct m0_dtm0_redo *redo)
 {
 	struct m0_cas_op *op = m0_fop_data(fop);
@@ -312,22 +308,13 @@
 
 	rc = m0_dtm0_redo_init(redo, &op->cg_descriptor,
 			       &payload, M0_DTX0_PAYLOAD_CAS);
-<<<<<<< HEAD
-	if (rc != 0)
-		m0_buf_free(&payload);
-=======
 	m0_buf_free(&payload);
->>>>>>> 262af409
 
 	return M0_RC(rc);
 }
 
 M0_INTERNAL int m0_cas_redo2fop(struct m0_fop *fop,
-<<<<<<< HEAD
-				struct m0_dtm0_redo *redo)
-=======
 				const struct m0_dtm0_redo *redo)
->>>>>>> 262af409
 {
 	struct m0_buf      *payload = redo->dtr_payload.dtp_data.ab_elems;
 	struct m0_cas_op   *op;
