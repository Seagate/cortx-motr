/* -*- C -*- */
/*
 * Copyright (c) 2012-2020 Seagate Technology LLC and/or its Affiliates
 *
 * Licensed under the Apache License, Version 2.0 (the "License");
 * you may not use this file except in compliance with the License.
 * You may obtain a copy of the License at
 *
 *     http://www.apache.org/licenses/LICENSE-2.0
 *
 * Unless required by applicable law or agreed to in writing, software
 * distributed under the License is distributed on an "AS IS" BASIS,
 * WITHOUT WARRANTIES OR CONDITIONS OF ANY KIND, either express or implied.
 * See the License for the specific language governing permissions and
 * limitations under the License.
 *
 * For any questions about this software or licensing,
 * please email opensource@seagate.com or cortx-questions@seagate.com.
 *
 */


#define M0_TRACE_SUBSYSTEM M0_TRACE_SUBSYS_CM

#include "lib/memory.h"
#include "lib/errno.h"
#include "lib/trace.h"
#include "lib/time.h"
#include "lib/misc.h"
#include "lib/locality.h"

#include "rpc/rpc.h"
#include "rpc/session.h"
#include "motr/magic.h"
#include "motr/setup.h" /* CS_MAX_EP_ADDR_LEN */
#include "fop/fom.h"

#include "cm/cm.h"
#include "cm/cp.h"
#include "cm/proxy.h"
#include "cm/ag.h"

/**
   @addtogroup CMPROXY

   @{
 */

enum {
	PROXY_WAIT = 1
};

M0_TL_DESCR_DEFINE(proxy, "copy machine proxy", M0_INTERNAL,
		   struct m0_cm_proxy, px_linkage, px_magic,
		   CM_PROXY_LINK_MAGIC, CM_PROXY_HEAD_MAGIC);

M0_TL_DEFINE(proxy, M0_INTERNAL, struct m0_cm_proxy);

M0_TL_DESCR_DEFINE(proxy_fail, "copy machine proxy", M0_INTERNAL,
		   struct m0_cm_proxy, px_fail_linkage, px_magic,
		   CM_PROXY_LINK_MAGIC, CM_PROXY_HEAD_MAGIC);

M0_TL_DEFINE(proxy_fail, M0_INTERNAL, struct m0_cm_proxy);

M0_TL_DESCR_DEFINE(proxy_cp, "pending copy packets", M0_INTERNAL,
		   struct m0_cm_cp, c_cm_proxy_linkage, c_magix,
		   CM_CP_MAGIX, CM_PROXY_CP_HEAD_MAGIX);

M0_TL_DEFINE(proxy_cp, M0_INTERNAL, struct m0_cm_cp);

static const struct m0_bob_type proxy_bob = {
	.bt_name = "cm proxy",
	.bt_magix_offset = M0_MAGIX_OFFSET(struct m0_cm_proxy, px_magic),
	.bt_magix = CM_PROXY_LINK_MAGIC,
	.bt_check = NULL
};

M0_BOB_DEFINE(static, &proxy_bob, m0_cm_proxy);

static bool cm_proxy_invariant(const struct m0_cm_proxy *pxy)
{
	/**
	 * @todo : Add checks for pxy::px_id when uid mechanism is implemented.
	 */
	return _0C(pxy != NULL) &&  _0C(m0_cm_proxy_bob_check(pxy)) &&
	       _0C(m0_cm_is_locked(pxy->px_cm)) &&
	       _0C(pxy->px_endpoint != NULL);
}

M0_INTERNAL int m0_cm_proxy_init(struct m0_cm_proxy *proxy, uint64_t px_id,
				 struct m0_cm_ag_id *lo, struct m0_cm_ag_id *hi,
				 const char *endpoint)
{
	M0_PRE(proxy != NULL && lo != NULL && hi != NULL && endpoint != NULL);

	m0_cm_proxy_bob_init(proxy);
	proxy_tlink_init(proxy);
	proxy_fail_tlink_init(proxy);
	m0_mutex_init(&proxy->px_mutex);
	proxy_cp_tlist_init(&proxy->px_pending_cps);
	proxy->px_id = px_id;
	proxy->px_sw.sw_lo = *lo;
	proxy->px_sw.sw_hi = *hi;
	proxy->px_endpoint = endpoint;
	proxy->px_is_done = false;
	proxy->px_epoch = 0;
	return 0;
}

M0_INTERNAL void m0_cm_proxy_add(struct m0_cm *cm, struct m0_cm_proxy *pxy)
{
	M0_ENTRY("cm: %p proxy: %p", cm, pxy);
	M0_PRE(m0_cm_is_locked(cm));
	M0_PRE(!proxy_tlink_is_in(pxy));
	pxy->px_cm = cm;
	proxy_tlist_add_tail(&cm->cm_proxies, pxy);
	M0_CNT_INC(cm->cm_proxy_active_nr);
	M0_CNT_INC(cm->cm_proxy_nr);
	M0_ASSERT(proxy_tlink_is_in(pxy));
	M0_POST(cm_proxy_invariant(pxy));
	M0_LEAVE();
}

M0_INTERNAL void m0_cm_proxy_del(struct m0_cm *cm, struct m0_cm_proxy *pxy)
{
	M0_ENTRY("cm: %p proxy: %p", cm, pxy);
	M0_PRE(m0_cm_is_locked(cm));
	M0_PRE(proxy_tlink_is_in(pxy));
	if (proxy_fail_tlink_is_in(pxy))
		proxy_fail_tlist_del(pxy);
	proxy_fail_tlink_fini(pxy);
	proxy_tlink_del_fini(pxy);
	M0_CNT_DEC(cm->cm_proxy_nr);
	M0_ASSERT(!proxy_tlink_is_in(pxy));
	M0_POST(cm_proxy_invariant(pxy));
	M0_LEAVE();
}

M0_INTERNAL void m0_cm_proxy_cp_add(struct m0_cm_proxy *pxy,
				    struct m0_cm_cp *cp)
{
	M0_ENTRY("proxy: %p cp: %p ep: %s", pxy, cp, pxy->px_endpoint);
	M0_PRE(m0_cm_proxy_is_locked(pxy));
	M0_PRE(!proxy_cp_tlink_is_in(cp));

	proxy_cp_tlist_add_tail(&pxy->px_pending_cps, cp);
	ID_LOG("proxy ag_id", &cp->c_ag->cag_id);
	M0_POST(proxy_cp_tlink_is_in(cp));
	M0_LEAVE();
}

static void cm_proxy_cp_del(struct m0_cm_proxy *pxy,
			    struct m0_cm_cp *cp)
{
	M0_PRE(m0_cm_proxy_is_locked(pxy));
	M0_PRE(proxy_cp_tlink_is_in(cp));
	proxy_cp_tlist_del(cp);
	M0_POST(!proxy_cp_tlink_is_in(cp));
}

M0_INTERNAL struct m0_cm_proxy *m0_cm_proxy_locate(struct m0_cm *cm,
						   const char *addr)
{
	struct m0_net_transfer_mc *tm;
	struct m0_net_end_point   *ep;
	struct m0_cm_proxy        *pxy;
	/*
	 * Proxy address string (pxy->px_endpoint) cannot be directly compared
	 * with supplied address string, because the same end-point might have
	 * different address strings.
	 *
	 * Instantiate the endpoints and compare them directly.
	 */
	tm = &m0_reqh_rpc_mach_tlist_head
		(&cm->cm_service.rs_reqh->rh_rpc_machines)->rm_tm;
	if (tm == NULL || m0_net_end_point_create(&ep, tm, addr) != 0)
		return NULL;

	m0_tl_for(proxy, &cm->cm_proxies, pxy) {
		struct m0_net_end_point *scan;
		if (m0_net_end_point_create(&scan, tm, pxy->px_endpoint) != 0)
			continue;
		m0_net_end_point_put(scan); /* OK to put before comparison. */
		if (scan == ep)
			break;
	} m0_tl_endfor;
	m0_net_end_point_put(ep);
	return pxy;
}

static void __wake_up_pending_cps(struct m0_cm_proxy *pxy)
{
	struct m0_cm_cp *cp;

	m0_tl_for(proxy_cp, &pxy->px_pending_cps, cp) {
		cm_proxy_cp_del(pxy, cp);
		/* wakeup pending copy packet foms */
		m0_fom_wakeup(&cp->c_fom);
	} m0_tl_endfor;

}

static bool epoch_check(struct m0_cm_proxy *pxy, m0_time_t px_epoch)
{
	if (px_epoch != pxy->px_epoch) {
		M0_LOG(M0_WARN, "Mismatch Epoch,"
		       "current: %llu" "received: %llu",
		       (unsigned long long)pxy->px_epoch,
		       (unsigned long long)px_epoch);

		return false;
	}

	return true;
}

static void proxy_done(struct m0_cm_proxy *proxy)
{
	struct m0_cm *cm = proxy->px_cm;
	M0_ENTRY("pxy=%p, to %s", proxy, proxy->px_endpoint);

	if (!proxy->px_is_done) {
		proxy->px_is_done = true;
		m0_cm_notify(cm);
	}
	m0_cm_complete_notify(cm);
	M0_LEAVE();
}

/**
 * Updates @pxy sliding window with given [@lo, @hi], latest outgoing
 * aggregation group proccessed with @last_out and proxy status with
 * @px_status.
 */
static void _sw_update(struct m0_cm_proxy *pxy, struct m0_cm_sw *in_interval,
		       struct m0_cm_sw *out_interval, uint32_t px_status)
{
	ID_LOG("proxy lo", &pxy->px_sw.sw_lo);
	ID_LOG("proxy hi", &pxy->px_sw.sw_hi);

	if (m0_cm_sw_cmp(in_interval, &pxy->px_sw) > 0)
		m0_cm_sw_copy(&pxy->px_sw, in_interval);
	if (m0_cm_sw_cmp(out_interval, &pxy->px_out_interval) > 0)
		m0_cm_sw_copy(&pxy->px_out_interval, out_interval);
	pxy->px_status = px_status;
	__wake_up_pending_cps(pxy);
	M0_ASSERT(cm_proxy_invariant(pxy));
}

static int px_ready(struct m0_cm_proxy *p, struct m0_cm_sw *in_interval,
		    struct m0_cm_sw *out_interval, m0_time_t px_epoch,
		    uint32_t px_status)
{
	struct m0_cm       *cm = p->px_cm;
	struct m0_cm_ag_id  hi;
	int                 rc = 0;
	M0_ENTRY("pxy=%p, endpoint=%s", p, p->px_endpoint);

	if (p->px_epoch == 0 && m0_cm_state_get(cm) == M0_CMS_READY) {
		p->px_epoch = px_epoch;
		p->px_status = px_status;
		hi = in_interval->sw_hi;
		/*
		 * Here we select the minimum of the sliding window
		 * starting point provided by each remote copy machine,
		 * from which this copy machine will start in-order to
		 * keep all the copy machines in sync.
		 */
		   if (m0_cm_ag_id_cmp(&hi, &cm->cm_sw_last_updated_hi) < 0) {
				cm->cm_sw_last_updated_hi = hi;
		}
		M0_CNT_INC(cm->cm_nr_proxy_updated);
		rc = 0;
	} else if (m0_cm_state_get(cm) < M0_CMS_READY)
		rc = -EINVAL;

	return M0_RC(rc);
}

static int px_active(struct m0_cm_proxy *p, struct m0_cm_sw *in_interval,
		     struct m0_cm_sw *out_interval, m0_time_t px_epoch,
		     uint32_t px_status)
{
	M0_ENTRY("pxy=%p, endpoint=%s", p, p->px_endpoint);
	_sw_update(p, in_interval, out_interval, px_status);
	/* TODO This is expensive during M0_CMS_CTIVE phase but needed to
	 * handle cleanup in case of copy machine failures during active
	 * phase. Try to find another alternative.
	 */
	m0_cm_frozen_ag_cleanup(p->px_cm, p);
	return M0_RC(0);
}

static int px_complete(struct m0_cm_proxy *p, struct m0_cm_sw *in_interval,
		       struct m0_cm_sw *out_interval, m0_time_t px_epoch,
		       uint32_t px_status)
{
	M0_ENTRY("pxy=%p, endpoint=%s", p, p->px_endpoint);
	_sw_update(p, in_interval, out_interval, px_status);
	m0_cm_frozen_ag_cleanup(p->px_cm, p);
	return M0_RC(0);
}

static int px_stop_fail(struct m0_cm_proxy *p, struct m0_cm_sw *in_interval,
			struct m0_cm_sw *out_interval, m0_time_t px_epoch,
			uint32_t px_status)
{
	M0_ENTRY("pxy=%p, endpoint=%s state=%u", p, p->px_endpoint, px_status);
	_sw_update(p, in_interval, out_interval, px_status);
	m0_cm_frozen_ag_cleanup(p->px_cm, p);
	proxy_done(p);
	return M0_RC(0);
}

static int (*px_action[])(struct m0_cm_proxy *px, struct m0_cm_sw *in_interval,
			  struct m0_cm_sw *out_interval, m0_time_t px_epoch,
			  uint32_t px_status) = {
	[M0_PX_READY]    = px_ready,
	[M0_PX_ACTIVE]   = px_active,
	[M0_PX_COMPLETE] = px_complete,
	[M0_PX_STOP]     = px_stop_fail,
	[M0_PX_FAILED]   = px_stop_fail
};

M0_INTERNAL int m0_cm_proxy_update(struct m0_cm_proxy *pxy,
				   struct m0_cm_sw *in_interval,
				   struct m0_cm_sw *out_interval,
				   uint32_t px_status,
				   m0_time_t px_epoch)
{
	struct m0_cm *cm;
	int           rc;

	M0_ENTRY("proxy: %p ep: %s", pxy, pxy->px_endpoint);
	M0_PRE(pxy != NULL && in_interval != NULL && out_interval != NULL);

	m0_cm_proxy_lock(pxy);
	cm = pxy->px_cm;
	M0_ASSERT(m0_cm_is_locked(cm));
        M0_LOG(M0_DEBUG, "Recvd from :%s status: %u curr_status: %u "
			 "nr_updates: %u", pxy->px_endpoint, px_status,
			 pxy->px_status, (unsigned)cm->cm_nr_proxy_updated);

	if (px_status < pxy->px_status) {
		m0_cm_proxy_unlock(pxy);
		return M0_RC(-EINVAL);
	}

	if (pxy->px_status != M0_PX_INIT && !epoch_check(pxy, px_epoch)) {
		m0_cm_proxy_unlock(pxy);
		return M0_RC(-EINVAL);
	}

	if (px_status >= M0_PX_COMPLETE &&
	    pxy->px_status < M0_PX_COMPLETE) {
		/*
		 * Got a fresh "complete(fail,stop)" state - need to
		 * decrease counter
		 */
		M0_LOG(M0_DEBUG, "Decrease proxy_nr (current nr %"
		       PRIu64") cm %p, pxy %p",
		       cm->cm_proxy_active_nr, cm, pxy);
		M0_CNT_DEC(cm->cm_proxy_active_nr);
	} else if (pxy->px_status >= M0_PX_COMPLETE &&
		   px_status < M0_PX_COMPLETE) {
		M0_LOG(M0_DEBUG, "Increase proxy_nr (current nr %"
		       PRIu64") cm %p, pxy %p",
		       cm->cm_proxy_active_nr, cm, pxy);
		M0_CNT_INC(cm->cm_proxy_active_nr);
	}

	rc = px_action[px_status](pxy, in_interval, out_interval, px_epoch, px_status);
	if (m0_cm_state_get(cm) == M0_CMS_READY && m0_cm_proxies_ready(cm))
			m0_chan_broadcast(&cm->cm_proxy_init_wait);
	/*
	 * All proxies finished processing, i.e. all proxies are in
	 * COMPLETE/STOP/FAIL state.
	 */
	if (cm->cm_proxy_active_nr == 0) {
		M0_LOG(M0_DEBUG, "No more active proxies in cm %p", cm);
		m0_cm_notify(cm);
	}
	m0_cm_proxy_unlock(pxy);

	return M0_RC(rc);
}

M0_INTERNAL bool m0_cm_proxy_is_updated(struct m0_cm_proxy *proxy,
					struct m0_cm_sw *in_interval)
{
	return m0_cm_ag_id_cmp(&in_interval->sw_hi,
			       &proxy->px_last_sw_onwire_sent.sw_hi) <= 0;
}

static void proxy_sw_onwire_ast_cb(struct m0_sm_group *grp,
				   struct m0_sm_ast *ast)
{
	struct m0_cm_proxy *proxy = container_of(ast, struct m0_cm_proxy,
						      px_sw_onwire_ast);
	struct m0_cm       *cm = proxy->px_cm;
	struct m0_cm_sw     in_interval;
	struct m0_cm_sw     out_interval;
	M0_ENTRY();

	M0_ASSERT(cm_proxy_invariant(proxy));

	m0_cm_ag_in_interval(cm, &in_interval);
	if (m0_cm_ag_id_is_set(&cm->cm_sw_last_updated_hi))
		m0_cm_ag_id_copy(&in_interval.sw_hi,
				 &cm->cm_sw_last_updated_hi);
	m0_cm_ag_out_interval(cm, &out_interval);
<<<<<<< HEAD
	M0_LOG(M0_DEBUG, "proxy ep: %s, cm->cm_aggr_grps_in_nr %lu"
			 " pending updates: %u posted: %u state=%u"
			 " px_update_rc=%d px_send_final_update=%d",
			 proxy->px_endpoint,
			 cm->cm_aggr_grps_in_nr,
			 proxy->px_updates_pending,
			 (uint32_t)proxy->px_nr_updates_posted,
			 proxy->px_status,
			 proxy->px_update_rc,
			 !!proxy->px_send_final_update);
=======
	M0_LOG(M0_DEBUG, "proxy ep: %s, cm->cm_aggr_grps_in_nr %"PRId64
			 " pending updates: %u", proxy->px_endpoint,
			 cm->cm_aggr_grps_in_nr, proxy->px_updates_pending);
>>>>>>> 45b8fbb1
	ID_LOG("proxy last updated hi", &proxy->px_last_sw_onwire_sent.sw_hi);

	/*
	 * We check if updates posted are greater than 0 and decrement as
	 * there could be a case of update resend while a reply is already
	 * on wire and a proxy may receive multiple replies for an update.
	 */
	if (proxy->px_nr_updates_posted > 0)
		M0_CNT_DEC(proxy->px_nr_updates_posted);

        if (proxy->px_update_rc != 0 || proxy->px_send_final_update ||
	    (proxy->px_updates_pending > 0 &&
	     (!m0_cm_proxy_is_updated(proxy, &in_interval) || cm->cm_abort ||
	     cm->cm_quiesce))) {
		if (proxy->px_update_rc == -ECANCELED ||
		     (M0_IN(proxy->px_status, (M0_PX_FAILED, M0_PX_STOP)) &&
		      !proxy->px_send_final_update))
			proxy->px_updates_pending = 0;
		else
			m0_cm_proxy_remote_update(proxy, &in_interval, &out_interval);
	}

	if (m0_cm_state_get(cm) == M0_CMS_READY &&
	    !m0_bitmap_get(&cm->cm_proxy_update_map, proxy->px_id) &&
	    proxy->px_update_rc == 0) {
		M0_CNT_INC(cm->cm_nr_proxy_updated);
		m0_bitmap_set(&cm->cm_proxy_update_map, proxy->px_id, true);
	}

	/* Initial handshake complete, signal waiters to continue further.*/
	if (m0_cm_state_get(cm) == M0_CMS_READY && m0_cm_proxies_ready(cm))
			m0_chan_signal(&cm->cm_proxy_init_wait);

	/*
	 * Handle service/node failure during sns-repair/rebalance.
	 * Cannot send updates to dead proxy, all the aggregation groups,
	 * frozen on that proxy must be destroyed.
	 */
	if (proxy->px_status == M0_PX_FAILED || m0_cm_state_get(cm) == M0_CMS_FAIL ||
	    cm->cm_quiesce || cm->cm_abort) {
		m0_cm_proxy_lock(proxy);
		__wake_up_pending_cps(proxy);
		m0_cm_proxy_unlock(proxy);
		/* Here we have already received notification from HA about
		 * the proxy failure and might receive explicit abort command as well.
		 * So no need to transition cm to FAILED state, just aborting the
		 * operation would suffice.
		 */
		m0_cm_abort(cm, 0);
		m0_cm_frozen_ag_cleanup(cm, proxy);
	}
	if (cm->cm_done || proxy->px_status == M0_PX_FAILED ||
			   m0_cm_state_get(cm) == M0_CMS_FAIL) {
		/* Wake up anyone waiting to handle further process (cleanup/completion). */
		m0_cm_complete_notify(cm);
	}
	M0_LEAVE();
}

static void proxy_sw_onwire_item_replied_cb(struct m0_rpc_item *req_item)
{
	struct m0_cm_proxy_sw_onwire *swu_fop;
	struct m0_cm_sw_onwire_rep   *sw_rep;
	struct m0_rpc_item           *rep_item;
	struct m0_cm_proxy           *proxy;
	struct m0_fop                *rep_fop;

	M0_ENTRY("%p", req_item);

	swu_fop = M0_AMB(swu_fop, m0_rpc_item_to_fop(req_item), pso_fop);
	proxy = swu_fop->pso_proxy;
	M0_ASSERT(m0_cm_proxy_bob_check(proxy));

	if (req_item->ri_error == 0) {
		rep_item = req_item->ri_reply;
		if (m0_rpc_item_is_generic_reply_fop(rep_item))
			proxy->px_update_rc = m0_rpc_item_generic_reply_rc(rep_item);
                else {
                        rep_fop = m0_rpc_item_to_fop(rep_item);
                        sw_rep = m0_fop_data(rep_fop);
                        proxy->px_update_rc = sw_rep->swr_rc;
                }
        } else
                proxy->px_update_rc = req_item->ri_error;

	proxy->px_sw_onwire_ast.sa_cb = proxy_sw_onwire_ast_cb;
	m0_sm_ast_post(&proxy->px_cm->cm_sm_group, &proxy->px_sw_onwire_ast);

	M0_LEAVE();
}

const struct m0_rpc_item_ops proxy_sw_onwire_item_ops = {
	.rio_replied = proxy_sw_onwire_item_replied_cb
};

static void cm_proxy_sw_onwire_post(struct m0_cm_proxy *proxy,
				    struct m0_fop *fop,
				    const struct m0_rpc_conn *conn)
{
	struct m0_rpc_item *item;

	M0_ENTRY("fop: %p conn: %p to pxy %p (%s)",
		  fop, conn, proxy, proxy->px_endpoint);
	M0_PRE(fop != NULL && conn != NULL);

	item              = m0_fop_to_rpc_item(fop);
	item->ri_ops      = &proxy_sw_onwire_item_ops;
	item->ri_prio     = M0_RPC_ITEM_PRIO_MID;
	item->ri_session  = proxy->px_session;
	item->ri_deadline = 0;

	M0_CNT_INC(proxy->px_nr_updates_posted);
	m0_rpc_post(item);
	m0_fop_put_lock(fop);
	M0_LEAVE();
}

static void proxy_sw_onwire_release(struct m0_ref *ref)
{
	struct m0_cm_proxy_sw_onwire  *pso_fop;
	struct m0_fop                     *fop;

	fop = container_of(ref, struct m0_fop, f_ref);
	pso_fop = container_of(fop, struct m0_cm_proxy_sw_onwire, pso_fop);
	M0_ASSERT(pso_fop != NULL);
	m0_fop_fini(fop);
	m0_free(pso_fop);
}

M0_INTERNAL int m0_cm_proxy_remote_update(struct m0_cm_proxy *proxy,
					  struct m0_cm_sw *in_interval,
					  struct m0_cm_sw *out_interval)
{
	struct m0_cm                 *cm;
	struct m0_rpc_machine        *rmach;
	struct m0_rpc_conn           *conn;
	struct m0_cm_proxy_sw_onwire *sw_fop;
	struct m0_fop                *fop;
	const char                   *ep;
	int                           rc;

	M0_PRE(proxy != NULL);
	M0_ENTRY("proxy: %p (%s)", proxy, proxy->px_endpoint);
	cm = proxy->px_cm;
	M0_PRE(m0_cm_is_locked(cm));

	if (proxy->px_nr_updates_posted > 0) {
		M0_CNT_INC(proxy->px_updates_pending);
		return M0_RC(0);
	}
	M0_ALLOC_PTR(sw_fop);
	if (sw_fop == NULL)
		return M0_ERR(-ENOMEM);
	fop = &sw_fop->pso_fop;
	rmach = proxy->px_conn->c_rpc_machine;
	ep = rmach->rm_tm.ntm_ep->nep_addr;
	conn = proxy->px_conn;
	rc = cm->cm_ops->cmo_sw_onwire_fop_setup(cm, fop,
						 proxy_sw_onwire_release,
						 proxy->px_id, ep, in_interval,
						 out_interval);
	if (rc != 0) {
		m0_fop_put_lock(fop);
		m0_free(sw_fop);
		return M0_ERR(rc);
	}

	if (proxy->px_send_final_update) {
		struct m0_cm_sw_onwire *swo;
		proxy->px_send_final_update = false;

		/* This is the final update. No more SW update will be sent.
		 * It must be set to STOP, so the proxy on remote node can
		 * be finalized.
		 */
		swo = m0_fop_data(fop);
		swo->swo_cm_status = M0_PX_STOP;
	}

	sw_fop->pso_proxy = proxy;
	ID_LOG("proxy last updated hi", &proxy->px_last_sw_onwire_sent.sw_hi);

	cm_proxy_sw_onwire_post(proxy, fop, conn);
	m0_cm_sw_copy(&proxy->px_last_sw_onwire_sent, in_interval);

	M0_LOG(M0_DEBUG, "Sending to %s hi: ["M0_AG_F"]",
	       proxy->px_endpoint, M0_AG_P(&in_interval->sw_hi));

	return M0_RC(0);
}

M0_INTERNAL bool m0_cm_proxy_is_done(const struct m0_cm_proxy *pxy)
{
	M0_LOG(M0_DEBUG, "proxy %p (to %s) state: is_done %d "
			 "px_nr_updates_posted %"PRIu64" onwire_ast.sa_next %p",
			 pxy, pxy->px_endpoint,
			 pxy->px_is_done, pxy->px_nr_updates_posted,
			 pxy->px_sw_onwire_ast.sa_next);

	return pxy->px_is_done && pxy->px_nr_updates_posted == 0 &&
	       pxy->px_sw_onwire_ast.sa_next == NULL;
}

M0_INTERNAL void m0_cm_proxy_fini(struct m0_cm_proxy *pxy)
{
	M0_ENTRY("%p", pxy);
	M0_PRE(pxy != NULL);
	M0_PRE(proxy_cp_tlist_is_empty(&pxy->px_pending_cps));

	proxy_cp_tlist_fini(&pxy->px_pending_cps);
	m0_cm_proxy_bob_fini(pxy);
	if (m0_clink_is_armed(&pxy->px_ha_link)) {
		m0_clink_del_lock(&pxy->px_ha_link);
		m0_clink_fini(&pxy->px_ha_link);
	}
	m0_mutex_fini(&pxy->px_mutex);
	M0_LEAVE();
}

M0_INTERNAL uint64_t m0_cm_proxy_nr(struct m0_cm *cm)
{
	M0_PRE(m0_cm_is_locked(cm));

	return proxy_tlist_length(&cm->cm_proxies);
}

M0_INTERNAL bool m0_cm_proxy_agid_is_in_sw(struct m0_cm_proxy *pxy,
					   struct m0_cm_ag_id *id)
{
	bool result;

	m0_cm_proxy_lock(pxy);
	result =  m0_cm_ag_id_cmp(id, &pxy->px_sw.sw_lo) >= 0 &&
		  m0_cm_ag_id_cmp(id, &pxy->px_sw.sw_hi) <= 0;
	m0_cm_proxy_unlock(pxy);

	return result;
}

M0_INTERNAL void m0_cm_proxy_pending_cps_wakeup(struct m0_cm *cm)
{
	struct m0_cm_proxy *pxy;

	m0_tl_for(proxy, &cm->cm_proxies, pxy) {
		__wake_up_pending_cps(pxy);
	} m0_tl_endfor;
}

static void px_fail_ast_cb(struct m0_sm_group *grp, struct m0_sm_ast *ast)
{
	struct m0_cm_proxy *pxy = container_of(ast, struct m0_cm_proxy,
					     px_fail_ast);
	M0_ENTRY("pxy %p %s failed", pxy, pxy->px_endpoint);

	m0_cm_proxy_lock(pxy);
	pxy->px_status = M0_PX_FAILED;
	pxy->px_is_done = true;
	if (!proxy_fail_tlink_is_in(pxy))
		proxy_fail_tlist_add_tail(&pxy->px_cm->cm_failed_proxies, pxy);
	__wake_up_pending_cps(pxy);
	m0_cm_proxy_unlock(pxy);
	m0_cm_abort(pxy->px_cm, 0);
	m0_cm_frozen_ag_cleanup(pxy->px_cm, pxy);
	m0_cm_complete_notify(pxy->px_cm);
	M0_LEAVE();
}

static void px_online_ast_cb(struct m0_sm_group *grp, struct m0_sm_ast *ast)
{
	struct m0_cm_proxy *pxy = container_of(ast, struct m0_cm_proxy,
					       px_online_ast);

	/*
	 * Do nothing for now, ongoing sns operation must cleanup and complete
	 * and sns repair/rebalance must be restarted.
	 */
	M0_LOG(M0_DEBUG, "proxy %s is online", pxy->px_endpoint);
}

static bool proxy_clink_cb(struct m0_clink *clink)
{
	struct m0_cm_proxy *pxy = M0_AMB(pxy, clink, px_ha_link);
	struct m0_conf_obj *svc_obj = container_of(clink->cl_chan,
						   struct m0_conf_obj,
						   co_ha_chan);
	struct m0_sm_ast   *ast = NULL;

	M0_PRE(m0_conf_obj_type(svc_obj) == &M0_CONF_SERVICE_TYPE);

	if (M0_IN(svc_obj->co_ha_state, (M0_NC_FAILED, M0_NC_TRANSIENT))) {
		pxy->px_fail_ast.sa_cb = px_fail_ast_cb;
		ast = &pxy->px_fail_ast;
	} else if (svc_obj->co_ha_state == M0_NC_ONLINE &&
		   pxy->px_status == M0_PX_FAILED) {
		pxy->px_online_ast.sa_cb = px_online_ast_cb;
		ast = &pxy->px_online_ast;
	}
	m0_sm_ast_post(&pxy->px_cm->cm_sm_group, ast);

	return true;
}

M0_INTERNAL void m0_cm_proxy_event_handle_register(struct m0_cm_proxy *pxy,
						   struct m0_conf_obj *svc_obj)
{
	m0_clink_init(&pxy->px_ha_link, proxy_clink_cb);
	m0_clink_add_lock(&svc_obj->co_ha_chan, &pxy->px_ha_link);
}

M0_INTERNAL bool m0_cm_proxy_is_locked(struct m0_cm_proxy *pxy)
{
	return m0_mutex_is_locked(&pxy->px_mutex);
}

M0_INTERNAL void m0_cm_proxy_lock(struct m0_cm_proxy *pxy)
{
	m0_mutex_lock(&pxy->px_mutex);
}

M0_INTERNAL void m0_cm_proxy_unlock(struct m0_cm_proxy *pxy)
{
	m0_mutex_unlock(&pxy->px_mutex);
}

M0_INTERNAL bool m0_cm_proxies_ready(const struct m0_cm *cm)
{
	uint32_t nr_failed_proxies;

	M0_PRE(m0_cm_is_locked(cm));

	nr_failed_proxies = proxy_fail_tlist_length(&cm->cm_failed_proxies);
	return cm->cm_nr_proxy_updated == (cm->cm_proxy_nr - nr_failed_proxies) * 2;
}

M0_INTERNAL int m0_cm_proxy_in_count_alloc(struct m0_cm_proxy_in_count *pcount,
					   uint32_t nr_proxies)
{
	M0_PRE(nr_proxies > 0);

	M0_ALLOC_ARR(pcount->p_count, nr_proxies);
	if (pcount->p_count == NULL)
		return -ENOMEM;
	pcount->p_nr = nr_proxies;

	return 0;
}

M0_INTERNAL void m0_cm_proxy_in_count_free(struct m0_cm_proxy_in_count *pcount)
{
	M0_PRE(pcount != NULL);

	m0_free(pcount->p_count);
	pcount->p_count = NULL;
	pcount->p_nr = 0;
}

M0_INTERNAL void m0_cm_proxies_sent_reset(struct m0_cm *cm)
{
	struct m0_cm_proxy *pxy;

	m0_tl_for(proxy, &cm->cm_proxies, pxy) {
		M0_SET0(&pxy->px_last_sw_onwire_sent);
	} m0_tl_endfor;
}

#undef M0_TRACE_SUBSYSTEM

/** @} CMPROXY */
/*
 *  Local variables:
 *  c-indentation-style: "K&R"
 *  c-basic-offset: 8
 *  tab-width: 8
 *  fill-column: 80
 *  scroll-step: 1
 *  End:
 */<|MERGE_RESOLUTION|>--- conflicted
+++ resolved
@@ -409,22 +409,16 @@
 		m0_cm_ag_id_copy(&in_interval.sw_hi,
 				 &cm->cm_sw_last_updated_hi);
 	m0_cm_ag_out_interval(cm, &out_interval);
-<<<<<<< HEAD
-	M0_LOG(M0_DEBUG, "proxy ep: %s, cm->cm_aggr_grps_in_nr %lu"
-			 " pending updates: %u posted: %u state=%u"
+	M0_LOG(M0_DEBUG, "proxy ep: %s, cm->cm_aggr_grps_in_nr %"PRIu64
+			 " pending updates: %u posted: %"PRIu64" state=%u"
 			 " px_update_rc=%d px_send_final_update=%d",
 			 proxy->px_endpoint,
 			 cm->cm_aggr_grps_in_nr,
 			 proxy->px_updates_pending,
-			 (uint32_t)proxy->px_nr_updates_posted,
+			 proxy->px_nr_updates_posted,
 			 proxy->px_status,
 			 proxy->px_update_rc,
 			 !!proxy->px_send_final_update);
-=======
-	M0_LOG(M0_DEBUG, "proxy ep: %s, cm->cm_aggr_grps_in_nr %"PRId64
-			 " pending updates: %u", proxy->px_endpoint,
-			 cm->cm_aggr_grps_in_nr, proxy->px_updates_pending);
->>>>>>> 45b8fbb1
 	ID_LOG("proxy last updated hi", &proxy->px_last_sw_onwire_sent.sw_hi);
 
 	/*
