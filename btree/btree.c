--- conflicted
+++ resolved
@@ -3284,15 +3284,9 @@
 	},
 };
 
-<<<<<<< HEAD
 static struct m0_sm_trans_descr btree_trans[] = {
 	{ "open/create-init", P_INIT, P_ACT  },
 	{ "open/create-act", P_ACT, P_DONE },
-=======
-static struct m0_sm_trans_descr btree_trans[256] = {
-	{ "create-init", P_INIT,  P_ACT  },
-	{ "create-act",  P_ACT,   P_DONE },
->>>>>>> 8c974484
 	{ "destroy", P_INIT, P_DONE},
 	{ "put/get-init-cookie", P_INIT, P_COOKIE },
 	{ "put/get-init", P_INIT, P_SETUP },
@@ -3466,7 +3460,7 @@
 			return M0_ERR(-ENOMEM);
 
 		tree_delete(&bop->bo_i->i_nop, bop->bo_arbor->t_desc,
-				bop->bo_tx, P_ACT);
+			    bop->bo_tx, P_ACT);
 		/**
 		 * ToDo: We need to capture the changes occuring in the
 		 * root node after tree_descriptor has been freed using
@@ -4032,58 +4026,6 @@
 				break;
 		}
 
-<<<<<<< HEAD
-/**
- * m0_btree_open is the API which is used by motr to fill the m0_btree structure
- * with the tree descriptor and other detials.
- *
- * @param addr is the address of root node allocated by the caller of this
- *             function
- * @param nob  is the size of root node.
- * @param out  is the pointer of m0_btree which is to be filled with data
- * @param bop  represents the structure containing all the relevant details
- *             for carrying out btree operations.
- */
-int  m0_btree_open(void *addr, int nob, struct m0_btree **out, 
-		   struct m0_btree_op *bop)
-{
-	bop->b_data.addr      = addr;
-	bop->b_data.num_bytes = nob;
-	bop->b_data.tree      = *out;
-
-	m0_sm_op_init(&bop->bo_op, &btree_open_tick, &bop->bo_op_exec,
-		      &btree_conf, &bop->bo_sm_group);
-	return 0;
-}
-
-void m0_btree_close(struct m0_btree *arbor)
-{
-	if (arbor->t_desc->r_ref != 0)
-		arbor->t_desc->r_ref --;
-}
-
-/**
- * m0_btree_create is the API which is used by motr to create btree.
- *
- * @param addr is the address of root node allocated by the caller of this
- *             function
- * @param nob  is the size of root node.
- * @param bt   is the type of btree to be created.
- * @param tx   represents the transaction of which the current operation is
- *             part of.
- * @param bop  represents the structure containing all the relevant details
- *             for carrying out btree operations.
- */
-
-void m0_btree_create(void *addr, int nob, const struct m0_btree_type *bt,
-		     const struct node_type *nt, struct m0_btree_op *bop,
-		     struct m0_be_tx *tx)
-{
-	bop->b_data.addr      = addr;
-	bop->b_data.num_bytes = nob;
-	bop->b_data.bt        = bt;
-	bop->b_data.nt        = nt;
-=======
 		node_fix(node_slot.s_node, bop->bo_tx);
 		/* check if underflow after deletion */
 		if (flag || !node_isunderflow(lev->l_node, false)) {
@@ -4110,24 +4052,12 @@
 	root_slot.s_idx  = 0;
 	node_del(lev->l_node, 0, bop->bo_tx);
 	node_done(&root_slot, bop->bo_tx, true);
->>>>>>> 8c974484
 
 	/* l_sib is node below root which is root's only child */
 	root_child = oi->i_level[1].l_sibling;
 	root_child->n_skip_rec_count_check = true;
 
-<<<<<<< HEAD
-/**
- * m0_btree_destroy is the API which is used by motr to destroy btree.
- *
- * @param arbor is the address of m0_btree allocated by the caller of this
- *              function
- * @param bop   represents the structure containing all the relevant details
- *              for carrying out btree operations.
- */
-=======
 	node_move(root_child, lev->l_node, D_RIGHT, NR_MAX, bop->bo_tx);
->>>>>>> 8c974484
 
 	M0_ASSERT(node_count_rec(root_child) == 0);
 	node_set_level(lev->l_node, curr_root_level - 1, bop->bo_tx);
@@ -4441,13 +4371,33 @@
 	};
 }
 
-int  m0_btree_open(void *addr, int nob, struct m0_btree **out)
-{
+/**
+ * m0_btree_open is the API which is used by motr to fill the m0_btree structure
+ * with the tree descriptor and other detials.
+ *
+ * @param addr is the address of root node allocated by the caller of this
+ *             function
+ * @param nob  is the size of root node.
+ * @param out  is the pointer of m0_btree which is to be filled with data
+ * @param bop  represents the structure containing all the relevant details
+ *             for carrying out btree operations.
+ */
+int  m0_btree_open(void *addr, int nob, struct m0_btree **out, 
+		   struct m0_btree_op *bop)
+{
+	bop->b_data.addr      = addr;
+	bop->b_data.num_bytes = nob;
+	bop->b_data.tree      = *out;
+
+	m0_sm_op_init(&bop->bo_op, &btree_open_tick, &bop->bo_op_exec,
+		      &btree_conf, &bop->bo_sm_group);
 	return 0;
 }
 
 void m0_btree_close(struct m0_btree *arbor)
 {
+	if (arbor->t_desc->r_ref != 0)
+		arbor->t_desc->r_ref --;
 }
 
 /**
@@ -4464,8 +4414,8 @@
  */
 
 void m0_btree_create(void *addr, int nob, const struct m0_btree_type *bt,
-		     const struct node_type *nt, struct m0_be_tx *tx,
-		     struct m0_btree_op *bop)
+		     const struct node_type *nt, struct m0_btree_op *bop,
+		     struct m0_be_tx *tx)
 {
 	bop->b_data.addr        = addr;
 	bop->b_data.num_bytes   = nob;
