--- conflicted
+++ resolved
@@ -5224,18 +5224,12 @@
 	/* Credits for freeing the node. */
 	node_free_credit(tree->t_desc->t_root, ksize, vsize, &cred);
 	btree_callback_credit(&cred);
-<<<<<<< HEAD
-	m0_be_tx_credit_mul(&cred, MAX_TREE_HEIGHT + 1);
-=======
 	m0_be_tx_credit_mul(&cred, MAX_TREE_HEIGHT);
 
 	/* Credits for deleting record from the node. */
 	node_rec_del_credit(tree->t_desc->t_root, ksize, vsize, &cred);
 	btree_callback_credit(&cred);
-
->>>>>>> 8a91661a
 	m0_be_tx_credit_mac(accum, &cred, nr);
-
 }
 
 void m0_btree_del_credit2(const struct m0_btree_type *type,
