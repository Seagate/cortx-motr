--- conflicted
+++ resolved
@@ -2235,90 +2235,6 @@
 
 #endif
 
-<<<<<<< HEAD
-=======
-static int64_t mem_tree_get(struct node_op *op, struct segaddr *addr, int nxt)
-{
-	struct td              *tree = NULL;
-	int                     i    = 0;
-	uint32_t                offset;
-	struct nd              *node = NULL;
-	const struct node_type *nt;
-	uint32_t                ntype;
-
-	m0_rwlock_write_lock(&trees_lock);
-
-	M0_ASSERT(trees_loaded <= ARRAY_SIZE(trees));
-
-	/**
-	 *  If existing allocated tree is found then return it after increasing
-	 *  the reference count.
-	 */
-	if (addr != NULL && trees_loaded) {
-		ntype = segaddr_ntype_get(addr);
-		nt = btree_node_format[ntype];
-		node = nt->nt_opaque_get(addr);
-		if (node != NULL && node->n_tree != NULL) {
-			tree = node->n_tree;
-			m0_rwlock_write_lock(&tree->t_lock);
-			if (tree->t_root->n_addr.as_core == addr->as_core) {
-				tree->t_ref++;
-				op->no_node = tree->t_root;
-				op->no_tree = tree;
-				m0_rwlock_write_unlock(&tree->t_lock);
-				m0_rwlock_write_unlock(&trees_lock);
-				return nxt;
-			}
-			m0_rwlock_write_unlock(&tree->t_lock);
-		}
-	}
-
-	/** Assign a free tree descriptor to this tree. */
-	for (i = 0; i < ARRAY_SIZE(trees_in_use); i++) {
-		uint64_t   t = ~trees_in_use[i];
-
-		if (t != 0) {
-			offset = __builtin_ffsl(t);
-			M0_ASSERT(offset != 0);
-			offset--;
-			trees_in_use[i] |= (1ULL << offset);
-			offset += (i * (sizeof trees_in_use[0]) * 8);
-			tree = &trees[offset];
-			trees_loaded++;
-			break;
-		}
-	}
-
-	M0_ASSERT(tree != NULL && tree->t_ref == 0);
-
-	m0_rwlock_init(&tree->t_lock);
-
-	m0_rwlock_write_lock(&tree->t_lock);
-	tree->t_ref++;
-
-	if (addr) {
-		m0_rwlock_write_unlock(&tree->t_lock);
-		node_get(op, tree, addr, nxt);
-		m0_rwlock_write_lock(&tree->t_lock);
-
-		tree->t_root         =  op->no_node;
-		tree->t_root->n_addr = *addr;
-		tree->t_root->n_tree =  tree;
-		tree->t_starttime    =  0;
-		//tree->t_height = tree_height_get(op->no_node);
-	}
-
-	op->no_node = tree->t_root;
-	op->no_tree = tree;
-	//op->no_addr = tree->t_root->n_addr;
-
-	m0_rwlock_write_unlock(&tree->t_lock);
-
-	m0_rwlock_write_unlock(&trees_lock);
-
-	return nxt;
-}
->>>>>>> a32c3bb4
 
 #if 0
 static int64_t mem_tree_create(struct node_op *op, struct m0_btree_type *tt,
@@ -2357,36 +2273,6 @@
 	return nxt;
 }
 
-<<<<<<< HEAD
-=======
-static void mem_tree_put(struct td *tree)
-{
-	m0_rwlock_write_lock(&tree->t_lock);
-
-	M0_ASSERT(tree->t_ref > 0);
-	M0_ASSERT(tree->t_root != NULL);
-
-	tree->t_ref--;
-
-	if (tree->t_ref == 0) {
-		int i;
-		int array_offset;
-		int bit_offset_in_array;
-
-		m0_rwlock_write_lock(&trees_lock);
-		M0_ASSERT(trees_loaded > 0);
-		i = tree - &trees[0];
-		array_offset = i / (sizeof(trees_in_use[0]) * 8);
-		bit_offset_in_array = i % (sizeof(trees_in_use[0]) * 8);
-		trees_in_use[array_offset] &= ~(1ULL << bit_offset_in_array);
-		trees_loaded--;
-		m0_rwlock_write_unlock(&tree->t_lock);
-		m0_rwlock_fini(&tree->t_lock);
-		m0_rwlock_write_unlock(&trees_lock);
-	}
-	m0_rwlock_write_unlock(&tree->t_lock);
-}
->>>>>>> a32c3bb4
 
 static const struct seg_ops mem_seg_ops = {
 	/* .so_tree_create  = &mem_tree_create, */
