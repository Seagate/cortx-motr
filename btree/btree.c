--- conflicted
+++ resolved
@@ -8572,12 +8572,7 @@
 	m0_sm_op_init(&bop->bo_op, &btree_put_kv_tick, &bop->bo_op_exec,
 		      &btree_conf, &bop->bo_sm_group);
 }
-M0_INTERNAL void m0_btree_truncate(struct m0_btree *arbor, struct m0_be_tx *tx,
-				   struct m0_btree_op *bop)
-{
-
-<<<<<<< HEAD
-=======
+
 M0_INTERNAL void m0_btree_truncate(struct m0_btree *arbor, m0_bcount_t limit,
 				   struct m0_be_tx *tx, struct m0_btree_op *bop)
 {
@@ -8591,7 +8586,6 @@
 
 	m0_sm_op_init(&bop->bo_op, &btree_truncate_tick, &bop->bo_op_exec,
 		      &btree_conf, &bop->bo_sm_group);
->>>>>>> 8b96041e
 }
 struct cursor_cb_data {
 	struct m0_btree_rec ccd_rec;
@@ -8722,11 +8716,7 @@
 		*val = M0_BUF_INIT(it->bc_val.b_nob, it->bc_val.b_addr);
 }
 
-<<<<<<< HEAD
 M0_INTERNAL bool m0_btree_is_empty(struct m0_btree *btree)
-=======
-bool m0_btree_is_empty(struct m0_btree *btree)
->>>>>>> 8b96041e
 {
 	M0_PRE(btree != NULL);
 	M0_PRE(btree->t_desc->t_root != NULL);
