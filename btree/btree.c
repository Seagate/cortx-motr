--- conflicted
+++ resolved
@@ -1406,6 +1406,11 @@
 }
 
 #ifndef __KERNEL__
+/**
+ * This function is implemented for debugging purpose and should get called in
+ * node lock mode.
+ * TBD : This function needs to be removed when debugging is done.
+ */
 static bool node_expensive_invariant(const struct nd *node)
 {
 	return node->n_type->nt_expensive_invariant(node);
@@ -3270,6 +3275,7 @@
 
 	/* Increase height by one */
 	tree->t_height++;
+
 	M0_ASSERT(node_expensive_invariant(lev->l_node));
 	M0_ASSERT(node_expensive_invariant(oi->i_extra_node));
 	node_unlock(lev->l_node);
@@ -3422,14 +3428,11 @@
 	tgt.s_node == lev->l_node ? node_seq_cnt_update(lev->l_node) :
 				    node_seq_cnt_update(lev->l_alloc);
 	node_fix(tgt.s_node, bop->bo_tx);
-<<<<<<< HEAD
-	M0_ASSERT(node_expensive_invariant(lev->l_node));
-	M0_ASSERT(node_expensive_invariant(lev->l_alloc));
-=======
 	btree_node_capture_enlist(oi, lev->l_alloc, 0);
 	btree_node_capture_enlist(oi, lev->l_node, 0);
->>>>>>> 9804555b
-
+
+	M0_ASSERT(node_expensive_invariant(lev->l_alloc));
+	M0_ASSERT(node_expensive_invariant(lev->l_node));
 	node_unlock(lev->l_alloc);
 	node_unlock(lev->l_node);
 
@@ -3467,13 +3470,9 @@
 			node_done(&node_slot, bop->bo_tx, true);
 			node_seq_cnt_update(lev->l_node);
 			node_fix(lev->l_node, bop->bo_tx);
-<<<<<<< HEAD
-			btree_callback_add(oi, lev->l_node, lev->l_idx);
+			btree_node_capture_enlist(oi, lev->l_node, lev->l_idx);
+
 			M0_ASSERT(node_expensive_invariant(lev->l_node));
-=======
-			btree_node_capture_enlist(oi, lev->l_node, lev->l_idx);
->>>>>>> 9804555b
-
 			node_unlock(lev->l_node);
 			return P_CAPTURE;
 		}
@@ -3494,14 +3493,11 @@
 		tgt.s_node == lev->l_node ? node_seq_cnt_update(lev->l_node) :
 					    node_seq_cnt_update(lev->l_alloc);
 		node_fix(tgt.s_node, bop->bo_tx);
-<<<<<<< HEAD
-		M0_ASSERT(node_expensive_invariant(lev->l_node));
-		M0_ASSERT(node_expensive_invariant(lev->l_alloc));
-=======
 		btree_node_capture_enlist(oi, lev->l_alloc, 0);
 		btree_node_capture_enlist(oi, lev->l_node, 0);
->>>>>>> 9804555b
-
+
+		M0_ASSERT(node_expensive_invariant(lev->l_alloc));
+		M0_ASSERT(node_expensive_invariant(lev->l_node));
 		node_unlock(lev->l_alloc);
 		node_unlock(lev->l_node);
 
@@ -3820,13 +3816,9 @@
 		node_done(&node_slot, bop->bo_tx, true);
 		node_seq_cnt_update(lev->l_node);
 		node_fix(lev->l_node, bop->bo_tx);
-<<<<<<< HEAD
-		btree_callback_add(oi, lev->l_node, lev->l_idx);
+		btree_node_capture_enlist(oi, lev->l_node, lev->l_idx);
+
 		M0_ASSERT(node_expensive_invariant(lev->l_node));
-=======
-		btree_node_capture_enlist(oi, lev->l_node, lev->l_idx);
->>>>>>> 9804555b
-
 		node_unlock(lev->l_node);
 		return P_CAPTURE;
 	}
@@ -4947,12 +4939,10 @@
 
 	node_move(root_child, lev->l_node, D_RIGHT, NR_MAX, bop->bo_tx);
 	M0_ASSERT(node_count_rec(root_child) == 0);
-
 	btree_node_capture_enlist(oi, lev->l_node, 0);
 	btree_node_capture_enlist(oi, root_child, 0);
 
 	M0_ASSERT(node_expensive_invariant(lev->l_node));
-	M0_ASSERT(node_count_rec(root_child) == 0);
 	node_unlock(lev->l_node);
 	node_unlock(root_child);
 
