--- conflicted
+++ resolved
@@ -2381,7 +2381,7 @@
 	struct m0_format_header  ff_fmt;    /*< Node Header */
 	struct node_header       ff_seg;    /*< Node type information */
 
-	/** 
+	/**
 	 * The above 2 structures should always be together with node_header
 	 * following the m0_format_header.
 	 */
@@ -3023,7 +3023,6 @@
 
 	M0_BTREE_TX_CAPTURE(tx, seg, h, hsize);
 }
-<<<<<<< HEAD
 
 static void ff_node_alloc_credit(const struct nd *node,
 				struct m0_be_tx_credit *accum)
@@ -3038,10 +3037,6 @@
 
 static void ff_node_free_credit(const struct nd *node,
 				struct m0_be_tx_credit *accum)
-=======
-static void ff_node_free_credits(const struct nd *node,
-				 struct m0_be_tx_credit *accum)
->>>>>>> 47190ee0
 {
 	struct ff_head *h           = ff_data(node);
 	int             shift       = h->ff_shift;
@@ -3053,7 +3048,6 @@
 
 	m0_be_tx_credit_add(accum, &M0_BE_TX_CREDIT(1, header_size));
 }
-<<<<<<< HEAD
 
 static void ff_rec_put_credit(const struct nd *node, m0_bcount_t ksize,
 			      m0_bcount_t vsize,
@@ -3085,7 +3079,6 @@
 	m0_be_tx_credit_add(accum, &M0_BE_TX_CREDIT(2, node_size));
 }
 
-=======
 /**
  *  --------------------------------------------
  *  Section END - Fixed Format Node Structure
@@ -3131,9 +3124,9 @@
  *  The Keys will be added starting from the end of the node header in an
  *  increasing order whereas the Values will be added starting from the end of
  *  the node such that the Value of the first record will be at the extreme
- *  right, the Value for the second record to the left of the Value of the 
+ *  right, the Value for the second record to the left of the Value of the
  *  first record and so on.
- *  This way the Keys start populating from the left of the node (after the 
+ *  This way the Keys start populating from the left of the node (after the
  *  Node Header) while the Values start populating from the right of the node.
  *  As the records get added the empty space between the Keys list and the
  *  Values list starts to shrink.
@@ -3144,7 +3137,7 @@
  *  This Directory starts in the center of the empty space between Keys and
  *  Values and will float in this region so that if addition of the new record
  *  causes either Key or Value to overwrite the Directory then the Directory
- *  will need to be shifted to make space for the incoming Key/Value; 
+ *  will need to be shifted to make space for the incoming Key/Value;
  *  accordingly the Directory pointer in the Node Header will be updated. If no
  *  space exists to add the new Record then an Overflow has happened and the new
  *  record cannot be inserted in this node. The credit calculations for the
@@ -3160,7 +3153,7 @@
 struct vkvv_head {
 	struct m0_format_header  vkvv_fmt;      /*< Node Header */
 	struct node_header       vkvv_seg;      /*< Node type information */
-	/** 
+	/**
 	 * The above 2 structures should always be together with node_header
 	 * following the m0_format_header.
 	 */
@@ -3198,7 +3191,7 @@
 	/**
 	 * @brief  This function will do all the initialisations. Here, it
 	 *         will call a function to create the directory in the middle
-	 *         of the node memory and return the starting address 
+	 *         of the node memory and return the starting address
 	 */
 	struct vkvv_head *h = segaddr_addr(addr);
 	h->vkvv_dir_offset = vkvv_get_dir_offset(addr, shift);
@@ -3241,7 +3234,7 @@
 	 *        directory of the next location where upcoming KV will be
 	 *        added. Using this entry, we can calculate the available
 	 *        size.
-	 * 
+	 *
 	 *        directory_size = (sizeof(struct dir_rec))*vkvv_used
 	 *        Available size = total_size of node - sizeof(node_header) -
 	 *                         directory_size - (key_offset_of_last_entry -
@@ -3274,12 +3267,12 @@
 static int  vkvv_keysize(const struct nd *node)
 {
 	/**
-	 * @brief This function will also require actual key or slot as a 
-	 *        parameter to identify the key in the node. 
+	 * @brief This function will also require actual key or slot as a
+	 *        parameter to identify the key in the node.
 	 *        Changes in nt_valsize function declaration will be required.
 	 *        Once the key is identified, the size can be calculated as a
 	 *        difference of offsets obtained from the dir.
-	 * 
+	 *
 	 *        key = to search
 	 *        dir = node_header->dir_rec
 	 *        count = node_header->vkvv_used
@@ -3291,7 +3284,7 @@
 	 *            count--
 	 *        }
 	 *        keysize = dir[count+1].key_offset - dir[count].key_offset
-	 *        
+	 *
 	 */
 	struct vkvv_head *h = vkvv_data(node);
 
@@ -3300,12 +3293,12 @@
 static int  vkvv_valsize(const struct nd *node)
 {
 	/**
-	 * @brief This function will also require actual value or slot as a 
-	 *        parameter to identify the value in the node. 
+	 * @brief This function will also require actual value or slot as a
+	 *        parameter to identify the value in the node.
 	 *        Changes in nt_valsize function declaration will be required.
 	 *        Once the value is identified, the size can be calculated as a
 	 *        difference of offsets obtained from the dir.
-	 * 
+	 *
 	 *        val = to search
 	 *        dir = node_header->dir_rec
 	 *        count = node_header->vkvv_used
@@ -3327,7 +3320,7 @@
 	/**
 	 * @brief This function will identify the possibility of underflow
 	 *        while adding a new record.
-	 * 
+	 *
 	 * Need to check if ff_used will become less than 0.
 	 */
 }
@@ -3347,14 +3340,14 @@
 
 static void vkvv_fid(const struct nd *node, struct m0_fid *fid)
 {
-	
+
 }
 
 static void *vkvv_key(const struct nd *node, int idx)
 {
 	/**
 	 * @brief Return the memory address pointing to key space.
-	 * 
+	 *
 	 * index = given index
 	 * start_addr = node->n_addr + sizeof(node_header)
 	 * new_key = start_addr + dir[index].key_offset
@@ -3366,7 +3359,7 @@
 {
 	/**
 	 * @brief Return the memory address pointing to value space.
-	 * 
+	 *
 	 * index = given index
 	 * start_addr =  node->n_addr + segaddr_shift(node->n_addr) - 1
 	 * new_val = start_addr - dir[index].val_offset
@@ -3460,7 +3453,7 @@
 	 *          while(temp_count >= idx) {
 	 *            dir_rec[temp_count+1].key_offset = dir_rec[temp_count].key_offset
 	 *            dir_rec[temp_count+1].val_offset = dir_rec[temp_count].val_offset
-	 * 
+	 *
 	 *            dir_rec[temp_count+1].key_offset = dir_rec[temp_count+1].key_offset + incoming_key_size
 	 *            dir_rec[temp_count+1].val_offset = dir_rec[temp_count+1].val_offset + incoming_value_size
 	 *            temp_count --
@@ -3511,8 +3504,8 @@
 	 * @brief This function will delete the given record or KV pair from
 	 *        the node. Keys and values need to moved accordingly, and
 	 *        the new indices should be updated in the node directory.
-	 * 
-	 * 
+	 *
+	 *
 	 *        start_key_addr = vkvv_key(slot->s_node, index)
 	 *        start_val_addr = vkvv_val(slot->s_node, index)
 	 *        count = num of records i.e. vkvv_used
@@ -3535,7 +3528,7 @@
 	 *          while(idx <= count) {
 	 *            dir_rec[idx].key_offset = dir_rec[idx+1].key_offset
 	 *            dir_rec[idx].val_offset = dir_rec[idx+1].val_offset
-	 * 
+	 *
 	 *            dir_rec[idx].key_offset = dir_rec[idx].key_offset - outgoing_key_size
 	 *            dir_rec[idx].val_offset = dir_rec[idx].val_offset - outgoing_value_size
 	 *            idx ++
@@ -3618,7 +3611,6 @@
  *  --------------------------------------------
  */
 
->>>>>>> 47190ee0
 #ifndef __KERNEL__
 /**
  *  --------------------------------------------
