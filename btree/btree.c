/* -*- C -*- */
/*
 * Copyright (c) 2013-2021 Seagate Technology LLC and/or its Affiliates
 *
 * Licensed under the Apache License, Version 2.0 (the "License");
 * you may not use this file except in compliance with the License.
 * You may obtain a copy of the License at
 *
 *     http://www.apache.org/licenses/LICENSE-2.0
 *
 * Unless required by applicable law or agreed to in writing, software
 * distributed under the License is distributed on an "AS IS" BASIS,
 * WITHOUT WARRANTIES OR CONDITIONS OF ANY KIND, either express or implied.
 * See the License for the specific language governing permissions and
 * limitations under the License.
 *
 * For any questions about this software or licensing,
 * please email opensource@seagate.com or cortx-questions@seagate.com.
 *
 */

/**
 * @addtogroup btree
 *
 * Overview
 * --------
 *
 * Glossary
 * --------
 *
 * Btree documentation and implementation use the following terms.
 *
 * - segment, segment device, log device: segment is an area of motr process
 *   address space in which meta-data are memory mapped. motr meta-data beck-end
 *   (BE) retrieves meta-data from and stores them to a segment device. To
 *   achieve transactional meta-data updates, meta-data are also logged to a log
 *   device.
 *
 * - btree is a persistent container of key-value records, implemented by this
 *   module. Key-value records and additional internal btree data are stored in
 *   a segment. When a btree is actively used, some additional state is kept in
 *   memory outside of the segment. A btree is an instance of btree type, which
 *   specifies certain operational parameters.
 *
 *   btree persistent state is stored as a collection of btree nodes. The nodes
 *   are allocated within a segment. A btree node is a contiguous region of a
 *   segment allocated to hold tree state. The nodes of a tree can have
 *   different size subject to tree type constraints. There are 2 types of
 *   nodes:
 *
 *       -# internal nodes contain delimiting keys and pointers to child nodes;
 *
 *       -# leaf nodes contain key-value records.
 *
 *   A tree always has at least a root node. The root node can be either leaf
 *   (if the tree is small) or internal. Root node is allocated when the tree is
 *   created. All other nodes are allocated and freed dynamically.
 *
 * - tree structure. An internal node has a set of children. A descendant of a
 *   node is either its child or a descendant of a child. The parent of a node
 *   is the (only) node (necessarily internal) of which the node is a child. An
 *   ancestor of a node is either its parent or the parent of an ancestor. The
 *   sub-tree rooted at a node is the node together with all its descendants.
 *
 *   A node has a level, assigned when the node is allocated. Leaves are on the
 *   level 0 and the level of an internal node is one larger than the
 *   (identical) level of its children. In other words, the tree is balanced:
 *   the path from the root to any leaf has the same length;
 *
 * - delimiting key is a key separating ("delimiting") two children of an
 *   internal node. E.g., in the diagram below, key[0] of the root node is the
 *   delimiting key for child[0] and child[1]. btree algorithms guarantee that
 *   any key in the sub-tree rooted an a child is less than the delimiting key
 *   between this child and the next one, and not less than the delimiting key
 *   between this child and the previous one;
 *
 * - node split ...
 *
 * - adding new root ...
 *
 * - tree traversal is a process of descending through the tree from the root to
 *   the target leaf. Tree traversal takes a key as an input and returns the
 *   leaf node that contains the given key (or should contain it, if the key is
 *   missing from the tree). Such a leaf is unique by btree construction. All
 *   tree operations (lookup, insertion, deletion) start with tree traversal.
 *
 *   Traversal starts with the root. By doing binary search over delimiting keys
 *   in the root node, the target child, at which the sub-tree with the target
 *   key is rooted, is found. The child is loaded in memory, if necessary, and
 *   the process continues until a leaf is reached.
 *
 * - smop. State machine operation (smop, m0_sm_op) is a type of state machine
 *   (m0_sm) tailored for asynchronous non-blocking execution. See sm/op.h for
 *   details.
 *
 * Functional specification
 * ------------------------
 *
 * Logical specification
 * ---------------------
 *
 * Lookup
 * ......
 *
 * Tree lookup (GET) operation traverses a tree to find a given key. If the key
 * is found, the key and its value are the result of the operation. If the key
 * is not present in the tree, the operation (depending on flags) either fails,
 * or returns the next key (the smallest key in the tree greater than the
 * missing key) and its value.
 *
 * Lookup takes a "cookie" as an additional optional parameter. A cookie
 * (returned by a previous tree operation) is a safe pointer to the leaf node. A
 * cookie can be tested to check whether it still points to a valid cached leaf
 * node containing the target key. If the check is successful, the lookup
 * completes.
 *
 * Otherwise, lookup performs a tree traversal.
 *
 * @verbatim
 *
 *                        INIT------->COOKIE
 *                          |           | |
 *                          +----+ +----+ |
 *                               | |      |
 *                               v v      |
 *                     +--------SETUP<----+-------+
 *                     |          |       |       |
 *                     |          v       |       |
 *                     +-------LOCKALL<---+-------+
 *                     |          |       |       |
 *                     |          v       |       |
 *                     +--------DOWN<-----+-------+
 *                     |          |       |       |
 *                     |          v       v       |
 *                     |  +-->NEXTDOWN-->LOCK-->CHECK
 *                     |  |     |  |              |
 *                     |  +-----+  |              v
 *                     |           |             ACT
 *                     |           |              |
 *                     |           |              v
 *                     +-----------+---------->CLEANUP-->DONE
 *
 * @endverbatim
 *
 * (https://asciiflow.com/#/share/eJyrVspLzE1VslJydw1RKC5JLElVyE1MzsjMS1XSUcpJrEwtAspVxyhVxChZWVga68QoVQJZRuYGQFZJakUJkBOjpKCg4OnnGfJoyh4saNouZ39%2Fb0%2FXmJg8BRAAiikgAIgHxEiSaAiHEEwDsiFwDqrktD1gjCSJ3aFgFOwaEhrwaHoLHiXICGIYqkuwsDCUTcOjDCvy8Xf2dvTxIdJldHMWELn4h%2FsRH2BUcdw0LMqQE5yfa0QI2FkwAVDoIZKjh6uzN5I2hNWoSROX%2BcgpEYuWaRgux1Dk6BxCUA22IMBjGxUQMGR8XB39gMkfxnfx93ONUapVqgUAYgr3kQ%3D%3D))
 *
 * @verbatim
 *
 *                                                   OPERATION
 *                           +----------------------------tree
 *                           |                            level
 *                           |                            +---+
 *                           |     +----------------------+[0]|
 *                           v     v                      +---+
 *                           +-----+---------+   +--------+[1]|
 *                           |HEADR|ROOT NODE|   |        +---+
 *                           +-----++-+--+---+   |  +-----+[2]|
 *                                  | |  |       |  |     +---+
 *                         <--------+ |  +->     |  |  +--+[3]|
 *                                    v          |  |  |  +---+
 *                                 +--------+    |  |  |  |[4]| == NULL
 *                                 |INTERNAL|<---+  |  |  +---+
 *                                 +-+--+--++       |  |  |...|
 *                                   |  |  |        |  |  +---+
 *                          +--------+  |  +->      |  |  |[N]| == NULL
 *                          |           |           |  |  +---+
 *                          v           v           |  |
 *                         +--------+               |  |
 *                         |INTERNAL|<--------------+  |
 *                         +-+-+--+-+                  |
 *                           | |  |                    |
 *                      <----+ |  +----+               |
 *                             |       |               |
 *                             v       v               |
 *                                     +---------+     |
 *                                     |LEAF     |<----+
 *                                     +---------+
 *
 * @endverbatim
 *
 * (https://asciiflow.com/#/share/eJytU70OwiAQfhVyc9NoNf49hLoLAwOJgxpTiWljTBwcHRya6sP4NH0SESsebakMkgt80Lvv7uPoATZ8LWACMuZ7Ee%2F4CgJY8VTE6uxAIaEwGY3GAYVUoWgwVEiKRKoNBdIyZnNKN2otsscfTcZCGF4D%2FpJmy%2BVy0WElaf54zxURCl2K7OS2K3EVo%2Fm7rE6YaXT6zNjUyZ1gsaTclaqJtTYljF4JW1TrwDAMrWBD944lODGGyCtHXl%2BsoSkXldVjSI%2Fjwmyt9hW4Gn47N%2BmrBdtakBpdXJ95Odecch8nVytQ5eTTFN9g87UaUC2%2ByKoP2tMwl76jKcN%2FX9P45sp%2Fu%2Fg108daCCkc4fgEE6VxEw%3D%3D)
 *
 * Insertion (PUT)
 * ...............
 *
 * @verbatim
 *
 *                      INIT------->COOKIE
 *                        |           | |
 *                        +----+ +----+ |
 *                             | |      |
 *                             v v      |
 *                           SETUP<-----+--------+
 *                             |        |        |
 *                             v        |        |
 *                          LOCKALL<----+------+ |
 *                             |        |      | |
 *                             v        |      | |
 *                           DOWN<------+----+ | |
 *                     +----+  |        |    | | |
 *                     |    |  v        v    | | |
 *                     +-->NEXTDOWN-->LOCK-->CHECK
 *                             |        ^      |
 *                             v        |      v
 *                        +--ALLOC------+ +---MAKESPACE<-+
 *                        |    ^          |       |      |
 *                        +----+          v       v      |
 *                                       ACT-->NEXTUP----+
 *                                                |
 *                                                v
 *                                             CLEANUP-->DONE
 *
 * @endverbatim
 *
 * (https://asciiflow.com/#/share/eJyVUj1rwzAQ%2FSvi5gwlS0M2oQhq7EqGOLSDFlMELSQeWg8JIVBCxw4djNrf0TH41%2FiXVA62LNnKR8UZTrqnu%2Bent4UsXUmYQrxI0Fue5hKt0qfnl0zCCJbpRr7q2lbAWsB0MhmPBGx0Nr690Vku17neCEABC5KqePeEOhDOw4AKkSGEqmKPulXvqqJsS4V790sffbpHPx3carBvN05JlcdvUJrTZBFX3x%2F67ProzTRpaaW94WcxESchjqIraXj%2But%2Fdg%2FJw6KNm%2FIH9g0Nz11P0cBrcMTWbmfJjm1AHRh%2BTI8vWTbVynbXuKAkdZazOv0atS6ooY8FmsH4aTk7KYOIeh3QeY0KNhqaPQ8GlNjSsT9AhYa%2Bb7YVJ4uimbX7SxZ51GaDOAUhEMatHNm8z44wK2MHuDxf739Y%3D))
 *
 * MAKESPACE provides sufficient free space in the current node. It handles
 * multple cases:
 *
 *     - on the leaf level, provide space for the new record being inserted;
 *
 *     - on an internal level, provide space for the new child pointer;
 *
 *     - insert new root.
 *
 * For an insert operation, the cookie is usable only if it is not stale (the
 * node is still here) and there is enough free space in the leaf node to
 * complete insertion without going up through the tree.
 *
 * Deletion (DEL)
 * ..............
 * There are basically 2 cases for deletion
 * 1. No underflow after deletion
 * 2. Underflow after deletion
 *  a. Balance by borrowing key from sibling
 *  b. Balance by merging with sibling
 *    b.i. No underflow at parent node
 *    b.ii. Underflow at parent node
 *      b.ii.A. Borrow key-pivot from sibling at parent node
 *      b.ii.B. Merge with sibling at parent node
 * @verbatim
 *
 *                             
 *                       INIT-------->COOKIE
 *                        |             | |
 *                        +-----+ +-----+ |
 *                              | |       |
 *                              v v       |
 *                             SETUP<-----+--------+
 *                               |        |        |
 *                               v        |        |
 *                            LOCKALL<----+------+ |
 *                               |        |      | |
 *                               v        |      | |
 *                             DOWN<------+----+ | |
 *                       +----+  |        |    | | |
 *                       |    |  v        |    | | |
 *                       +-->NEXTDOWN     |    | | |
 *                               |        |    | | |
 *                               v        v    | | |
 *                          +---LOAD--->LOCK-->CHECK     +--MOVEUP
 *                          |     ^              |       |      |
 *                          +-----+              v       v      |
 *                                              ACT--->RESOLVE--+
 *                                               |        |
 *                                               v        |
 *                                            CLEANUP<----+
 *                                               |
 *                                               v
 *                                             DONE
 * @endverbatim
 *
 * Phases Description:
 * step 1. NEXTDOWN: traverse down the tree searching for given key till we
 * 		      reach leaf node containing that key
 * step 2. LOAD : load left and/or, right only if there are chances of underflow
 * 		  at the node (i.e.number of keys == min or any other conditions
 * 		  defined for underflow can be used)
 * step 3. CHECK : check if any of the nodes referenced (or loaded) during the
 * 		   traversal have changed if the nodes have changed then repeat
 * 		   traversal again after UNLOCKING the tree if the nodes have
 * 		   not changed then check will call ACT
 * step 4. ACT: This state will find the key and delete it. If there is no
 * 		underflow, move to CLEANUP, otherwise move to RESOLVE.
 * step 5. RESOLVE: This state will resolve underflow, it will get sibling and
 * 		    perform merging or rebalancing with sibling. Once the
 * 		    underflow is resolved at the node, if there is an underflow
 * 		    at parent node Move to MOVEUP , else move to CEANUP.
 * step 6. MOVEUP: This state moves to the parent node
 *
 *
 * Iteration (NEXT)
 * ................
 * @verbatim
 *
 *                       INIT
 *                         |
 *                         v
 *                       SETUP <----------------+----------------+
 *                         |                    |                |
 *                         v                    |                |
 *                      LOCKALL<----------------+                |
 *                         |                    |                |
 *                         v                    |                |
 *                       DOWN  <----------------+                |
 *                         |                    |              UNLOCK
 *                         v                    |                |
 *                   +->NEXTDOWN---->LOCK---->CHECK              |
 *                   |   |   |   ^              | <--------+     |
 *                   +---+   v   |              |          |     |
 *                          LOAD-+              +-------+  |     |
 *                                              |       v  |     |
 *                                             ACT----->NEXTKEY  |
 *                                              |        |   ^   |
 *                                              v        |   |   |
 *                                           CLEANUP     v   |   |
 *                                              |       NEXTNODE-+
 *                                              v
 *                                            DONE
 *
 * @endverbatim
 * Iteration function will return the record for the search key and iteratively
 * the record of subsequent keys as requested by the caller, if returned key is
 * last key in the node , we may need to fetch next node. To fetch keys in next
 * node: first release the LOCK, call Iteration function and pass key as
 * 'last fetched' key and next_sibling_flag= 'True'.
 * If next_sibling_flag == 'True', we will also load the right sibling node
 * which is to the node containing the search key. As we are releasing lock for
 * finding next node, updates such as(insertion of new keys, merging due to
 * deletion) can happen, so to handle such cases, we load both earlier node and
 * node to the right of it
 *
 * Phases Description:
 * step 1. NEXTDOWN: this state will load nodes searching for the given key,
 *                   but if next_sibling_flag == 'True' then this state will
 * 		     also load the leftmost child nodes during its downward
 * 		     traversal.
 * step 2. LOAD: this function will get called only when value of
 * 		 next_sibling_flag is 'True'.Functionality of this function is
 * 	         to load next node so, it will search and LOAD next sibling
 * step 3. CHECK: check function will check the traversal path for node with key
 * 		  and traversal path for next sibling node if it is also loaded
 *                if traverse path of any of the node has changed, repeat
 * 		  traversal again after UNLOCKING the tree else, if
 * 		  next_sibling_flag == 'True', go to NEXTKEY to fetch next key,
 * 	          else to ACT for callback
 * step 4. ACT: ACT will provide an input as 0 or 1:
 * 		where, 0 ->done 1-> return nextkey
 * step 5. NEXTKEY:
 *         if next_sibling_flag == 'True',
 *             check last key in the current node.
 *                 if it is <= given key, go for next node which was loaded at
 * 		      phase LOAD (step 2) and return first key
 *                 else return key next to last fetched key
 *            and call ACT for further input (1/0)
 *         else
 *             if no keys to return i.e., last returned key was last key in node
 *                 check if next node is loaded.
 *                  if yes go to next node else and return first key from that
 * 		       node
 *                  else call Iteration function and pass key='last fetched key'
 * 		         and next_sibling_flag='True'
 *             else return key == given key, or next to earlier retune key and
 * 		    call ACT for further input (1/0)
 *
 *
 * Data structures
 * ---------------
 *
 * Concurrency
 * -----------
 *
 * Persistent state
 * ----------------
 *
 * @verbatim
 *
 *
 *              +----------+----------+--------+----------+-----+----------+
 *              | root hdr | child[0] | key[0] | child[1] | ... | child[N] |
 *              +----------+----+-----+--------+----+-----+-----+----+-----+
 *                              |                   |                |
 *                              |                   |                |
 *                              |                   |                |
 *                              |                   |                |
 *  <---------------------------+                   |                +-------->
 *                                                  |
 *                                                  |
 * +------------------------------------------------+
 * |
 * |
 * v
 * +----------+----------+--------+----------+-----+----------+
 * | node hdr | child[0] | key[0] | child[1] | ... | child[N] |
 * +----------+----+-----+--------+----+-----+-----+----+-----+
 *                 |                   |                |
 *                 |                   |                |
 *   <-------------+                   |                +---------->
 *                                     |
 *                                     |
 *                                     |
 * +-----------------------------------+
 * |
 * |
 * v
 * +----------+----------+--------+----------+-----+----------+
 * | node hdr | child[0] | key[0] | child[1] | ... | child[N] |
 * +----------+----+-----+--------+----+-----+-----+----+-----+
 *                 |                   |                |
 *                 |                   .                |
 *   <-------------+                   .                +---------->
 *                                     .
 *
 *
 * +-------------------- ...
 * |
 * v
 * +----------+--------+--------+--------+--------+-----+--------+--------+
 * | leaf hdr | key[0] | val[0] | key[1] | val[1] | ... | key[N] | val[N] |
 * +----------+--------+--------+--------+--------+-----+--------+--------+
 *
 * @endverbatim
 *
 * (https://asciiflow.com/#/share/eJyrVspLzE1VslLKL0stSszJUUjJTEwvSsxV0lHKSaxMLQLKVMcoVcQoWVmYWerEKFUCWUbmhkBWSWpFCZATo6SADB5N2TPkUExMHrofFIry80sUMlKKwJzkjMyclGiDWDAnO7USxoSIG0I4enp6SIJ%2BYEEsJg85hO4HdADyM1GiI8isR9N20SIqiHYDUWjaLkLexhEU5Gsb8MSMK4WjkNMGr1OJ8YhCXn5KKlXKrgH3EHlhQEQewS5KJe2PprcQ716ijSaAiM7N2D1JDZX0j%2BlHWLJtz6MpDXjRGgoUkKGXoJYJYGc3IWfbJuRs24TItk3I2bYJmm2bkLNtE9iwKYTs3ELIjVtw6yUmcki1bgbWfNeEPalhUUi0dj1cmsGZFn%2BgIVxLnMGEYoHoLKsHVAdBFGYZUIqBpDZSMgy9i3DqlQ5NCjmpiWnwTIVU%2FZUl5iBXioYIUbQqESTrh5BFqhsJZrKBDwRywk2pVqkWAP5HeOE%3D))
 *
 * Liveness and ownership
 * ----------------------
 *
 * Use cases
 * ---------
 *
 * Tests
 * -----
 *
 * State machines
 * --------------
 *
 * Sub-modules
 * -----------
 *
 * Node
 * ....
 *
 * Node sub-module provides interfaces that the rest of btree implementation
 * uses to access nodes. This interface includes operations to:
 *
 *     - load an existing node to memory. This is an asynchronous operation
 *       implemented as a smop. It uses BE pager interface to initiate read
 *       operation;
 *
 *     - pin a node in memory, release pinned node;
 *
 *     - access node header;
 *
 *     - access keys, values and child pointers in the node;
 *
 *     - access auxiliary information, for example, flags, check-sums;
 *
 *     - allocate a new node or free an existing one. These smops use BE
 *       allocator interface.
 *
 * Node code uses BE pager and allocator interfaces and BE transaction interface
 * (m0_be_tx_capture()).
 *
 * Node itself exists in the segment (and the corresponding segment device). In
 * addition, for each actively used node, an additional data-structure, called
 * "node descriptor" (nd) is allocated in memory outside of the segment. The
 * descriptor is used to track the state of its node.
 *
 * Node format is constrained by conflicting requirements:
 *
 *     - space efficiency: as many keys, values and pointers should fit in a
 *       node as possible, to improve cache utilisation and reduce the number of
 *       read operations necessary for tree traversal. This is especially
 *       important for the leaf nodes, because they consitute the majority of
 *       tree nodes;
 *
 *     - processor efficiency: key lookup be as cheap as possible (in terms of
 *       processor cycles). This is especially important for the internal nodes,
 *       because each tree traversal inspects multiple internal nodes before it
 *       gets to the leaf;
 *
 *     - fault-tolerance. It is highly desirable to be able to recover as much
 *       as possible of btree contents in case of media corruption. Because
 *       btree can be much larger than the primary memory, this means that each
 *       btree node should be self-contained so that it can be recovered
 *       individually.
 *
 * To satisfy all these constraints, the format of leaves is different from the
 * format of internal nodes.
 *
 * @verbatim
 *
 *  node index
 * +-----------+                                     segment
 * |           |                                    +-----------------------+
 * | . . . . . |   +-------------+                  |                       |
 * +-----------+   |             v                  |                       |
 * | &root     +---+           +----+               |   +------+            |
 * +-----------+      +--------| nd |---------------+-->| root |            |
 * | . . . . . |      v        +----+               |   +----+-+            |
 * |           |   +----+                           |        |              |
 * |           |   | td |                           |        |              |
 * |           |   +----+                           |        v              |
 * |           |      ^        +----+               |        +------+       |
 * |           |      +--------| nd |---------------+------->| node |       |
 * | . . . . . |               +---++               |        +------+       |
 * +-----------+                ^  |                |                       |
 * | &node     +----------------+  +-----+          |                       |
 * +-----------+                         v          |                       |
 * | . . . . . |                   +--------+       |                       |
 * |           |                   | nodeop |       |                       |
 * |           |                   +-----+--+       |                       |
 * |           |                         |          |                       |
 * +-----------+                         v          |                       |
 *                                 +--------+       |                       |
 *                                 | nodeop |       +-----------------------+
 *                                 +--------+
 *
 * @endverbatim
 *
 * (https://asciiflow.com/#/share/eJzNVM1OwzAMfpXIB04TEhxg2kPwBLlMJEKTWDK1OXSaJqGdd%2BBQTTwHR8TT9Elow0Z%2FsBundGitD2li%2B%2Fv82c0GzHypYQYPVmmhdPqYLFbOJilM4Hm%2B1kl5tJGQSZhN76YTCetydXt%2FU66czlz5IUGYKnZhlM6kNEX%2ByTHBeVL9tNTGfWdt7DPjmVQ4dqRw7d%2BaQlQOlCBNPUrLbqbiMAxOXCXWOky9Xl1RII4OsXUGNRdG%2FaHvh48qhZeAIvprBtpqn0MbRjTR1xZLZAB6IYRTgT9tcOph7LszTUN47%2FfGHqcnhG8roh%2FyjJOJDqq%2FeDFyyIw26Y6uBsdEF6ZqELbPuaV85WHNaS4BigwSQ2puFB8H1tvRsA4RQCFap7mzKzF64v%2BpADm7qHaTWX689kX%2BQtjraCC7us27OnQsY1HI6TrfJGxh%2BwUTzJjQ))
 *
 * Interfaces
 * ----------
 *
 * Failures
 * --------
 *
 * Compatibility
 * -------------
 *
 * @{
 */

#define M0_TRACE_SUBSYSTEM M0_TRACE_SUBSYS_BTREE
#include "lib/trace.h"
#include "lib/rwlock.h"
#include "btree/btree.h"
#include "fid/fid.h"
#include "format/format.h"   /** m0_format_header ff_fmt */
#include "module/instance.h"
#include "lib/memory.h"
#include "lib/assert.h"
#include "ut/ut.h"          /** struct m0_ut_suite */

#ifndef __KERNEL__
#include <stdlib.h>
#include <time.h>
#include <unistd.h>
#endif

/**
 *  --------------------------------------------
 *  Section START - BTree Structure and Operations
 *  --------------------------------------------
 */

struct td;
struct m0_btree {
	const struct m0_btree_type *t_type;
	unsigned                    t_height;
<<<<<<< HEAD
	struct td                  *t_desc;
=======
	struct td                  *t_addr;
>>>>>>> 53c7d382
	struct m0_rwlock            t_lock;
};

enum base_phase {
	P_INIT = M0_SOS_INIT,
	P_DONE = M0_SOS_DONE,
	P_DOWN = M0_SOS_NR,
	P_NEXTDOWN,
	P_ALLOC,
	P_SETUP,
	P_LOCKALL,
	P_LOCK,
	P_CHECK,
	P_MAKESPACE,
	P_NEXTUP,
	P_ACT,
	P_CLEANUP,
	P_COOKIE,
	P_NR
};

enum op_flags {
	OF_PREV    = M0_BITS(0),
	OF_NEXT    = M0_BITS(1),
	OF_LOCKALL = M0_BITS(2),
	OF_COOKIE  = M0_BITS(3)
};

enum btree_node_type {
	BNT_FIXED_FORMAT                         = 1,
	BNT_FIXED_KEYSIZE_VARIABLE_VALUESIZE     = 2,
	BNT_VARIABLE_KEYSIZE_FIXED_VALUESIZE     = 3,
	BNT_VARIABLE_KEYSIZE_VARIABLE_VALUESIZE  = 4,
};

enum {
	M0_TREE_COUNT = 20,
	M0_NODE_COUNT = 100,
};

enum {
	MAX_NODE_SIZE = 10, /*node size is a power-of-2 MAX_NODE_SIZE.*/
	MAX_KEY_SIZE  = 8,
	MAX_VAL_SIZE  = 8,
	MAX_TRIALS    = 3,
};

#if 0
static int fail(struct m0_btree_op *bop, int rc)
{
	bop->bo_op.o_sm.sm_rc = rc;
	return m0_sm_op_sub(&bop->bo_op, P_CLEANUP, P_DONE);
}

static int get_tick(struct m0_btree_op *bop)
{
	struct td             *tree  = (void *)bop->bo_arbor;
	uint64_t               flags = bop->bo_flags;
	struct m0_btree_oimpl *oi    = bop->bo_i;
	struct level          *level = &oi->i_level[oi->i_used];

	switch (bop->bo_op.o_sm.sm_state) {
	case P_INIT:
		if ((flags & OF_COOKIE) && cookie_is_set(&bop->bo_key.k_cookie))
			return P_COOKIE;
		else
			return P_SETUP;
	case P_COOKIE:
		if (cookie_is_valid(tree, &bop->bo_key.k_cookie))
			return P_LOCK;
		else
			return P_SETUP;
	case P_SETUP:
		alloc(bop->bo_i, tree->t_height);
		if (bop->bo_i == NULL)
			return fail(bop, M0_ERR(-ENOMEM));
		return P_LOCKALL;
	case P_LOCKALL:
		if (bop->bo_flags & OF_LOCKALL)
			return m0_sm_op_sub(&bop->bo_op, P_LOCK, P_DOWN);
	case P_DOWN:
		oi->i_used = 0;
		/* Load root node. */
		return node_get(&oi->i_nop, tree, &tree->t_root, P_NEXTDOWN);
	case P_NEXTDOWN:
		if (oi->i_nop.no_op.o_sm.sm_rc == 0) {
			struct slot    slot = {};
			struct segaddr down;

			level->l_node = slot.s_node = oi->i_nop.no_node;
			node_op_fini(&oi->i_nop);
			node_find(&slot, bop->bo_rec.r_key);
			if (node_level(slot.s_node) > 0) {
				level->l_idx = slot.s_idx;
				node_child(&slot, &down);
				oi->i_used++;
				return node_get(&oi->i_nop, tree,
						&down, P_NEXTDOWN);
			} else
				return P_LOCK;
		} else {
			node_op_fini(&oi->i_nop);
			return fail(bop, oi->i_nop.no_op.o_sm.sm_rc);
		}
	case P_LOCK:
		if (!locked)
			return lock_op_init(&bop->bo_op, &bop->bo_i->i_lop,
					    P_CHECK);
		else
			return P_CHECK;
	case P_CHECK:
		if (used_cookie || check_path())
			return P_ACT;
		if (too_many_restarts) {
			if (bop->bo_flags & OF_LOCKALL)
				return fail(bop, -ETOOMANYREFS);
			else
				bop->bo_flags |= OF_LOCKALL;
		}
		if (height_increased) {
			return m0_sm_op_sub(&bop->bo_op, P_CLEANUP, P_INIT);
		} else {
			oi->i_used = 0;
			return P_DOWN;
		}
	case P_ACT: {
		struct slot slot = {
			.s_node = level->l_node;
			.s_idx  = level->l_idx;
		};
		node_rec(&slot);
		bop->bo_cb->c_act(&bop->bo_cb, &slot.s_rec);
		lock_op_unlock(&bop->bo_i->i_lop);
		return m0_sm_op_sub(&bop->bo_op, P_CLEANUP, P_DONE);
	}
	case P_CLEANUP: {
		int i;

		for (i = 0; i < oi->i_used; ++i) {
			if (oi->i_level[i].l_node != NULL) {
				node_put(oi->i_level[i].l_node);
				oi->i_level[i].l_node = NULL;
			}
		}
		free(bop->bo_i);
		return m0_sm_op_ret(&bop->bo_op);
	}
	default:
		M0_IMPOSSIBLE("Wrong state: %i", bop->bo_op.o_sm.sm_state);
	};
}
#endif


/**
 *  --------------------------------------------
 *  Section END - BTree Structure and Operations
 *  --------------------------------------------
 */



/**
 *  ---------------------------------------------------
 *  Section START - BTree Node Structure and Operations
 *  ---------------------------------------------------
 */


/**
 * "Address" of a node in a segment.
 *
 * Highest 8 bits (56--63) are reserved and must be 0.
 *
 * Lowest 4 bits (0--3) contains the node size, see below.
 *
 * Next 5 bits (4--8) are reserved and must be 0.
 *
 * Remaining 47 (9--55) bits contain the address in the segment, measured in 512
 * byte units.
 *
 * @verbatim
 *
 *  6      5 5                                            0 0   0 0  0
 *  3      6 5                                            9 8   4 3  0
 * +--------+----------------------------------------------+-----+----+
 * |   0    |                     ADDR                     |  0  | X  |
 * +--------+----------------------------------------------+-----+----+
 *
 * @endverbatim
 *
 * Node size is 2^(9+X) bytes (i.e., the smallest node is 512 bytes and the
 * largest node is 2^(9+15) == 16MB).
 *
 * Node address is ADDR << 9.
 *
 * This allows for 128T nodes (2^47) and total of 64PB (2^56) of meta-data per
 * segment.
 */
struct segaddr {
	uint64_t as_core;
};

enum {
	NODE_SHIFT_MIN = 9,
};

static struct segaddr segaddr_build(const void *addr, int shift);
static void          *segaddr_addr (const struct segaddr *addr);
static int            segaddr_shift(const struct segaddr *addr);

/**
 * B-tree node in a segment.
 *
 * This definition is private to the node sub-module.
 */
struct segnode;

/**
 * Tree descriptor.
 *
 * A tree descriptor is allocated for each b-tree actively used by the b-tree
 * module.
 */
struct td {
	const struct m0_btree_type *t_type;
	/**
	 * The lock that protects the fields below. The fields above are
	 * read-only after the tree root is loaded into memory.
	 */
	struct m0_rwlock            t_lock;
	struct nd                  *t_root;
	int                         t_height;
	int                         r_ref;
};

/** Special values that can be passed to node_move() as 'nr' parameter. */
enum {
	/**
	 * Move records so that both nodes has approximately the same amount of
	 * free space.
	 */
	NR_EVEN = -1,
	/**
	 * Move as many records as possible without overflowing the target node.
	 */
	NR_MAX  = -2
};

/** Direction of move in node_move(). */
enum dir {
	/** Move (from right to) left. */
	D_LEFT = 1,
	/** Move (from left to) right. */
	D_RIGHT
};

struct nd;
struct slot;

/**
 *  Different types of btree node formats are supported. While the basic btree
 *  operations remain the same, the differences are encapsulated in the nodes
 *  contained in the btree.
 *  Each supported node type provides the same interface to implement the btree
 *  operations so that the node-specific changes are captured in the node
 *  implementation.
 */
struct node_type {
	uint32_t                    nt_id;
	const char                 *nt_name;
	const struct m0_format_tag  nt_tag;

	/** Initializes newly allocated node */
	void (*nt_init)(const struct nd *node, int shift, int ksize, int vsize);

	/** Cleanup of the node if any before deallocation */
	void (*nt_fini)(const struct nd *node);

	/** Returns count of keys in the node */
	int  (*nt_count)(const struct nd *node);

	/** Returns count of records/values in the node*/
	int  (*nt_count_rec)(const struct nd *node);

	/** Returns the space (in bytes) available in the node */
	int  (*nt_space)(const struct nd *node);

	/** Returns level of this node in the btree */
	int  (*nt_level)(const struct nd *node);

	/** Returns size of the node (as a shift value) */
	int  (*nt_shift)(const struct nd *node);

	/** Returns unique FID for this node */
	void (*nt_fid)  (const struct nd *node, struct m0_fid *fid);

	/** Returns record (KV pair) for specific index. */
	void (*nt_rec)  (struct slot *slot);

	/** Returns Key at a specifix index */
	void (*nt_key)  (struct slot *slot);

	/** Returns Child pointer (in segment) at specific index */
	void (*nt_child)(struct slot *slot, struct segaddr *addr);

	/**
	 *  Returns TRUE if node has space to fit a new entry whose key and
	 *  value length is provided in slot.
	 */
	bool (*nt_isfit)(struct slot *slot);

	/**
	 *  Node changes related to last record have completed; any post
	 *  processing related to the record needs to be done in this function.
	 */
	void (*nt_done) (struct slot *slot, struct m0_be_tx *tx, bool modified);

	/** Makes space in the node for inserting new entry at specific index */
	void (*nt_make) (struct slot *slot, struct m0_be_tx *tx);

	/** Returns index of the record containing the key in the node */
	bool (*nt_find) (struct slot *slot, const struct m0_btree_key *key);

	/**
	 *  All the changes to the node have completed. Any post processing can
	 *  be done here.
	 */
	void (*nt_fix)  (const struct nd *node, struct m0_be_tx *tx);

	/**
	 *  Changes the size of the value (increase or decrease) for the
	 *  specified key
	 */
	void (*nt_cut)  (const struct nd *node, int idx, int size,
			 struct m0_be_tx *tx);

	/** Deletes the record from the node at specific index */
	void (*nt_del)  (const struct nd *node, int idx, struct m0_be_tx *tx);

	/** Updates the level of node */
	void (*nt_set_level)  (const struct nd *node, uint8_t new_level);

	/** Moves record(s) between nodes */
	void (*nt_move) (struct nd *src, struct nd *tgt,
			 enum dir dir, int nr, struct m0_be_tx *tx);

	/** Validates node composition */
	bool (*nt_invariant)(const struct nd *node);

	/** Validates node footer */
	int (*nt_verify)(const struct nd *node);
};

/**
 * Node descriptor.
 *
 * This structure is allocated (outside of the segment) for each node actively
 * used by the b-tree module. Node descriptors are cached.
 */
struct nd {
	struct segaddr          n_addr;
	struct td              *n_tree;
	const struct node_type *n_type;
	/**
	 * The lock that protects the fields below. The fields above are
	 * read-only after the node is loaded into memory.
	 */
	struct m0_rwlock        n_lock;
	int                     n_ref;
	uint64_t                n_seq;
	struct node_op         *n_op;
};

enum node_opcode {
	NOP_LOAD = 1,
	NOP_ALLOC,
	NOP_FREE
};

/**
 * Node operation state-machine.
 *
 * This represents a state-machine used to execute a potentially blocking tree
 * or node operation.
 */
struct node_op {
	/** Operation to do. */
	enum node_opcode no_opc;
	struct m0_sm_op  no_op;
	/** Which tree to operate on. */
	struct td       *no_tree;
	/** Address of the node withing the segment. */
	struct segaddr   no_addr;
	/** The node to operate on. */
	struct nd       *no_node;
	/** Optional transaction. */
	struct m0_be_tx *no_tx;
	/** Next operation acting on the same node. */
	struct node_op  *no_next;
};


/**
 * Key-value record within a node.
 *
 * When the node is a leaf, ->s_rec means key and value. When the node is
 * internal, ->s_rec means the key and the corresponding child pointer
 * (potentially with some node-format specific data such as child checksum).
 *
 * Slot is used as a parameter of many node_*() functions. In some functions,
 * all fields must be set by the caller. In others, only ->s_node and ->s_idx
 * are set by the caller, and the function sets ->s_rec.
 */
struct slot {
	const struct nd     *s_node;
	int                  s_idx;
	struct m0_btree_rec  s_rec;
};

static int64_t tree_get   (struct node_op *op, struct segaddr *addr, int nxt);
#ifndef __KERNEL__
static int64_t tree_create(struct node_op *op, struct m0_btree_type *tt,
			   int rootshift, struct m0_be_tx *tx, int nxt);
static int64_t tree_delete(struct node_op *op, struct td *tree,
			   struct m0_be_tx *tx, int nxt);
#endif
static void    tree_put   (struct td *tree);
#ifndef __KERNEL__
static int64_t    node_get  (struct node_op *op, struct td *tree,
			     struct segaddr *addr, int nxt);
static void       node_put  (struct nd *node);
#endif


#if 0
static struct nd *node_try  (struct td *tree, struct segaddr *addr);
#endif
static int64_t    node_alloc(struct node_op *op, struct td *tree, int size,
			     const struct node_type *nt, int ksize, int vsize,
			     struct m0_be_tx *tx, int nxt);
#ifndef __KERNEL__
static int64_t    node_free(struct node_op *op, struct nd *node,
			    struct m0_be_tx *tx, int nxt);
static void node_op_fini(struct node_op *op);
#endif

#if 0
static int  node_verify(const struct nd *node);
#endif
static int  node_count(const struct nd *node);
static int  node_count_rec(const struct nd *node);
static int  node_space(const struct nd *node);
#ifndef __KERNEL__
static int  node_level(const struct nd *node);
#endif
#if 0
static int  node_shift(const struct nd *node);
static void node_fid  (const struct nd *node, struct m0_fid *fid);
#endif

static void node_rec  (struct slot *slot);
#ifndef __KERNEL__
static void node_key  (struct slot *slot);
static void node_child(struct slot *slot, struct segaddr *addr);
#endif
static bool node_isfit(struct slot *slot);
static void node_done (struct slot *slot, struct m0_be_tx *tx, bool modified);
static void node_make (struct slot *slot, struct m0_be_tx *tx);

#ifndef __KERNEL__
static void node_find (struct slot *slot, const struct m0_btree_key *key);
#endif
static void node_fix  (const struct nd *node, struct m0_be_tx *tx);
#if 0
static void node_cut  (const struct nd *node, int idx, int size,
		       struct m0_be_tx *tx);
#endif
static void node_del  (const struct nd *node, int idx, struct m0_be_tx *tx);

#ifndef __KERNEL__
static void node_set_level  (const struct nd *node, uint8_t new_level);
static void node_move (struct nd *src, struct nd *tgt,
		       enum dir dir, int nr, struct m0_be_tx *tx);
#endif


/**
 * Common node header.
 *
 * This structure is located at the beginning of every node, right after
 * m0_format_header. It is used by the segment operations (node_op) to identify
 * node and tree types.
 */
struct node_header {
	uint32_t h_node_type;
	uint32_t h_tree_type;
	uint64_t h_opaque;
};

/**
 * This structure will store information required at particular level
 */
struct level {
	/** node descriptor for required node at currrent level **/
	struct nd *l_node;
	uint64_t   l_seq;
	/** index for required record from the node **/
	unsigned   l_idx;
	/** node descriptor for newly allocated node at the level **/
	struct nd *l_alloc;
	/** node descriptor for left sibling of required node at current level **/
	struct nd *l_prev;
	/** node descriptor for right sibling of required node at current level **/
	struct nd *l_next;
};

/**
 * Btree implementation structure.
 *
 * This structure will get created for each operation on btree and it will be
 * used while executing the given operation.
 */
struct m0_btree_oimpl {
	struct node_op  i_nop;
	/* struct lock_op  i_lop; */
	/** it will provide current level number **/
	unsigned        i_used;
	/** array of levels for storing data about each level **/
	struct level   *i_level;
	/** when there will be requirement for new node in case of root splitting
	 * i_extra_node will be used **/
	struct nd      *i_extra_node;
	/** track number of trials done to complete operation **/
	unsigned        i_trial;
};

static struct td        trees[M0_TREE_COUNT];
static uint64_t         trees_in_use[ARRAY_SIZE_FOR_BITS(M0_TREE_COUNT,
							 sizeof(uint64_t))];
static uint32_t         trees_loaded = 0;
static struct m0_rwlock trees_lock;

static bool node_invariant(const struct nd *node)
{
	return node->n_type->nt_invariant(node);
}
#if 0
static int node_verify(const struct nd *node)
{
	return node->n_type->nt_verify(node);
}
#endif
static int node_count(const struct nd *node)
{
	M0_PRE(node_invariant(node));
	return node->n_type->nt_count(node);
}

static int node_count_rec(const struct nd *node)
{
	M0_PRE(node_invariant(node));
	return node->n_type->nt_count_rec(node);
}
static int node_space(const struct nd *node)
{
	M0_PRE(node_invariant(node));
	return node->n_type->nt_space(node);
}
#ifndef __KERNEL__
static int node_level(const struct nd *node)
{
	M0_PRE(node_invariant(node));
	return (node->n_type->nt_level(node));
}
#endif
#if 0
static int node_shift(const struct nd *node)
{
	M0_PRE(node_invariant(node));
	return (node->n_type->nt_shift(node));
}
static void node_fid(const struct nd *node, struct m0_fid *fid)
{
	M0_PRE(node_invariant(node));
	node->n_type->nt_fid(node, fid);
}
#endif

static void node_rec(struct slot *slot)
{
	M0_PRE(node_invariant(slot->s_node));
	slot->s_node->n_type->nt_rec(slot);
}

#ifndef __KERNEL__
static void node_key(struct slot *slot)
{
	M0_PRE(node_invariant(slot->s_node));
	slot->s_node->n_type->nt_key(slot);
}

static void node_child(struct slot *slot, struct segaddr *addr)
{
	M0_PRE(node_invariant(slot->s_node));
	slot->s_node->n_type->nt_child(slot, addr);
}
#endif

static bool node_isfit(struct slot *slot)
{
	M0_PRE(node_invariant(slot->s_node));
	return slot->s_node->n_type->nt_isfit(slot);
}

static void node_done(struct slot *slot, struct m0_be_tx *tx, bool modified)
{
	M0_PRE(node_invariant(slot->s_node));
	slot->s_node->n_type->nt_done(slot, tx, modified);
}

static void node_make(struct slot *slot, struct m0_be_tx *tx)
{
	M0_PRE(node_invariant(slot->s_node));
	slot->s_node->n_type->nt_make(slot, tx);
}

#ifndef __KERNEL__
static void node_find(struct slot *slot, const struct m0_btree_key *key)
{
	M0_PRE(node_invariant(slot->s_node));
	slot->s_node->n_type->nt_find(slot, key);
}
#endif
static void node_fix(const struct nd *node, struct m0_be_tx *tx)
{
	M0_PRE(node_invariant(node));
	node->n_type->nt_fix(node, tx);
}


#if 0
static void node_cut(const struct nd *node, int idx, int size,
		     struct m0_be_tx *tx)
{
	M0_PRE(node_invariant(node));
	node->n_type->nt_cut(node, idx, size, tx);
}
#endif

static void node_del(const struct nd *node, int idx, struct m0_be_tx *tx)
{
	M0_PRE(node_invariant(node));
	node->n_type->nt_del(node, idx, tx);
}


#ifndef __KERNEL__
static void node_set_level(const struct nd *node, uint8_t new_level)
{
	//M0_PRE(node_invariant(node));
	node->n_type->nt_set_level(node, new_level);
}

static void node_move(struct nd *src, struct nd *tgt,
		      enum dir dir, int nr, struct m0_be_tx *tx)
{
	M0_PRE(node_invariant(src));
	M0_PRE(node_invariant(tgt));
	M0_IN(dir,(D_LEFT, D_RIGHT));
	tgt->n_type->nt_move(src, tgt, dir, nr, tx);
}
#endif

static struct mod *mod_get(void)
{
	return m0_get()->i_moddata[M0_MODULE_BTREE];
}

enum {
	NTYPE_NR = 0x100,
	TTYPE_NR = 0x100
};

struct mod {
	const struct node_type     *m_ntype[NTYPE_NR];
	const struct m0_btree_type *m_ttype[TTYPE_NR];
};

int m0_btree_mod_init(void)
{
	struct mod *m;

	M0_SET_ARR0(trees);
	M0_SET_ARR0(trees_in_use);
	trees_loaded = 0;
	m0_rwlock_init(&trees_lock);

	M0_ALLOC_PTR(m);
	if (m != NULL) {
		m0_get()->i_moddata[M0_MODULE_BTREE] = m;
		return 0;
	} else
		return M0_ERR(-ENOMEM);
}

void m0_btree_mod_fini(void)
{
	m0_rwlock_fini(&trees_lock);
	m0_free(mod_get());
}

static bool node_shift_is_valid(int shift)
{
	return shift >= NODE_SHIFT_MIN && shift < NODE_SHIFT_MIN + 0x10;
}

/**
 * Tells if the segment address is aligned to 512 bytes.
 * This function should be called right after the allocation to make sure that
 * the allocated memory starts at a properly aligned address.
 *
 * @param addr is the start address of the allocated space.
 *
 * @return True if the input address is properly aligned.
 */
static bool addr_is_aligned(const void *addr)
{
	return ((size_t)addr & ((1ULL << NODE_SHIFT_MIN) - 1)) == 0;
}

/**
 * Validates the segment address (of node).
 *
 * @param seg_addr points to the start address (of the node) in the segment.
 *
 * @return True if seg_addr is VALID according to the segment
 *                address semantics.
 */
static bool segaddr_is_valid(const struct segaddr *seg_addr)
{
	return (0xff000000000001f0ull & seg_addr->as_core) == 0;
}

/**
 * Returns a segaddr formatted segment address.
 *
 * @param addr  is the start address (of the node) in the segment.
 *        shift is the size of the node as pow-of-2 value.
 *
 * @return Formatted Segment address.
 */
static struct segaddr segaddr_build(const void *addr, int shift)
{
	struct segaddr sa;
	M0_PRE(node_shift_is_valid(shift));
	M0_PRE(addr_is_aligned(addr));
	sa.as_core = ((uint64_t)addr) | (shift - NODE_SHIFT_MIN);
	M0_POST(segaddr_is_valid(&sa));
	M0_POST(segaddr_addr(&sa) == addr);
	M0_POST(segaddr_shift(&sa) == shift);
	return sa;
}

/**
 * Returns the CPU addressable pointer from the formatted segment address.
 *
 * @param seg_addr points to the formatted segment address.
 *
 * @return CPU addressable value.
 */
static void* segaddr_addr(const struct segaddr *seg_addr)
{
	M0_PRE(segaddr_is_valid(seg_addr));
	return (void *)(seg_addr->as_core & ~((1ULL << NODE_SHIFT_MIN) - 1));
}

/**
 * Returns the size (pow-of-2) of the node extracted out of the segment address.
 *
 * @param seg_addr points to the formatted segment address.
 *
 * @return Size of the node as pow-of-2 value.
 */
static int segaddr_shift(const struct segaddr *addr)
{
	M0_PRE(segaddr_is_valid(addr));
	return (addr->as_core & 0xf) + NODE_SHIFT_MIN;
}

#if 0
static void node_type_register(const struct node_type *nt)
{
	struct mod *m = mod_get();

	M0_PRE(IS_IN_ARRAY(nt->nt_id, m->m_ntype));
	M0_PRE(m->m_ntype[nt->nt_id] == NULL);
	m->m_ntype[nt->nt_id] = nt;
}

static void node_type_unregister(const struct node_type *nt)
{
	struct mod *m = mod_get();

	M0_PRE(IS_IN_ARRAY(nt->nt_id, m->m_ntype));
	M0_PRE(m->m_ntype[nt->nt_id] == nt);
	m->m_ntype[nt->nt_id] = NULL;
}

static void tree_type_register(const struct m0_btree_type *tt)
{
	struct mod *m = mod_get();

	M0_PRE(IS_IN_ARRAY(tt->tt_id, m->m_ttype));
	M0_PRE(m->m_ttype[tt->tt_id] == NULL);
	m->m_ttype[tt->tt_id] = tt;
}

static void tree_type_unregister(const struct m0_btree_type *tt)
{
	struct mod *m = mod_get();

	M0_PRE(IS_IN_ARRAY(tt->tt_id, m->m_ttype));
	M0_PRE(m->m_ttype[tt->tt_id] == tt);
	m->m_ttype[tt->tt_id] = NULL;
}
#endif

struct seg_ops {
	int64_t    (*so_tree_get)(struct node_op *op,
			          struct segaddr *addr, int nxt);
	int64_t    (*so_tree_create)(struct node_op *op,
	                             struct m0_btree_type *tt,
				     int rootshift, struct m0_be_tx *tx,
				     int nxt);
	int64_t    (*so_tree_delete)(struct node_op *op, struct td *tree,
				     struct m0_be_tx *tx, int nxt);
	void       (*so_tree_put)(struct td *tree);
	int64_t    (*so_node_get)(struct node_op *op, struct td *tree,
			          struct segaddr *addr, int nxt);
	void       (*so_node_put)(struct nd *node);
	struct nd *(*so_node_try)(struct td *tree, struct segaddr *addr);
	int64_t    (*so_node_alloc)(struct node_op *op, struct td *tree,
				    int shift, const struct node_type *nt,
				    struct m0_be_tx *tx, int nxt);
	int64_t    (*so_node_free)(struct node_op *op, struct nd *node,
				   struct m0_be_tx *tx, int nxt);
	void       (*so_node_op_fini)(struct node_op *op);
};

static struct seg_ops *segops;

/**
 * Locates a tree descriptor whose root node points to the node at addr and
 * return this tree to the caller.
 * If an existing tree descriptor pointing to this root node is not found then
 * a new tree descriptor is allocated from the free pool and the root node is
 * assigned to this new tree descriptor.
 * If root node pointer is not provided then this function will just allocate a
 * tree descriptor and return it to the caller. This functionality currently is
 * used by the create_tree function.
 *
 * @param op is used to exchange operation parameters and return values..
 * @param addr is the segment address of root node.
 * @param nxt is the next state to be returned to the caller.
 *
 * @return Next state to proceed in.
 */
static int64_t tree_get(struct node_op *op, struct segaddr *addr, int nxt)
{
	int        nxt_state;

	nxt_state = segops->so_tree_get(op, addr, nxt);

	return nxt_state;
}

#ifndef __KERNEL__

/**
 * Creates a tree with an empty root node.
 *
 * @param op is used to exchange operation parameters and return values.
 * @param tt is the btree type to be assiged to the newly created btree.
 * @param rootshift is the size of the root node.
 * @param tx captures the operation in a transaction.
 * @param nxt is the next state to be returned to the caller.
 *
 * @return Next state to proceed in.
 */
static int64_t tree_create(struct node_op *op, struct m0_btree_type *tt,
			   int rootshift, struct m0_be_tx *tx, int nxt)
{
	return segops->so_tree_create(op, tt, rootshift, tx, nxt);
}

/**
 * Deletes an existing tree.
 *
 * @param op is used to exchange operation parameters and return values..
 * @param tree points to the tree to be deleted.
 * @param tx captures the operation in a transaction.
 * @param nxt is the next state to be returned to the caller.
 *
 * @return Next state to proceed in.
 */
static int64_t tree_delete(struct node_op *op, struct td *tree,
			   struct m0_be_tx *tx, int nxt)
{
	M0_PRE(tree != NULL);
	return segops->so_tree_delete(op, tree, tx, nxt);
}
#endif
/**
 * Returns the tree to the free tree pool if the reference count for this tree
 * reaches zero.
 *
 * @param tree points to the tree to be released.
 *
 * @return Next state to proceed in.
 */
static void tree_put(struct td *tree)
{
	segops->so_tree_put(tree);
}


#ifndef __KERNEL__
/**
 * This function loads the node descriptor for the node at segaddr in memory.
 * If a node descriptor pointing to this node is already loaded in memory then
 * this function will increment the reference count in the node descriptor
 * before returning it to the caller.
 * If the parameter tree is NULL then the function assumes the node at segaddr
 * to be the root node and will also load the tree descriptor in memory for
 * this root node.
 *
 * @param op load operation to perform.
 * @param tree pointer to tree whose node is to be loaded or NULL if tree has
 *             not been loaded.
 * @param addr node address in the segment.
 * @param nxt state to return on successful completion
 *
 * @return next state
 */
static int64_t node_get(struct node_op *op, struct td *tree,
			struct segaddr *addr, int nxt){
	return segops->so_node_get(op, tree, addr, nxt);
}


/**
 * This function decrements the reference count for this node and if the
 * reference count reaches '0' then the node is made available for future
 * mode_get requests.
 *
 * @param op load operation to perform.
 * @param tree pointer to tree whose node is to be loaded or NULL if tree has
 *             not been loaded.
 * @param addr node address in the segment.
 * @param nxt state to return on successful completion
 *
 * @return next state
 */
static void node_put(struct nd *node){
	M0_PRE(node != NULL);
	segops->so_node_put(node);
}
#endif

# if 0
static struct nd *node_try(struct td *tree, struct segaddr *addr){
	return segops->so_node_try(tree, addr);
}
#endif



/**
 * Allocates node in the segment and a node-descriptor if all the resources are
 * available.
 *
 * @param op indicates node allocate operation.
 * @param tree points to the tree this node will be a part-of.
 * @param size is a power-of-2 size of this node.
 * @param nt points to the node type
 * @param ksize is the size of key (if constant) if not this contains '0'.
 * @param vsize is the size of value (if constant) if not this contains '0'.
 * @param tx points to the transaction which captures this operation.
 * @param nxt tells the next state to return when operation completes
 *
 * @return int64_t
 */
static int64_t node_alloc(struct node_op *op, struct td *tree, int size,
			  const struct node_type *nt, int ksize, int vsize,
			  struct m0_be_tx *tx, int nxt)
{
	int  nxt_state;

	nxt_state = segops->so_node_alloc(op, tree, size, nt, tx, nxt);

	nt->nt_init(op->no_node, size, ksize, vsize);

	return nxt_state;
}

#ifndef __KERNEL__
static int64_t node_free(struct node_op *op, struct nd *node,
			 struct m0_be_tx *tx, int nxt)
{
	node->n_type->nt_fini(node);
	return segops->so_node_free(op, node, tx, nxt);
}

static void node_op_fini(struct node_op *op)
{
	segops->so_node_op_fini(op);
}

#endif

static int64_t mem_node_get(struct node_op *op, struct td *tree,
			    struct segaddr *addr, int nxt);
static int64_t mem_node_alloc(struct node_op *op, struct td *tree, int shift,
			      const struct node_type *nt, struct m0_be_tx *tx,
			      int nxt);
static int64_t mem_node_free(struct node_op *op, struct nd *node,
			     struct m0_be_tx *tx, int nxt);
static const struct node_type fixed_format;

static int64_t mem_tree_get(struct node_op *op, struct segaddr *addr, int nxt)
{
	struct td *tree = NULL;
	int        i     = 0;
	uint32_t   offset;

	m0_rwlock_write_lock(&trees_lock);

	M0_ASSERT(trees_loaded <= ARRAY_SIZE(trees));

	/**
	 *  If existing allocated tree is found then return it after increasing
	 *  the reference count.
	 */
	if (addr != NULL)
		for (i = 0; i < ARRAY_SIZE(trees); i++) {
			tree = &trees[i];
			m0_rwlock_write_lock(&tree->t_lock);
			if (tree->r_ref != 0) {
				M0_ASSERT(tree->t_root != NULL);
				if (tree->t_root->n_addr.as_core ==
				    addr->as_core) {
					tree->r_ref++;
					op->no_node = tree->t_root;
					op->no_tree = tree;
					m0_rwlock_write_unlock(&tree->t_lock);
					m0_rwlock_write_unlock(&trees_lock);
					return nxt;
				}
			}
			m0_rwlock_write_unlock(&tree->t_lock);
		}

	/** Assign a free tree descriptor to this tree. */
	for (i = 0; i < ARRAY_SIZE(trees_in_use); i++) {
		uint64_t   t = ~trees_in_use[i];

		if (t != 0) {
			offset = __builtin_ffsl(t);
			M0_ASSERT(offset != 0);
			offset--;
			trees_in_use[i] |= (1ULL << offset);
			offset += (i * sizeof trees_in_use[0]);
			tree = &trees[offset];
			trees_loaded++;
			break;
		}
	}

	M0_ASSERT(tree != NULL && tree->r_ref == 0);

	m0_rwlock_init(&tree->t_lock);

	m0_rwlock_write_lock(&tree->t_lock);
	tree->r_ref++;

	if (addr) {
		mem_node_get(op, tree, addr, nxt);
		tree->t_root = op->no_node;
		//tree->t_height = tree_height_get(op->no_node);
	}

	op->no_node = tree->t_root;
	op->no_tree = tree;

	m0_rwlock_write_unlock(&tree->t_lock);

	m0_rwlock_write_unlock(&trees_lock);

	return nxt;
}

static int64_t mem_tree_create(struct node_op *op, struct m0_btree_type *tt,
			       int rootshift, struct m0_be_tx *tx, int nxt)
{
	struct td *tree;

	/**
	 * Creates root node and then assigns a tree descriptor for this root
	 * node.
	 */

	tree_get(op, NULL, nxt);

	tree = op->no_tree;
	node_alloc(op, tree, rootshift, &fixed_format, 8, 8, NULL, nxt);

	m0_rwlock_write_lock(&tree->t_lock);
	tree->t_root = op->no_node;
	tree->t_type = tt;
	m0_rwlock_write_unlock(&tree->t_lock);

	return nxt;
}

static int64_t mem_tree_delete(struct node_op *op, struct td *tree,
			       struct m0_be_tx *tx, int nxt)
{
	struct nd *root = tree->t_root;
	op->no_tree = tree;
	op->no_node = root;
	mem_node_free(op, root, tx, nxt);
	tree_put(tree);
	return nxt;
}

static void mem_tree_put(struct td *tree)
{
	m0_rwlock_write_lock(&tree->t_lock);

	M0_ASSERT(tree->r_ref > 0);
	M0_ASSERT(tree->t_root != NULL);

	tree->r_ref--;

	if (tree->r_ref == 0) {
		int i;
		int array_offset;
		int bit_offset_in_array;

		m0_rwlock_write_lock(&trees_lock);
		M0_ASSERT(trees_loaded > 0);
		i = tree - &trees[0];
		array_offset = i / sizeof(trees_in_use[0]);
		bit_offset_in_array = i % sizeof(trees_in_use[0]);
		trees_in_use[array_offset] &= ~(1ULL << bit_offset_in_array);
		trees_loaded--;
		m0_rwlock_write_unlock(&tree->t_lock);
		m0_rwlock_fini(&tree->t_lock);
		m0_rwlock_write_unlock(&trees_lock);
	}
	m0_rwlock_write_unlock(&tree->t_lock);
}

static int64_t mem_node_get(struct node_op *op, struct td *tree,
			    struct segaddr *addr, int nxt)
{
	int nxt_state = nxt;

	/**
	 *  In this implementation we assume to have the node descritors for
	 *  ALL the nodes present in memory. If the tree pointer is NULL then
	 *  we load the tree in memory before returning the node descriptor to
	 * the caller.
	 */

	if (tree == NULL) {
		nxt_state = mem_tree_get(op, addr, nxt);
	}

	op->no_node = segaddr_addr(addr) + (1ULL << segaddr_shift(addr));
	op->no_node->n_ref++;
	return nxt_state;
}

static void mem_node_put(struct nd *node)
{
	/**
	 * This implementation does not perform any action, but the final one
	 * should decrement the reference count of the node and if this
	 * reference count goes to '0' then detach this node descriptor from the
	 * existing node and make this node descriptor available for 'node_get'.
	 */
	node->n_ref--;
}

static struct nd *mem_node_try(struct td *tree, struct segaddr *addr)
{
	return NULL;
}

static int64_t mem_node_alloc(struct node_op *op, struct td *tree, int shift,
			      const struct node_type *nt, struct m0_be_tx *tx,
			      int nxt)
{
	void          *area;
	struct nd     *node;
	int            size = 1ULL << shift;

	M0_PRE(op->no_opc == NOP_ALLOC);
	M0_PRE(node_shift_is_valid(shift));
	area = m0_alloc_aligned(sizeof *node + size, shift);
	M0_ASSERT(area != NULL);
	node = area + size;
	node->n_addr = segaddr_build(area, shift);
	node->n_tree = tree;
	node->n_type = nt;
	node->n_seq = 0;
	m0_rwlock_init(&node->n_lock);
	op->no_node = node;
	op->no_addr = node->n_addr;
	op->no_tree = tree;
	return nxt;
}

static int64_t mem_node_free(struct node_op *op, struct nd *node,
			     struct m0_be_tx *tx, int nxt)
{
	int shift = node->n_type->nt_shift(node);
	m0_free_aligned(((void *)node) - (1ULL << shift),
			sizeof *node + (1ULL << shift), shift);
	return nxt;
}

static void mem_node_op_fini(struct node_op *op)
{
}

static const struct seg_ops mem_seg_ops = {
	.so_tree_get     = &mem_tree_get,
	.so_tree_create  = &mem_tree_create,
	.so_tree_delete  = &mem_tree_delete,
	.so_tree_put     = &mem_tree_put,
	.so_node_get     = &mem_node_get,
	.so_node_put     = &mem_node_put,
	.so_node_try     = &mem_node_try,
	.so_node_alloc   = &mem_node_alloc,
	.so_node_free    = &mem_node_free,
	.so_node_op_fini = &mem_node_op_fini
};

/**
 *  Structure of the node in persistent store.
 */
struct ff_head {
	struct m0_format_header ff_fmt;   /*< Node Header */
	struct node_header      ff_seg;   /*< Node type information */
	uint16_t                ff_used;  /*< Count of records */
	uint8_t                 ff_shift; /*< Node size as pow-of-2 */
	uint8_t                 ff_level; /*< Level in Btree */
	uint16_t                ff_ksize; /*< Size of key in bytes */
	uint16_t                ff_vsize; /*< Size of value in bytes */
	struct m0_format_footer ff_foot;  /*< Node Footer */
	/**
	 *  This space is used to host the Keys and Values upto the size of the
	 *  node
	 */
} M0_XCA_RECORD M0_XCA_DOMAIN(be);


static void ff_init(const struct nd *node, int shift, int ksize, int vsize);
static void ff_fini(const struct nd *node);
static int  ff_count(const struct nd *node);
static int  ff_count_rec(const struct nd *node);
static int  ff_space(const struct nd *node);
static int  ff_level(const struct nd *node);
static int  ff_shift(const struct nd *node);
static void ff_fid(const struct nd *node, struct m0_fid *fid);
static void ff_rec(struct slot *slot);
static void ff_node_key(struct slot *slot);
static void ff_child(struct slot *slot, struct segaddr *addr);
static bool ff_isfit(struct slot *slot);
static void ff_done(struct slot *slot, struct m0_be_tx *tx, bool modified);
static void ff_make(struct slot *slot, struct m0_be_tx *tx);
static bool ff_find(struct slot *slot, const struct m0_btree_key *key);
static void ff_fix(const struct nd *node, struct m0_be_tx *tx);
static void ff_cut(const struct nd *node, int idx, int size,
		   struct m0_be_tx *tx);
static void ff_del(const struct nd *node, int idx, struct m0_be_tx *tx);
static void ff_set_level(const struct nd *node, uint8_t new_level);
static void generic_move(struct nd *src, struct nd *tgt,
			 enum dir dir, int nr, struct m0_be_tx *tx);
static bool ff_invariant(const struct nd *node);
static int ff_verify(const struct nd *node);
/**
 *  Implementation of node which supports fixed format/size for Keys and Values
 *  contained in it.
 */
static const struct node_type fixed_format = {
	.nt_id        = BNT_FIXED_FORMAT,
	.nt_name      = "m0_bnode_fixed_format",
	//.nt_tag,
	.nt_init      = ff_init,
	.nt_fini      = ff_fini,
	.nt_count     = ff_count,
	.nt_count_rec = ff_count_rec,
	.nt_space     = ff_space,
	.nt_level     = ff_level,
	.nt_shift     = ff_shift,
	.nt_fid       = ff_fid,
	.nt_rec       = ff_rec,
	.nt_key       = ff_node_key,
	.nt_child     = ff_child,
	.nt_isfit     = ff_isfit,
	.nt_done      = ff_done,
	.nt_make      = ff_make,
	.nt_find      = ff_find,
	.nt_fix       = ff_fix,
	.nt_cut       = ff_cut,
	.nt_del       = ff_del,
	.nt_set_level = ff_set_level,
	.nt_move      = generic_move,
	.nt_invariant = ff_invariant,
	.nt_verify    = ff_verify,
};

static struct ff_head *ff_data(const struct nd *node)
{
	return segaddr_addr(&node->n_addr);
}

static void *ff_key(const struct nd *node, int idx)
{
	struct ff_head *h    = ff_data(node);
	void           *area = h + 1;

	M0_PRE(ergo(!(h->ff_used == 0 && idx == 0),
		   (0 <= idx && idx <= h->ff_used)));
	return area + (h->ff_ksize + h->ff_vsize) * idx;
}

static void *ff_val(const struct nd *node, int idx)
{
	struct ff_head *h    = ff_data(node);
	void           *area = h + 1;

	M0_PRE(ergo(!(h->ff_used == 0 && idx == 0),
		    0 <= idx && idx <= h->ff_used));
	return area + (h->ff_ksize + h->ff_vsize) * idx + h->ff_ksize;
}

static bool ff_rec_is_valid(const struct slot *slot)
{
	struct ff_head *h = ff_data(slot->s_node);

	return
	   _0C(m0_vec_count(&slot->s_rec.r_key.k_data.ov_vec) == h->ff_ksize) &&
	   _0C(m0_vec_count(&slot->s_rec.r_val.ov_vec) == h->ff_vsize);
}

static bool ff_invariant(const struct nd *node)
{
	const struct ff_head *h = ff_data(node);
	return  _0C(h->ff_shift == segaddr_shift(&node->n_addr)) &&
		_0C(ergo(h->ff_level > 0, h->ff_used > 0));
}

static int ff_verify(const struct nd *node)
{
	const struct ff_head *h = ff_data(node);
	return m0_format_footer_verify(h, true);
}

static void ff_init(const struct nd *node, int shift, int ksize, int vsize)
{
	struct ff_head *h   = ff_data(node);

	M0_PRE(ksize != 0);
	M0_PRE(vsize != 0);
	M0_SET0(h);

	h->ff_shift = shift;
	h->ff_ksize = ksize;
	h->ff_vsize = vsize;
}

static void ff_fini(const struct nd *node)
{
}

static int ff_count(const struct nd *node)
{
	int used = ff_data(node)->ff_used;
	if (ff_data(node)->ff_level > 0)
		used --;
	return used;
}

static int ff_count_rec(const struct nd *node)
{
	return ff_data(node)->ff_used;
}

static int ff_space(const struct nd *node)
{
	struct ff_head *h = ff_data(node);
	return (1ULL << h->ff_shift) - sizeof *h -
		(h->ff_ksize + h->ff_vsize) * h->ff_used;
}

static int ff_level(const struct nd *node)
{
	return ff_data(node)->ff_level;
}

static int ff_shift(const struct nd *node)
{
	return ff_data(node)->ff_shift;
}

static void ff_fid(const struct nd *node, struct m0_fid *fid)
{
}

static void ff_node_key(struct slot *slot);

static void ff_rec(struct slot *slot)
{
	struct ff_head *h = ff_data(slot->s_node);

	M0_PRE(ergo(!(h->ff_used == 0 && slot->s_idx == 0),
		    slot->s_idx <= h->ff_used));

	slot->s_rec.r_val.ov_vec.v_nr = 1;
	slot->s_rec.r_val.ov_vec.v_count[0] = h->ff_vsize;
	slot->s_rec.r_val.ov_buf[0] = ff_val(slot->s_node, slot->s_idx);
	ff_node_key(slot);
	M0_POST(ff_rec_is_valid(slot));
}

static void ff_node_key(struct slot *slot)
{
	const struct nd  *node = slot->s_node;
	struct ff_head   *h    = ff_data(node);

	M0_PRE(ergo(!(h->ff_used == 0 && slot->s_idx == 0),
		    slot->s_idx <= h->ff_used));

	slot->s_rec.r_key.k_data.ov_vec.v_nr = 1;
	slot->s_rec.r_key.k_data.ov_vec.v_count[0] = h->ff_ksize;
	slot->s_rec.r_key.k_data.ov_buf[0] = ff_key(slot->s_node, slot->s_idx);
}

static void ff_child(struct slot *slot, struct segaddr *addr)
{
	const struct nd *node = slot->s_node;
	struct ff_head  *h    = ff_data(node);

	M0_PRE(slot->s_idx < h->ff_used);
	*addr = *(struct segaddr *)ff_val(node, slot->s_idx);
}

static bool ff_isfit(struct slot *slot)
{
	struct ff_head *h = ff_data(slot->s_node);

	M0_PRE(ff_rec_is_valid(slot));
	return h->ff_ksize + h->ff_vsize <= ff_space(slot->s_node);
}

static void ff_done(struct slot *slot, struct m0_be_tx *tx, bool modified)
{
}

static void ff_make(struct slot *slot, struct m0_be_tx *tx)
{
	const struct nd *node  = slot->s_node;
	struct ff_head  *h     = ff_data(node);
	int              rsize = h->ff_ksize + h->ff_vsize;
	void            *start = ff_key(node, slot->s_idx);

	M0_PRE(ff_rec_is_valid(slot));
	M0_PRE(ff_isfit(slot));
	memmove(start + rsize, start, rsize * (h->ff_used - slot->s_idx));
	h->ff_used++;
}

static bool ff_find(struct slot *slot, const struct m0_btree_key *find_key)
{
	struct ff_head          *h     = ff_data(slot->s_node);
	int                      i     = -1;
	int                      j     = node_count(slot->s_node);
	struct m0_btree_key      key;
	void                    *p_key;
	m0_bcount_t              ksize = h->ff_ksize;
	struct m0_bufvec_cursor  cur_1;
	struct m0_bufvec_cursor  cur_2;
	int                      diff;
	int                      m;

	key.k_data = M0_BUFVEC_INIT_BUF(&p_key, &ksize);

	M0_PRE(find_key->k_data.ov_vec.v_count[0] == h->ff_ksize);
	M0_PRE(find_key->k_data.ov_vec.v_nr == 1);

	while (i + 1 < j) {
		m = (i + j) / 2;

		key.k_data.ov_buf[0] = ff_key(slot->s_node, m);

		m0_bufvec_cursor_init(&cur_1, &key.k_data);
		m0_bufvec_cursor_init(&cur_2, &find_key->k_data);
		diff = m0_bufvec_cursor_cmp(&cur_1, &cur_2);

		M0_ASSERT(i < m && m < j);
		if (diff < 0)
			i = m;
		else if (diff > 0)
			j = m;
		else {
			i = j = m;
			break;
		}
	}

	slot->s_idx = j;

	return (i == j);
}

static void ff_fix(const struct nd *node, struct m0_be_tx *tx)
{
}

static void ff_cut(const struct nd *node, int idx, int size,
		   struct m0_be_tx *tx)
{
	M0_PRE(size == ff_data(node)->ff_vsize);
}

static void ff_del(const struct nd *node, int idx, struct m0_be_tx *tx)
{
	struct ff_head *h     = ff_data(node);
	int             rsize = h->ff_ksize + h->ff_vsize;
	void           *start = ff_key(node, idx);

	M0_PRE(idx < h->ff_used);
	M0_PRE(h->ff_used > 0);
	memmove(start, start + rsize, rsize * (h->ff_used - idx - 1));
	h->ff_used--;
}

static void ff_set_level(const struct nd *node, uint8_t new_level)
{
	struct ff_head *h = ff_data(node);

	h->ff_level = new_level;
}

static void generic_move(struct nd *src, struct nd *tgt,
			 enum dir dir, int nr, struct m0_be_tx *tx)
{
	struct slot  rec;
	struct slot  tmp;
	m0_bcount_t  rec_ksize;
	m0_bcount_t  rec_vsize;
	m0_bcount_t  temp_ksize;
	m0_bcount_t  temp_vsize;
	void        *rec_p_key;
	void        *rec_p_val;
	void        *temp_p_key;
	void        *temp_p_val;
	int          srcidx;
	int          tgtidx;
	int          last_idx_src;
	int          last_idx_tgt;

	rec.s_rec.r_key.k_data = M0_BUFVEC_INIT_BUF(&rec_p_key, &rec_ksize);
	rec.s_rec.r_val        = M0_BUFVEC_INIT_BUF(&rec_p_val, &rec_vsize);

	tmp.s_rec.r_key.k_data = M0_BUFVEC_INIT_BUF(&temp_p_key, &temp_ksize);
	tmp.s_rec.r_val        = M0_BUFVEC_INIT_BUF(&temp_p_val, &temp_vsize);

	M0_PRE(src != tgt);

	last_idx_src = node_count_rec(src);
	last_idx_tgt = node_count_rec(tgt);
	
	srcidx = dir == D_LEFT ? 0 : last_idx_src - 1;
	tgtidx = dir == D_LEFT ? last_idx_tgt : 0;

	while (true) {
		if (nr == 0 || (nr == NR_EVEN &&
			       (node_space(tgt) <= node_space(src))) ||
			       (nr == NR_MAX && srcidx == -1))
			break;

		/** Get the record at src index in rec. */
		rec.s_node = src;
		rec.s_idx  = srcidx;
		node_rec(&rec);

		/**
		 *  With record from src in rec; check if that record can fit in
		 *  the target node. If yes then make space to host this record
		 *  in target node.
		 */
		rec.s_node = tgt;
		rec.s_idx  = tgtidx;
		if (!node_isfit(&rec))
			break;
		node_make(&rec, tx);

		/** Get the location in the target node where the record from
		 *  the source node will be copied later
		 */
		tmp.s_node = tgt;
		tmp.s_idx  = tgtidx;
		node_rec(&tmp);

		rec.s_node = src;
		rec.s_idx  = srcidx;
		m0_bufvec_copy(&tmp.s_rec.r_key.k_data, &rec.s_rec.r_key.k_data,
			       m0_vec_count(&rec.s_rec.r_key.k_data.ov_vec));
		m0_bufvec_copy(&tmp.s_rec.r_val, &rec.s_rec.r_val,
			       m0_vec_count(&rec.s_rec.r_val.ov_vec));
		node_del(src, srcidx, tx);
		if (nr > 0)
			nr--;
		node_done(&tmp, tx, true);
		if (dir == D_LEFT)
			tgtidx++;
		else
			srcidx--;
	}
	node_fix(src, tx);
	node_fix(tgt, tx);
}

<<<<<<< HEAD
/* insert operation section start point: */

#ifndef __KERNEL__
static bool m0_btree_overflow_is_possible(const struct nd *node)
{
	return (node_space(node) < MAX_KEY_SIZE + MAX_VAL_SIZE) ? true : false;
}
#endif

# if 0
static bool m0_btree_underflow_is_possible(const struct nd *node)
{
	/*
	defination of this function can be modified as, MAX_NODE_SIZE can vary
	according to level
	*/
	/* calculate remaining space after deletion of key-value */
	int space = node_space(node) -  MAX_KEY_SIZE - MAX_VAL_SIZE;
	return space < MIN_NODE_SIZE_UNDERFLOW ? true : false;
}
#endif

#ifndef __KERNEL__
static bool used_cookie(void)
{
	return false;
}

static bool cookie_is_valid(struct td *tree, struct m0_btree_key r_key)
{
	return false;
}

/**
 * checks if overflow possible for given cookie
 */
static bool cookie_overflow_is_possible(void *segaddr)
{
	return false;
}

static int fail(struct m0_btree_op *bop, int rc)
{
	bop->bo_op.o_sm.sm_rc = rc;
	//return m0_sm_op_sub(&bop->bo_op, P_CLEANUP, P_DONE);
	return P_CLEANUP;
}

/**
 * checks if given node is still exists
 */
static int is_node_valid(const struct nd *node)
{
	/* function definition is yet to be implemented */
	return 0;
}

static bool path_check(struct m0_btree_oimpl *oi)
{
	int        total_level = oi->i_used;
	struct nd *l_node      = oi->i_level[total_level].l_node;

	while (total_level >= 0) {
		int rc = is_node_valid(l_node);
		if (rc) {
			node_op_fini(&oi->i_nop);
			//return fail(bop, rc);
			return false;

		}
		if (oi->i_level[total_level].l_seq != l_node->n_seq) {
			return false;
		}
		total_level--;
	}
	return true;
}

static bool locked(struct td *tree)
{
	m0_rwlock_write_lock(&tree->t_lock);
	return false;
}

static int64_t lock_op_init(struct m0_sm_op *bo_op,
			    struct node_op  *i_nop, int nxt)
{
	return nxt;
}

static void lock_op_unlock(struct td *tree)
{
	m0_rwlock_write_unlock(&tree->t_lock);
}

static bool cookie_is_set(struct m0_bcookie *k_cookie)
{
	return false;
}

#if 0
/**
 * modify_key() will modify key present at node_slot.s_idx. if flag = true,
 * update key to new key (node_slot->s_rec.r_key) else, modify key as empty. In
 * case of fixed key-size format, we can just overwrite existing key with new
 * key. But, for variable key-size format, first,we need to delete existing
 * record and then insert new record with modified key as new key size can be
 * different
 */
static void modify_key(struct slot *node_slot, bool flag, struct m0_be_tx *tx)
{
	//TBD: function definition need to be updated
	struct m0_btree_rec new_rec;
	if (flag)
		new_rec.r_key = node_slot->s_rec.r_key;
	//memcpy instead new_rec.r_val = node_slot->s_rec.r_val;

	node_del(node_slot->s_node, node_slot->s_idx, tx);
	node_make(node_slot, tx);
	//node_rec(node_slot);
	m0_bufvec_copy(&node_slot->s_rec.r_key.k_data, &new_rec.r_key.k_data,
		       m0_vec_count(&new_rec.r_key.k_data.ov_vec));
	m0_bufvec_copy(&node_slot->s_rec.r_val, &new_rec.r_val,
		       m0_vec_count(&new_rec.r_val.ov_vec));
	node_done(node_slot, tx, true);
}

#endif

static struct m0_btree_oimpl *alloc(int height)
{
	struct m0_btree_oimpl *oi;
	oi = m0_alloc(sizeof *oi);
	if (oi == NULL)
		return NULL;
	oi->i_level = m0_alloc(height * (sizeof *oi->i_level));
	if (oi->i_level == NULL) {
		m0_free(oi);
		oi = NULL;
	}
	return oi;
}

/**
 * Checks if given segaddr is within segment boundaries.
*/
static bool address_is_valid(struct segaddr addr)
{
	//TBD: function definition
	return true;
}

struct cb_data {
	struct m0_btree_key *key;
	struct m0_bufvec    *value;
};

/**
 * This is a callback function for put operation. Ideally ,user will be having
 * its own callback function. This function is implemented for testing
 * purpose
 */
static int btree_kv_put_cb(struct m0_btree_cb *cb, struct m0_btree_rec *rec)
{
        struct m0_bufvec_cursor  scur;
	struct m0_bufvec_cursor  dcur;
	m0_bcount_t              ksize;
	m0_bcount_t              vsize;
	struct cb_data          *datum = cb->c_datum;

	ksize = m0_vec_count(&datum->key->k_data.ov_vec);
	M0_ASSERT(m0_vec_count(&rec->r_key.k_data.ov_vec) >= ksize);

	vsize = m0_vec_count(&datum->value->ov_vec);
	M0_ASSERT(m0_vec_count(&rec->r_val.ov_vec) >= vsize);

	m0_bufvec_cursor_init(&scur, &datum->key->k_data);
	m0_bufvec_cursor_init(&dcur, &rec->r_key.k_data);
	m0_bufvec_cursor_copy(&dcur, &scur, ksize);

	m0_bufvec_cursor_init(&scur, datum->value);
	m0_bufvec_cursor_init(&dcur, &rec->r_val);
	m0_bufvec_cursor_copy(&dcur, &scur, vsize);

	return 0;
}

/*get_tick for insert operation*/
static int64_t btree_put_tick(struct m0_sm_op *smop)
{
	struct m0_btree_op    *bop        = M0_AMB(bop, smop, bo_op);
	struct td             *tree       = bop->bo_arbor->t_desc;
	uint64_t               flags      = bop->bo_flags;
	struct m0_btree_oimpl *oi         = bop->bo_i;
	struct level          *curr_level;

	if (oi)
		curr_level = &oi->i_level[oi->i_used];

	switch (bop->bo_op.o_sm.sm_state) {
	case P_INIT:
		if ((flags & OF_COOKIE) &&
		    cookie_is_set(&bop->bo_rec.r_key.k_cookie))
			return P_COOKIE;
		else
			return P_SETUP;
	case P_COOKIE:
		if (cookie_is_valid(tree, bop->bo_rec.r_key) &&
		    !cookie_overflow_is_possible(bop->bo_rec.r_key.k_cookie.segaddr))
			return P_LOCK;
		else
			return P_SETUP;
	case P_SETUP: {
		bop->bo_arbor->t_height = tree->t_height;
		bop->bo_i = alloc(bop->bo_arbor->t_height);
		if (bop->bo_i == NULL)
			return fail(bop, M0_ERR(-ENOMEM));
		return P_LOCKALL;
	}
	case P_LOCKALL:
		if (bop->bo_flags & OF_LOCKALL) {
			//return m0_sm_op_sub(&bop->bo_op, P_LOCK, P_DOWN);
			m0_rwlock_write_lock(&tree->t_lock);
		}/* Fall through to next stage */
	case P_DOWN:
		oi->i_used = 0;
		/* Load root node. */
		return node_get(&oi->i_nop, tree, &tree->t_root->n_addr, P_NEXTDOWN);
	case P_NEXTDOWN:
		if (oi->i_nop.no_op.o_sm.sm_rc == 0) {
			struct slot    node_slot = {};
			struct segaddr child_node_addr;

			curr_level->l_node = oi->i_nop.no_node;
			node_slot.s_node = oi->i_nop.no_node;
			curr_level->l_seq = curr_level->l_node->n_seq;
			/* verify node footer */
			/*int rc = node_verify(curr_level->l_node);
			if (rc)
			{
				node_op_fini(&oi->i_nop);
				return fail(bop, rc);
			}*/
			oi->i_nop.no_node = NULL;

			node_find(&node_slot, &bop->bo_rec.r_key);
			curr_level->l_idx = node_slot.s_idx;
			if (node_level(node_slot.s_node) > 0) {
				node_child(&node_slot, &child_node_addr);
				/* TBD: check the address of child node is within segaddr boundaries */
				if (!address_is_valid(child_node_addr))
				{
					node_op_fini(&oi->i_nop);
					return fail(bop, oi->i_nop.no_op.o_sm.sm_rc);
				}
				oi->i_used++;
				return node_get(&oi->i_nop, tree,
						&child_node_addr, P_NEXTDOWN);
			} else
				return P_ALLOC;
		} else {
			node_op_fini(&oi->i_nop);
			return fail(bop, oi->i_nop.no_op.o_sm.sm_rc);
		}
	case P_ALLOC: {
		/* validate curr_level->l_node(i.e. is it still exists or not) */
		int rc = is_node_valid(curr_level->l_node);
		if (rc) {
			node_op_fini(&oi->i_nop);
			return fail(bop, rc);
		}

		if (m0_btree_overflow_is_possible(curr_level->l_node)) {
			if (oi->i_used == 0 ) {
				if ((oi->i_extra_node == NULL || curr_level->l_alloc == NULL)) {
					/*
					if we reach root node and there is possibility of overflow at root, allocate two
					nodes: l_alloc, i_extra_node. i)l_alloc is required in case of splitting
					operation of root ii)i_extra_node is required if splitting is done at root node
					so to have pointers to these splitted nodes at root level, there will be need
					for new node.
					*/
					if (oi->i_nop.no_node == NULL) {
						oi->i_nop.no_opc = NOP_ALLOC;
						return node_alloc(&oi->i_nop, tree, MAX_NODE_SIZE,
								  curr_level->l_node->n_type, MAX_KEY_SIZE,
								  MAX_VAL_SIZE,bop->bo_tx, P_ALLOC);
					}
					if (oi->i_nop.no_op.o_sm.sm_rc == 0) {
						if (oi->i_extra_node == NULL)
							oi->i_extra_node = oi->i_nop.no_node;
						else
							curr_level->l_alloc = oi->i_nop.no_node;

						oi->i_nop.no_node = NULL;

						return P_ALLOC;
					} else {
						node_op_fini(&oi->i_nop);
						return fail(bop, oi->i_nop.no_op.o_sm.sm_rc);
					}
				}
			} else {
				if (oi->i_nop.no_node == NULL) {
					oi->i_nop.no_opc = NOP_ALLOC;
					return node_alloc(&oi->i_nop, tree, MAX_NODE_SIZE,
							  curr_level->l_node->n_type, MAX_KEY_SIZE,
							  MAX_VAL_SIZE,bop->bo_tx, P_ALLOC);
				}
				if (oi->i_nop.no_op.o_sm.sm_rc == 0) {
					curr_level->l_alloc = oi->i_nop.no_node;
					oi->i_nop.no_node = NULL;

					oi->i_used--;
					return P_ALLOC;
				} else {
					node_op_fini(&oi->i_nop);
					return fail(bop, oi->i_nop.no_op.o_sm.sm_rc);
				}
			}
		}
		/* reset oi->i_used */
		oi->i_used = bop->bo_arbor->t_height - 1;
		return P_LOCK;
	}
	case P_LOCK:
		if (!locked(tree))
			return lock_op_init(&bop->bo_op, &bop->bo_i->i_nop,
					    P_CHECK);
		else
			return P_CHECK;
	case P_CHECK: {
		oi->i_trial++;
		if (!used_cookie() && !path_check(oi)) {
			if (oi->i_trial == MAX_TRIALS) {
				if (bop->bo_flags & OF_LOCKALL)
					return fail(bop, -ETOOMANYREFS);
				else
					bop->bo_flags |= OF_LOCKALL;
			}
			if (bop->bo_arbor->t_height < tree->t_height) {
				/* if height increased */
				//return m0_sm_op_sub(&bop->bo_op, P_CLEANUP, P_INIT);
				return P_CLEANUP;
			} else {
				/* if height decreased */
				oi->i_used = 0;
				return P_DOWN;
			}
		}
		/** Fall through to the next step i.e. P_MAKESPACE **/
	}
	case P_MAKESPACE: {
		struct slot slot_for_right_node = {
			.s_node = curr_level->l_node,
			.s_rec = bop->bo_rec
		};
		node_find(&slot_for_right_node, &bop->bo_rec.r_key);

		if (node_isfit(&slot_for_right_node)) {
			node_make (&slot_for_right_node, bop->bo_tx);
			return P_ACT;
		} else {
			/*
			if record is not able to fit in the node, split the node
			1) move some records from current node(l_node) to new node(l_alloc)
			2) insert given record to appropriate node
			3) modify last key from left node(in case of internal node) and key, value
			   for record which needs to get inserted at parent
			*/

			struct slot slot_for_left_node = {
				.s_node = curr_level->l_alloc,
				.s_idx  = 0
			};
			struct slot *tgt;
			/*1) move some records from current node(l_node) to new node(l_alloc)*/
			node_move(curr_level->l_node, curr_level->l_alloc, D_LEFT, NR_EVEN, bop->bo_tx);

			/*update level for newly allocated*/
			node_set_level(curr_level->l_alloc, node_level(curr_level->l_node));

			/*
			2) insert given record to appropriate node
			get the first key from right node and compare with the key of given record
			if given key is less than first key from right node, insert given record to
			left node, else insert to the right node
			*/
			m0_bcount_t          ksize;
			void                *p_key;
			m0_bcount_t          vsize;
			void                *p_val;
			struct m0_btree_rec  temp_rec;

			temp_rec.r_key.k_data = M0_BUFVEC_INIT_BUF(&p_key, &ksize);
			temp_rec.r_val        = M0_BUFVEC_INIT_BUF(&p_val, &vsize);

			slot_for_right_node.s_idx = 0;
			slot_for_right_node.s_rec = temp_rec;
			node_key(&slot_for_right_node);

			struct m0_bufvec_cursor cur_1;
			struct m0_bufvec_cursor cur_2;
			m0_bufvec_cursor_init(&cur_1, &bop->bo_rec.r_key.k_data);
			m0_bufvec_cursor_init(&cur_2, &slot_for_right_node.s_rec.r_key.k_data);

			int diff = m0_bufvec_cursor_cmp(&cur_1, &cur_2);
			tgt = diff < 0 ? &slot_for_left_node : &slot_for_right_node;

			node_find(tgt, &bop->bo_rec.r_key);
			tgt->s_rec = bop->bo_rec;
			node_make (tgt, bop->bo_tx);
			tgt->s_rec = temp_rec;
			node_rec(tgt);

			if (node_level(slot_for_right_node.s_node) > 0) {
				m0_bufvec_copy(&tgt->s_rec.r_key.k_data, &bop->bo_rec.r_key.k_data,
				       	       m0_vec_count(&bop->bo_rec.r_key.k_data.ov_vec));
				m0_bufvec_copy(&tgt->s_rec.r_val, &bop->bo_rec.r_val,
					       m0_vec_count(&bop->bo_rec.r_val.ov_vec));
			} else {
				/*
				If we are at leaf node, and we have made the space for inserting a record,
				callback will be called. callback will be provided with the record.It is user's
				responsibility to fill the value as well as key in the given record.
				if callback returns failed, we will revert back the changes made on btree

				There can be two places we can consider for calling callback:
				1st: the stage where we just reach leaf node and made the space for given record
				     , we can call callback for enabling user to fill key, value at given record
				2nd: we reach leaf node, made space, and perform all the required changes on
				     ancenstor nodes such as splitting, etc. and just before unlocking, we can
				     call the callback
				But there are some major advantages for following 1st way for calling
				callback(i.e. when we reach leaf node and we made space for record):
				1. less changes needed if callback fails:
				   if callback fails, we need to revert back the changes on btree
				   If we call callback when we are at leaf node and made space for inserting
				   record, and if callback return nonzero value, we need to undo splitting of
				   leaf node(if it is done) and node_make opeartion
				   If we call callback after doing all the spliting operation and just before
				   unlock,  we need to undo all splitting(if it is done) and node_make operation
				   from root to leaf node.
				2. calculation of checksum:
				   if we follow 2nd way for calling callback, we need to store information
				   about not only record, but also node, which contains that record, as we need
				   to call node_done(), node_fix() once user is done with inserting the record
				*/

				/* callback */
				int rc = bop->bo_cb.c_act(&bop->bo_cb, &tgt->s_rec);
				if (rc) {
					/* if callback failed undo make space ,splitted node */
					node_del(tgt->s_node, tgt->s_idx, bop->bo_tx);
					node_done(tgt, bop->bo_tx, true);
					node_fix(curr_level->l_node, bop->bo_tx);
					node_move(curr_level->l_alloc, curr_level->l_node, D_RIGHT, NR_MAX, bop->bo_tx);
					return fail(bop, rc);
				}
			}
			node_done(tgt, bop->bo_tx, true);
			node_fix(tgt->s_node, bop->bo_tx);

			/* 3) modify last key from left node(if required) and key, value for record
			      which needs to get inserted at parent */
			if (node_level(slot_for_right_node.s_node) > 0) {
				/*
				At internal node: once we moved records from right node(l_node) to left
				node(l_alloc), we need to update record (which needs to get inserted at parent)
				and last key from left node.
				1)update record (bop->rec) which needs to get inserted at parent
					i)key of rec will be last key from left node
					ii)value of rec will be pointer to l_alloc
				2)last key of left node needs to be set as empty(if required)
				*/

				/* 1)update bop->bo_rec which needs to be added at parent */
				slot_for_left_node.s_idx = node_count(slot_for_left_node.s_node);
				slot_for_left_node.s_rec = temp_rec;
				node_key(&slot_for_left_node);

				m0_bufvec_copy(&bop->bo_rec.r_key.k_data,
					       &slot_for_left_node.s_rec.r_key.k_data,
					       m0_vec_count(&slot_for_left_node.s_rec.r_key.k_data.ov_vec));
				temp_rec.r_val.ov_buf[0] =  &(curr_level->l_alloc->n_addr);
				m0_bufvec_copy(&bop->bo_rec.r_val,
					       &temp_rec.r_val, 8);//@TBD:replace 8 with vsize for internal node

				/*
				2)update last key of left node to null/empty(optional)
				(for internal node, if it is strictly required to make last key as null, perform
				this step) as we move items to right node, last key won't be null
				*/
				/*modify_key(&slot_for_left_node, false, bop->bo_tx);
				node_done(tgt, bop->bo_tx, true);
				node_fix(tgt->s_node, bop->bo_tx);
				curr_level->l_alloc->n_seq++;*/
			} else {
				/*
				If we are at leaf node, update record (bop->rec) which needs to get inserted at
				parent.
				1)key of new record will be first key from right node and
				2)value of new record will be pointer to l_alloc;
				*/
				slot_for_right_node.s_idx = 0;
				slot_for_right_node.s_rec = temp_rec;
				node_key(&slot_for_right_node);

				m0_bufvec_copy(&bop->bo_rec.r_key.k_data,
					       &slot_for_right_node.s_rec.r_key.k_data,
					       m0_vec_count(&slot_for_right_node.s_rec.r_key.k_data.ov_vec));
				temp_rec.r_val.ov_buf[0] =  &(curr_level->l_alloc->n_addr);
				m0_bufvec_copy(&bop->bo_rec.r_val,
					       &temp_rec.r_val, 8);//@TBD:replace 8 with vsize for internal node
			}
			return P_NEXTUP;
		}
	}
	case P_NEXTUP: {
		if (oi->i_used == 0) {
			/* if oi->i_used == 0, we are at root level and splitting is done at root */
			m0_bcount_t          ksize;
			void                *p_key;
			m0_bcount_t          vsize;
			void                *p_val;
			struct m0_btree_rec  temp_rec;

			temp_rec.r_key.k_data = M0_BUFVEC_INIT_BUF(&p_key, &ksize);
			temp_rec.r_val        = M0_BUFVEC_INIT_BUF(&p_val, &vsize);

			/*
			When splitting is done at root node, tree height needs to get increased by one
			As, we do not want to change the pointer to the root node, we will copy all
			contents from root to i_extra_node and make i_extra_node as one of the child of
			existing root
			1) First copy all contents from root node to extra_node
			2) add new 2 records at root node:
				i.for first record, key = bop->bo_rec.r_key, value = bop->bo_rec.r_val
				ii.for first record, key = null, value = segaddr(i_extra_node)
			*/

			/* store level of l_node and set it  as 0 to make invarient check successful*/
			int curr_max_level = node_level(curr_level->l_node);
			node_set_level(curr_level->l_node, 0);

			node_move(curr_level->l_node, oi->i_extra_node, D_RIGHT, NR_MAX, bop->bo_tx);
			//M0_ASSERT(node_count(curr_level->l_node) == 0);

			/* 2) add new 2 records at root node. */

			/* add first rec at root */
			struct slot node_slot = {
				.s_node = curr_level->l_node,
				.s_idx  = 0
			};
			node_slot.s_rec = bop->bo_rec;

			//M0_ASSERT(node_isfit(&node_slot))
			node_make(&node_slot, bop->bo_tx);
			node_slot.s_rec = temp_rec;
			node_rec(&node_slot);
			m0_bufvec_copy(&node_slot.s_rec.r_key.k_data, &bop->bo_rec.r_key.k_data,
				       m0_vec_count(&bop->bo_rec.r_key.k_data.ov_vec));
			m0_bufvec_copy(&node_slot.s_rec.r_val, &bop->bo_rec.r_val,
				       m0_vec_count(&bop->bo_rec.r_val.ov_vec));

			node_done(&node_slot, bop->bo_tx, true);

			/* add second rec at root */
			struct m0_btree_rec  temp_rec_2;
			m0_bcount_t          ksize_2;
			void                *p_key_2;
			m0_bcount_t          vsize_2;
			void                *p_val_2;

			temp_rec_2.r_key.k_data = M0_BUFVEC_INIT_BUF(&p_key_2, &ksize_2);
			temp_rec_2.r_val        = M0_BUFVEC_INIT_BUF(&p_val_2, &vsize_2);

			node_slot.s_idx  = 1;
			node_slot.s_rec = temp_rec;
			//M0_ASSERT(node_isfit(&node_slot))
			node_make(&node_slot, bop->bo_tx);
			node_slot.s_rec = temp_rec_2;
			node_rec(&node_slot);

			temp_rec.r_val.ov_buf[0] = &(oi->i_extra_node->n_addr);
			m0_bufvec_copy(&node_slot.s_rec.r_val, &temp_rec.r_val,
					m0_vec_count(&temp_rec.r_val.ov_vec));

			node_done(&node_slot, bop->bo_tx, true);
			node_fix(curr_level->l_node, bop->bo_tx);

			node_set_level(oi->i_extra_node, curr_max_level);
			node_set_level(curr_level->l_node, curr_max_level + 1);

			/* increase height by one */
			tree->t_height++;

			lock_op_unlock(tree);
			//return m0_sm_op_sub(&bop->bo_op, P_CLEANUP, P_DONE);
			return P_CLEANUP;
		}
		oi->i_used--;
		return P_MAKESPACE;
	}
	case P_ACT: {
		m0_bcount_t          ksize;
		void                *p_key;
		m0_bcount_t          vsize;
		void                *p_val;
		struct slot node_slot = {
			.s_node = curr_level->l_node,
			.s_idx  = curr_level->l_idx
		};
		node_slot.s_rec.r_key.k_data.ov_vec.v_count = &ksize;
		node_slot.s_rec.r_key.k_data.ov_buf = &p_key;

		node_slot.s_rec.r_val.ov_vec.v_count = &vsize;
		node_slot.s_rec.r_val.ov_buf = &p_val;

		node_rec(&node_slot);

		if (node_level(curr_level->l_node) > 0) {
			m0_bufvec_copy(&node_slot.s_rec.r_key.k_data,
			       	       &bop->bo_rec.r_key.k_data,
			               m0_vec_count(&bop->bo_rec.r_key.k_data.ov_vec));
			m0_bufvec_copy(&node_slot.s_rec.r_val, &bop->bo_rec.r_val,
				       m0_vec_count(&bop->bo_rec.r_val.ov_vec));
		} else {
			/*
			If we are at leaf node, and we have made the space for inserting a record,
			callback will be called. callback will be provided with the record. It is user's
			responsibility to fill the value as well as key in the given record.
			if callback failed,we will revert back the changes made on btree detailed
			explination is provided at P_MAKESPACE stage
			*/

			int rc = bop->bo_cb.c_act(&bop->bo_cb, &node_slot.s_rec);
			if (rc) {
				/* handle if callback fail i.e undo make */
				node_del(node_slot.s_node, node_slot.s_idx, bop->bo_tx);
				node_done(&node_slot, bop->bo_tx, true);
				node_fix(curr_level->l_node, bop->bo_tx);
				return fail(bop, rc);
			}
		}
		node_done(&node_slot, bop->bo_tx, true);
		node_fix(curr_level->l_node, bop->bo_tx);

		lock_op_unlock(tree);
		return P_CLEANUP;
		//return m0_sm_op_sub(&bop->bo_op, P_CLEANUP, P_DONE);
	}
	case P_CLEANUP: {
		int i;
		for (i = 0; i < oi->i_used; ++i) {
			if (oi->i_level[i].l_node != NULL) {
				node_put(oi->i_level[i].l_node);
				oi->i_level[i].l_node = NULL;
			}
			if (oi->i_level[i].l_alloc!= NULL) {
				node_put(oi->i_level[i].l_alloc);
				oi->i_level[i].l_alloc = NULL;
			}
		}
		if (oi->i_extra_node != NULL) {
			node_put(oi->i_extra_node);
		}
		m0_free(bop->bo_i->i_level);
		m0_free(bop->bo_i);
		return P_DONE;
		//return m0_sm_op_ret(&bop->bo_op);
	}
	default:
		M0_IMPOSSIBLE("Wrong state: %i", bop->bo_op.o_sm.sm_state);
	};
}
/* insert operation section end point */
#endif
#if 0
static struct m0_sm_group G;

static struct m0_sm_state_descr btree_states[P_NR] = {
	[P_INIT] = {
		.sd_flags   = M0_SDF_INITIAL,
		.sd_name    = "P_INIT",
		.sd_allowed = M0_BITS(P_COOKIE, P_SETUP),
	},
	[P_COOKIE] = {
		.sd_flags   = 0,
		.sd_name    = "P_COOKIE",
		.sd_allowed = M0_BITS(P_LOCK, P_SETUP),
	},
	[P_SETUP] = {
		.sd_flags   = 0,
		.sd_name    = "P_SETUP",
		.sd_allowed = M0_BITS(P_LOCKALL, P_CLEANUP),
	},
	[P_LOCKALL] = {
		.sd_flags   = 0,
		.sd_name    = "P_LOCKALL",
		.sd_allowed = M0_BITS(P_LOCK),
	},
	[P_DOWN] = {
		.sd_flags   = 0,
		.sd_name    = "P_DOWN",
		.sd_allowed = M0_BITS(P_NEXTDOWN),
	},
	[P_NEXTDOWN] = {
		.sd_flags   = 0,
		.sd_name    = "P_NEXTDOWN",
		.sd_allowed = M0_BITS(P_NEXTUP, P_ALLOC, P_CLEANUP),
	},
	[P_ALLOC] = {
		.sd_flags   = 0,
		.sd_name    = "P_ALLOC",
		.sd_allowed = M0_BITS(P_ALLOC, P_LOCK, P_CLEANUP),
	},
	[P_LOCK] = {
		.sd_flags   = 0,
		.sd_name    = "P_LOCK",
		.sd_allowed = M0_BITS(P_CHECK),
	},
	[P_CHECK] = {
		.sd_flags   = 0,
		.sd_name    = "P_CHECK",
		.sd_allowed = M0_BITS(P_MAKESPACE, P_CLEANUP, P_DOWN),
	},
	[P_MAKESPACE] = {
		.sd_flags   = 0,
		.sd_name    = "P_MAKESPACE",
		.sd_allowed = M0_BITS(P_ACT, P_NEXTUP),
	},
	[P_NEXTUP] = {
		.sd_flags   = 0,
		.sd_name    = "P_NEXTUP",
		.sd_allowed = M0_BITS(P_MAKESPACE, P_CLEANUP),
	},
	[P_ACT] = {
		.sd_flags   = 0,
		.sd_name    = "P_ACT",
		.sd_allowed = M0_BITS(P_CLEANUP),
	},
	[P_CLEANUP] = {
		.sd_flags   = 0,
		.sd_name    = "P_CLEANUP",
		.sd_allowed = M0_BITS(P_DONE),
	},
	[P_DONE] = {
		.sd_flags   = M0_SDF_TERMINAL,
		.sd_name    = "P_DONE",
		.sd_allowed = 0,
	},
};

static struct m0_sm_trans_descr btree_trans[25] = {
	{ "init-cookie", P_INIT, P_COOKIE },
	{ "init", P_INIT, P_SETUP },
	{ "cookie-valid", P_COOKIE, P_LOCK },
	{ "cookie-invalid", P_COOKIE, P_SETUP },
	{ "setup", P_SETUP, P_LOCKALL },
	{ "setup-failed", P_SETUP, P_CLEANUP },
	{ "lockall", P_LOCKALL, P_DOWN },
	{ "down", P_DOWN, P_NEXTDOWN },
	{ "nextdown-repeat", P_NEXTDOWN, P_NEXTDOWN },
	{ "nextdown-next", P_NEXTDOWN, P_ALLOC },
	{ "nextdown-failed", P_NEXTDOWN, P_CLEANUP },
	{ "alloc-repeat", P_ALLOC, P_ALLOC },
	{ "alloc-next", P_ALLOC, P_LOCK },
	{ "alloc-failed", P_ALLOC, P_CLEANUP },
	{ "lock", P_LOCK, P_CHECK },
	{ "check-height-inc", P_CHECK, P_CLEANUP },
	{ "check-height-decr", P_CHECK, P_DOWN },
	{ "makespace", P_MAKESPACE, P_ACT },
	{ "makespace-resolve", P_MAKESPACE, P_NEXTUP },
	{ "nextup", P_NEXTUP, P_MAKESPACE },
	{ "nextup-done", P_NEXTUP, P_CLEANUP },
	{ "act", P_ACT, P_CLEANUP },
	{ "done", P_CLEANUP, P_DONE },
};

static struct m0_sm_conf btree = {
	.scf_name      = "btree-conf",
	.scf_nr_states = ARRAY_SIZE(btree_states),
	.scf_state     = btree_states,
	.scf_trans_nr  = ARRAY_SIZE(btree_trans),
	.scf_trans     = btree_trans
};


void m0_btree_put(struct m0_btree *arbor, struct m0_be_tx *tx,
		  const struct m0_btree_key *key,
		  const struct m0_btree_cb *cb, uint64_t flags,
		  struct m0_btree_op *bop)
{
	M0_SET0(&bop);
	/* initializing mo_btree_op */
	bop->bo_opc = M0_BO_PUT;
	bop->bo_arbor = arbor;
	bop->bo_rec.r_key = *key;
	bop->bo_cb = *cb;
	bop->bo_tx = tx;
	bop->bo_flags = flags;

	m0_sm_group_init(&G);
	m0_sm_group_lock(&G);
	m0_sm_op_exec_init(&bop->bo_op_exec);
	m0_sm_op_init(&bop->bo_op, &btree_put_tick, &bop->bo_op_exec, &btree_conf, &G);

}
#endif
#ifndef __KERNEL__
=======
int  m0_btree_open(void *addr, int nob, struct m0_btree **out)
{
	return 0;
}

void m0_btree_close(struct m0_btree *arbor)
{
}

void m0_btree_create(void *addr, int nob, const struct m0_btree_type *bt,
		     struct m0_be_tx *tx, struct m0_btree_op *bop)
{
}

void m0_btree_destroy(struct m0_btree *arbor, struct m0_btree_op *bop)
{
}

void m0_btree_get(struct m0_btree *arbor, const struct m0_btree_key *key,
		  const struct m0_btree_cb *cb, uint64_t flags,
		  struct m0_btree_op *bop)
{
}

void m0_btree_nxt(struct m0_btree *arbor, const struct m0_btree_key *key,
		  const struct m0_btree_cb *cb, uint64_t flags,
		  struct m0_btree_op *bop)
{
}

void m0_btree_put(struct m0_btree *arbor, struct m0_be_tx *tx,
		  const struct m0_btree_key *key,
		  const struct m0_btree_cb *cb, uint64_t flags,
		  struct m0_btree_op *bop)
{
}

#ifndef __KERNEL__


/**
 *  --------------------------
 *  Section START - Unit Tests
 *  --------------------------
 */

>>>>>>> 53c7d382
/**
 * The code contained below is 'ut'. This is a little experiment to contain the
 * ut code in the same file containing the functionality code. We are open to
 * changes iff enough reasons are found that this model either does not work or
 * is not intuitive or maintainable.
 */
<<<<<<< HEAD
static void m0_btree_ut_node_create_delete(void);
static void m0_btree_ut_node_add_del_rec(void);
static void m0_btree_ut_insert_record(void);
//static void m0_btree_ut_insert_record_sm(void);
/**
 * btree_ut test suite.
 */
struct m0_ut_suite btree_ut = {
	.ts_name = "btree-ut",
	.ts_yaml_config_string = "{ valgrind: { timeout: 3600 },"
	"  helgrind: { timeout: 3600 },"
	"  exclude:  ["
	"   "
	"  ] }",
	.ts_init = NULL,
	.ts_fini = NULL,
	.ts_tests = {
		{"node_create_delete",          m0_btree_ut_node_create_delete},
		{"node_add_del_rec",            m0_btree_ut_node_add_del_rec},
		{"insert_rec",                  m0_btree_ut_insert_record},
		{NULL, NULL}
	}
};
=======

#define m0_be_tx_init(tx,tid,dom,sm_group,persistent,discarded,filler,datum) \
	do {                                                                 \
	                                                                     \
	} while (0)

#define m0_be_tx_prep(tx,credit)                                             \
	do {                                                                 \
                                                                             \
	} while (0)
>>>>>>> 53c7d382

static bool btree_ut_initialised = false;
static void btree_ut_init(void)
{

	if (!btree_ut_initialised) {
		segops = (struct seg_ops *)&mem_seg_ops;
		m0_rwlock_init(&trees_lock);
		btree_ut_initialised = true;
	}
}

static void btree_ut_fini(void)
{
	segops = NULL;
	m0_rwlock_fini(&trees_lock);
	btree_ut_initialised = false;
}

/**
 * This test will create a few nodes and then delete them before exiting. The
 * main intent of this test is to debug the create and delete nodes functions.
 */
static void m0_btree_ut_node_create_delete(void)
{
	struct node_op          op;
	struct m0_btree_type    tt;
	struct td              *tree;
	struct td              *tree_clone;
	struct nd              *node1;
	struct nd              *node2;
	const struct node_type *nt    = &fixed_format;

	M0_ENTRY();

	btree_ut_init();

	M0_SET0(&op);

	M0_ASSERT(trees_loaded == 0);

	// Create a Fixed-Format tree.
	op.no_opc = NOP_ALLOC;
	tree_create(&op, &tt, 10, NULL, 0);

	tree = op.no_tree;

	M0_ASSERT(tree->r_ref == 1);
	M0_ASSERT(tree->t_root != NULL);
	M0_ASSERT(trees_loaded == 1);

	// Add a few nodes to the created tree.
	op.no_opc = NOP_ALLOC;
	node_alloc(&op, tree, 10, nt, 8, 8, NULL, 0);
	node1 = op.no_node;

	op.no_opc = NOP_ALLOC;
	node_alloc(&op,  tree, 10, nt, 8, 8, NULL, 0);
	node2 = op.no_node;

	op.no_opc = NOP_FREE;
	node_free(&op, node1, NULL, 0);

	op.no_opc = NOP_FREE;
	node_free(&op, node2, NULL, 0);

	/* Get another reference to the same tree. */
	tree_get(&op, &tree->t_root->n_addr, 0);
	tree_clone = op.no_tree;
	M0_ASSERT(tree_clone->r_ref == 2);
	M0_ASSERT(tree->t_root == tree_clone->t_root);
	M0_ASSERT(trees_loaded == 1);


	tree_put(tree_clone);
	M0_ASSERT(trees_loaded == 1);

	// Done playing with the tree - delete it.
	op.no_opc = NOP_FREE;
	tree_delete(&op, tree, NULL, 0);
	M0_ASSERT(trees_loaded == 0);

	btree_ut_fini();
	M0_LEAVE();
}


static bool add_rec(struct nd *node,
		    uint64_t   key,
		    uint64_t   val)
{
	struct ff_head      *h = ff_data(node);
	struct slot          slot;
	struct m0_btree_key  find_key;
	m0_bcount_t          ksize;
	void                *p_key;
	m0_bcount_t          vsize;
	void                *p_val;

	/**
	 * To add a record if space is available in the node to hold a new
	 * record:
	 * 1) Search index in the node where the new record is to be inserted.
	 * 2) Get the location in the node where the key & value should be
	 *    inserted.
	 * 3) Insert the new record at the determined location.
	 */

	ksize = h->ff_ksize;
	p_key = &key;
	vsize = h->ff_vsize;
	p_val = &val;

	M0_SET0(&slot);
	slot.s_node                            = node;
	slot.s_rec.r_key.k_data.ov_vec.v_nr    = 1;
	slot.s_rec.r_key.k_data.ov_vec.v_count = &ksize;
	slot.s_rec.r_val.ov_vec.v_nr           = 1;
	slot.s_rec.r_val.ov_vec.v_count        = &vsize;

	if (node_count(node) != 0) {
		if (!node_isfit(&slot))
			return false;
		find_key.k_data.ov_vec.v_nr = 1;
		find_key.k_data.ov_vec.v_count = &ksize;
		find_key.k_data.ov_buf = &p_key;
		node_find(&slot, &find_key);
	}

	node_make(&slot, NULL);

	slot.s_rec.r_key.k_data.ov_buf = &p_key;
	slot.s_rec.r_val.ov_buf = &p_val;

	node_rec(&slot);

	*((uint64_t *)p_key) = key;
	*((uint64_t *)p_val) = val;

	return true;
}

static void get_next_rec_to_add(struct nd *node, uint64_t *key,  uint64_t *val)
{
	struct slot          slot;
	uint64_t             proposed_key;
	struct m0_btree_key  find_key;
	m0_bcount_t          ksize;
	void                *p_key;
	m0_bcount_t          vsize;
	void                *p_val;
	struct ff_head      *h = ff_data(node);

	M0_SET0(&slot);
	slot.s_node = node;

	ksize = h->ff_ksize;
	proposed_key = rand();

	find_key.k_data = M0_BUFVEC_INIT_BUF(&p_key, &ksize);

	slot.s_rec.r_key.k_data = M0_BUFVEC_INIT_BUF(&p_key, &ksize);

	slot.s_rec.r_val = M0_BUFVEC_INIT_BUF(&p_val, &vsize);

	while (true) {
		uint64_t found_key;

		proposed_key %= 256;
		p_key = &proposed_key;

		if (node_count(node) == 0)
			break;
		node_find(&slot, &find_key);
		node_rec(&slot);

		if (slot.s_idx >= node_count(node))
			break;

		found_key = *(uint64_t *)p_key;

		if (found_key == proposed_key)
			proposed_key++;
		else
			break;
	}

	*key = proposed_key;
	memset(val, *key, sizeof(*val));
}

void get_rec_at_index(struct nd *node, int idx, uint64_t *key,  uint64_t *val)
{
	struct slot          slot;
	m0_bcount_t          ksize;
	void                *p_key;
	m0_bcount_t          vsize;
	void                *p_val;

	M0_SET0(&slot);
	slot.s_node = node;
	slot.s_idx  = idx;

	M0_ASSERT(idx<node_count(node));

	slot.s_rec.r_key.k_data.ov_vec.v_nr = 1;
	slot.s_rec.r_key.k_data.ov_vec.v_count = &ksize;
	slot.s_rec.r_key.k_data.ov_buf = &p_key;

	slot.s_rec.r_val.ov_vec.v_nr = 1;
	slot.s_rec.r_val.ov_vec.v_count = &vsize;
	slot.s_rec.r_val.ov_buf = &p_val;

	node_rec(&slot);

	if (key != NULL)
		*key = *(uint64_t *)p_key;

	if (val != NULL)
		*val = *(uint64_t *)p_val;
}

void get_key_at_index(struct nd *node, int idx, uint64_t *key)
{
	
	struct slot          slot;
	m0_bcount_t          ksize;
	void                *p_key;

	M0_SET0(&slot);
	slot.s_node = node;
	slot.s_idx  = idx;

	M0_ASSERT(idx<node_count(node));

	slot.s_rec.r_key.k_data.ov_vec.v_nr = 1;
	slot.s_rec.r_key.k_data.ov_vec.v_count = &ksize;
	slot.s_rec.r_key.k_data.ov_buf = &p_key;

	node_key(&slot);

	if (key != NULL)
		*key = *(uint64_t *)p_key;
}
/**
 * This unit test will create a tree, add a node and then populate the node with
 * some records. It will also confirm the records are in ascending order of Key.
 */
static void m0_btree_ut_node_add_del_rec(void)
{
	struct node_op          op;
	struct m0_btree_type    tt;
	struct td              *tree;
	struct nd              *node1;
	const struct node_type *nt      = &fixed_format;
	uint64_t                key;
	uint64_t                val;
	uint64_t                prev_key;
	uint64_t                curr_key;
	time_t                  curr_time;
	int                     run_loop;

	M0_ENTRY();

	time(&curr_time);
	printf("\nUsing seed %lu", curr_time);
	srand(curr_time);

	run_loop = 50000;

	btree_ut_init();

	M0_SET0(&op);

	op.no_opc = NOP_ALLOC;
	tree_create(&op, &tt, 10, NULL, 0);

	tree = op.no_tree;

	op.no_opc = NOP_ALLOC;
	node_alloc(&op, tree, 10, nt, 8, 8, NULL, 0);
	node1 = op.no_node;

	while (run_loop--) {
		int i;

		/** Add records */
		i = 0;
		while (true) {
			get_next_rec_to_add(node1, &key, &val);
			if (!add_rec(node1, key, val))
				break;
			M0_ASSERT(++i == node_count(node1));
		}

		/** Confirm all the records are in ascending value of key. */
		get_rec_at_index(node1, 0, &prev_key, NULL);
		for (i = 1; i < node_count(node1); i++) {
			get_rec_at_index(node1, i, &curr_key, NULL);
			M0_ASSERT(prev_key < curr_key);
			prev_key = curr_key;
		}

		/** Delete all the records from the node. */
		i = node_count(node1) - 1;
		while (node_count(node1) != 0) {
			int j = rand() % node_count(node1);
			node_del(node1, j, NULL);
			M0_ASSERT(i-- == node_count(node1));
		}
	}

	printf("\n");
	op.no_opc = NOP_FREE;
	node_free(&op, node1, NULL, 0);

	// Done playing with the tree - delete it.
	op.no_opc = NOP_FREE;
	tree_delete(&op, tree, NULL, 0);

	btree_ut_fini();

	M0_LEAVE();
}

/**
<<<<<<< HEAD
 * This function is for traversal of tree in breadth-first order and it will
 * print level and key-value pair for each node.
 */
static void m0_btree_ut_traversal(struct nd *root, struct td *tree)
{
	struct nd *queue[10000];
	int front = 0, rear = 0;
	queue[front] = root;

	while (front != -1 && rear != -1)
	{
		//pop one elemet
		struct nd* element = queue[front];
		if (front == rear) {
			front = -1;
			rear = -1;
		} else {
			front++;
		}
		printf("\n");
		int level = node_level(element);
		if (level > 0) {
			printf("level : %d =>",level);
			int total_count = node_count(element);
			int j;
			
			for(j=0 ; j < total_count; j++)
			{
				uint64_t key = 0;
				get_key_at_index(element, j, &key);
				printf("%"PRIu64"\t", key);

				struct segaddr child_node_addr;
				struct slot    node_slot = {};
				node_slot.s_node = element;

				node_slot.s_idx = j;
				node_child(&node_slot, &child_node_addr);
				struct node_op  i_nop;
				i_nop.no_opc = NOP_LOAD;
				node_get(&i_nop, tree, &child_node_addr, P_NEXTDOWN);
				if (front == -1) {
					front = 0;
				}
				rear++;
				if (rear == 9999) {
					printf("**************OVERFLOW*********************");
					break;
				}
				queue[rear] = i_nop.no_node;
		
			}

			//store last child:
			struct segaddr child_node_addr;
			struct slot    node_slot = {};
			node_slot.s_node = element;

			node_slot.s_idx = j;
			node_child(&node_slot, &child_node_addr);
			struct node_op  i_nop;
			i_nop.no_opc = NOP_LOAD;
			node_get(&i_nop, tree, &child_node_addr, P_NEXTDOWN);
			if (front == -1) {
				front = 0;
			}
			rear++;
			if (rear == 9999) {
				printf("**************OVERFLOW*********************");
				break;
			}
			queue[rear] = i_nop.no_node;

			printf("\n\n");	
		} else {
			printf("level : %d =>",level);
			int total_count = node_count(element);
			int j;
			for(j=0 ; j < total_count; j++)
			{
				uint64_t key = 0;
				uint64_t val = 0;
				get_rec_at_index(element, j, &key, &val);
				printf("%"PRIu64",%"PRIu64"\t", key, val);
			}
			printf("\n\n");

		}

	}
}

/**
 * This test will create tree and insert records it into the created tree
 * using insert function for btree(i.e.btree_put_tick())
 */
static void m0_btree_ut_insert_record(void)
{
	struct node_op          op;
	struct m0_btree_type    tt;
	struct td              *tree;
	m0_bcount_t             ksize;
	m0_bcount_t             vsize;
	struct ff_head         *h;

	M0_ENTRY();

	btree_ut_init();

	M0_SET0(&op);

	// Create a Fixed-Format tree.
	op.no_opc = NOP_ALLOC;
	
	tree_create(&op, &tt, 10, NULL, 0);

	tree = op.no_tree;

	M0_ASSERT(tree->r_ref == 1);
	M0_ASSERT(tree->t_root != NULL);

	tree->t_height = 1;
	h = ff_data(tree->t_root);
	ksize = h->ff_ksize;
	vsize = h->ff_vsize;

	//inintialize bop;
	uint64_t total_record = 255;

	uint64_t temp = 255;

	bool inc = false;

	while (total_record) {
		uint64_t               key;
		uint64_t               val;

		struct cb_data         put_data;
		struct m0_btree_key    put_key;
		struct m0_bufvec       put_value;
		struct m0_btree_cb     ut_cb;
		void                  *p_key;
		void                  *p_val;

		key = inc ? temp - total_record : total_record;
		val = key + 1;

		p_key = &key;
		p_val = &val;

		printf("%"PRIu64",",key);

		struct m0_btree_op bop;
		M0_SET0(&bop);
		struct m0_btree btree;
		M0_SET0(&btree);

		bop.bo_rec.r_key.k_data = M0_BUFVEC_INIT_BUF(&p_key, &ksize);
		bop.bo_rec.r_val        = M0_BUFVEC_INIT_BUF(&p_val, &vsize);


		bop.bo_op.o_sm.sm_state = P_INIT;
		bop.bo_arbor = &btree;
		bop.bo_arbor->t_desc = tree;

		put_key.k_data     = M0_BUFVEC_INIT_BUF(&p_key, &ksize);
		put_value          = M0_BUFVEC_INIT_BUF(&p_val, &vsize);
=======
 * This unit test exercises a few tree operations in both valid and invalid
 * conditions.
 */
static void m0_btree_ut_basic_tree_operations(void)
{
	void                   *invalid_addr = (void *)0xbadbadbadbad;
	struct m0_btree        *btree;
	struct m0_btree_type    btree_type = {.tt_id = M0_BT_UT_KV_OPS};
	struct m0_be_tx        *tx = NULL;
	struct m0_btree_op      b_op;
	void                   *temp_node;

	/** Prepare transaction to capture tree operations. */
	m0_be_tx_init(tx, 0, NULL, NULL, NULL, NULL, NULL, NULL);
	m0_be_tx_prep(tx, NULL);

	/**
	 *  Run a valid scenario:
	 *  1) Create a btree
	 *  2) Close the btree
	 *  3) Open the btree
	 *  4) Close the btree
	 *  5) Destroy the btree
	 */

	/** Create temp node space*/
	temp_node = m0_alloc_aligned((1024 + sizeof(struct nd)), 10);
	M0_BTREE_OP_SYNC_WITH(&b_op.bo_op,
			      m0_btree_create(temp_node, 1024, &btree_type,
					      tx, &b_op));

	m0_btree_close(b_op.bo_arbor);

	m0_btree_open(temp_node, 1024, &btree);

	m0_btree_close(btree);
	M0_BTREE_OP_SYNC_WITH(&b_op.bo_op, m0_btree_destroy(btree, &b_op));

	m0_free_aligned(temp_node, (1024 + sizeof(struct nd)), 10);

	/** Now run some invalid cases */

	/** Open a non-existent btree */
	m0_btree_open(invalid_addr, 1024, &btree);

	/** Close a non-existent btree */
	m0_btree_close(btree);

	/** Destroy a non-existent btree */
	M0_BTREE_OP_SYNC_WITH(&b_op.bo_op, m0_btree_destroy(btree, &b_op));

	/** Create a new btree */
	temp_node = m0_alloc_aligned((1024 + sizeof(struct nd)), 10);
	M0_BTREE_OP_SYNC_WITH(&b_op.bo_op,
			      m0_btree_create(temp_node, 1024, &btree_type,
					      tx, &b_op));

	/** Close it */
	m0_btree_close(b_op.bo_arbor);

	/** Try closing again */
	m0_btree_close(b_op.bo_arbor);

	/** Re-open it */
	m0_btree_open(invalid_addr, 1024, &btree);

	/** Open it again */
	m0_btree_open(invalid_addr, 1024, &btree);

	/** Destory it */
	M0_BTREE_OP_SYNC_WITH(&b_op.bo_op, m0_btree_destroy(btree, &b_op));

	/** Attempt to reopen the destroyed tree */
	m0_btree_open(invalid_addr, 1024, &btree);

}

struct cb_data {
	struct m0_btree_key *key;
	struct m0_bufvec    *value;
};

static int btree_kv_put_cb(struct m0_btree_cb *cb, struct m0_btree_rec *rec)
{
        struct m0_bufvec_cursor  scur;
	struct m0_bufvec_cursor  dcur;
	m0_bcount_t              ksize;
	m0_bcount_t              vsize;
	struct cb_data          *datum = cb->c_datum;

	ksize = m0_vec_count(&datum->key->k_data.ov_vec);
	M0_ASSERT(m0_vec_count(&rec->r_key.k_data.ov_vec) >= ksize);

	vsize = m0_vec_count(&datum->value->ov_vec);
	M0_ASSERT(m0_vec_count(&rec->r_val.ov_vec) >= vsize);

	m0_bufvec_cursor_init(&scur, &datum->key->k_data);
	m0_bufvec_cursor_init(&dcur, &rec->r_key.k_data);
	m0_bufvec_cursor_copy(&dcur, &scur, ksize);

	m0_bufvec_cursor_init(&scur, datum->value);
	m0_bufvec_cursor_init(&dcur, &rec->r_val);
	m0_bufvec_cursor_copy(&dcur, &scur, vsize);

	return 0;
}

static int btree_kv_get_cb(struct m0_btree_cb *cb, struct m0_btree_rec *rec)
{
	struct m0_bufvec_cursor  scur;
	struct m0_bufvec_cursor  dcur;
	m0_bcount_t              ksize;
	m0_bcount_t              vsize;
	struct cb_data          *datum = cb->c_datum;

	ksize = m0_vec_count(&datum->key->k_data.ov_vec);
	M0_PRE(m0_vec_count(&rec->r_key.k_data.ov_vec) <= ksize);

	vsize = m0_vec_count(&datum->value->ov_vec);
	M0_PRE(m0_vec_count(&rec->r_val.ov_vec) <= vsize);

	m0_bufvec_cursor_init(&dcur, &datum->key->k_data);
	m0_bufvec_cursor_init(&scur, &rec->r_key.k_data);
	m0_bufvec_cursor_copy(&dcur, &scur, ksize);

	m0_bufvec_cursor_init(&dcur, datum->value);
	m0_bufvec_cursor_init(&scur, &rec->r_val);
	m0_bufvec_cursor_copy(&dcur, &scur, vsize);

	return 0;
}

/**
 * This unit test exercises the KV operations for both valid and invalid
 * conditions.
 */
static void m0_btree_ut_basic_kv_operations(void)
{
	struct m0_btree_type  btree_type   = {.tt_id = M0_BT_UT_KV_OPS};
	struct m0_be_tx      *tx           = NULL;
	struct m0_btree_op    b_op;
	void                 *temp_node;
	int                   i;
	time_t                curr_time;
	struct m0_btree_cb    ut_cb;
	uint64_t              first_key;
	bool                  first_key_initialized = false;
	struct m0_btree_op    kv_op;

	M0_ENTRY();

	time(&curr_time);
	printf("\nUsing seed %lu", curr_time);
	srandom(curr_time);

	/** Prepare transaction to capture tree operations. */
	m0_be_tx_init(tx, 0, NULL, NULL, NULL, NULL, NULL, NULL);
	m0_be_tx_prep(tx, NULL);

	/**
	 *  Run valid scenario:
	 *  1) Create a btree
	 *  2) Adds a few records to the created tree.
	 *  3) Confirms the records are present in the tree.
	 *  4) Deletes all the records from the tree.
	 *  4) Close the btree
	 *  5) Destroy the btree
	 */

	/** Create temp node space and use it as root node for btree */
	temp_node = m0_alloc_aligned((1024 + sizeof(struct nd)), 10);
	M0_BTREE_OP_SYNC_WITH(&b_op.bo_op,
			      m0_btree_create(temp_node, 1024, &btree_type,
					      tx, &b_op));

	for (i = 0; i < 2048; i++) {
		uint64_t             key;
		uint64_t             value;
		struct cb_data       put_data;
		struct m0_btree_key  put_key;
		struct m0_bufvec     put_value;
		m0_bcount_t          ksize  = sizeof key;
		m0_bcount_t          vsize  = sizeof value;
		void                *k_ptr  = &key;
		void                *v_ptr  = &value;

		/**
		 *  There is a very low possibility of hitting the same key
		 *  again. This is fine as it helps debug the code when insert
		 *  is called with the same key instead of update function.
		 */
		key = value = random();

		if (!first_key_initialized) {
			first_key = key;
			first_key_initialized = true;
		}

		put_key.k_data     = M0_BUFVEC_INIT_BUF(&k_ptr, &ksize);
		put_value          = M0_BUFVEC_INIT_BUF(&v_ptr, &vsize);
>>>>>>> 53c7d382

		put_data.key       = &put_key;
		put_data.value     = &put_value;

<<<<<<< HEAD
		ut_cb.c_act   = btree_kv_put_cb;
		ut_cb.c_datum = &put_data;
		bop.bo_cb = ut_cb;

		//struct m0_sm_op        bo_op;
		//bop.bo_op = bo_op;
		
		while (1) {
			int64_t nxt = btree_put_tick(&bop.bo_op);
			
			if (nxt == P_DONE )
				break;
			bop.bo_op.o_sm.sm_state = nxt;
		}

		total_record--;
		//printf("\n");
		//m0_btree_ut_traversal(tree->t_root, tree);
		
	}
	printf("\n");
	m0_btree_ut_traversal(tree->t_root, tree);
	// Done playing with the tree - delete it.

	op.no_opc = NOP_FREE;
	tree_delete(&op, tree, NULL, 0);

	btree_ut_fini();
	M0_LEAVE();
}

=======
		ut_cb.c_act        = btree_kv_put_cb;
		ut_cb.c_datum      = &put_data;

		M0_BTREE_OP_SYNC_WITH(&kv_op.bo_op,
				      m0_btree_put(b_op.bo_arbor, tx,
						   &put_key, &ut_cb, 0,
						   &kv_op));
	}

	{
		uint64_t             key;
		uint64_t             value;
		struct cb_data       get_data;
		struct m0_btree_key  get_key;
		struct m0_bufvec     get_value;
		m0_bcount_t          ksize     = sizeof key;
		m0_bcount_t          vsize     = sizeof value;
		void                *k_ptr    = &key;
		void                *v_ptr    = &value;
		uint64_t             search_key;
		void                *search_key_ptr = &search_key;
		m0_bcount_t          search_key_size = sizeof search_key;
		struct m0_btree_key  search_key_in_tree;

		get_key.k_data = M0_BUFVEC_INIT_BUF(&k_ptr, &ksize);
		get_value      = M0_BUFVEC_INIT_BUF(&v_ptr, &vsize);

		get_data.key    = &get_key;
		get_data.value  = &get_value;

		ut_cb.c_act   = btree_kv_get_cb;
		ut_cb.c_datum = &get_data;

		search_key = first_key;

		search_key_in_tree.k_data =
			M0_BUFVEC_INIT_BUF(&search_key_ptr, &search_key_size);

		M0_BTREE_OP_SYNC_WITH(&kv_op.bo_op,
				      m0_btree_get(b_op.bo_arbor,
						   &search_key_in_tree,
						   &ut_cb, 0, &kv_op));

		for (i = 1; i < 2048; i++) {
			search_key = key;
			M0_BTREE_OP_SYNC_WITH(&kv_op.bo_op,
					      m0_btree_nxt(b_op.bo_arbor,
							   &search_key_in_tree,
							   &ut_cb, 0, &kv_op));
		}
	}

	m0_btree_close(b_op.bo_arbor);
	M0_BTREE_OP_SYNC_WITH(&b_op.bo_op,
			      m0_btree_destroy(b_op.bo_arbor, &b_op));
}

struct m0_ut_suite btree_ut = {
	.ts_name = "btree-ut",
	.ts_yaml_config_string = "{ valgrind: { timeout: 3600 },"
	"  helgrind: { timeout: 3600 },"
	"  exclude:  ["
	"   "
	"  ] }",
	.ts_init = NULL,
	.ts_fini = NULL,
	.ts_tests = {
		{"node_create_delete",    m0_btree_ut_node_create_delete},
		{"node_add_del_rec",      m0_btree_ut_node_add_del_rec},
		{"basic_tree_operations", m0_btree_ut_basic_tree_operations},
		{"basic_kv_operations",   m0_btree_ut_basic_kv_operations},
		{NULL, NULL}
	}
};

>>>>>>> 53c7d382
#endif  /** KERNEL */
#undef M0_TRACE_SUBSYSTEM


/*
 * Test plan:
 *
 * - test how cookies affect performance (for large trees and small trees);
 */
/** @} end of btree group */

/*
 *  Local variables:
 *  c-indentation-style: "K&R"
 *  c-basic-offset: 8
 *  tab-width: 8
 *  fill-column: 80
 *  scroll-step: 1
 *  End:
 */
/*
 * vim: tabstop=8 shiftwidth=8 noexpandtab textwidth=80 nowrap
 */

/*  LocalWords:  btree allocator smop smops
 */<|MERGE_RESOLUTION|>--- conflicted
+++ resolved
@@ -560,11 +560,7 @@
 struct m0_btree {
 	const struct m0_btree_type *t_type;
 	unsigned                    t_height;
-<<<<<<< HEAD
 	struct td                  *t_desc;
-=======
-	struct td                  *t_addr;
->>>>>>> 53c7d382
 	struct m0_rwlock            t_lock;
 };
 
@@ -2204,7 +2200,6 @@
 	node_fix(tgt, tx);
 }
 
-<<<<<<< HEAD
 /* insert operation section start point: */
 
 #ifndef __KERNEL__
@@ -2355,41 +2350,6 @@
 {
 	//TBD: function definition
 	return true;
-}
-
-struct cb_data {
-	struct m0_btree_key *key;
-	struct m0_bufvec    *value;
-};
-
-/**
- * This is a callback function for put operation. Ideally ,user will be having
- * its own callback function. This function is implemented for testing
- * purpose
- */
-static int btree_kv_put_cb(struct m0_btree_cb *cb, struct m0_btree_rec *rec)
-{
-        struct m0_bufvec_cursor  scur;
-	struct m0_bufvec_cursor  dcur;
-	m0_bcount_t              ksize;
-	m0_bcount_t              vsize;
-	struct cb_data          *datum = cb->c_datum;
-
-	ksize = m0_vec_count(&datum->key->k_data.ov_vec);
-	M0_ASSERT(m0_vec_count(&rec->r_key.k_data.ov_vec) >= ksize);
-
-	vsize = m0_vec_count(&datum->value->ov_vec);
-	M0_ASSERT(m0_vec_count(&rec->r_val.ov_vec) >= vsize);
-
-	m0_bufvec_cursor_init(&scur, &datum->key->k_data);
-	m0_bufvec_cursor_init(&dcur, &rec->r_key.k_data);
-	m0_bufvec_cursor_copy(&dcur, &scur, ksize);
-
-	m0_bufvec_cursor_init(&scur, datum->value);
-	m0_bufvec_cursor_init(&dcur, &rec->r_val);
-	m0_bufvec_cursor_copy(&dcur, &scur, vsize);
-
-	return 0;
 }
 
 /*get_tick for insert operation*/
@@ -2884,7 +2844,7 @@
 }
 /* insert operation section end point */
 #endif
-#if 0
+#ifndef __KERNEL__
 static struct m0_sm_group G;
 
 static struct m0_sm_state_descr btree_states[P_NR] = {
@@ -2986,14 +2946,45 @@
 	{ "done", P_CLEANUP, P_DONE },
 };
 
-static struct m0_sm_conf btree = {
+static struct m0_sm_conf btree_conf = {
 	.scf_name      = "btree-conf",
 	.scf_nr_states = ARRAY_SIZE(btree_states),
 	.scf_state     = btree_states,
 	.scf_trans_nr  = ARRAY_SIZE(btree_trans),
 	.scf_trans     = btree_trans
 };
-
+#endif
+
+#ifndef __KERNEL__
+int  m0_btree_open(void *addr, int nob, struct m0_btree **out)
+{
+	return 0;
+}
+
+void m0_btree_close(struct m0_btree *arbor)
+{
+}
+
+void m0_btree_create(void *addr, int nob, const struct m0_btree_type *bt,
+		     struct m0_be_tx *tx, struct m0_btree_op *bop)
+{
+}
+
+void m0_btree_destroy(struct m0_btree *arbor, struct m0_btree_op *bop)
+{
+}
+
+void m0_btree_get(struct m0_btree *arbor, const struct m0_btree_key *key,
+		  const struct m0_btree_cb *cb, uint64_t flags,
+		  struct m0_btree_op *bop)
+{
+}
+
+void m0_btree_nxt(struct m0_btree *arbor, const struct m0_btree_key *key,
+		  const struct m0_btree_cb *cb, uint64_t flags,
+		  struct m0_btree_op *bop)
+{
+}
 
 void m0_btree_put(struct m0_btree *arbor, struct m0_be_tx *tx,
 		  const struct m0_btree_key *key,
@@ -3012,90 +3003,24 @@
 	m0_sm_group_init(&G);
 	m0_sm_group_lock(&G);
 	m0_sm_op_exec_init(&bop->bo_op_exec);
-	m0_sm_op_init(&bop->bo_op, &btree_put_tick, &bop->bo_op_exec, &btree_conf, &G);
-
+	m0_sm_op_init(&bop->bo_op, &btree_put_tick,
+		      &bop->bo_op_exec, &btree_conf, &G);
 }
 #endif
+
 #ifndef __KERNEL__
-=======
-int  m0_btree_open(void *addr, int nob, struct m0_btree **out)
-{
-	return 0;
-}
-
-void m0_btree_close(struct m0_btree *arbor)
-{
-}
-
-void m0_btree_create(void *addr, int nob, const struct m0_btree_type *bt,
-		     struct m0_be_tx *tx, struct m0_btree_op *bop)
-{
-}
-
-void m0_btree_destroy(struct m0_btree *arbor, struct m0_btree_op *bop)
-{
-}
-
-void m0_btree_get(struct m0_btree *arbor, const struct m0_btree_key *key,
-		  const struct m0_btree_cb *cb, uint64_t flags,
-		  struct m0_btree_op *bop)
-{
-}
-
-void m0_btree_nxt(struct m0_btree *arbor, const struct m0_btree_key *key,
-		  const struct m0_btree_cb *cb, uint64_t flags,
-		  struct m0_btree_op *bop)
-{
-}
-
-void m0_btree_put(struct m0_btree *arbor, struct m0_be_tx *tx,
-		  const struct m0_btree_key *key,
-		  const struct m0_btree_cb *cb, uint64_t flags,
-		  struct m0_btree_op *bop)
-{
-}
-
-#ifndef __KERNEL__
-
-
 /**
  *  --------------------------
  *  Section START - Unit Tests
  *  --------------------------
  */
 
->>>>>>> 53c7d382
 /**
  * The code contained below is 'ut'. This is a little experiment to contain the
  * ut code in the same file containing the functionality code. We are open to
  * changes iff enough reasons are found that this model either does not work or
  * is not intuitive or maintainable.
  */
-<<<<<<< HEAD
-static void m0_btree_ut_node_create_delete(void);
-static void m0_btree_ut_node_add_del_rec(void);
-static void m0_btree_ut_insert_record(void);
-//static void m0_btree_ut_insert_record_sm(void);
-/**
- * btree_ut test suite.
- */
-struct m0_ut_suite btree_ut = {
-	.ts_name = "btree-ut",
-	.ts_yaml_config_string = "{ valgrind: { timeout: 3600 },"
-	"  helgrind: { timeout: 3600 },"
-	"  exclude:  ["
-	"   "
-	"  ] }",
-	.ts_init = NULL,
-	.ts_fini = NULL,
-	.ts_tests = {
-		{"node_create_delete",          m0_btree_ut_node_create_delete},
-		{"node_add_del_rec",            m0_btree_ut_node_add_del_rec},
-		{"insert_rec",                  m0_btree_ut_insert_record},
-		{NULL, NULL}
-	}
-};
-=======
 
 #define m0_be_tx_init(tx,tid,dom,sm_group,persistent,discarded,filler,datum) \
 	do {                                                                 \
@@ -3106,7 +3031,6 @@
 	do {                                                                 \
                                                                              \
 	} while (0)
->>>>>>> 53c7d382
 
 static bool btree_ut_initialised = false;
 static void btree_ut_init(void)
@@ -3433,7 +3357,268 @@
 }
 
 /**
-<<<<<<< HEAD
+ * This unit test exercises a few tree operations in both valid and invalid
+ * conditions.
+ */
+static void m0_btree_ut_basic_tree_operations(void)
+{
+	void                   *invalid_addr = (void *)0xbadbadbadbad;
+	struct m0_btree        *btree;
+	struct m0_btree_type    btree_type = {.tt_id = M0_BT_UT_KV_OPS};
+	struct m0_be_tx        *tx = NULL;
+	struct m0_btree_op      b_op;
+	void                   *temp_node;
+
+	/** Prepare transaction to capture tree operations. */
+	m0_be_tx_init(tx, 0, NULL, NULL, NULL, NULL, NULL, NULL);
+	m0_be_tx_prep(tx, NULL);
+
+	/**
+	 *  Run a valid scenario:
+	 *  1) Create a btree
+	 *  2) Close the btree
+	 *  3) Open the btree
+	 *  4) Close the btree
+	 *  5) Destroy the btree
+	 */
+
+	/** Create temp node space*/
+	temp_node = m0_alloc_aligned((1024 + sizeof(struct nd)), 10);
+	M0_BTREE_OP_SYNC_WITH(&b_op.bo_op,
+			      m0_btree_create(temp_node, 1024, &btree_type,
+					      tx, &b_op));
+
+	m0_btree_close(b_op.bo_arbor);
+
+	m0_btree_open(temp_node, 1024, &btree);
+
+	m0_btree_close(btree);
+	M0_BTREE_OP_SYNC_WITH(&b_op.bo_op, m0_btree_destroy(btree, &b_op));
+
+	m0_free_aligned(temp_node, (1024 + sizeof(struct nd)), 10);
+
+	/** Now run some invalid cases */
+
+	/** Open a non-existent btree */
+	m0_btree_open(invalid_addr, 1024, &btree);
+
+	/** Close a non-existent btree */
+	m0_btree_close(btree);
+
+	/** Destroy a non-existent btree */
+	M0_BTREE_OP_SYNC_WITH(&b_op.bo_op, m0_btree_destroy(btree, &b_op));
+
+	/** Create a new btree */
+	temp_node = m0_alloc_aligned((1024 + sizeof(struct nd)), 10);
+	M0_BTREE_OP_SYNC_WITH(&b_op.bo_op,
+			      m0_btree_create(temp_node, 1024, &btree_type,
+					      tx, &b_op));
+
+	/** Close it */
+	m0_btree_close(b_op.bo_arbor);
+
+	/** Try closing again */
+	m0_btree_close(b_op.bo_arbor);
+
+	/** Re-open it */
+	m0_btree_open(invalid_addr, 1024, &btree);
+
+	/** Open it again */
+	m0_btree_open(invalid_addr, 1024, &btree);
+
+	/** Destory it */
+	M0_BTREE_OP_SYNC_WITH(&b_op.bo_op, m0_btree_destroy(btree, &b_op));
+
+	/** Attempt to reopen the destroyed tree */
+	m0_btree_open(invalid_addr, 1024, &btree);
+
+}
+
+struct cb_data {
+	struct m0_btree_key *key;
+	struct m0_bufvec    *value;
+};
+
+static int btree_kv_put_cb(struct m0_btree_cb *cb, struct m0_btree_rec *rec)
+{
+        struct m0_bufvec_cursor  scur;
+	struct m0_bufvec_cursor  dcur;
+	m0_bcount_t              ksize;
+	m0_bcount_t              vsize;
+	struct cb_data          *datum = cb->c_datum;
+
+	ksize = m0_vec_count(&datum->key->k_data.ov_vec);
+	M0_ASSERT(m0_vec_count(&rec->r_key.k_data.ov_vec) >= ksize);
+
+	vsize = m0_vec_count(&datum->value->ov_vec);
+	M0_ASSERT(m0_vec_count(&rec->r_val.ov_vec) >= vsize);
+
+	m0_bufvec_cursor_init(&scur, &datum->key->k_data);
+	m0_bufvec_cursor_init(&dcur, &rec->r_key.k_data);
+	m0_bufvec_cursor_copy(&dcur, &scur, ksize);
+
+	m0_bufvec_cursor_init(&scur, datum->value);
+	m0_bufvec_cursor_init(&dcur, &rec->r_val);
+	m0_bufvec_cursor_copy(&dcur, &scur, vsize);
+
+	return 0;
+}
+
+static int btree_kv_get_cb(struct m0_btree_cb *cb, struct m0_btree_rec *rec)
+{
+	struct m0_bufvec_cursor  scur;
+	struct m0_bufvec_cursor  dcur;
+	m0_bcount_t              ksize;
+	m0_bcount_t              vsize;
+	struct cb_data          *datum = cb->c_datum;
+
+	ksize = m0_vec_count(&datum->key->k_data.ov_vec);
+	M0_PRE(m0_vec_count(&rec->r_key.k_data.ov_vec) <= ksize);
+
+	vsize = m0_vec_count(&datum->value->ov_vec);
+	M0_PRE(m0_vec_count(&rec->r_val.ov_vec) <= vsize);
+
+	m0_bufvec_cursor_init(&dcur, &datum->key->k_data);
+	m0_bufvec_cursor_init(&scur, &rec->r_key.k_data);
+	m0_bufvec_cursor_copy(&dcur, &scur, ksize);
+
+	m0_bufvec_cursor_init(&dcur, datum->value);
+	m0_bufvec_cursor_init(&scur, &rec->r_val);
+	m0_bufvec_cursor_copy(&dcur, &scur, vsize);
+
+	return 0;
+}
+
+/**
+ * This unit test exercises the KV operations for both valid and invalid
+ * conditions.
+ */
+static void m0_btree_ut_basic_kv_operations(void)
+{
+	struct m0_btree_type  btree_type   = {.tt_id = M0_BT_UT_KV_OPS};
+	struct m0_be_tx      *tx           = NULL;
+	struct m0_btree_op    b_op;
+	void                 *temp_node;
+	int                   i;
+	time_t                curr_time;
+	struct m0_btree_cb    ut_cb;
+	uint64_t              first_key;
+	bool                  first_key_initialized = false;
+	struct m0_btree_op    kv_op;
+
+	M0_ENTRY();
+
+	time(&curr_time);
+	printf("\nUsing seed %lu", curr_time);
+	srandom(curr_time);
+
+	/** Prepare transaction to capture tree operations. */
+	m0_be_tx_init(tx, 0, NULL, NULL, NULL, NULL, NULL, NULL);
+	m0_be_tx_prep(tx, NULL);
+
+	/**
+	 *  Run valid scenario:
+	 *  1) Create a btree
+	 *  2) Adds a few records to the created tree.
+	 *  3) Confirms the records are present in the tree.
+	 *  4) Deletes all the records from the tree.
+	 *  4) Close the btree
+	 *  5) Destroy the btree
+	 */
+
+	/** Create temp node space and use it as root node for btree */
+	temp_node = m0_alloc_aligned((1024 + sizeof(struct nd)), 10);
+	M0_BTREE_OP_SYNC_WITH(&b_op.bo_op,
+			      m0_btree_create(temp_node, 1024, &btree_type,
+					      tx, &b_op));
+
+	for (i = 0; i < 2048; i++) {
+		uint64_t             key;
+		uint64_t             value;
+		struct cb_data       put_data;
+		struct m0_btree_key  put_key;
+		struct m0_bufvec     put_value;
+		m0_bcount_t          ksize  = sizeof key;
+		m0_bcount_t          vsize  = sizeof value;
+		void                *k_ptr  = &key;
+		void                *v_ptr  = &value;
+
+		/**
+		 *  There is a very low possibility of hitting the same key
+		 *  again. This is fine as it helps debug the code when insert
+		 *  is called with the same key instead of update function.
+		 */
+		key = value = random();
+
+		if (!first_key_initialized) {
+			first_key = key;
+			first_key_initialized = true;
+		}
+
+		put_key.k_data     = M0_BUFVEC_INIT_BUF(&k_ptr, &ksize);
+		put_value          = M0_BUFVEC_INIT_BUF(&v_ptr, &vsize);
+
+		put_data.key       = &put_key;
+		put_data.value     = &put_value;
+
+		ut_cb.c_act        = btree_kv_put_cb;
+		ut_cb.c_datum      = &put_data;
+
+		M0_BTREE_OP_SYNC_WITH(&kv_op.bo_op,
+				      m0_btree_put(b_op.bo_arbor, tx,
+						   &put_key, &ut_cb, 0,
+						   &kv_op));
+	}
+
+	{
+		uint64_t             key;
+		uint64_t             value;
+		struct cb_data       get_data;
+		struct m0_btree_key  get_key;
+		struct m0_bufvec     get_value;
+		m0_bcount_t          ksize     = sizeof key;
+		m0_bcount_t          vsize     = sizeof value;
+		void                *k_ptr    = &key;
+		void                *v_ptr    = &value;
+		uint64_t             search_key;
+		void                *search_key_ptr = &search_key;
+		m0_bcount_t          search_key_size = sizeof search_key;
+		struct m0_btree_key  search_key_in_tree;
+
+		get_key.k_data = M0_BUFVEC_INIT_BUF(&k_ptr, &ksize);
+		get_value      = M0_BUFVEC_INIT_BUF(&v_ptr, &vsize);
+
+		get_data.key    = &get_key;
+		get_data.value  = &get_value;
+
+		ut_cb.c_act   = btree_kv_get_cb;
+		ut_cb.c_datum = &get_data;
+
+		search_key = first_key;
+
+		search_key_in_tree.k_data =
+			M0_BUFVEC_INIT_BUF(&search_key_ptr, &search_key_size);
+
+		M0_BTREE_OP_SYNC_WITH(&kv_op.bo_op,
+				      m0_btree_get(b_op.bo_arbor,
+						   &search_key_in_tree,
+						   &ut_cb, 0, &kv_op));
+
+		for (i = 1; i < 2048; i++) {
+			search_key = key;
+			M0_BTREE_OP_SYNC_WITH(&kv_op.bo_op,
+					      m0_btree_nxt(b_op.bo_arbor,
+							   &search_key_in_tree,
+							   &ut_cb, 0, &kv_op));
+		}
+	}
+
+	m0_btree_close(b_op.bo_arbor);
+	M0_BTREE_OP_SYNC_WITH(&b_op.bo_op,
+			      m0_btree_destroy(b_op.bo_arbor, &b_op));
+}
+
+/**
  * This function is for traversal of tree in breadth-first order and it will
  * print level and key-value pair for each node.
  */
@@ -3459,7 +3644,6 @@
 			printf("level : %d =>",level);
 			int total_count = node_count(element);
 			int j;
-			
 			for(j=0 ; j < total_count; j++)
 			{
 				uint64_t key = 0;
@@ -3484,9 +3668,7 @@
 					break;
 				}
 				queue[rear] = i_nop.no_node;
-		
 			}
-
 			//store last child:
 			struct segaddr child_node_addr;
 			struct slot    node_slot = {};
@@ -3506,8 +3688,7 @@
 				break;
 			}
 			queue[rear] = i_nop.no_node;
-
-			printf("\n\n");	
+			printf("\n\n");
 		} else {
 			printf("level : %d =>",level);
 			int total_count = node_count(element);
@@ -3520,9 +3701,7 @@
 				printf("%"PRIu64",%"PRIu64"\t", key, val);
 			}
 			printf("\n\n");
-
 		}
-
 	}
 }
 
@@ -3547,7 +3726,7 @@
 
 	// Create a Fixed-Format tree.
 	op.no_opc = NOP_ALLOC;
-	
+
 	tree_create(&op, &tt, 10, NULL, 0);
 
 	tree = op.no_tree;
@@ -3591,242 +3770,35 @@
 		struct m0_btree btree;
 		M0_SET0(&btree);
 
-		bop.bo_rec.r_key.k_data = M0_BUFVEC_INIT_BUF(&p_key, &ksize);
-		bop.bo_rec.r_val        = M0_BUFVEC_INIT_BUF(&p_val, &vsize);
-
-
 		bop.bo_op.o_sm.sm_state = P_INIT;
 		bop.bo_arbor = &btree;
 		bop.bo_arbor->t_desc = tree;
 
+		bop.bo_rec.r_key.k_data = M0_BUFVEC_INIT_BUF(&p_key, &ksize);
+		bop.bo_rec.r_val        = M0_BUFVEC_INIT_BUF(&p_val, &vsize);
+
 		put_key.k_data     = M0_BUFVEC_INIT_BUF(&p_key, &ksize);
 		put_value          = M0_BUFVEC_INIT_BUF(&p_val, &vsize);
-=======
- * This unit test exercises a few tree operations in both valid and invalid
- * conditions.
- */
-static void m0_btree_ut_basic_tree_operations(void)
-{
-	void                   *invalid_addr = (void *)0xbadbadbadbad;
-	struct m0_btree        *btree;
-	struct m0_btree_type    btree_type = {.tt_id = M0_BT_UT_KV_OPS};
-	struct m0_be_tx        *tx = NULL;
-	struct m0_btree_op      b_op;
-	void                   *temp_node;
-
-	/** Prepare transaction to capture tree operations. */
-	m0_be_tx_init(tx, 0, NULL, NULL, NULL, NULL, NULL, NULL);
-	m0_be_tx_prep(tx, NULL);
-
-	/**
-	 *  Run a valid scenario:
-	 *  1) Create a btree
-	 *  2) Close the btree
-	 *  3) Open the btree
-	 *  4) Close the btree
-	 *  5) Destroy the btree
-	 */
-
-	/** Create temp node space*/
-	temp_node = m0_alloc_aligned((1024 + sizeof(struct nd)), 10);
-	M0_BTREE_OP_SYNC_WITH(&b_op.bo_op,
-			      m0_btree_create(temp_node, 1024, &btree_type,
-					      tx, &b_op));
-
-	m0_btree_close(b_op.bo_arbor);
-
-	m0_btree_open(temp_node, 1024, &btree);
-
-	m0_btree_close(btree);
-	M0_BTREE_OP_SYNC_WITH(&b_op.bo_op, m0_btree_destroy(btree, &b_op));
-
-	m0_free_aligned(temp_node, (1024 + sizeof(struct nd)), 10);
-
-	/** Now run some invalid cases */
-
-	/** Open a non-existent btree */
-	m0_btree_open(invalid_addr, 1024, &btree);
-
-	/** Close a non-existent btree */
-	m0_btree_close(btree);
-
-	/** Destroy a non-existent btree */
-	M0_BTREE_OP_SYNC_WITH(&b_op.bo_op, m0_btree_destroy(btree, &b_op));
-
-	/** Create a new btree */
-	temp_node = m0_alloc_aligned((1024 + sizeof(struct nd)), 10);
-	M0_BTREE_OP_SYNC_WITH(&b_op.bo_op,
-			      m0_btree_create(temp_node, 1024, &btree_type,
-					      tx, &b_op));
-
-	/** Close it */
-	m0_btree_close(b_op.bo_arbor);
-
-	/** Try closing again */
-	m0_btree_close(b_op.bo_arbor);
-
-	/** Re-open it */
-	m0_btree_open(invalid_addr, 1024, &btree);
-
-	/** Open it again */
-	m0_btree_open(invalid_addr, 1024, &btree);
-
-	/** Destory it */
-	M0_BTREE_OP_SYNC_WITH(&b_op.bo_op, m0_btree_destroy(btree, &b_op));
-
-	/** Attempt to reopen the destroyed tree */
-	m0_btree_open(invalid_addr, 1024, &btree);
-
-}
-
-struct cb_data {
-	struct m0_btree_key *key;
-	struct m0_bufvec    *value;
-};
-
-static int btree_kv_put_cb(struct m0_btree_cb *cb, struct m0_btree_rec *rec)
-{
-        struct m0_bufvec_cursor  scur;
-	struct m0_bufvec_cursor  dcur;
-	m0_bcount_t              ksize;
-	m0_bcount_t              vsize;
-	struct cb_data          *datum = cb->c_datum;
-
-	ksize = m0_vec_count(&datum->key->k_data.ov_vec);
-	M0_ASSERT(m0_vec_count(&rec->r_key.k_data.ov_vec) >= ksize);
-
-	vsize = m0_vec_count(&datum->value->ov_vec);
-	M0_ASSERT(m0_vec_count(&rec->r_val.ov_vec) >= vsize);
-
-	m0_bufvec_cursor_init(&scur, &datum->key->k_data);
-	m0_bufvec_cursor_init(&dcur, &rec->r_key.k_data);
-	m0_bufvec_cursor_copy(&dcur, &scur, ksize);
-
-	m0_bufvec_cursor_init(&scur, datum->value);
-	m0_bufvec_cursor_init(&dcur, &rec->r_val);
-	m0_bufvec_cursor_copy(&dcur, &scur, vsize);
-
-	return 0;
-}
-
-static int btree_kv_get_cb(struct m0_btree_cb *cb, struct m0_btree_rec *rec)
-{
-	struct m0_bufvec_cursor  scur;
-	struct m0_bufvec_cursor  dcur;
-	m0_bcount_t              ksize;
-	m0_bcount_t              vsize;
-	struct cb_data          *datum = cb->c_datum;
-
-	ksize = m0_vec_count(&datum->key->k_data.ov_vec);
-	M0_PRE(m0_vec_count(&rec->r_key.k_data.ov_vec) <= ksize);
-
-	vsize = m0_vec_count(&datum->value->ov_vec);
-	M0_PRE(m0_vec_count(&rec->r_val.ov_vec) <= vsize);
-
-	m0_bufvec_cursor_init(&dcur, &datum->key->k_data);
-	m0_bufvec_cursor_init(&scur, &rec->r_key.k_data);
-	m0_bufvec_cursor_copy(&dcur, &scur, ksize);
-
-	m0_bufvec_cursor_init(&dcur, datum->value);
-	m0_bufvec_cursor_init(&scur, &rec->r_val);
-	m0_bufvec_cursor_copy(&dcur, &scur, vsize);
-
-	return 0;
-}
-
-/**
- * This unit test exercises the KV operations for both valid and invalid
- * conditions.
- */
-static void m0_btree_ut_basic_kv_operations(void)
-{
-	struct m0_btree_type  btree_type   = {.tt_id = M0_BT_UT_KV_OPS};
-	struct m0_be_tx      *tx           = NULL;
-	struct m0_btree_op    b_op;
-	void                 *temp_node;
-	int                   i;
-	time_t                curr_time;
-	struct m0_btree_cb    ut_cb;
-	uint64_t              first_key;
-	bool                  first_key_initialized = false;
-	struct m0_btree_op    kv_op;
-
-	M0_ENTRY();
-
-	time(&curr_time);
-	printf("\nUsing seed %lu", curr_time);
-	srandom(curr_time);
-
-	/** Prepare transaction to capture tree operations. */
-	m0_be_tx_init(tx, 0, NULL, NULL, NULL, NULL, NULL, NULL);
-	m0_be_tx_prep(tx, NULL);
-
-	/**
-	 *  Run valid scenario:
-	 *  1) Create a btree
-	 *  2) Adds a few records to the created tree.
-	 *  3) Confirms the records are present in the tree.
-	 *  4) Deletes all the records from the tree.
-	 *  4) Close the btree
-	 *  5) Destroy the btree
-	 */
-
-	/** Create temp node space and use it as root node for btree */
-	temp_node = m0_alloc_aligned((1024 + sizeof(struct nd)), 10);
-	M0_BTREE_OP_SYNC_WITH(&b_op.bo_op,
-			      m0_btree_create(temp_node, 1024, &btree_type,
-					      tx, &b_op));
-
-	for (i = 0; i < 2048; i++) {
-		uint64_t             key;
-		uint64_t             value;
-		struct cb_data       put_data;
-		struct m0_btree_key  put_key;
-		struct m0_bufvec     put_value;
-		m0_bcount_t          ksize  = sizeof key;
-		m0_bcount_t          vsize  = sizeof value;
-		void                *k_ptr  = &key;
-		void                *v_ptr  = &value;
-
-		/**
-		 *  There is a very low possibility of hitting the same key
-		 *  again. This is fine as it helps debug the code when insert
-		 *  is called with the same key instead of update function.
-		 */
-		key = value = random();
-
-		if (!first_key_initialized) {
-			first_key = key;
-			first_key_initialized = true;
-		}
-
-		put_key.k_data     = M0_BUFVEC_INIT_BUF(&k_ptr, &ksize);
-		put_value          = M0_BUFVEC_INIT_BUF(&v_ptr, &vsize);
->>>>>>> 53c7d382
 
 		put_data.key       = &put_key;
 		put_data.value     = &put_value;
 
-<<<<<<< HEAD
 		ut_cb.c_act   = btree_kv_put_cb;
 		ut_cb.c_datum = &put_data;
 		bop.bo_cb = ut_cb;
 
 		//struct m0_sm_op        bo_op;
 		//bop.bo_op = bo_op;
-		
+
 		while (1) {
 			int64_t nxt = btree_put_tick(&bop.bo_op);
-			
 			if (nxt == P_DONE )
 				break;
 			bop.bo_op.o_sm.sm_state = nxt;
 		}
-
 		total_record--;
 		//printf("\n");
 		//m0_btree_ut_traversal(tree->t_root, tree);
-		
 	}
 	printf("\n");
 	m0_btree_ut_traversal(tree->t_root, tree);
@@ -3837,64 +3809,6 @@
 
 	btree_ut_fini();
 	M0_LEAVE();
-}
-
-=======
-		ut_cb.c_act        = btree_kv_put_cb;
-		ut_cb.c_datum      = &put_data;
-
-		M0_BTREE_OP_SYNC_WITH(&kv_op.bo_op,
-				      m0_btree_put(b_op.bo_arbor, tx,
-						   &put_key, &ut_cb, 0,
-						   &kv_op));
-	}
-
-	{
-		uint64_t             key;
-		uint64_t             value;
-		struct cb_data       get_data;
-		struct m0_btree_key  get_key;
-		struct m0_bufvec     get_value;
-		m0_bcount_t          ksize     = sizeof key;
-		m0_bcount_t          vsize     = sizeof value;
-		void                *k_ptr    = &key;
-		void                *v_ptr    = &value;
-		uint64_t             search_key;
-		void                *search_key_ptr = &search_key;
-		m0_bcount_t          search_key_size = sizeof search_key;
-		struct m0_btree_key  search_key_in_tree;
-
-		get_key.k_data = M0_BUFVEC_INIT_BUF(&k_ptr, &ksize);
-		get_value      = M0_BUFVEC_INIT_BUF(&v_ptr, &vsize);
-
-		get_data.key    = &get_key;
-		get_data.value  = &get_value;
-
-		ut_cb.c_act   = btree_kv_get_cb;
-		ut_cb.c_datum = &get_data;
-
-		search_key = first_key;
-
-		search_key_in_tree.k_data =
-			M0_BUFVEC_INIT_BUF(&search_key_ptr, &search_key_size);
-
-		M0_BTREE_OP_SYNC_WITH(&kv_op.bo_op,
-				      m0_btree_get(b_op.bo_arbor,
-						   &search_key_in_tree,
-						   &ut_cb, 0, &kv_op));
-
-		for (i = 1; i < 2048; i++) {
-			search_key = key;
-			M0_BTREE_OP_SYNC_WITH(&kv_op.bo_op,
-					      m0_btree_nxt(b_op.bo_arbor,
-							   &search_key_in_tree,
-							   &ut_cb, 0, &kv_op));
-		}
-	}
-
-	m0_btree_close(b_op.bo_arbor);
-	M0_BTREE_OP_SYNC_WITH(&b_op.bo_op,
-			      m0_btree_destroy(b_op.bo_arbor, &b_op));
 }
 
 struct m0_ut_suite btree_ut = {
@@ -3911,11 +3825,11 @@
 		{"node_add_del_rec",      m0_btree_ut_node_add_del_rec},
 		{"basic_tree_operations", m0_btree_ut_basic_tree_operations},
 		{"basic_kv_operations",   m0_btree_ut_basic_kv_operations},
+		{"insert_rec",            m0_btree_ut_insert_record},
 		{NULL, NULL}
 	}
 };
 
->>>>>>> 53c7d382
 #endif  /** KERNEL */
 #undef M0_TRACE_SUBSYSTEM
 
