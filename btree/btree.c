/* -*- C -*- */
/*
 * Copyright (c) 2013-2021 Seagate Technology LLC and/or its Affiliates
 *
 * Licensed under the Apache License, Version 2.0 (the "License");
 * you may not use this file except in compliance with the License.
 * You may obtain a copy of the License at
 *
 *     http://www.apache.org/licenses/LICENSE-2.0
 *
 * Unless required by applicable law or agreed to in writing, software
 * distributed under the License is distributed on an "AS IS" BASIS,
 * WITHOUT WARRANTIES OR CONDITIONS OF ANY KIND, either express or implied.
 * See the License for the specific language governing permissions and
 * limitations under the License.
 *
 * For any questions about this software or licensing,
 * please email opensource@seagate.com or cortx-questions@seagate.com.
 *
 */

/**
 * @addtogroup btree
 *
 * Overview
 * --------
 *
 * Glossary
 * --------
 *
 * Btree documentation and implementation use the following terms.
 *
 * - segment, segment device, log device: segment is an area of motr process
 *   address space in which meta-data are memory mapped. motr meta-data beck-end
 *   (BE) retrieves meta-data from and stores them to a segment device. To
 *   achieve transactional meta-data updates, meta-data are also logged to a log
 *   device.
 *
 * - btree is a persistent container of key-value records, implemented by this
 *   module. Key-value records and additional internal btree data are stored in
 *   a segment. When a btree is actively used, some additional state is kept in
 *   memory outside of the segment. A btree is an instance of btree type, which
 *   specifies certain operational parameters.
 *
 *   btree persistent state is stored as a collection of btree nodes. The nodes
 *   are allocated within a segment. A btree node is a contiguous region of a
 *   segment allocated to hold tree state. The nodes of a tree can have
 *   different size subject to tree type constraints. There are 2 types of
 *   nodes:
 *
 *       -# internal nodes contain delimiting keys and pointers to child nodes;
 *
 *       -# leaf nodes contain key-value records.
 *
 *   A tree always has at least a root node. The root node can be either leaf
 *   (if the tree is small) or internal. Root node is allocated when the tree is
 *   created. All other nodes are allocated and freed dynamically.
 *
 * - tree structure. An internal node has a set of children. A descendant of a
 *   node is either its child or a descendant of a child. The parent of a node
 *   is the (only) node (necessarily internal) of which the node is a child. An
 *   ancestor of a node is either its parent or the parent of an ancestor. The
 *   sub-tree rooted at a node is the node together with all its descendants.
 *
 *   A node has a level, assigned when the node is allocated. Leaves are on the
 *   level 0 and the level of an internal node is one larger than the
 *   (identical) level of its children. In other words, the tree is balanced:
 *   the path from the root to any leaf has the same length;
 *
 * - delimiting key is a key separating ("delimiting") two children of an
 *   internal node. E.g., in the diagram below, key[0] of the root node is the
 *   delimiting key for child[0] and child[1]. btree algorithms guarantee that
 *   any key in the sub-tree rooted an a child is less than the delimiting key
 *   between this child and the next one, and not less than the delimiting key
 *   between this child and the previous one;
 *
 * - node split ...
 *
 * - adding new root ...
 *
 * - tree traversal is a process of descending through the tree from the root to
 *   the target leaf. Tree traversal takes a key as an input and returns the
 *   leaf node that contains the given key (or should contain it, if the key is
 *   missing from the tree). Such a leaf is unique by btree construction. All
 *   tree operations (lookup, insertion, deletion) start with tree traversal.
 *
 *   Traversal starts with the root. By doing binary search over delimiting keys
 *   in the root node, the target child, at which the sub-tree with the target
 *   key is rooted, is found. The child is loaded in memory, if necessary, and
 *   the process continues until a leaf is reached.
 *
 * - smop. State machine operation (smop, m0_sm_op) is a type of state machine
 *   (m0_sm) tailored for asynchronous non-blocking execution. See sm/op.h for
 *   details.
 *
 * Functional specification
 * ------------------------
 *
 * Logical specification
 * ---------------------
 *
 * Lookup
 * ......
 *
 * Tree lookup (GET) operation traverses a tree to find a given key. If the key
 * is found, the key and its value are the result of the operation. If the key
 * is not present in the tree, the operation (depending on flags) either fails,
 * or returns the next key (the smallest key in the tree greater than the
 * missing key) and its value.
 *
 * Lookup takes a "cookie" as an additional optional parameter. A cookie
 * (returned by a previous tree operation) is a safe pointer to the leaf node. A
 * cookie can be tested to check whether it still points to a valid cached leaf
 * node containing the target key. If the check is successful, the lookup
 * completes.
 *
 * Otherwise, lookup performs a tree traversal.
 *
 * @verbatim
 *
 *                        INIT------->COOKIE
 *                          |           | |
 *                          +----+ +----+ |
 *                               | |      |
 *                               v v      |
 *                     +--------SETUP<----+-------+
 *                     |          |       |       |
 *                     |          v       |       |
 *                     +-------LOCKALL<---+-------+
 *                     |          |       |       |
 *                     |          v       |       |
 *                     +--------DOWN<-----+-------+
 *                     |          |       |       |
 *                     |          v       v       |
 *                     |  +-->NEXTDOWN-->LOCK-->CHECK
 *                     |  |     |  |              |
 *                     |  +-----+  |              v
 *                     |           |             ACT
 *                     |           |              |
 *                     |           |              v
 *                     +-----------+---------->CLEANUP-->DONE
 *
 *
 * @endverbatim
 *
 * (https://asciiflow.com/#/share/eJyrVspLzE1VslJydw1RKC5JLElVyE1MzsjMS1XSUcpJrEwtAspVxyhVxChZWVga68QoVQJZRuYGQFZJakUJkBOjpKCg4OnnGfJoyh4saNouZ39%2Fb0%2FXmJg8BRAAiikgAIgHxEiSaAiHEEwDsiFwDqrktD1gjCSJ3aFgFOwaEhrwaHoLHiXICGIYqkuwsDCUTcOjDCvy8Xf2dvTxIdJldHMWELn4h%2FsRH2BUcdw0LMqQE5yfa0QI2FkwAVDoIZKjh6uzN5I2hNWoSROX%2BcgpEYuWaRgux1Dk6BxCUA22IMBjGxUQMGR8XB39gMkfxnfx93ONUapVqgUAYgr3kQ%3D%3D))
 *
 * @verbatim
 *
 *                                                   OPERATION
 *                           +----------------------------tree
 *                           |                            level
 *                           |                            +---+
 *                           |     +----------------------+[0]|
 *                           v     v                      +---+
 *                           +-----+---------+   +--------+[1]|
 *                           |HEADR|ROOT NODE|   |        +---+
 *                           +-----++-+--+---+   |  +-----+[2]|
 *                                  | |  |       |  |     +---+
 *                         <--------+ |  +->     |  |  +--+[3]|
 *                                    v          |  |  |  +---+
 *                                 +--------+    |  |  |  |[4]| == NULL
 *                                 |INTERNAL|<---+  |  |  +---+
 *                                 +-+--+--++       |  |  |...|
 *                                   |  |  |        |  |  +---+
 *                          +--------+  |  +->      |  |  |[N]| == NULL
 *                          |           |           |  |  +---+
 *                          v           v           |  |
 *                         +--------+               |  |
 *                         |INTERNAL|<--------------+  |
 *                         +-+-+--+-+                  |
 *                           | |  |                    |
 *                      <----+ |  +----+               |
 *                             |       |               |
 *                             v       v               |
 *                                     +---------+     |
 *                                     |LEAF     |<----+
 *                                     +---------+
 *
 * @endverbatim
 *
 * (https://asciiflow.com/#/share/eJytU70OwiAQfhVyc9NoNf49hLoLAwOJgxpTiWljTBwcHRya6sP4NH0SESsebakMkgt80Lvv7uPoATZ8LWACMuZ7Ee%2F4CgJY8VTE6uxAIaEwGY3GAYVUoWgwVEiKRKoNBdIyZnNKN2otsscfTcZCGF4D%2FpJmy%2BVy0WElaf54zxURCl2K7OS2K3EVo%2Fm7rE6YaXT6zNjUyZ1gsaTclaqJtTYljF4JW1TrwDAMrWBD944lODGGyCtHXl%2BsoSkXldVjSI%2Fjwmyt9hW4Gn47N%2BmrBdtakBpdXJ95Odecch8nVytQ5eTTFN9g87UaUC2%2ByKoP2tMwl76jKcN%2FX9P45sp%2Fu%2Fg108daCCkc4fgEE6VxEw%3D%3D)
 *
 * Insertion (PUT)
 * ...............
 *
 * @verbatim
 *
 *                      INIT------->COOKIE
 *                        |           | |
 *                        +----+ +----+ |
 *                             | |      |
 *                             v v      |
 *                           SETUP<-----+--------+
 *                             |        |        |
 *                             v        |        |
 *                          LOCKALL<----+------+ |
 *                             |        |      | |
 *                             v        |      | |
 *                           DOWN<------+----+ | |
 *                     +----+  |        |    | | |
 *                     |    |  v        v    | | |
 *                     +-->NEXTDOWN-->LOCK-->CHECK
 *                             |        ^      |
 *                             v        |      v
 *                        +--ALLOC------+ +---MAKESPACE<-+
 *                        |    ^          |       |      |
 *                        +----+          v       v      |
 *                                       ACT-->NEXTUP----+
 *                                                |
 *                                                v
 *                                             CLEANUP-->DONE
 *
 * @endverbatim
 *
 * (https://asciiflow.com/#/share/eJyVUj1rwzAQ%2FSvi5gwlS0M2oQhq7EqGOLSDFlMELSQeWg8JIVBCxw4djNrf0TH41%2FiXVA62LNnKR8UZTrqnu%2Bent4UsXUmYQrxI0Fue5hKt0qfnl0zCCJbpRr7q2lbAWsB0MhmPBGx0Nr690Vku17neCEABC5KqePeEOhDOw4AKkSGEqmKPulXvqqJsS4V790sffbpHPx3carBvN05JlcdvUJrTZBFX3x%2F67ProzTRpaaW94WcxESchjqIraXj%2But%2Fdg%2FJw6KNm%2FIH9g0Nz11P0cBrcMTWbmfJjm1AHRh%2BTI8vWTbVynbXuKAkdZazOv0atS6ooY8FmsH4aTk7KYOIeh3QeY0KNhqaPQ8GlNjSsT9AhYa%2Bb7YVJ4uimbX7SxZ51GaDOAUhEMatHNm8z44wK2MHuDxf739Y%3D))
 *
 * MAKESPACE provides sufficient free space in the current node. It handles
 * multple cases:
 *
 *     - on the leaf level, provide space for the new record being inserted;
 *
 *     - on an internal level, provide space for the new child pointer;
 *
 *     - insert new root.
 *
 * For an insert operation, the cookie is usable only if it is not stale (the
 * node is still here) and there is enough free space in the leaf node to
 * complete insertion without going up through the tree.
 *
 * Deletion (DEL)
 * ..............
 * There are basically 2 cases for deletion
 * 1. No underflow after deletion
 * 2. Underflow after deletion
 *  a. Balance by borrowing key from sibling
 *  b. Balance by merging with sibling
 *    b.i. No underflow at parent node
 *    b.ii. Underflow at parent node
 *      b.ii.A. Borrow key-pivot from sibling at parent node
 *      b.ii.B. Merge with sibling at parent node
 * @verbatim
 *
 *
 *                       INIT-------->COOKIE
 *                        |             | |
 *                        +-----+ +-----+ |
 *                              | |       |
 *                              v v       |
 *                             SETUP<-----+--------+
 *                               |        |        |
 *                               v        |        |
 *                            LOCKALL<----+------+ |
 *                               |        |      | |
 *                               v        |      | |
 *                             DOWN<------+----+ | |
 *                       +----+  |        |    | | |
 *                       |    |  v        |    | | |
 *                       +-->NEXTDOWN     |    | | |
 *                               |        |    | | |
 *                               v        v    | | |
 *                          +---LOAD--->LOCK-->CHECK     +--MOVEUP
 *                          |     ^              |       |      |
 *                          +-----+              v       v      |
 *                                              ACT--->RESOLVE--+
 *                                               |        |
 *                                               v        |
 *                                            CLEANUP<----+
 *                                               |
 *                                               v
 *                                             DONE
 * @endverbatim
 *
 * Phases Description:
 * step 1. NEXTDOWN: traverse down the tree searching for given key till we
 * 		      reach leaf node containing that key
 * step 2. LOAD : load left and/or, right only if there are chances of underflow
 * 		  at the node (i.e.number of keys == min or any other conditions
 * 		  defined for underflow can be used)
 * step 3. CHECK : check if any of the nodes referenced (or loaded) during the
 * 		   traversal have changed if the nodes have changed then repeat
 * 		   traversal again after UNLOCKING the tree if the nodes have
 * 		   not changed then check will call ACT
 * step 4. ACT: This state will find the key and delete it. If there is no
 * 		underflow, move to CLEANUP, otherwise move to RESOLVE.
 * step 5. RESOLVE: This state will resolve underflow, it will get sibling and
 * 		    perform merging or rebalancing with sibling. Once the
 * 		    underflow is resolved at the node, if there is an underflow
 * 		    at parent node Move to MOVEUP, else move to CEANUP.
 * step 6. MOVEUP: This state moves to the parent node
 *
 *
 * Iteration (PREVIOUS or NEXT)
 * ................
 * @verbatim
 *
 *			 INIT------->COOKIE
 * 			   |           | |
 * 			   +----+ +----+ |
 * 			        | |      |
 * 			        v v      |
 * 			      SETUP<-----+---------------+
 * 			        |        |               |
 * 			        v        |               |
 * 			     LOCKALL<----+-------+       |
 * 			        |        |       |       |
 * 			        v        |       |       |
 * 			      DOWN<------+-----+ |       |
 * 			+----+  |        |     | |       |
 * 			|    |  v        v     | |       |
 * 			+---NEXTDOWN-->LOCK-->CHECK-->CLEANUP
 * 			 +----+ |        ^      |      ^   |
 * 			 |    | v        |      v      |   v
 * 			 +---SIBLING-----+     ACT-----+  DONE
 *
 * @endverbatim
 *
 * Iteration operation traverses a tree to find the next or previous key
 * (depending on the the flag) to the given key. If the next or previous key is
 * found then the key and its value are returned as the result of operation.
 * Otherwise, a flag, indicating boundary keys, is returned.
 *
 * Iteration also takes a "cookie" as an additional optional parameter. A cookie
 * (returned by a previous tree operation) is a safe pointer to the leaf node. A
 * cookie can be tested to check whether it still points to a valid cached leaf
 * node containing the target key. If the check is successful and the next or
 * previous key is present in the cached leaf node then return its record
 * otherwise traverse through the tree to find next or previous tree.
 *
 * Iterator start traversing the tree till the leaf node to find the
 * next/previous key to the search key. While traversing down the the tree, it
 * marks level as pivot if the node at that level has valid sibling. At the end
 * of the tree traversal, the level which is closest to leaf level and has valid
 * sibling will be marked as pivot level.
 *
 * These are the possible scenarios after tree travesal:
 * case 1: The search key has valid sibling in the leaf node i.e. search key is
 *	   greater than first key (for previous key search operation) or search
 *	   key is less than last key (for next key search operation).
 *	   Return the next/previous key's record to the caller.
 * case 2: The pivot level is not updated with any of the non-leaf level. It
 *         means the search key is rightmost(for next operation) or leftmost(for
 *	   previous operation). Return a flag indicating the search key is
 *         boundary key.
 * case 3: The search key does not have valid sibling in the leaf node i.e.
 *	   search key is less than or equal to the first key (for previous key
 *	   search operation) or search key is greater than or equal to last key
 *	   (for next key search operation) and pivot level is updated with
 *	   non-leaf level.
 *	   In this case, start loading the sibling nodes from the node at pivot
 *	   level till the leaf level. Return the last record (for previous key
 *	   operation) or first record (for next operation) from the sibling leaf
 *	   node.
 *
 * Phases Description:
 * NEXTDOWN: This state will load nodes found during tree traversal for the
 *           search key.It will also update the pivot internal node. On reaching
 *           the leaf node if the found next/previous key is not valid and
 *           pivot level is updated, load the sibling index's child node from
 *           the internal node pivot level.
 * SIBLING: Load the sibling records (first key for next operation or last key
 *	    for prev operation) from the sibling nodes till leaf node.
 * CHECK: Check the traversal path for node with key and also the validity of
 *	  leaf sibling node (if loaded). If the traverse path of any of the node
 *	  has changed, repeat traversal again after UNLOCKING the tree else go
 *	  to ACT.
 * ACT: ACT will perform following actions:
 *	1. If it has a valid leaf node sibling index (next/prev key index)
 *	   return record.
 *	2. If the leaf node sibling index is invalid and pivot node is also
 *	   invalid, it means we are at the boundary of th btree (i.e. rightmost
 *	   or leftmost key). Return flag indicating boundary keys.
 *	3. If the leaf node sibling index is invalid and pivot level was updated
 *	   with the non-leaf level, return the record (first record for next
 *	   operation or last record for prev operation) from the sibling node.
 *
 * Data structures
 * ---------------
 *
 * Concurrency
 * -----------
 *
 * Persistent state
 * ----------------
 *
 * @verbatim
 *
 *
 *              +----------+----------+--------+----------+-----+----------+
 *              | root hdr | child[0] | key[0] | child[1] | ... | child[N] |
 *              +----------+----+-----+--------+----+-----+-----+----+-----+
 *                              |                   |                |
 *                              |                   |                |
 *                              |                   |                |
 *                              |                   |                |
 *  <---------------------------+                   |                +-------->
 *                                                  |
 *                                                  |
 * +------------------------------------------------+
 * |
 * |
 * v
 * +----------+----------+--------+----------+-----+----------+
 * | node hdr | child[0] | key[0] | child[1] | ... | child[N] |
 * +----------+----+-----+--------+----+-----+-----+----+-----+
 *                 |                   |                |
 *                 |                   |                |
 *   <-------------+                   |                +---------->
 *                                     |
 *                                     |
 *                                     |
 * +-----------------------------------+
 * |
 * |
 * v
 * +----------+----------+--------+----------+-----+----------+
 * | node hdr | child[0] | key[0] | child[1] | ... | child[N] |
 * +----------+----+-----+--------+----+-----+-----+----+-----+
 *                 |                   |                |
 *                 |                   .                |
 *   <-------------+                   .                +---------->
 *                                     .
 *
 *
 * +-------------------- ...
 * |
 * v
 * +----------+--------+--------+--------+--------+-----+--------+--------+
 * | leaf hdr | key[0] | val[0] | key[1] | val[1] | ... | key[N] | val[N] |
 * +----------+--------+--------+--------+--------+-----+--------+--------+
 *
 * @endverbatim
 *
 * (https://asciiflow.com/#/share/eJyrVspLzE1VslLKL0stSszJUUjJTEwvSsxV0lHKSaxMLQLKVMcoVcQoWVmYWerEKFUCWUbmhkBWSWpFCZATo6SADB5N2TPkUExMHrofFIry80sUMlKKwJzkjMyclGiDWDAnO7USxoSIG0I4enp6SIJ%2BYEEsJg85hO4HdADyM1GiI8isR9N20SIqiHYDUWjaLkLexhEU5Gsb8MSMK4WjkNMGr1OJ8YhCXn5KKlXKrgH3EHlhQEQewS5KJe2PprcQ716ijSaAiM7N2D1JDZX0j%2BlHWLJtz6MpDXjRGgoUkKGXoJYJYGc3IWfbJuRs24TItk3I2bYJmm2bkLNtE9iwKYTs3ELIjVtw6yUmcki1bgbWfNeEPalhUUi0dj1cmsGZFn%2BgIVxLnMGEYoHoLKsHVAdBFGYZUIqBpDZSMgy9i3DqlQ5NCjmpiWnwTIVU%2FZUl5iBXioYIUbQqESTrh5BFqhsJZrKBDwRywk2pVqkWAP5HeOE%3D))
 *
 * Liveness and ownership
 * ----------------------
 *
 * Use cases
 * ---------
 *
 * Tests
 * -----
 *
 * State machines
 * --------------
 *
 * Sub-modules
 * -----------
 *
 * Node
 * ....
 *
 * Node sub-module provides interfaces that the rest of btree implementation
 * uses to access nodes. This interface includes operations to:
 *
 *     - load an existing node to memory. This is an asynchronous operation
 *       implemented as a smop. It uses BE pager interface to initiate read
 *       operation;
 *
 *     - pin a node in memory, release pinned node;
 *
 *     - access node header;
 *
 *     - access keys, values and child pointers in the node;
 *
 *     - access auxiliary information, for example, flags, check-sums;
 *
 *     - allocate a new node or free an existing one. These smops use BE
 *       allocator interface.
 *
 * Node code uses BE pager and allocator interfaces and BE transaction interface
 * (m0_be_tx_capture()).
 *
 * Node itself exists in the segment (and the corresponding segment device). In
 * addition, for each actively used node, an additional data-structure, called
 * "node descriptor" (nd) is allocated in memory outside of the segment. The
 * descriptor is used to track the state of its node.
 *
 * Node format is constrained by conflicting requirements:
 *
 *     - space efficiency: as many keys, values and pointers should fit in a
 *       node as possible, to improve cache utilisation and reduce the number of
 *       read operations necessary for tree traversal. This is especially
 *       important for the leaf nodes, because they consitute the majority of
 *       tree nodes;
 *
 *     - processor efficiency: key lookup be as cheap as possible (in terms of
 *       processor cycles). This is especially important for the internal nodes,
 *       because each tree traversal inspects multiple internal nodes before it
 *       gets to the leaf;
 *
 *     - fault-tolerance. It is highly desirable to be able to recover as much
 *       as possible of btree contents in case of media corruption. Because
 *       btree can be much larger than the primary memory, this means that each
 *       btree node should be self-contained so that it can be recovered
 *       individually.
 *
 * To satisfy all these constraints, the format of leaves is different from the
 * format of internal nodes.
 *
 * @verbatim
 *
 *  node index
 * +-----------+                                     segment
 * |           |                                    +-----------------------+
 * | . . . . . |   +-------------+                  |                       |
 * +-----------+   |             v                  |                       |
 * | &root     +---+           +----+               |   +------+            |
 * +-----------+      +--------| nd |---------------+-->| root |            |
 * | . . . . . |      v        +----+               |   +----+-+            |
 * |           |   +----+                           |        |              |
 * |           |   | td |                           |        |              |
 * |           |   +----+                           |        v              |
 * |           |      ^        +----+               |        +------+       |
 * |           |      +--------| nd |---------------+------->| node |       |
 * | . . . . . |               +---++               |        +------+       |
 * +-----------+                ^  |                |                       |
 * | &node     +----------------+  +-----+          |                       |
 * +-----------+                         v          |                       |
 * | . . . . . |                   +--------+       |                       |
 * |           |                   | nodeop |       |                       |
 * |           |                   +-----+--+       |                       |
 * |           |                         |          |                       |
 * +-----------+                         v          |                       |
 *                                 +--------+       |                       |
 *                                 | nodeop |       +-----------------------+
 *                                 +--------+
 *
 * @endverbatim
 *
 * (https://asciiflow.com/#/share/eJzNVM1OwzAMfpXIB04TEhxg2kPwBLlMJEKTWDK1OXSaJqGdd%2BBQTTwHR8TT9Elow0Z%2FsBundGitD2li%2B%2Fv82c0GzHypYQYPVmmhdPqYLFbOJilM4Hm%2B1kl5tJGQSZhN76YTCetydXt%2FU66czlz5IUGYKnZhlM6kNEX%2ByTHBeVL9tNTGfWdt7DPjmVQ4dqRw7d%2BaQlQOlCBNPUrLbqbiMAxOXCXWOky9Xl1RII4OsXUGNRdG%2FaHvh48qhZeAIvprBtpqn0MbRjTR1xZLZAB6IYRTgT9tcOph7LszTUN47%2FfGHqcnhG8roh%2FyjJOJDqq%2FeDFyyIw26Y6uBsdEF6ZqELbPuaV85WHNaS4BigwSQ2puFB8H1tvRsA4RQCFap7mzKzF64v%2BpADm7qHaTWX689kX%2BQtjraCC7us27OnQsY1HI6TrfJGxh%2BwUTzJjQ))
 *
 * Interfaces
 * ----------
 *
 * Failures
 * --------
 *
 * Compatibility
 * -------------
 *
 * @{
 */

#define M0_TRACE_SUBSYSTEM M0_TRACE_SUBSYS_BTREE
#include "lib/trace.h"
#include "lib/rwlock.h"
#include "lib/thread.h"     /** struct m0_thread */
#include "lib/bitmap.h"     /** struct m0_bitmap */
#include "lib/byteorder.h"   /** m0_byteorder_cpu_to_be64() */
#include "btree/btree.h"
#include "fid/fid.h"
#include "format/format.h"   /** m0_format_header ff_fmt */
#include "module/instance.h"
#include "lib/memory.h"
#include "lib/misc.h"
#include "lib/assert.h"
#include "ut/ut.h"          /** struct m0_ut_suite */
#include "lib/tlist.h"     /** m0_tl */
#include "lib/time.h"      /** m0_time_t */

#include "be/ut/helper.h"  /** m0_be_ut_backend_init() */

#ifndef __KERNEL__
#include <stdlib.h>
#include <time.h>
#include <unistd.h>
#endif

#define AVOID_BE_SEGMENT    1
/**
 *  --------------------------------------------
 *  Section START - BTree Structure and Operations
 *  --------------------------------------------
 */

struct td;
struct m0_btree {
	const struct m0_btree_type *t_type;
	unsigned                    t_height;
	struct td                  *t_desc;
};

enum base_phase {
	P_INIT = M0_SOS_INIT,
	P_DONE = M0_SOS_DONE,
	P_DOWN = M0_SOS_NR,
	P_NEXTDOWN,
	P_SIBLING,
	P_ALLOC_REQUIRE,
	P_ALLOC_STORE,
	P_STORE_CHILD,
	P_SETUP,
	P_LOCKALL,
	P_LOCK,
	P_CHECK,
	P_MAKESPACE,
	P_ACT,
	P_CAPTURE,
	P_FREENODE,
	P_CLEANUP,
	P_FINI,
	P_COOKIE,
	P_TIMECHECK,
	P_NR
};

enum btree_node_type {
	BNT_FIXED_FORMAT                         = 1,
	BNT_FIXED_KEYSIZE_VARIABLE_VALUESIZE     = 2,
	BNT_VARIABLE_KEYSIZE_FIXED_VALUESIZE     = 3,
	BNT_VARIABLE_KEYSIZE_VARIABLE_VALUESIZE  = 4,
};

enum {
	M0_TREE_COUNT = 20,
	M0_NODE_COUNT = 100,
};

enum {
	MAX_NODE_SIZE            = 10, /*node size is a power-of-2 this value.*/
	MAX_KEY_SIZE             = 8,
	MAX_VAL_SIZE             = 8,
	MAX_TRIALS               = 3,
	MAX_TREE_HEIGHT          = 5,
	BTREE_CALLBACK_CREDIT    = MAX_TREE_HEIGHT * 2 + 1,
	INTERNAL_NODE_VALUE_SIZE = sizeof(void *),
};

#define M0_BTREE_TX_CAPTURE(tx, seg, ptr, size)                              \
			   m0_be_tx_capture(tx, &M0_BE_REG(seg, size, ptr))

#define M0_BTREE_TX_CB_CAPTURE(tx, node, cb)                                 \
			      m0_be_tx_cb_capture(tx, node, cb)

#if AVOID_BE_SEGMENT

#undef M0_BTREE_TX_CAPTURE
#define M0_BTREE_TX_CAPTURE(tx, seg, ptr, size)                              \
	do {                                                                 \
		typeof(size) __size = (size);                                \
		(tx) = (tx);                                                 \
		(seg) = (seg);                                               \
		(ptr) = (ptr);                                               \
		(__size) = (__size);                                         \
	} while (0)

#undef M0_BTREE_TX_CB_CAPTURE
#define M0_BTREE_TX_CB_CAPTURE(tx, node, cb)                                 \
	do {                                                                 \
		typeof(cb) __cb = (cb);                                      \
		(tx)   = (tx);                                               \
		(node) = (node);                                             \
		(__cb) = (__cb);                                             \
	} while (0)

#undef M0_BE_ALLOC_ALIGN_BUF_SYNC
#define M0_BE_ALLOC_ALIGN_BUF_SYNC(buf, shift, seg, tx)                      \
		(buf)->b_addr = m0_alloc_aligned((buf)->b_nob, shift)

#undef M0_BE_ALLOC_CREDIT_BUF
#define M0_BE_ALLOC_CREDIT_BUF(buf, seg, cred)                               \
	do { *(buf) = *(buf); (seg) = (seg); *(cred) = *(cred); } while (0)

#define m0_be_ut_tx_init(tx, ut_be)                                          \
	do { } while (0)

#define m0_be_tx_init(tx,tid,dom,sm_group,persistent,discarded,filler,datum) \
	do { } while (0)

#define m0_be_tx_prep(tx,credit)                                             \
	do { } while (0)

#define m0_be_tx_open_sync(tx)  (0)

#define m0_be_tx_open(tx)                                                    \
	do { } while (0)

#define m0_be_tx_capture(tx,req)                                             \
	do { } while (0)

#define m0_be_tx_close_sync(tx)                                              \
	do { } while (0)

#define m0_be_tx_close(tx)                                                   \
	do { } while (0)

#define m0_be_tx_fini(tx)                                                    \
	do { } while (0)

#define m0_be_ut_seg_reload(ut_seg)                                          \
	do { } while (0)

#define m0_be_ut_backend_init(ut_be)                                         \
	do { } while (0)

#define m0_be_ut_seg_init(ut_seg, ut_be, size)                               \
	do { } while (0)

#define m0_be_ut_seg_fini(ut_seg)                                            \
	do { } while (0)

#define m0_be_ut_backend_fini(ut_be)                                         \
	do { } while (0)
#endif

#if 0
static int fail(struct m0_btree_op *bop, int rc)
{
	bop->bo_op.o_sm.sm_rc = rc;
	return m0_sm_op_sub(&bop->bo_op, P_CLEANUP, P_DONE);
}

static int get_tick(struct m0_btree_op *bop)
{
	struct td             *tree  = (void *)bop->bo_arbor;
	uint64_t               flags = bop->bo_flags;
	struct m0_btree_oimpl *oi    = bop->bo_i;
	struct level          *level = &oi->i_level[oi->i_used];

	switch (bop->bo_op.o_sm.sm_state) {
	case P_INIT:
		if ((flags & BOF_COOKIE) && cookie_is_set(&bop->bo_key.k_cookie))
			return P_COOKIE;
		else
			return P_SETUP;
	case P_COOKIE:
		if (cookie_is_valid(tree, &bop->bo_key.k_cookie))
			return P_LOCK;
		else
			return P_SETUP;
	case P_SETUP:
		alloc(bop->bo_i, tree->t_height);
		if (bop->bo_i == NULL)
			return fail(bop, M0_ERR(-ENOMEM));
		return P_LOCKALL;
	case P_LOCKALL:
		if (bop->bo_flags & BOF_LOCKALL)
			return m0_sm_op_sub(&bop->bo_op, P_LOCK, P_DOWN);
	case P_DOWN:
		oi->i_used = 0;
		/* Load root node. */
		return node_get(&oi->i_nop, tree, &tree->t_root, P_NEXTDOWN);
	case P_NEXTDOWN:
		if (oi->i_nop.no_op.o_sm.sm_rc == 0) {
			struct slot    slot = {};
			struct segaddr down;

			level->l_node = slot.s_node = oi->i_nop.no_node;
			node_op_fini(&oi->i_nop);
			node_find(&slot, bop->bo_rec.r_key);
			if (node_level(slot.s_node) > 0) {
				level->l_idx = slot.s_idx;
				node_child(&slot, &down);
				oi->i_used++;
				return node_get(&oi->i_nop, tree,
						&down, P_NEXTDOWN);
			} else
				return P_LOCK;
		} else {
			node_op_fini(&oi->i_nop);
			return fail(bop, oi->i_nop.no_op.o_sm.sm_rc);
		}
	case P_LOCK:
		if (!locked)
			return lock_op_init(&bop->bo_op, &bop->bo_i->i_lop,
					    P_CHECK);
		else
			return P_CHECK;
	case P_CHECK:
		if (used_cookie || check_path())
			return P_ACT;
		if (too_many_restarts) {
			if (bop->bo_flags & BOF_LOCKALL)
				return fail(bop, -ETOOMANYREFS);
			else
				bop->bo_flags |= BOF_LOCKALL;
		}
		if (height_increased) {
			return m0_sm_op_sub(&bop->bo_op, P_CLEANUP, P_INIT);
		} else {
			oi->i_used = 0;
			return P_DOWN;
		}
	case P_ACT: {
		struct slot slot = {
			.s_node = level->l_node;
			.s_idx  = level->l_idx;
		};
		node_rec(&slot);
		bop->bo_cb->c_act(&bop->bo_cb, &slot.s_rec);
		lock_op_unlock(&bop->bo_i->i_lop);
		return m0_sm_op_sub(&bop->bo_op, P_CLEANUP, P_DONE);
	}
	case P_CLEANUP: {
		int i;

		for (i = 0; i < oi->i_used; ++i) {
			if (oi->i_level[i].l_node != NULL) {
				node_put(oi->i_level[i].l_node);
				oi->i_level[i].l_node = NULL;
			}
		}
		free(bop->bo_i);
		return m0_sm_op_ret(&bop->bo_op);
	}
	default:
		M0_IMPOSSIBLE("Wrong state: %i", bop->bo_op.o_sm.sm_state);
	};
}
#endif

/**
 *  --------------------------------------------
 *  Section END - BTree Structure and Operations
 *  --------------------------------------------
 */

/**
 *  ---------------------------------------------------
 *  Section START - BTree Node Structure and Operations
 *  ---------------------------------------------------
 */


/**
 * "Address" of a node in a segment.
 *
 * Highest 8 bits (56--63) are reserved and must be 0.
 *
 * Lowest 4 bits (0--3) contains the node size, see below.
 *
 * Next 5 bits (4--8) are reserved and must be 0.
 *
 * Remaining 47 (9--55) bits contain the address in the segment, measured in 512
 * byte units.
 *
 * @verbatim
 *
 *  6      5 5                                            0 0   0 0  0
 *  3      6 5                                            9 8   4 3  0
 * +--------+----------------------------------------------+-----+----+
 * |   0    |                     ADDR                     |  0  | X  |
 * +--------+----------------------------------------------+-----+----+
 *
 * @endverbatim
 *
 * Node size is 2^(9+X) bytes (i.e., the smallest node is 512 bytes and the
 * largest node is 2^(9+15) == 16MB).
 *
 * Node address is ADDR << 9.
 *
 * This allows for 128T nodes (2^47) and total of 64PB (2^56) of meta-data per
 * segment.
 */
struct segaddr {
	uint64_t as_core;
};

enum {
	NODE_SHIFT_MIN = 9,
};

#ifndef __KERNEL__
static struct segaddr  segaddr_build(const void *addr, int shift);
#endif
static void           *segaddr_addr (const struct segaddr *addr);
static int             segaddr_shift(const struct segaddr *addr);
static uint32_t        segaddr_ntype_get(const struct segaddr *addr);
static bool            segaddr_header_isvalid(const struct segaddr *addr);

/**
 * B-tree node in a segment.
 *
 * This definition is private to the node sub-module.
 */
struct segnode;

/**
 * Tree descriptor.
 *
 * A tree descriptor is allocated for each b-tree actively used by the b-tree
 * module.
 */
struct td {
	const struct m0_btree_type *t_type;

	/**
	 * The lock that protects the fields below. The fields above are
	 * read-only after the tree root is loaded into memory.
	 */
	struct m0_rwlock            t_lock;
	struct nd                  *t_root;
	int                         t_height;
	int                         t_ref;
	struct m0_be_seg           *t_seg; /** Segment hosting tree nodes. */

	/**
	 * Start time is basically used in tree close to calculate certain time-
	 * frame for other threads to complete their operation when tree_close
	 * is called. This is used when the nd_active list has more members than
	 * expected.
	 */
	m0_time_t               t_starttime;
};

/** Special values that can be passed to node_move() as 'nr' parameter. */
enum {
	/**
	 * Move records so that both nodes has approximately the same amount of
	 * free space.
	 */
	NR_EVEN = -1,
	/**
	 * Move as many records as possible without overflowing the target node.
	 */
	NR_MAX  = -2
};

/** Direction of move in node_move(). */
enum direction {
	/** Move (from right to) left. */
	D_LEFT = 1,
	/** Move (from left to) right. */
	D_RIGHT
};

struct nd;
struct slot;

/**
 *  Different types of btree node formats are supported. While the basic btree
 *  operations remain the same, the differences are encapsulated in the nodes
 *  contained in the btree.
 *  Each supported node type provides the same interface to implement the btree
 *  operations so that the node-specific changes are captured in the node
 *  implementation.
 */
struct node_type {
	uint32_t                    nt_id;
	const char                 *nt_name;
	const struct m0_format_tag  nt_tag;

	/** Initializes newly allocated node */
	void (*nt_init)(const struct segaddr *addr, int shift, int ksize,
			int vsize, uint32_t ntype, struct m0_be_seg *seg,
			struct m0_be_tx *tx);

	/** Cleanup of the node if any before deallocation */
	void (*nt_fini)(const struct nd *node, struct m0_be_tx *tx);

	/** Returns count of keys in the node */
	int  (*nt_count)(const struct nd *node);

	/** Returns count of records/values in the node*/
	int  (*nt_count_rec)(const struct nd *node);

	/** Returns the space (in bytes) available in the node */
	int  (*nt_space)(const struct nd *node);

	/** Returns level of this node in the btree */
	int  (*nt_level)(const struct nd *node);

	/** Returns size of the node (as a shift value) */
	int  (*nt_shift)(const struct nd *node);

	/**
	 * Returns size of the key of node. In case of variable key size return
	 * -1.
	 */
	int  (*nt_keysize)(const struct nd *node);

	/**
	 * Returns size of the value of node. In case variable value size
	 * return -1.
	 */
	int  (*nt_valsize)(const struct nd *node);

	/**
	 * If predict is set as true, function determines if there is
	 * possibility of underflow else it determines if there is an underflow
	 * at node.
	 */
	bool  (*nt_isunderflow)(const struct nd *node, bool predict);

	/** Returns true if there is possibility of overflow. */
	bool  (*nt_isoverflow)(const struct nd *node);

	/** Returns unique FID for this node */
	void (*nt_fid)  (const struct nd *node, struct m0_fid *fid);

	/** Returns record (KV pair) for specific index. */
	void (*nt_rec)  (struct slot *slot);

	/** Returns Key at a specifix index */
	void (*nt_key)  (struct slot *slot);

	/** Returns Child pointer (in segment) at specific index */
	void (*nt_child)(struct slot *slot, struct segaddr *addr);

	/**
	 *  Returns TRUE if node has space to fit a new entry whose key and
	 *  value length is provided in slot.
	 */
	bool (*nt_isfit)(struct slot *slot);

	/**
	 *  Node changes related to last record have completed; any post
	 *  processing related to the record needs to be done in this function.
	 */
	void (*nt_done)(struct slot *slot, struct m0_be_tx *tx, bool modified);

	/** Makes space in the node for inserting new entry at specific index */
	void (*nt_make) (struct slot *slot, struct m0_be_tx *tx);

	/** Returns index of the record containing the key in the node */
	bool (*nt_find) (struct slot *slot, const struct m0_btree_key *key);

	/**
	 *  All the changes to the node have completed. Any post processing can
	 *  be done here.
	 */
	void (*nt_fix)  (const struct nd *node, struct m0_be_tx *tx);

	/**
	 *  Changes the size of the value (increase or decrease) for the
	 *  specified key
	 */
	void (*nt_cut)  (const struct nd *node, int idx, int size,
			 struct m0_be_tx *tx);

	/** Deletes the record from the node at specific index */
	void (*nt_del)  (const struct nd *node, int idx, struct m0_be_tx *tx);

	/** Updates the level of node */
	void (*nt_set_level)  (const struct nd *node, uint8_t new_level,
			       struct m0_be_tx *tx);

	/** Moves record(s) between nodes */
	void (*nt_move) (struct nd *src, struct nd *tgt,
			 enum direction dir, int nr, struct m0_be_tx *tx);

	/** Validates node composition */
	bool (*nt_invariant)(const struct nd *node);

	/** Validates key order within node */
	bool (*nt_expensive_invariant)(const struct nd *node);

	/** Does a thorough validation */
	bool (*nt_verify)(const struct nd *node);

	/** Does minimal (or basic) validation */
	bool (*nt_isvalid)(const struct segaddr *addr);

	/** Saves opaque data. */
	void (*nt_opaque_set)(const struct segaddr *addr, void *opaque);

	/** Gets opaque data. */
	void* (*nt_opaque_get)(const struct segaddr *addr);

	/** Captures node data in segment */
	void (*nt_capture)(struct slot *slot, struct m0_be_tx *tx);

	/** Gets key size from segment. */
	/* uint16_t (*nt_ksize_get)(const struct segaddr *addr); */

	/** Gets value size from segment. */
	/* uint16_t (*nt_valsize_get)(const struct segaddr *addr); */
};

/**
 * Node descriptor.
 *
 * This structure is allocated (outside of the segment) for each node actively
 * used by the b-tree module. Node descriptors are cached.
 */
struct nd {
	struct segaddr          n_addr;
	struct td              *n_tree;
	const struct node_type *n_type;

	/**
	 * Linkage into node descriptor list.
	 * ndlist_tl, btree_active_nds, btree_lru_nds.
	 */
	struct m0_tlink	        n_linkage;
	uint64_t                n_magic;

	/**
	 * The lock that protects the fields below. The fields above are
	 * read-only after the node is loaded into memory.
	 */
	struct m0_rwlock        n_lock;

	/**
	 * Node refernce count. n_ref count indicates the number of times this
	 * node is fetched for different operations (KV delete, put, get etc.).
	 * If the n_ref count is non-zero the node should be in active node
	 * descriptor list. Once n_ref count reaches, it means the node is not
	 * in use by any operation and is safe to move to global lru list.
	 */
	int                     n_ref;

	/**
	 * Transaction reference count. A non-zero txref value indicates
	 * the active transactions for this node. Once the txref count goes to
	 * '0' the segment data in the mmapped memory can be released if the
	 * kernel starts to run out of physical memory in the system.
	 */
	int                     n_txref;

	uint64_t                n_seq;
	struct node_op         *n_op;

	/**
	 * flag for indicating if node on BE segment is valid or not, but it
	 * does not indicated anything about node descriptor validity.
	 */
	bool                    n_be_node_valid;
};

enum node_opcode {
	NOP_LOAD = 1,
	NOP_ALLOC,
	NOP_FREE
};

/**
 * Node operation state-machine.
 *
 * This represents a state-machine used to execute a potentially blocking tree
 * or node operation.
 */
struct node_op {
	/** Operation to do. */
	enum node_opcode no_opc;
	struct m0_sm_op  no_op;

	/** Which tree to operate on. */
	struct td       *no_tree;

	/** Address of the node withing the segment. */
	struct segaddr   no_addr;

	/** The node to operate on. */
	struct nd       *no_node;

	/** Optional transaction. */
	struct m0_be_tx *no_tx;

	/** Next operation acting on the same node. */
	struct node_op  *no_next;
};


/**
 * Key-value record within a node.
 *
 * When the node is a leaf, ->s_rec means key and value. When the node is
 * internal, ->s_rec means the key and the corresponding child pointer
 * (potentially with some node-format specific data such as child checksum).
 *
 * Slot is used as a parameter of many node_*() functions. In some functions,
 * all fields must be set by the caller. In others, only ->s_node and ->s_idx
 * are set by the caller, and the function sets ->s_rec.
 */
struct slot {
	const struct nd     *s_node;
	int                  s_idx;
	struct m0_btree_rec  s_rec;
};

#ifndef __KERNEL__
static int64_t tree_get   (struct node_op *op, struct segaddr *addr, int nxt);
#if 0
static int64_t tree_create(struct node_op *op, struct m0_btree_type *tt,
			   int rootshift, struct m0_be_tx *tx, int nxt);
#endif
static int64_t tree_delete(struct node_op *op, struct td *tree,
			   struct m0_be_tx *tx, int nxt);
#endif
static void    tree_put   (struct td *tree);

static int64_t    node_get  (struct node_op *op, struct td *tree,
			     struct segaddr *addr, int nxt);
#ifndef __KERNEL__
static void       node_put  (struct node_op *op, struct nd *node,
			     struct m0_be_tx *tx);
#endif


#if 0
static struct nd *node_try  (struct td *tree, struct segaddr *addr);
#endif

static int64_t    node_free(struct node_op *op, struct nd *node,
			    struct m0_be_tx *tx, int nxt);
#ifndef __KERNEL__
static int64_t    node_alloc(struct node_op *op, struct td *tree, int shift,
			     const struct node_type *nt, int ksize, int vsize,
			     struct m0_be_tx *tx, int nxt);
static void node_op_fini(struct node_op *op);
#endif
#ifndef __KERNEL__
static void node_init(struct segaddr *addr, int ksize, int vsize,
		      const struct node_type *nt, struct m0_be_seg *seg,
		      struct m0_be_tx *tx);
#endif
#if 0
static bool node_verify(const struct nd *node);
#endif
static int  node_count(const struct nd *node);
static int  node_count_rec(const struct nd *node);
static int  node_space(const struct nd *node);
#ifndef __KERNEL__
static int  node_level(const struct nd *node);
static int  node_shift(const struct nd *node);
static int  node_keysize(const struct nd *node);
static int  node_valsize(const struct nd *node);
static bool  node_isunderflow(const struct nd *node, bool predict);
static bool  node_isoverflow(const struct nd *node);
#endif
#if 0
static void node_fid  (const struct nd *node, struct m0_fid *fid);
#endif

static void node_rec  (struct slot *slot);
#ifndef __KERNEL__
static void node_key  (struct slot *slot);
static void node_child(struct slot *slot, struct segaddr *addr);
#endif
static bool node_isfit(struct slot *slot);
static void node_done(struct slot *slot, struct m0_be_tx *tx, bool modified);
static void node_make(struct slot *slot, struct m0_be_tx *tx);

#ifndef __KERNEL__
static bool node_find (struct slot *slot, const struct m0_btree_key *key);
#endif
static void node_seq_cnt_update (struct nd *node);
static void node_fix  (const struct nd *node, struct m0_be_tx *tx);
#if 0
static void node_cut  (const struct nd *node, int idx, int size,
		       struct m0_be_tx *tx);
#endif
static void node_del  (const struct nd *node, int idx, struct m0_be_tx *tx);
static void node_refcnt_update(struct nd *node, bool increment);

#ifndef __KERNEL__
static void node_set_level  (const struct nd *node, uint8_t new_level,
			     struct m0_be_tx *tx);
static void node_move (struct nd *src, struct nd *tgt, enum direction dir,
		       int nr, struct m0_be_tx *tx);

static void node_capture(struct slot *slot, struct m0_be_tx *tx);
#endif
/**
 * Common node header.
 *
 * This structure is located at the beginning of every node, right after
 * m0_format_header. It is used by the segment operations (node_op) to identify
 * node and tree types.
 */
struct node_header {
	uint32_t h_node_type;
	uint32_t h_tree_type;
	uint64_t h_opaque;
};

/**
 * This structure will store information required at particular level
 */
struct level {
	/** nd for required node at currrent level. **/
	struct nd *l_node;

	/** Sequence number of the node */
	uint64_t   l_seq;

	/** nd for sibling node at current level. **/
	struct nd *l_sibling;

	/** Sequence number of the sibling node */
	uint64_t   l_sib_seq;

	/** Index for required record from the node. **/
	int        l_idx;

	/** nd for newly allocated node at the level. **/
	struct nd *l_alloc;

	/**
	 * Flag for indicating if l_alloc has been used or not. This flag is
	 * used by level_cleanup. If flag is set, node_put() will be called else
	 * node_free() will get called for l_alloc.
	 */
	bool      i_alloc_in_use;

	/**
	 * This is the flag for indicating if node needs to be freed. Currently
	 * this flag is set in delete operation and is used by P_FREENODE phase
	 * to determine if the node should be freed.
	 */
	bool       l_freenode;
};

/**
 * Node Capture Structure.
 *
 * This stucture will store the address of node descriptor and index of record
 * which will be used for capturing transaction.
 */
struct node_capture_info {
	/**
	 * Address of node descriptor which needs to be captured in
	 * transaction.
	 */
	struct nd  *nc_node;

	 /* Starting index from where record may have been added or deleted. */
	int         nc_idx;
};

/**
 * Btree implementation structure.
 *
 * This structure will get created for each operation on btree and it will be
 * used while executing the given operation.
 */
struct m0_btree_oimpl {
	struct node_op             i_nop;
	/* struct lock_op  i_lop; */

	/** Count of entries initialized in l_level array. **/
	unsigned                   i_used;

	/** Array of levels for storing data about each level. **/
	struct level              *i_level;

	/** Level from where sibling nodes needs to be loaded. **/
	int                        i_pivot;

	/** i_alloc_lev will be used for P_ALLOC_REQUIRE and P_ALLOC_STORE phase
	 * to indicate current level index. **/
	int                        i_alloc_lev;

	/** Store node_find() output. */
	bool                       i_key_found;

	/** When there will be requirement for new node in case of root
	 * splitting i_extra_node will be used. **/
	struct nd                 *i_extra_node;

	/** Track number of trials done to complete operation. **/
	unsigned                   i_trial;

	/** Used to store height of tree at the beginning of any operation **/
	unsigned                   i_height;

	/** Node descriptor for cookie if it is going to be used. **/
	struct nd                 *i_cookie_node;

	/**
	 * Array of node_capture structures which hold nodes that need to be
	 * captured in transactions. This array is populated when the nodes are
	 * modified as a part of KV operations. The nodes in this array are
	 * later captured in P_CAPTURE state of the KV_tick() function.
	 */
	struct node_capture_info   i_capture[BTREE_CALLBACK_CREDIT];

	/**
	 * Flag for indicating if root child needs to be freed. After deleting
	 * record from root node, if root node is an internal node and it
	 * contains only one child, we copy all records from that child node to
	 * root node, decrease the height of tree and set this flag. This flag
	 * will be used by P_FREENODE to determine if child node needs to be
	 * freed.
	*/
	bool                       i_root_child_free;

};


/**
 * Node descriptor LRU list.
 * Following actions will be performed on node descriptors:
 * 1. If nds are not active, they will be moved from btree_active_nds to
 * btree_lru_nds list head.
 * 2. If the nds in btree_lru_nds become active, they will be moved to
 * btree_active_nds list head.
 * 3. Based on certain conditions, the nds can be freed from btree_lru_nds
 * list tail.
 */
static struct m0_tl     btree_lru_nds;

/**
 * Active node descriptor list contains the node descriptors that are
 * currently in use by the trees.
 * Node descriptors are linked through nd:n_linkage to this list.
 */
struct m0_tl btree_active_nds;

/**
 * node descriptor list lock.
 * It protects node descriptor movement between lru node descriptor list and
 * active node descriptor list.
 */
static struct m0_rwlock list_lock;

M0_TL_DESCR_DEFINE(ndlist, "node descr list", static, struct nd,
		   n_linkage, n_magic, M0_BTREE_ND_LIST_MAGIC,
		   M0_BTREE_ND_LIST_HEAD_MAGIC);
M0_TL_DEFINE(ndlist, static, struct nd);

#ifndef __KERNEL__
static void node_init(struct segaddr *addr, int ksize, int vsize,
		      const struct node_type *nt, struct m0_be_seg *seg,
		      struct m0_be_tx *tx)
{
	nt->nt_init(addr, segaddr_shift(addr), ksize, vsize, nt->nt_id, seg,
		    tx);
}
#endif

static bool node_invariant(const struct nd *node)
{
	return node->n_type->nt_invariant(node);
}

#ifndef __KERNEL__
/**
 * This function is implemented for debugging purpose and should get called in
 * node lock mode.
 */
static bool node_expensive_invariant(const struct nd *node)
{
	return node->n_type->nt_expensive_invariant(node);
}
#endif

#if 0
static bool node_verify(const struct nd *node)
{
	return node->n_type->nt_verify(&node->n_addr);
}
#endif

#ifndef __KERNEL__
static bool node_isvalid(const struct nd *node)
{
	return node->n_type->nt_isvalid(&node->n_addr);
}

#endif
static int node_count(const struct nd *node)
{
	M0_PRE(node_invariant(node));
	return node->n_type->nt_count(node);
}

static int node_count_rec(const struct nd *node)
{
	M0_PRE(node_invariant(node));
	return node->n_type->nt_count_rec(node);
}
static int node_space(const struct nd *node)
{
	M0_PRE(node_invariant(node));
	return node->n_type->nt_space(node);
}

#ifndef __KERNEL__
static int node_level(const struct nd *node)
{
	M0_PRE(node_invariant(node));
	return (node->n_type->nt_level(node));
}

static int node_shift(const struct nd *node)
{
	M0_PRE(node_invariant(node));
	return (node->n_type->nt_shift(node));
}
static int node_keysize(const struct nd *node)
{
	M0_PRE(node_invariant(node));
	return (node->n_type->nt_keysize(node));
}

static int node_valsize(const struct nd *node)
{
	M0_PRE(node_invariant(node));
	return (node->n_type->nt_valsize(node));
}

/**
 * If predict is set as true,
 *        If predict is 'true' the function returns a possibility of underflow if
 *         another record is deleted from this node without addition of any more
 *         records.
 * If predict is 'false' the function returns the node's current underflow
 * state.
 */
static bool  node_isunderflow(const struct nd *node, bool predict)
{
	M0_PRE(node_invariant(node));
	return node->n_type->nt_isunderflow(node, predict);
}

static bool  node_isoverflow(const struct nd *node)
{
	M0_PRE(node_invariant(node));
	return node->n_type->nt_isoverflow(node);
}
#endif
#if 0
static void node_fid(const struct nd *node, struct m0_fid *fid)
{
	M0_PRE(node_invariant(node));
	node->n_type->nt_fid(node, fid);
}
#endif

static void node_rec(struct slot *slot)
{
	M0_PRE(node_invariant(slot->s_node));
	slot->s_node->n_type->nt_rec(slot);
}

#ifndef __KERNEL__
static void node_key(struct slot *slot)
{
	M0_PRE(node_invariant(slot->s_node));
	slot->s_node->n_type->nt_key(slot);
}

static void node_child(struct slot *slot, struct segaddr *addr)
{
	M0_PRE(node_invariant(slot->s_node));
	slot->s_node->n_type->nt_child(slot, addr);
}
#endif

static bool node_isfit(struct slot *slot)
{
	M0_PRE(node_invariant(slot->s_node));
	return slot->s_node->n_type->nt_isfit(slot);
}

static void node_done(struct slot *slot, struct m0_be_tx *tx, bool modified)
{
	M0_PRE(node_invariant(slot->s_node));
	slot->s_node->n_type->nt_done(slot, tx, modified);
}

static void node_make(struct slot *slot, struct m0_be_tx *tx)
{
	M0_PRE(node_invariant(slot->s_node));
	slot->s_node->n_type->nt_make(slot, tx);
}

#ifndef __KERNEL__
static bool node_find(struct slot *slot, const struct m0_btree_key *key)
{
	M0_PRE(node_invariant(slot->s_node));
	return slot->s_node->n_type->nt_find(slot, key);
}
#endif

/**
 * Increment the sequence counter by one. This function needs to called whenever
 * there is change in node.
 */
static void node_seq_cnt_update(struct nd *node)
{
	M0_PRE(node_invariant(node));
	node->n_seq++;
}

static void node_fix(const struct nd *node, struct m0_be_tx *tx)
{
	M0_PRE(node_invariant(node));
	node->n_type->nt_fix(node, tx);
}

#if 0
static void node_cut(const struct nd *node, int idx, int size,
		     struct m0_be_tx *tx)
{
	M0_PRE(node_invariant(node));
	node->n_type->nt_cut(node, idx, size, tx);
}
#endif

static void node_del(const struct nd *node, int idx, struct m0_be_tx *tx)
{
	M0_PRE(node_invariant(node));
	node->n_type->nt_del(node, idx, tx);
}

/**
 * Updates the node reference count
 *
 * @param node The node descriptor whose ref count needs to be updated.
 * @param increment If true increase ref count.
 *		    If false decrease ref count.
 */
static void node_refcnt_update(struct nd *node, bool increment)
{
	M0_ASSERT(ergo(!increment, node->n_ref != 0));
	increment ? node->n_ref++ : node->n_ref--;
}

#ifndef __KERNEL__
static void node_set_level(const struct nd *node, uint8_t new_level,
			   struct m0_be_tx *tx)
{
	M0_PRE(node_invariant(node));
	node->n_type->nt_set_level(node, new_level, tx);
}

static void node_move(struct nd *src, struct nd *tgt, enum direction dir,
		      int nr, struct m0_be_tx *tx)
{
	M0_PRE(node_invariant(src));
	M0_PRE(node_invariant(tgt));
	M0_IN(dir,(D_LEFT, D_RIGHT));
	tgt->n_type->nt_move(src, tgt, dir, nr, tx);
}

static void node_capture(struct slot *slot, struct m0_be_tx *tx)
{
	slot->s_node->n_type->nt_capture(slot, tx);
}

static void node_lock(struct nd *node)
{
	m0_rwlock_write_lock(&node->n_lock);
}

static void node_unlock(struct nd *node)
{
	m0_rwlock_write_unlock(&node->n_lock);
}
#endif

static struct mod *mod_get(void)
{
	return m0_get()->i_moddata[M0_MODULE_BTREE];
}

enum {
	NTYPE_NR = 0x100,
	TTYPE_NR = 0x100
};

struct mod {
	const struct node_type     *m_ntype[NTYPE_NR];
	const struct m0_btree_type *m_ttype[TTYPE_NR];
};

int m0_btree_mod_init(void)
{
	struct mod *m;

	/** Initialtise lru list, active list and lock. */
	ndlist_tlist_init(&btree_lru_nds);
	ndlist_tlist_init(&btree_active_nds);
	m0_rwlock_init(&list_lock);

	M0_ALLOC_PTR(m);
	if (m != NULL) {
		m0_get()->i_moddata[M0_MODULE_BTREE] = m;
		return 0;
	} else
		return M0_ERR(-ENOMEM);
}

void m0_btree_mod_fini(void)
{
	struct nd* node;

	if (!ndlist_tlist_is_empty(&btree_lru_nds))
		m0_tl_teardown(ndlist, &btree_lru_nds, node) {
			ndlist_tlink_fini(node);
			m0_rwlock_fini(&node->n_lock);
			m0_free(node);
		}
	ndlist_tlist_fini(&btree_lru_nds);

	if (!ndlist_tlist_is_empty(&btree_active_nds))
		m0_tl_teardown(ndlist, &btree_active_nds, node) {
			ndlist_tlink_fini(node);
			m0_rwlock_fini(&node->n_lock);
			m0_free(node);
		}
	ndlist_tlist_fini(&btree_active_nds);

	m0_rwlock_fini(&list_lock);
	m0_free(mod_get());
}

#ifndef __KERNEL__
static bool node_shift_is_valid(int shift)
{
	return shift >= NODE_SHIFT_MIN && shift < NODE_SHIFT_MIN + 0x10;
}

/**
 * Tells if the segment address is aligned to 512 bytes.
 * This function should be called right after the allocation to make sure that
 * the allocated memory starts at a properly aligned address.
 *
 * @param addr is the start address of the allocated space.
 *
 * @return True if the input address is properly aligned.
 */
static bool addr_is_aligned(const void *addr)
{
	return ((size_t)addr & ((1ULL << NODE_SHIFT_MIN) - 1)) == 0;
}
#endif

/**
 * Validates the segment address (of node).
 *
 * @param seg_addr points to the start address (of the node) in the segment.
 *
 * @return True if seg_addr is VALID according to the segment
 *                address semantics.
 */
static bool segaddr_is_valid(const struct segaddr *seg_addr)
{
	return (0xff000000000001f0ull & seg_addr->as_core) == 0;
}

#ifndef __KERNEL__
/**
 * Returns a segaddr formatted segment address.
 *
 * @param addr  is the start address (of the node) in the segment.
 *        shift is the size of the node as pow-of-2 value.
 *
 * @return Formatted Segment address.
 */
static struct segaddr segaddr_build(const void *addr, int shift)
{
	struct segaddr sa;
	M0_PRE(node_shift_is_valid(shift));
	M0_PRE(addr_is_aligned(addr));
	sa.as_core = ((uint64_t)addr) | (shift - NODE_SHIFT_MIN);
	M0_POST(segaddr_is_valid(&sa));
	M0_POST(segaddr_addr(&sa) == addr);
	M0_POST(segaddr_shift(&sa) == shift);
	return sa;
}
#endif

/**
 * Returns the CPU addressable pointer from the formatted segment address.
 *
 * @param seg_addr points to the formatted segment address.
 *
 * @return CPU addressable value.
 */
static void* segaddr_addr(const struct segaddr *seg_addr)
{
	M0_PRE(segaddr_is_valid(seg_addr));
	return (void *)(seg_addr->as_core & ~((1ULL << NODE_SHIFT_MIN) - 1));
}

/**
 * Returns the size (pow-of-2) of the node extracted out of the segment address.
 *
 * @param seg_addr points to the formatted segment address.
 *
 * @return Size of the node as pow-of-2 value.
 */
static int segaddr_shift(const struct segaddr *addr)
{
	M0_PRE(segaddr_is_valid(addr));
	return (addr->as_core & 0xf) + NODE_SHIFT_MIN;
}

/**
 * Returns the node type stored at segment address.
 *
 * @param seg_addr points to the formatted segment address.
 *
 * @return Node type.
 */
uint32_t segaddr_ntype_get(const struct segaddr *addr)
{
	struct node_header *h  =  segaddr_addr(addr) +
				  sizeof(struct m0_format_header);

	/** Modify M0_PRE as and when more node type support is addedd. */
	M0_PRE(h->h_node_type == BNT_FIXED_FORMAT);
	return h->h_node_type;
}

#if 0
static void node_type_register(const struct node_type *nt)
{
	struct mod *m = mod_get();

	M0_PRE(IS_IN_ARRAY(nt->nt_id, m->m_ntype));
	M0_PRE(m->m_ntype[nt->nt_id] == NULL);
	m->m_ntype[nt->nt_id] = nt;
}

static void node_type_unregister(const struct node_type *nt)
{
	struct mod *m = mod_get();

	M0_PRE(IS_IN_ARRAY(nt->nt_id, m->m_ntype));
	M0_PRE(m->m_ntype[nt->nt_id] == nt);
	m->m_ntype[nt->nt_id] = NULL;
}

static void tree_type_register(const struct m0_btree_type *tt)
{
	struct mod *m = mod_get();

	M0_PRE(IS_IN_ARRAY(tt->tt_id, m->m_ttype));
	M0_PRE(m->m_ttype[tt->tt_id] == NULL);
	m->m_ttype[tt->tt_id] = tt;
}

static void tree_type_unregister(const struct m0_btree_type *tt)
{
	struct mod *m = mod_get();

	M0_PRE(IS_IN_ARRAY(tt->tt_id, m->m_ttype));
	M0_PRE(m->m_ttype[tt->tt_id] == tt);
	m->m_ttype[tt->tt_id] = NULL;
}
#endif

static const struct node_type fixed_format;

static const struct node_type *btree_node_format[] = {
	[BNT_FIXED_FORMAT]                        = &fixed_format,
	[BNT_FIXED_KEYSIZE_VARIABLE_VALUESIZE]    = NULL,
	[BNT_VARIABLE_KEYSIZE_FIXED_VALUESIZE]    = NULL,
	[BNT_VARIABLE_KEYSIZE_VARIABLE_VALUESIZE] = NULL,
};

struct seg_ops {
<<<<<<< HEAD
=======
	int64_t    (*so_tree_get)(struct node_op *op,
			          struct segaddr *addr, int nxt);
#if 0
>>>>>>> 4663fb5b
	int64_t    (*so_tree_create)(struct node_op *op,
	                             struct m0_btree_type *tt,
				     int rootshift, struct m0_be_tx *tx,
				     int nxt);
#endif
	int64_t    (*so_tree_delete)(struct node_op *op, struct td *tree,
				     struct m0_be_tx *tx, int nxt);
};

#ifndef __KERNEL__
static struct seg_ops *segops;
<<<<<<< HEAD
#endif

=======
static int64_t mem_tree_get(struct node_op *op, struct segaddr *addr, int nxt);
#ifndef __KERNEL__
>>>>>>> 4663fb5b
/**
 * Locates a tree descriptor whose root node points to the node at addr and
 * return this tree to the caller.
 * If an existing tree descriptor pointing to this root node is not found then
 * a new tree descriptor is allocated from the free pool and the root node is
 * assigned to this new tree descriptor.
 * If root node pointer is not provided then this function will just allocate a
 * tree descriptor and return it to the caller. This functionality currently is
 * used by the create_tree function.
 *
 * @param op is used to exchange operation parameters and return values..
 * @param addr is the segment address of root node.
 * @param nxt is the next state to be returned to the caller.
 *
 * @return Next state to proceed in.
 */
static int64_t tree_get(struct node_op *op, struct segaddr *addr, int nxt)
{
	struct td              *tree = NULL;
	struct nd              *node = NULL;
	const struct node_type *nt;
	uint32_t                ntype;

	/**
	 *  If existing allocated tree is found then return it after increasing
	 *  the reference count.
	 */
	if (addr != NULL) {
		ntype = segaddr_ntype_get(addr);
		nt = btree_node_format[ntype];
		node = nt->nt_opaque_get(addr);
		if (node != NULL && node->n_tree != NULL) {
			tree = node->n_tree;
			m0_rwlock_write_lock(&tree->t_lock);
			if (tree->t_root->n_addr.as_core == addr->as_core) {
				tree->t_ref++;
				op->no_node = tree->t_root;
				op->no_tree = tree;
				m0_rwlock_write_unlock(&tree->t_lock);
				return nxt;
			}
			m0_rwlock_write_unlock(&tree->t_lock);
		}
	}

	/**
	 *  If existing allocated tree is not found then allocate a new tree
	 *  descriptor.
	 */
	tree = m0_alloc(sizeof *tree);
	M0_ASSERT(tree != NULL && tree->t_ref == 0);

	m0_rwlock_init(&tree->t_lock);

	m0_rwlock_write_lock(&tree->t_lock);
	tree->t_ref++;

	if (addr) {
		m0_rwlock_write_unlock(&tree->t_lock);
		node_get(op, tree, addr, nxt);
		m0_rwlock_write_lock(&tree->t_lock);

		tree->t_root         =  op->no_node;
		tree->t_root->n_addr = *addr;
		tree->t_root->n_tree =  tree;
		tree->t_starttime    =  0;
		//tree->t_height = tree_height_get(op->no_node);
	}

	op->no_node = tree->t_root;
	op->no_tree = tree;
	//op->no_addr = tree->t_root->n_addr;

	m0_rwlock_write_unlock(&tree->t_lock);

	return nxt;
}


#if 0
/**
 * Creates a tree with an empty root node.
 *
 * @param op is used to exchange operation parameters and return values.
 * @param tt is the btree type to be assiged to the newly created btree.
 * @param rootshift is the size of the root node.
 * @param tx captures the operation in a transaction.
 * @param nxt is the next state to be returned to the caller.
 *
 * @return Next state to proceed in.
 */
static int64_t tree_create(struct node_op *op, struct m0_btree_type *tt,
			   int rootshift, struct m0_be_tx *tx, int nxt)
{
	return segops->so_tree_create(op, tt, rootshift, tx, nxt);
}
#endif

/**
 * Deletes an existing tree.
 *
 * @param op is used to exchange operation parameters and return values..
 * @param tree points to the tree to be deleted.
 * @param tx captures the operation in a transaction.
 * @param nxt is the next state to be returned to the caller.
 *
 * @return Next state to proceed in.
 */
static int64_t tree_delete(struct node_op *op, struct td *tree,
			   struct m0_be_tx *tx, int nxt)
{
	M0_PRE(tree != NULL);
	return segops->so_tree_delete(op, tree, tx, nxt);
}
#endif
/**
 * Returns the tree to the free tree pool if the reference count for this tree
 * reaches zero.
 *
 * @param tree points to the tree to be released.
 *
 * @return Next state to proceed in.
 */
static void tree_put(struct td *tree)
{
	m0_rwlock_write_lock(&tree->t_lock);

	M0_ASSERT(tree->t_ref > 0);
	M0_ASSERT(tree->t_root != NULL);

	tree->t_ref--;

	if (tree->t_ref == 0) {
		m0_rwlock_write_unlock(&tree->t_lock);
		m0_rwlock_fini(&tree->t_lock);
		m0_free(tree);
		return;
	}
	m0_rwlock_write_unlock(&tree->t_lock);
}


/**
 * This function loads the node descriptor for the node at segaddr in memory.
 * If a node descriptor pointing to this node is already loaded in memory then
 * this function will increment the reference count in the node descriptor
 * before returning it to the caller.
 * If the parameter tree is NULL then the function assumes the node at segaddr
 * to be the root node and will also load the tree descriptor in memory for
 * this root node.
 *
 * @param op load operation to perform.
 * @param tree pointer to tree whose node is to be loaded or NULL if tree has
 *             not been loaded.
 * @param addr node address in the segment.
 * @param nxt state to return on successful completion
 *
 * @return next state
 */
static int64_t node_get(struct node_op *op, struct td *tree,
			struct segaddr *addr, int nxt)
{
	const struct node_type *nt;
	struct nd              *node;
	bool                    in_lrulist;
	uint32_t                ntype;

	if (tree == NULL) {
		nxt = tree_get(op, addr, nxt);
	}

	/**
	 * TODO: Adding list_lock to protect from multiple threads
	 * accessing the same node descriptor concurrently.
	 * Replace it with a different global lock once hash
	 * functionality is implemented.
	 */
	m0_rwlock_write_lock(&list_lock);
	/**
	 * If the node was deleted before node_get can acquire list_lock, then
	 * restart the tick funcions.
	 */
	if (!segaddr_header_isvalid(addr)) {
		op->no_op.o_sm.sm_rc = M0_ERR(-ECHILD);
		m0_rwlock_write_unlock(&list_lock);
		return nxt;
	}
	ntype = segaddr_ntype_get(addr);
	nt = btree_node_format[ntype];

	op->no_node = nt->nt_opaque_get(addr);

	if (op->no_node != NULL &&
	    op->no_node->n_addr.as_core == addr->as_core) {

		if (!op->no_node->n_be_node_valid) {
			op->no_op.o_sm.sm_rc = M0_ERR(-EACCES);
			m0_rwlock_write_unlock(&list_lock);
			return nxt;
		}

		in_lrulist = op->no_node->n_ref == 0;
		node_refcnt_update(op->no_node, true);
		if (in_lrulist) {
			/**
			 * The node descriptor is in LRU list. Remove from lru
			 * list and add to active list.
			 */
			ndlist_tlist_del(op->no_node);
			ndlist_tlist_add(&btree_active_nds, op->no_node);
			/**
			 * Update nd::n_tree  to point to tree descriptor as we
			 * as we had set it to NULL in node_put(). For more
			 * details Refer comment in node_put().
			 */
			op->no_node->n_tree = tree;
		}
	} else {
		/**
		 * If node descriptor is already allocated for the node, no need
		 * to allocate node descriptor again.
		 */
		op->no_node = nt->nt_opaque_get(addr);
		if (op->no_node != NULL &&
		    op->no_node->n_addr.as_core == addr->as_core) {
			node_refcnt_update(op->no_node, true);
			m0_rwlock_write_unlock(&list_lock);
			return nxt;
		}
		/**
		 * If node descriptor is not present allocate a new one
		 * and assign to node.
		 */
		node = m0_alloc(sizeof *node);
		/**
		 * TODO: If Node-alloc fails, free up any node descriptor from
		 * lru list and add assign to node. Unmap and map back the node
		 * segment. Take up with BE segment task.
		 */
		M0_ASSERT(node != NULL);
		node->n_addr          = *addr;
		node->n_tree          = tree;
		node->n_type          = nt;
		node->n_seq           = m0_time_now();
		node->n_ref           = 1;
		node->n_txref         = 0;
		node->n_be_node_valid = true;
		m0_rwlock_init(&node->n_lock);
		op->no_node           = node;
		nt->nt_opaque_set(addr, node);
		ndlist_tlink_init_at(op->no_node, &btree_active_nds);
	}
	m0_rwlock_write_unlock(&list_lock);
	return nxt;
}

#ifndef __KERNEL__
/**
 * This function decrements the reference count for this node descriptor and if
 * the reference count reaches '0' then the node descriptor is moved to LRU
 * list.
 *
 * @param op load operation to perform.
 * @param node node descriptor.
 * @param tx changes will be captured in this transaction.
 *
 */
static void node_put(struct node_op *op, struct nd *node, struct m0_be_tx *tx)
{
	int shift;

	M0_PRE(node != NULL);

	m0_rwlock_write_lock(&list_lock);
	node_refcnt_update(node, false);
	if (node->n_ref == 0) {
		/**
		 * The node descriptor is in tree's active list. Remove from
		 * active list and add to lru list
		 */
		ndlist_tlist_del(node);
		ndlist_tlist_add(&btree_lru_nds, node);
		/**
		 * In case tree desriptor gets deallocated while node sits in
		 * the LRU list, we do not want node descriptor to point to an
		 * invalid tree descriptor. Hence setting nd::n_tree to NULL, it
		 * will again be populated in node_get().
		 */
		node->n_tree = NULL;

		if (!node->n_be_node_valid) {
			ndlist_tlink_del_fini(node);
			m0_rwlock_fini(&node->n_lock);
			op->no_addr = node->n_addr;
			shift = node->n_type->nt_shift(node);
			node->n_type->nt_fini(node, tx);
			m0_free(node);
			m0_rwlock_write_unlock(&list_lock);
			m0_free_aligned(segaddr_addr(&op->no_addr),
					1ULL << shift, shift);
			/** Capture in transaction */
			return;
		}
	}
	m0_rwlock_write_unlock(&list_lock);
}
#endif

# if 0
static struct nd *node_try(struct td *tree, struct segaddr *addr){
	return NULL;
}
#endif

static int64_t node_free(struct node_op *op, struct nd *node,
			 struct m0_be_tx *tx, int nxt)
{
	int shift = node->n_type->nt_shift(node);

	m0_rwlock_write_lock(&list_lock);
	node_refcnt_update(node, false);
	node->n_be_node_valid = false;

	if (node->n_ref == 0) {
		ndlist_tlink_del_fini(node);
		m0_rwlock_fini(&node->n_lock);
		op->no_addr = node->n_addr;
		node->n_type->nt_fini(node, tx);
		m0_free(node);
		m0_rwlock_write_unlock(&list_lock);
		m0_free_aligned(segaddr_addr(&op->no_addr), 1ULL << shift,
				shift);
		/** Capture in transaction */
		return nxt;
	}
	m0_rwlock_write_unlock(&list_lock);
	return nxt;
}

#ifndef __KERNEL__
/**
 * Allocates node in the segment and a node-descriptor if all the resources are
 * available.
 *
 * @param op indicates node allocate operation.
 * @param tree points to the tree this node will be a part-of.
 * @param shift is a power-of-2 size of this node.
 * @param nt points to the node type
 * @param ksize is the size of key (if constant) if not this contains '0'.
 * @param vsize is the size of value (if constant) if not this contains '0'.
 * @param tx points to the transaction which captures this operation.
 * @param nxt tells the next state to return when operation completes
 *
 * @return int64_t
 */
static int64_t node_alloc(struct node_op *op, struct td *tree, int shift,
			  const struct node_type *nt, int ksize, int vsize,
			  struct m0_be_tx *tx, int nxt)
{
	int            nxt_state = nxt;
	void          *area;
	int            size = 1ULL << shift;
	struct m0_buf  buf;

	M0_PRE(op->no_opc == NOP_ALLOC);
	M0_PRE(node_shift_is_valid(shift));

	buf = M0_BUF_INIT(size, NULL);
	M0_BE_ALLOC_ALIGN_BUF_SYNC(&buf, shift, tree->t_seg, tx);
	area = buf.b_addr;

	M0_ASSERT(area != NULL);

	op->no_addr = segaddr_build(area, shift);
	op->no_tree = tree;

	node_init(&op->no_addr, ksize, vsize, nt, tree->t_seg, tx);

	nxt_state = node_get(op, tree, &op->no_addr, nxt_state);

	return nxt_state;
}

static void node_op_fini(struct node_op *op)
{
}

#endif


#if 0
static int64_t mem_tree_create(struct node_op *op, struct m0_btree_type *tt,
			       int rootshift, struct m0_be_tx *tx, int nxt)
{
	struct td *tree;

	/**
	 * Creates root node and then assigns a tree descriptor for this root
	 * node.
	 */

	tree_get(op, NULL, nxt);

	tree = op->no_tree;
	node_alloc(op, tree, rootshift, &fixed_format, 8, 8, tx, nxt);

	m0_rwlock_write_lock(&tree->t_lock);
	tree->t_root = op->no_node;
	tree->t_type = tt;
	m0_rwlock_write_unlock(&tree->t_lock);

	return nxt;
}
#endif

static int64_t mem_tree_delete(struct node_op *op, struct td *tree,
			       struct m0_be_tx *tx, int nxt)
{
	struct nd *root = tree->t_root;

	op->no_tree = tree;
	op->no_node = root;
	node_free(op, op->no_node, tx, nxt);
	tree_put(tree);
	return nxt;
}


static const struct seg_ops mem_seg_ops = {
<<<<<<< HEAD
	.so_tree_create  = &mem_tree_create,
=======
	.so_tree_get     = &mem_tree_get,
	/* .so_tree_create  = &mem_tree_create, */
>>>>>>> 4663fb5b
	.so_tree_delete  = &mem_tree_delete,
};

/**
 *  Structure of the node in persistent store.
 */
struct ff_head {
	struct m0_format_header  ff_fmt;    /*< Node Header */
	struct node_header       ff_seg;    /*< Node type information */
	uint16_t                 ff_used;   /*< Count of records */
	uint8_t                  ff_shift;  /*< Node size as pow-of-2 */
	uint8_t                  ff_level;  /*< Level in Btree */
	uint16_t                 ff_ksize;  /*< Size of key in bytes */
	uint16_t                 ff_vsize;  /*< Size of value in bytes */
	struct m0_format_footer  ff_foot;   /*< Node Footer */
	void                    *ff_opaque; /*< opaque data */
	/**
	 *  This space is used to host the Keys and Values upto the size of the
	 *  node
	 */
} M0_XCA_RECORD M0_XCA_DOMAIN(be);

enum m0_be_bnode_format_version {
	M0_BE_BNODE_FORMAT_VERSION_1 = 1,

	/* future versions, uncomment and update M0_BE_BNODE_FORMAT_VERSION */
	/*M0_BE_BNODE_FORMAT_VERSION_2,*/
	/*M0_BE_BNODE_FORMAT_VERSION_3,*/

	/** Current version, should point to the latest version present */
	M0_BE_BNODE_FORMAT_VERSION = M0_BE_BNODE_FORMAT_VERSION_1
};

static void ff_init(const struct segaddr *addr, int shift, int ksize, int vsize,
		    uint32_t ntype, struct m0_be_seg *seg, struct m0_be_tx *tx);
static void ff_fini(const struct nd *node, struct m0_be_tx *tx);
static int  ff_count(const struct nd *node);
static int  ff_count_rec(const struct nd *node);
static int  ff_space(const struct nd *node);
static int  ff_level(const struct nd *node);
static int  ff_shift(const struct nd *node);
static int  ff_valsize(const struct nd *node);
static int  ff_keysize(const struct nd *node);
static bool ff_isunderflow(const struct nd *node, bool predict);
static bool ff_isoverflow(const struct nd *node);
static void ff_fid(const struct nd *node, struct m0_fid *fid);
static void ff_rec(struct slot *slot);
static void ff_node_key(struct slot *slot);
static void ff_child(struct slot *slot, struct segaddr *addr);
static bool ff_isfit(struct slot *slot);
static void ff_done(struct slot *slot, struct m0_be_tx *tx, bool modified);
static void ff_make(struct slot *slot, struct m0_be_tx *tx);
static bool ff_find(struct slot *slot, const struct m0_btree_key *key);
static void ff_fix(const struct nd *node, struct m0_be_tx *tx);
static void ff_cut(const struct nd *node, int idx, int size,
		   struct m0_be_tx *tx);
static void ff_del(const struct nd *node, int idx, struct m0_be_tx *tx);
static void ff_set_level(const struct nd *node, uint8_t new_level,
			 struct m0_be_tx *tx);
static void generic_move(struct nd *src, struct nd *tgt,
			 enum direction dir, int nr, struct m0_be_tx *tx);
static bool ff_invariant(const struct nd *node);
static bool ff_expensive_invariant(const struct nd *node);
static bool ff_verify(const struct nd *node);
static void ff_opaque_set(const struct segaddr *addr, void *opaque);
static void *ff_opaque_get(const struct segaddr *addr);
static void ff_capture(struct slot *slot, struct m0_be_tx *tx);
/* uint16_t ff_ksize_get(const struct segaddr *addr); */
/* uint16_t ff_valsize_get(const struct segaddr *addr);  */

/**
 *  Implementation of node which supports fixed format/size for Keys and Values
 *  contained in it.
 */
static const struct node_type fixed_format = {
	.nt_id                    = BNT_FIXED_FORMAT,
	.nt_name                  = "m0_bnode_fixed_format",
	//.nt_tag,
	.nt_init                  = ff_init,
	.nt_fini                  = ff_fini,
	.nt_count                 = ff_count,
	.nt_count_rec             = ff_count_rec,
	.nt_space                 = ff_space,
	.nt_level                 = ff_level,
	.nt_shift                 = ff_shift,
	.nt_keysize               = ff_keysize,
	.nt_valsize               = ff_valsize,
	.nt_isunderflow           = ff_isunderflow,
	.nt_isoverflow            = ff_isoverflow,
	.nt_fid                   = ff_fid,
	.nt_rec                   = ff_rec,
	.nt_key                   = ff_node_key,
	.nt_child                 = ff_child,
	.nt_isfit                 = ff_isfit,
	.nt_done                  = ff_done,
	.nt_make                  = ff_make,
	.nt_find                  = ff_find,
	.nt_fix                   = ff_fix,
	.nt_cut                   = ff_cut,
	.nt_del                   = ff_del,
	.nt_set_level             = ff_set_level,
	.nt_move                  = generic_move,
	.nt_invariant             = ff_invariant,
	.nt_expensive_invariant   = ff_expensive_invariant,
	.nt_isvalid               = segaddr_header_isvalid,
	.nt_verify                = ff_verify,
	.nt_opaque_set            = ff_opaque_set,
	.nt_opaque_get            = ff_opaque_get,
	.nt_capture               = ff_capture,
	/* .nt_ksize_get          = ff_ksize_get, */
	/* .nt_valsize_get        = ff_valsize_get, */
};

#if 0
/**
 * Returns the key size stored at segment address.
 *
 * @param seg_addr points to the formatted segment address.
 *
 * @return key size
 */
uint16_t ff_ksize_get(const struct segaddr *addr)
{
	struct ff_head *h  =  segaddr_addr(addr);
	return h->ff_ksize;
}

/**
 * Returns the value size stored at segment address.
 *
 * @param seg_addr points to the formatted segment address.
 *
 * @return value size
 */
uint16_t ff_valsize_get(const struct segaddr *addr)
{
	struct ff_head *h  =  segaddr_addr(addr);
	return h->ff_vsize;
}
#endif

static struct ff_head *ff_data(const struct nd *node)
{
	return segaddr_addr(&node->n_addr);
}

static void *ff_key(const struct nd *node, int idx)
{
	struct ff_head *h    = ff_data(node);
	void           *area = h + 1;

	M0_PRE(ergo(!(h->ff_used == 0 && idx == 0),
		   (0 <= idx && idx <= h->ff_used)));
	return area + (h->ff_ksize + h->ff_vsize) * idx;
}

static void *ff_val(const struct nd *node, int idx)
{
	struct ff_head *h    = ff_data(node);
	void           *area = h + 1;

	M0_PRE(ergo(!(h->ff_used == 0 && idx == 0),
		    0 <= idx && idx <= h->ff_used));
	return area + (h->ff_ksize + h->ff_vsize) * idx + h->ff_ksize;
}

static bool ff_rec_is_valid(const struct slot *slot)
{
	struct ff_head *h = ff_data(slot->s_node);
	bool            val_is_valid;
	val_is_valid = h->ff_level > 0 ?
		       m0_vec_count(&slot->s_rec.r_val.ov_vec) <= h->ff_vsize :
		       m0_vec_count(&slot->s_rec.r_val.ov_vec) == h->ff_vsize;

	return
	   _0C(m0_vec_count(&slot->s_rec.r_key.k_data.ov_vec) == h->ff_ksize) &&
	   _0C(val_is_valid);
}

static bool ff_iskey_smaller(const struct nd *node, int cur_key_idx)
{
	struct ff_head          *h;
	struct m0_btree_key      key_prev;
	struct m0_btree_key      key_next;
	struct m0_bufvec_cursor  cur_prev;
	struct m0_bufvec_cursor  cur_next;
	void                    *p_key_prev;
	m0_bcount_t              ksize_prev;
	void                    *p_key_next;
	m0_bcount_t              ksize_next;
	int                      diff;
	int                      prev_key_idx = cur_key_idx;
	int                      next_key_idx = cur_key_idx + 1;

	h          = ff_data(node);
	ksize_prev = h->ff_ksize;
	ksize_next = h->ff_ksize;

	key_prev.k_data = M0_BUFVEC_INIT_BUF(&p_key_prev, &ksize_prev);
	key_next.k_data = M0_BUFVEC_INIT_BUF(&p_key_next, &ksize_next);

	p_key_prev = ff_key(node, prev_key_idx);
	p_key_next = ff_key(node, next_key_idx);

	m0_bufvec_cursor_init(&cur_prev, &key_prev.k_data);
	m0_bufvec_cursor_init(&cur_next, &key_next.k_data);
	diff = m0_bufvec_cursor_cmp(&cur_prev, &cur_next);
	if (diff >= 0)
		return false;
	return true;

}

static bool ff_expensive_invariant(const struct nd *node)
{
	int count = node_count(node);
	return _0C(ergo(count > 1, m0_forall(i, count - 1,
					     ff_iskey_smaller(node, i))));
}

static bool ff_invariant(const struct nd *node)
{
	const struct ff_head *h = ff_data(node);

	/* TBD: add check for h_tree_type after initializing it in node_init. */
	return  _0C(h->ff_fmt.hd_magic == M0_FORMAT_HEADER_MAGIC) &&
		_0C(h->ff_seg.h_node_type == BNT_FIXED_FORMAT) &&
		_0C(h->ff_ksize != 0) && _0C(h->ff_vsize != 0) &&
		_0C(h->ff_shift == segaddr_shift(&node->n_addr));
}

static bool ff_verify(const struct nd *node)
{
	const struct ff_head *h = ff_data(node);
	return m0_format_footer_verify(h, true) == 0;
}

static bool segaddr_header_isvalid(const struct segaddr *addr)
{
	struct ff_head       *h = segaddr_addr(addr);
	struct m0_format_tag  tag;

	if (h->ff_fmt.hd_magic != M0_FORMAT_HEADER_MAGIC)
		return false;

	m0_format_header_unpack(&tag, &h->ff_fmt);
	if (tag.ot_version != M0_BE_BNODE_FORMAT_VERSION ||
	    tag.ot_type != M0_FORMAT_TYPE_BE_BNODE)
	    return false;

	return true;
}

static void ff_init(const struct segaddr *addr, int shift, int ksize, int vsize,
		    uint32_t ntype, struct m0_be_seg *seg, struct m0_be_tx *tx)
{
	struct ff_head *h   = segaddr_addr(addr);

	M0_PRE(ksize != 0);
	M0_PRE(vsize != 0);
	M0_SET0(h);

	h->ff_shift           = shift;
	h->ff_ksize           = ksize;
	h->ff_vsize           = vsize;
	h->ff_seg.h_node_type = ntype;
	h->ff_opaque          = NULL;

	m0_format_header_pack(&h->ff_fmt, &(struct m0_format_tag){
		.ot_version       = M0_BE_BNODE_FORMAT_VERSION,
		.ot_type          = M0_FORMAT_TYPE_BE_BNODE,
		.ot_footer_offset = offsetof(struct ff_head, ff_foot)
	});
	m0_format_footer_update(h);

	/**
	 * This is the only time we capture the opaque data of the header. No
	 * other place should the opaque data get captured and written to BE
	 * segment.
	 */
}

static void ff_fini(const struct nd *node, struct m0_be_tx *tx)
{
	struct ff_head *h = ff_data(node);

	m0_format_header_pack(&h->ff_fmt, &(struct m0_format_tag){
		.ot_version       = 0,
		.ot_type          = 0,
		.ot_footer_offset = 0
	});

	h->ff_fmt.hd_magic = 0;
}

static int ff_count(const struct nd *node)
{
	int used = ff_data(node)->ff_used;
	if (ff_data(node)->ff_level > 0)
		used --;
	return used;
}

static int ff_count_rec(const struct nd *node)
{
	return ff_data(node)->ff_used;
}

static int ff_space(const struct nd *node)
{
	struct ff_head *h = ff_data(node);
	return (1ULL << h->ff_shift) - sizeof *h -
		(h->ff_ksize + h->ff_vsize) * h->ff_used;
}

static int ff_level(const struct nd *node)
{
	return ff_data(node)->ff_level;
}

static int ff_shift(const struct nd *node)
{
	return ff_data(node)->ff_shift;
}

static int ff_keysize(const struct nd *node)
{
	return ff_data(node)->ff_ksize;
}

static int ff_valsize(const struct nd *node)
{
	return ff_data(node)->ff_vsize;
}

static bool ff_isunderflow(const struct nd *node, bool predict)
{
	int16_t rec_count = ff_data(node)->ff_used;
	if (predict && rec_count != 0)
		rec_count--;
	return  rec_count == 0;
}

static bool ff_isoverflow(const struct nd *node)
{
	struct ff_head *h = ff_data(node);
	return (ff_space(node) < h->ff_ksize + h->ff_vsize) ? true : false;
}

static void ff_fid(const struct nd *node, struct m0_fid *fid)
{
}

static void ff_node_key(struct slot *slot);

static void ff_rec(struct slot *slot)
{
	struct ff_head *h = ff_data(slot->s_node);

	M0_PRE(ergo(!(h->ff_used == 0 && slot->s_idx == 0),
		    slot->s_idx <= h->ff_used));

	slot->s_rec.r_val.ov_vec.v_nr = 1;
	slot->s_rec.r_val.ov_vec.v_count[0] = h->ff_vsize;
	slot->s_rec.r_val.ov_buf[0] = ff_val(slot->s_node, slot->s_idx);
	ff_node_key(slot);
	M0_POST(ff_rec_is_valid(slot));
}

static void ff_node_key(struct slot *slot)
{
	const struct nd  *node = slot->s_node;
	struct ff_head   *h    = ff_data(node);

	M0_PRE(ergo(!(h->ff_used == 0 && slot->s_idx == 0),
		    slot->s_idx <= h->ff_used));

	slot->s_rec.r_key.k_data.ov_vec.v_nr = 1;
	slot->s_rec.r_key.k_data.ov_vec.v_count[0] = h->ff_ksize;
	slot->s_rec.r_key.k_data.ov_buf[0] = ff_key(slot->s_node, slot->s_idx);
}

static void ff_child(struct slot *slot, struct segaddr *addr)
{
	const struct nd *node = slot->s_node;
	struct ff_head  *h    = ff_data(node);

	M0_PRE(slot->s_idx < h->ff_used);
	*addr = *(struct segaddr *)ff_val(node, slot->s_idx);
}

static bool ff_isfit(struct slot *slot)
{
	struct ff_head *h = ff_data(slot->s_node);

	M0_PRE(ff_rec_is_valid(slot));
	return h->ff_ksize + h->ff_vsize <= ff_space(slot->s_node);
}

static void ff_done(struct slot *slot, struct m0_be_tx *tx, bool modified)
{
	/**
	 * not needed yet. In future if we want to calculate checksum per
	 * record, we might want to recode this function.
	*/
}

static void ff_make(struct slot *slot, struct m0_be_tx *tx)
{
	const struct nd *node  = slot->s_node;
	struct ff_head  *h     = ff_data(node);
	int              rsize = h->ff_ksize + h->ff_vsize;
	void            *start = ff_key(node, slot->s_idx);

	M0_PRE(ff_rec_is_valid(slot));
	M0_PRE(ff_isfit(slot));
	memmove(start + rsize, start, rsize * (h->ff_used - slot->s_idx));
	h->ff_used++;
	/** Capture these changes in ff_capture.*/
}

static bool ff_find(struct slot *slot, const struct m0_btree_key *find_key)
{
	struct ff_head          *h     = ff_data(slot->s_node);
	int                      i     = -1;
	int                      j     = node_count(slot->s_node);
	struct m0_btree_key      key;
	void                    *p_key;
	m0_bcount_t              ksize = h->ff_ksize;
	struct m0_bufvec_cursor  cur_1;
	struct m0_bufvec_cursor  cur_2;
	int                      diff;
	int                      m;

	key.k_data = M0_BUFVEC_INIT_BUF(&p_key, &ksize);

	M0_PRE(find_key->k_data.ov_vec.v_count[0] == h->ff_ksize);
	M0_PRE(find_key->k_data.ov_vec.v_nr == 1);

	while (i + 1 < j) {
		m = (i + j) / 2;

		key.k_data.ov_buf[0] = ff_key(slot->s_node, m);

		m0_bufvec_cursor_init(&cur_1, &key.k_data);
		m0_bufvec_cursor_init(&cur_2, &find_key->k_data);
		diff = m0_bufvec_cursor_cmp(&cur_1, &cur_2);

		M0_ASSERT(i < m && m < j);
		if (diff < 0)
			i = m;
		else if (diff > 0)
			j = m;
		else {
			i = j = m;
			break;
		}
	}

	slot->s_idx = j;

	return (i == j);
}

static void ff_fix(const struct nd *node, struct m0_be_tx *tx)
{
	struct ff_head *h = ff_data(node);

	m0_format_footer_update(h);
	/** Capture changes in ff_capture */
}

static void ff_cut(const struct nd *node, int idx, int size,
		   struct m0_be_tx *tx)
{
	M0_PRE(size == ff_data(node)->ff_vsize);
}

static void ff_del(const struct nd *node, int idx, struct m0_be_tx *tx)
{
	struct ff_head   *h     = ff_data(node);
	int               rsize = h->ff_ksize + h->ff_vsize;
	void             *start = ff_key(node, idx);

	M0_PRE(idx < h->ff_used);
	M0_PRE(h->ff_used > 0);
	memmove(start, start + rsize, rsize * (h->ff_used - idx - 1));
	h->ff_used--;
	/** Capture changes in ff_capture */
}

static void ff_set_level(const struct nd *node, uint8_t new_level,
			 struct m0_be_tx *tx)
{
	struct ff_head *h = ff_data(node);

	h->ff_level = new_level;
	/** Capture these changes in ff_capture.*/
}

static void ff_opaque_set(const struct  segaddr *addr, void *opaque)
{
	struct ff_head *h = segaddr_addr(addr);
	h->ff_opaque = opaque;
	/** This change should NEVER be captured.*/
}

static void *ff_opaque_get(const struct segaddr *addr)
{
	struct ff_head *h = segaddr_addr(addr);
	return h->ff_opaque;
}

static void generic_move(struct nd *src, struct nd *tgt,
			 enum direction dir, int nr, struct m0_be_tx *tx)
{
	struct slot  rec;
	struct slot  tmp;
	m0_bcount_t  rec_ksize;
	m0_bcount_t  rec_vsize;
	m0_bcount_t  temp_ksize;
	m0_bcount_t  temp_vsize;
	void        *rec_p_key;
	void        *rec_p_val;
	void        *temp_p_key;
	void        *temp_p_val;
	int          srcidx;
	int          tgtidx;
	int          last_idx_src;
	int          last_idx_tgt;

	rec.s_rec.r_key.k_data = M0_BUFVEC_INIT_BUF(&rec_p_key, &rec_ksize);
	rec.s_rec.r_val        = M0_BUFVEC_INIT_BUF(&rec_p_val, &rec_vsize);

	tmp.s_rec.r_key.k_data = M0_BUFVEC_INIT_BUF(&temp_p_key, &temp_ksize);
	tmp.s_rec.r_val        = M0_BUFVEC_INIT_BUF(&temp_p_val, &temp_vsize);

	M0_PRE(src != tgt);

	last_idx_src = node_count_rec(src);
	last_idx_tgt = node_count_rec(tgt);

	srcidx = dir == D_LEFT ? 0 : last_idx_src - 1;
	tgtidx = dir == D_LEFT ? last_idx_tgt : 0;

	while (true) {
		if (nr == 0 || (nr == NR_EVEN &&
			       (node_space(tgt) <= node_space(src))) ||
			       (nr == NR_MAX && (srcidx == -1 ||
			       node_count_rec(src) == 0)))
			break;

		/** Get the record at src index in rec. */
		rec.s_node = src;
		rec.s_idx  = srcidx;
		node_rec(&rec);

		/**
		 *  With record from src in rec; check if that record can fit in
		 *  the target node. If yes then make space to host this record
		 *  in target node.
		 */
		rec.s_node = tgt;
		rec.s_idx  = tgtidx;
		if (!node_isfit(&rec))
			break;
		node_make(&rec, tx);

		/** Get the location in the target node where the record from
		 *  the source node will be copied later
		 */
		tmp.s_node = tgt;
		tmp.s_idx  = tgtidx;
		node_rec(&tmp);

		rec.s_node = src;
		rec.s_idx  = srcidx;
		m0_bufvec_copy(&tmp.s_rec.r_key.k_data, &rec.s_rec.r_key.k_data,
			       m0_vec_count(&rec.s_rec.r_key.k_data.ov_vec));
		m0_bufvec_copy(&tmp.s_rec.r_val, &rec.s_rec.r_val,
			       m0_vec_count(&rec.s_rec.r_val.ov_vec));
		node_del(src, srcidx, tx);
		if (nr > 0)
			nr--;
		node_done(&tmp, tx, true);
		if (dir == D_LEFT)
			tgtidx++;
		else
			srcidx--;
	}
	node_seq_cnt_update(src);
	node_fix(src, tx);
	node_seq_cnt_update(tgt);
	node_fix(tgt, tx);
}

static void ff_capture(struct slot *slot, struct m0_be_tx *tx)
{
	struct ff_head   *h     = ff_data(slot->s_node);
	int               rsize = h->ff_ksize + h->ff_vsize;
	void             *start = ff_key(slot->s_node, slot->s_idx);
	struct m0_be_seg *seg   = slot->s_node->n_tree->t_seg;
	m0_bcount_t       hsize = sizeof(*h) - sizeof(h->ff_opaque);

	/**
	 *  Capture starting from the location where new record may have been
	 *  added or deleted. Capture till the last record. If the deleted
	 *  record was at the end then no records need to be captured only the
	 *  header modifications need to be persisted.
	 */
	if (h->ff_used > slot->s_idx)
		M0_BTREE_TX_CAPTURE(tx, seg, start,
				    rsize * (h->ff_used - slot->s_idx));
	else if (h->ff_opaque == NULL)
		/**
		 *  This will happen when the node is initialized in which case
		 *  we want to capture the opaque pointer.
		 */
		hsize += sizeof(h->ff_opaque);

	M0_BTREE_TX_CAPTURE(tx, seg, h, hsize);
}

#ifndef __KERNEL__
/**
 *  --------------------------------------------
 *  Section START - Btree Credit
 *  --------------------------------------------
 */
/**
 * Credit for btree put and delete operation.
 * For put operation, at max 2 nodes can get captured in each level plus an
 * extra node. The delete operation can use less nodes, still use the same api
 * to be on the safer side.
 *
 * @param accum transaction credit.
 */
static void btree_callback_credit(struct m0_be_tx_credit *accum)
{
	accum->tc_cb_nr += BTREE_CALLBACK_CREDIT;
}
#endif

/**
 *  --------------------------------------------
 *  Section END - Btree Credit
 *  --------------------------------------------
 */

#define COPY_RECORD(tgt, src)                                                  \
	({                                                                     \
		struct m0_btree_rec *__tgt_rec = (tgt);                        \
		struct m0_btree_rec *__src_rec = (src);                        \
									       \
		m0_bufvec_copy(&__tgt_rec->r_key.k_data,                       \
			       &__src_rec ->r_key.k_data,                      \
			       m0_vec_count(&__src_rec ->r_key.k_data.ov_vec));\
		m0_bufvec_copy(&__tgt_rec->r_val, &__src_rec->r_val,           \
			       m0_vec_count(&__src_rec ->r_val.ov_vec));       \
	})

#define COPY_VALUE(tgt, src)                                                   \
	({                                                                     \
		struct m0_btree_rec *__tgt_rec = (tgt);                        \
		struct m0_btree_rec *__src_rec = (src);                        \
									       \
		m0_bufvec_copy(&__tgt_rec->r_val, &__src_rec->r_val,           \
			       m0_vec_count(&__src_rec ->r_val.ov_vec));       \
	})

#define REC_INIT(pp_key, p_ksize, pp_val, p_vsize)                             \
	({                                                                     \
		struct m0_btree_rec __rec;                                     \
									       \
		__rec.r_key.k_data = M0_BUFVEC_INIT_BUF((pp_key), (p_ksize));  \
		__rec.r_val        = M0_BUFVEC_INIT_BUF((pp_val), (p_vsize));  \
		__rec;                                                         \
	})

/** Insert operation section start point: */
#ifndef __KERNEL__

static bool cookie_is_set(struct m0_bcookie *k_cookie)
{
	/* TBD : function definition */
	return false;
}

static bool cookie_is_used(void)
{
	/* TBD : function definition */
	return false;
}

static bool cookie_is_valid(struct td *tree, struct m0_bcookie *k_cookie)
{
	/* TBD : function definition */
	/* if given key is in cookie's last and first key */

	return false;
}

static int fail(struct m0_btree_op *bop, int rc)
{
	bop->bo_op.o_sm.sm_rc = rc;
	return m0_sm_op_sub(&bop->bo_op, P_CLEANUP, P_FINI);
}

/**
 * This function will validate the cookie or path traversed by the operation and
 * return result. If if cookie is used it will validate cookie else check for
 * traversed path.
 *
 * @param oi which provide all information about traversed nodes.
 * @param tree needed in case of cookie validation.
 * @param cookie provided by the user which needs to get validate if used.
 * @return bool return true if validation succeed else false.
 */
static bool path_check(struct m0_btree_oimpl *oi, struct td *tree,
		       struct m0_bcookie *k_cookie)
{
	int        total_level = oi->i_used;
	struct nd *l_node;

	if (cookie_is_used())
		return cookie_is_valid(tree, k_cookie);

	while (total_level >= 0) {
		l_node = oi->i_level[total_level].l_node;
		if (!node_isvalid(l_node)) {
			node_op_fini(&oi->i_nop);
			return false;
		}
		if (oi->i_level[total_level].l_seq != l_node->n_seq)
			return false;
		total_level--;
	}
	return true;
}

/**
 * Validates the sibling node and its sequence number.
 *
 * @param oi provides traversed nodes information.
 * @return bool return true if validation succeeds else false.
 */
static bool sibling_node_check(struct m0_btree_oimpl *oi)
{
	struct nd *l_sibling = oi->i_level[oi->i_used].l_sibling;

	if (l_sibling == NULL || oi->i_pivot == -1)
		return true;

	if (!node_isvalid(l_sibling)) {
		node_op_fini(&oi->i_nop);
		return false;
	}
	if (oi->i_level[oi->i_used].l_sib_seq != l_sibling->n_seq)
		return false;
	return true;
}

static int64_t lock_op_init(struct m0_sm_op *bo_op, struct node_op  *i_nop,
			    struct td *tree, int nxt)
{
	/** parameters which has passed but not will be used while state machine
	 *  implementation for  locks
	 */
	m0_rwlock_write_lock(&tree->t_lock);
	return nxt;
}

static void lock_op_unlock(struct td *tree)
{
	m0_rwlock_write_unlock(&tree->t_lock);
}

static void level_alloc(struct m0_btree_oimpl *oi, int height)
{
	oi->i_level = m0_alloc(height * (sizeof *oi->i_level));
}

static void level_put(struct m0_btree_oimpl *oi, struct m0_be_tx *tx)
{
	int i;
	for (i = 0; i <= oi->i_used; ++i) {
		if (oi->i_level[i].l_node != NULL) {
			node_put(&oi->i_nop, oi->i_level[i].l_node, tx);
			oi->i_level[i].l_node = NULL;
		}
		if (oi->i_level[i].l_sibling != NULL) {
			node_put(&oi->i_nop, oi->i_level[i].l_sibling, tx);
			oi->i_level[i].l_sibling = NULL;
		}
	}
}

static void level_cleanup(struct m0_btree_oimpl *oi, struct m0_be_tx *tx)
{
	/**
	 * This function assumes the thread is unlocked when level_cleanup runs.
	 * If ever there arises a need to call level_cleanup() with the lock
	 * owned by the calling thread then this routine will need some changes
	 * such as accepting a parameter which would tell us if the lock is
	 * already taken by this thread.
	 */
	int i;

	/** Put all the nodes back. */
	level_put(oi, tx);
	/** Free up allocated nodes. */
	for (i = 0; i < oi->i_height; ++i) {
		if (oi->i_level[i].l_alloc != NULL) {
			if (oi->i_level[i].i_alloc_in_use)
				node_put(&oi->i_nop, oi->i_level[i].l_alloc,
					 tx);
			else {
				oi->i_nop.no_opc = NOP_FREE;
				/**
				 * node_free() will not cause any I/O delay
				 * since this node was allocated in P_ALLOC
				 * phase in put_tick and I/O delay would have
				 * happened during the allocation.
				 */
				node_free(&oi->i_nop, oi->i_level[i].l_alloc,
					  tx, 0);
				oi->i_level[i].l_alloc = NULL;
			}
		}
	}

	if (oi->i_extra_node != NULL) {
		/**
		 * extra_node will be used only if root splitting is done due to
		 * overflow at root node. Therefore, extra_node must have been
		 * used if l_alloc at root level is used.
		 */
		if (oi->i_level[0].i_alloc_in_use)
			node_put(&oi->i_nop, oi->i_extra_node, tx);
		else {
			oi->i_nop.no_opc = NOP_FREE;
			node_free(&oi->i_nop, oi->i_extra_node, tx, 0);
			oi->i_extra_node = NULL;
		}
	}
	m0_free(oi->i_level);
}

/**
 * Adds unique node descriptor address to m0_btree_oimpl::i_capture structure.
 */
static void btree_node_capture_enlist(struct m0_btree_oimpl *oi,
				      struct nd *addr, int start_idx)
{
	struct node_capture_info *arr = oi->i_capture;
	int                       i;

	M0_PRE(addr != NULL);

	for (i = 0; i < BTREE_CALLBACK_CREDIT; i++) {
		if (arr[i].nc_node == NULL) {
			arr[i].nc_node = addr;
			arr[i].nc_idx  = start_idx;
			break;
		} else if (arr[i].nc_node == addr) {
			arr[i].nc_idx = arr[i].nc_idx < start_idx ?
				        arr[i].nc_idx : start_idx;
			break;
		}
	}
}

/**
 * Checks if given segaddr is within segment boundaries.
*/
static bool address_in_segment(struct segaddr addr)
{
	//TBD: function definition
	return true;
}

/**
 * Callback to be invoked on transaction commit.
 */
static void btree_tx_commit_cb(void *payload)
{
	struct nd *node = payload;

	node_lock(node);
	M0_ASSERT(node->n_txref != 0);
	node->n_txref--;
	node_unlock(node);
}

static void btree_tx_nodes_capture(struct m0_btree_oimpl *oi,
				  struct m0_be_tx *tx)
{
	struct node_capture_info *arr = oi->i_capture;
	struct slot          node_slot;
	int                       i;

	for (i = 0; i < BTREE_CALLBACK_CREDIT; i++) {
		if (arr[i].nc_node == NULL)
			break;

		node_slot.s_node = arr[i].nc_node;
		node_slot.s_idx  = arr[i].nc_idx;
		node_capture(&node_slot, tx);

		node_lock(arr[i].nc_node);
		arr[i].nc_node->n_txref++;
		node_unlock(arr[i].nc_node);
		M0_BTREE_TX_CB_CAPTURE(tx, arr[i].nc_node, &btree_tx_commit_cb);
	}
}

/**
 * This function gets called when splitting is done at root node. This function
 * is responsible to handle this scanario and ultimately root will point out to
 * the two splitted node.
 * @param bop structure for btree operation which contains all required data
 * @param new_rec will contain key and value as address pointing to newly
 * allocated node at root
 * @return int64_t return state which needs to get executed next
 */
static int64_t btree_put_root_split_handle(struct m0_btree_op *bop,
					   struct m0_btree_rec *new_rec)
{
	struct td              *tree       = bop->bo_arbor->t_desc;
	struct m0_btree_oimpl  *oi         = bop->bo_i;
	struct level           *lev        = &oi->i_level[0];
	m0_bcount_t             ksize;
	void                   *p_key;
	m0_bcount_t             vsize;
	void                   *p_val;

	bop->bo_rec   = *new_rec;

	/**
	 * When splitting is done at root node, tree height needs to get
	 * increased by one. As, we do not want to change the pointer to the
	 * root node, we will copy all contents from root to i_extra_node and
	 * make i_extra_node as one of the child of existing root
	 * 1) First copy all contents from root node to extra_node
	 * 2) add new 2 records at root node:
	 *      i.for first record, key = rec.r_key, value = rec.r_val
	 *      ii.for second record, key = null, value = segaddr(i_extra_node)
	 */

	int curr_max_level = node_level(lev->l_node);

	node_lock(lev->l_node);
	node_lock(oi->i_extra_node);

	node_set_level(oi->i_extra_node, curr_max_level, bop->bo_tx);
	node_set_level(lev->l_node, curr_max_level + 1, bop->bo_tx);

	node_move(lev->l_node, oi->i_extra_node, D_RIGHT, NR_MAX, bop->bo_tx);
	M0_ASSERT(node_count_rec(lev->l_node) == 0);

	/* 2) add new 2 records at root node. */

	/* Add first rec at root */
	struct slot node_slot = {
		.s_node = lev->l_node,
		.s_idx  = 0
	};
	node_slot.s_rec = bop->bo_rec;

	/* M0_ASSERT(node_isfit(&node_slot)) */
	node_make(&node_slot, bop->bo_tx);
	node_slot.s_rec = REC_INIT(&p_key, &ksize, &p_val, &vsize);
	node_rec(&node_slot);
	COPY_RECORD(&node_slot.s_rec, &bop->bo_rec);
	/* if we need to update vec_count for node, update here */

	node_done(&node_slot, bop->bo_tx, true);

	/* Add second rec at root */

	/**
	 * For second record, value = segaddr(i_extra_node).
	 * Note that, last key is not considered as valid key for internal node.
	 * Therefore, currently, key is not set as NULL explicitly.
	 * In future, depending on requirement, key, key size, value size might
	 * need to be set/store explicitly.
	 */
	bop->bo_rec.r_val.ov_buf[0] = &(oi->i_extra_node->n_addr);
	node_slot.s_idx  = 1;
	node_slot.s_rec = bop->bo_rec;
	node_make(&node_slot, bop->bo_tx);
	node_slot.s_rec = REC_INIT(&p_key, &ksize, &p_val, &vsize);
	node_rec(&node_slot);
	COPY_VALUE(&node_slot.s_rec, &bop->bo_rec);
	/* if we need to update vec_count for root slot, update at this place */

	node_done(&node_slot, bop->bo_tx, true);
	node_seq_cnt_update(lev->l_node);
	node_fix(lev->l_node, bop->bo_tx);
	/**
	 * Note : not capturing l_node as it must have already been captured in
	 * btree_put_makespace_phase().
	 */
	btree_node_capture_enlist(oi, oi->i_extra_node, 0);

	/* Increase height by one */
	tree->t_height++;
	bop->bo_arbor->t_height = tree->t_height;
	/* Capture this change in transaction */

	/* TBD : This check needs to be removed when debugging is done. */
	M0_ASSERT(node_expensive_invariant(lev->l_node));
	M0_ASSERT(node_expensive_invariant(oi->i_extra_node));
	node_unlock(lev->l_node);
	node_unlock(oi->i_extra_node);

	return P_CAPTURE;
}

/**
 * This function is called when there is overflow and splitting needs to be
 * done. It will move some records from right node(l_node) to left node(l_alloc)
 * and find the appropriate slot for given record. It will store the node and
 * index (where we need to insert given record) in tgt slot as a result.
 *
 * @param l_alloc It is the newly allocated node, where we want to move record.
 * @param l_node It is the current node, from where we want to move record.
 * @param rec It is the given record for which we want to find slot
 * @param tgt result of record find will get stored in tgt slot
 * @param tx It represents the transaction of which the current operation is
 * part of.
 */
static void btree_put_split_and_find(struct nd *allocated_node,
				     struct nd *current_node,
				     struct m0_btree_rec *rec, struct slot *tgt,
				     struct m0_be_seg *seg, struct m0_be_tx *tx)
{
	struct slot              right_slot;
	struct slot              left_slot;
	struct m0_bufvec_cursor  cur_1;
	struct m0_bufvec_cursor  cur_2;
	int                      diff;
	m0_bcount_t              ksize;
	void                    *p_key;
	m0_bcount_t              vsize;
	void                    *p_val;

	/* intialised slot for left and right node*/
	left_slot.s_node  = allocated_node;
	right_slot.s_node = current_node;

	/* 1)Move some records from current node to new node */

	node_set_level(allocated_node, node_level(current_node), tx);

	node_move(current_node, allocated_node, D_LEFT, NR_EVEN, tx);

	/*2) Find appropriate slot for given record */

	right_slot.s_idx = 0;
	right_slot.s_rec = REC_INIT(&p_key, &ksize, &p_val, &vsize);
	node_key(&right_slot);

	m0_bufvec_cursor_init(&cur_1, &rec->r_key.k_data);
	m0_bufvec_cursor_init(&cur_2, &right_slot.s_rec.r_key.k_data);

	diff = m0_bufvec_cursor_cmp(&cur_1, &cur_2);
	tgt->s_node = diff < 0 ? left_slot.s_node : right_slot.s_node;

	/**
	 * Corner case: If given record needs to be inseted at internal left
	 * node and if the key of given record is greater than key at last index
	 * of left record, initialised tgt->s_idx explicitly, as node_find will
	 * not compare key with last indexed key.
	 */
	if (node_level(tgt->s_node) > 0 && tgt->s_node == left_slot.s_node) {
		left_slot.s_idx = node_count(left_slot.s_node);
		left_slot.s_rec = REC_INIT(&p_key, &ksize, &p_val, &vsize);
		node_key(&left_slot);
		m0_bufvec_cursor_init(&cur_2, &left_slot.s_rec.r_key.k_data);
		diff = m0_bufvec_cursor_cmp(&cur_1, &cur_2);
		if (diff > 0) {
			tgt->s_idx = node_count(left_slot.s_node) + 1;
			return;
		}
	}
	node_find(tgt, &rec->r_key);
}

/**
 * This function is responsible to handle the overflow at node at particular
 * level. It will get called when given record is not able to fit in node. This
 * function will split the node and update bop->bo_rec which needs to get added
 * at parent node.
 *
 * If record is not able to fit in the node, split the node
 *     1) Move some records from current node(l_node) to new node(l_alloc).
 *     2) Insert given record to appropriate node.
 *     3) Modify last key from left node(in case of internal node) and key,
 *       value for record which needs to get inserted at parent.
 *
 * @param bop structure for btree operation which contains all required data.
 * @return int64_t return state which needs to get executed next.
 */
static int64_t btree_put_makespace_phase(struct m0_btree_op *bop)
{
	struct m0_btree_oimpl *oi         = bop->bo_i;
	struct level          *lev = &oi->i_level[oi->i_used];
	m0_bcount_t            ksize;
	void                  *p_key;
	m0_bcount_t            vsize;
	void                  *p_val;
	m0_bcount_t            ksize_1;
	void                  *p_key_1;
	m0_bcount_t            vsize_1;
	void                  *p_val_1;
	uint64_t               newvalue;
	m0_bcount_t            newvsize  = INTERNAL_NODE_VALUE_SIZE;
	void                  *newv_ptr  = &newvalue;
	struct m0_btree_rec    new_rec;
	struct slot            tgt;
	struct slot            node_slot;
	int                    i;

	/**
	 * move records from current node to new node and find slot for given
	 * record
	 */
	node_lock(lev->l_alloc);
	node_lock(lev->l_node);

	lev->i_alloc_in_use = true;

	btree_put_split_and_find(lev->l_alloc, lev->l_node, &bop->bo_rec, &tgt,
				 bop->bo_seg, bop->bo_tx);

	tgt.s_rec = bop->bo_rec;
	node_make (&tgt, bop->bo_tx);
	tgt.s_rec = REC_INIT(&p_key, &ksize, &p_val, &vsize);
	node_rec(&tgt);
	tgt.s_rec.r_flags = M0_BSC_SUCCESS;
	int rc = bop->bo_cb.c_act(&bop->bo_cb, &tgt.s_rec);
	if (rc) {
		/* If callback failed, undo make space, splitted node */
		node_del(tgt.s_node, tgt.s_idx, bop->bo_tx);
		node_done(&tgt, bop->bo_tx, true);
		tgt.s_node == lev->l_node ? node_seq_cnt_update(lev->l_node) :
					    node_seq_cnt_update(lev->l_alloc);
		node_fix(lev->l_node, bop->bo_tx);

		node_move(lev->l_alloc, lev->l_node, D_RIGHT,
		          NR_MAX, bop->bo_tx);
		lev->i_alloc_in_use = false;

		node_unlock(lev->l_alloc);
		node_unlock(lev->l_node);
		lock_op_unlock(bop->bo_arbor->t_desc);
		return fail(bop, rc);
	}
	node_done(&tgt, bop->bo_tx, true);
	tgt.s_node == lev->l_node ? node_seq_cnt_update(lev->l_node) :
				    node_seq_cnt_update(lev->l_alloc);
	node_fix(tgt.s_node, bop->bo_tx);
	btree_node_capture_enlist(oi, lev->l_alloc, 0);
	btree_node_capture_enlist(oi, lev->l_node, 0);

	/* TBD : This check needs to be removed when debugging is done. */
	M0_ASSERT(node_expensive_invariant(lev->l_alloc));
	M0_ASSERT(node_expensive_invariant(lev->l_node));
	node_unlock(lev->l_alloc);
	node_unlock(lev->l_node);

	/* Initialized new record which will get inserted at parent */
	node_slot.s_node = lev->l_node;
	node_slot.s_idx = 0;
	node_slot.s_rec = REC_INIT(&p_key, &ksize, &p_val, &vsize);
	node_key(&node_slot);
	new_rec.r_key = node_slot.s_rec.r_key;

	newvalue      = INTERNAL_NODE_VALUE_SIZE;
	newv_ptr      = &(lev->l_alloc->n_addr);
	new_rec.r_val = M0_BUFVEC_INIT_BUF(&newv_ptr, &newvsize);

	for (i = oi->i_used - 1; i >= 0; i--) {
		lev = &oi->i_level[i];
		node_slot.s_node = lev->l_node;
		node_slot.s_idx  = lev->l_idx;
		node_slot.s_rec  = new_rec;
		if (node_isfit(&node_slot)) {
			struct m0_btree_rec *rec;

			node_lock(lev->l_node);

			node_make(&node_slot, bop->bo_tx);
			node_slot.s_rec = REC_INIT(&p_key_1, &ksize_1,
						   &p_val_1, &vsize_1);
			node_rec(&node_slot);
			rec = &new_rec;
			COPY_RECORD(&node_slot.s_rec, rec);

			node_done(&node_slot, bop->bo_tx, true);
			node_seq_cnt_update(lev->l_node);
			node_fix(lev->l_node, bop->bo_tx);
			btree_node_capture_enlist(oi, lev->l_node, lev->l_idx);

			/**
			 * TBD : This check needs to be removed when debugging
			 * is done.
			 */
			M0_ASSERT(node_expensive_invariant(lev->l_node));
			node_unlock(lev->l_node);
			return P_CAPTURE;
		}

		node_lock(lev->l_alloc);
		node_lock(lev->l_node);

		lev->i_alloc_in_use = true;

		btree_put_split_and_find(lev->l_alloc, lev->l_node, &new_rec,
					 &tgt, bop->bo_seg, bop->bo_tx);

		tgt.s_rec = new_rec;
		node_make(&tgt, bop->bo_tx);
		tgt.s_rec = REC_INIT(&p_key_1, &ksize_1, &p_val_1, &vsize_1);
		node_rec(&tgt);
		COPY_RECORD(&tgt.s_rec,  &new_rec);

		node_done(&tgt, bop->bo_tx, true);
		tgt.s_node == lev->l_node ? node_seq_cnt_update(lev->l_node) :
					    node_seq_cnt_update(lev->l_alloc);
		node_fix(tgt.s_node, bop->bo_tx);
		btree_node_capture_enlist(oi, lev->l_alloc, 0);
		btree_node_capture_enlist(oi, lev->l_node, 0);

		/**
		 * TBD : This check needs to be removed when debugging is
		 * done.
		 */
		M0_ASSERT(node_expensive_invariant(lev->l_alloc));
		M0_ASSERT(node_expensive_invariant(lev->l_node));
		node_unlock(lev->l_alloc);
		node_unlock(lev->l_node);

		node_slot.s_node = lev->l_alloc;
		node_slot.s_idx = node_count(node_slot.s_node);
		node_slot.s_rec = REC_INIT(&p_key, &ksize, &p_val, &vsize);
		node_key(&node_slot);
		new_rec.r_key = node_slot.s_rec.r_key;
		newv_ptr = &(lev->l_alloc->n_addr);
	}

	/**
	 * If we reach root node and splitting is done at root handle spliting
	 * of root
	*/
	return btree_put_root_split_handle(bop, &new_rec);
}

/* get_tick for insert operation */
static int64_t btree_put_kv_tick(struct m0_sm_op *smop)
{
	struct m0_btree_op    *bop            = M0_AMB(bop, smop, bo_op);
	struct td             *tree           = bop->bo_arbor->t_desc;
	uint64_t               flags          = bop->bo_flags;
	struct m0_btree_oimpl *oi             = bop->bo_i;
	bool                   lock_acquired  = bop->bo_flags & BOF_LOCKALL;
	struct level          *lev;

	switch (bop->bo_op.o_sm.sm_state) {
	case P_INIT:
		M0_ASSERT(bop->bo_i == NULL);
		bop->bo_i = m0_alloc(sizeof *oi);
		if (bop->bo_i == NULL) {
			bop->bo_op.o_sm.sm_rc = M0_ERR(-ENOMEM);
			return P_DONE;
		}
		if ((flags & BOF_COOKIE) &&
		    cookie_is_set(&bop->bo_rec.r_key.k_cookie))
			return P_COOKIE;
		else
			return P_SETUP;
	case P_COOKIE:
		if (cookie_is_valid(tree, &bop->bo_rec.r_key.k_cookie) &&
		    !node_isoverflow(oi->i_cookie_node))
			return P_LOCK;
		else
			return P_SETUP;
	case P_LOCKALL:
		M0_ASSERT(bop->bo_flags & BOF_LOCKALL);
		return lock_op_init(&bop->bo_op, &bop->bo_i->i_nop,
				    bop->bo_arbor->t_desc, P_SETUP);
	case P_SETUP:
		oi->i_height = tree->t_height;
		level_alloc(oi, oi->i_height);
		if (oi->i_level == NULL) {
			if (lock_acquired)
				lock_op_unlock(tree);
			return fail(bop, M0_ERR(-ENOMEM));
		}
		bop->bo_i->i_key_found = false;
		oi->i_nop.no_op.o_sm.sm_rc = 0;
		/** Fall through to P_DOWN. */
	case P_DOWN:
		oi->i_used = 0;
		M0_SET0(&oi->i_capture);
		/* Load root node. */
		return node_get(&oi->i_nop, tree, &tree->t_root->n_addr,
				P_NEXTDOWN);
	case P_NEXTDOWN:
		if (oi->i_nop.no_op.o_sm.sm_rc == 0) {
			struct slot    node_slot = {};
			struct segaddr child_node_addr;

			lev = &oi->i_level[oi->i_used];
			lev->l_node = oi->i_nop.no_node;
			node_slot.s_node = oi->i_nop.no_node;

			node_lock(lev->l_node);
			lev->l_seq = oi->i_nop.no_node->n_seq;

			/**
			 * Node validation is required to determine that the
			 * node(lev->l_node) which is pointed by current thread
			 * is not freed by any other thread till current thread
			 * reaches NEXTDOWN phase.
			 *
			 * Node verification is required to determine that no
			 * other thread which has lock is working on the same
			 * node(lev->l_node) which is pointed by current thread.
			 */

			if (!node_isvalid(lev->l_node) || (oi->i_used > 0 &&
			    node_count_rec(lev->l_node) == 0)) {
				node_unlock(lev->l_node);
				return m0_sm_op_sub(&bop->bo_op, P_CLEANUP,
						    P_SETUP);
			}

			oi->i_nop.no_node = NULL;

			oi->i_key_found = node_find(&node_slot,
						    &bop->bo_rec.r_key);
			lev->l_idx = node_slot.s_idx;
			if (node_level(node_slot.s_node) > 0) {
				if (oi->i_key_found) {
					lev->l_idx++;
					node_slot.s_idx++;
				}
				node_child(&node_slot, &child_node_addr);
				if (!address_in_segment(child_node_addr)) {
					node_unlock(lev->l_node);
					node_op_fini(&oi->i_nop);
					return fail(bop, M0_ERR(-EFAULT));
				}
				oi->i_used++;

				if (oi->i_used >= oi->i_height) {
					/* If height of tree increased. */
					oi->i_used = oi->i_height - 1;
					node_unlock(lev->l_node);
					return m0_sm_op_sub(&bop->bo_op,
							    P_CLEANUP, P_SETUP);
				}
				node_unlock(lev->l_node);
				return node_get(&oi->i_nop, tree,
						&child_node_addr, P_NEXTDOWN);
			} else {
				node_unlock(lev->l_node);
				if (oi->i_key_found)
					return P_LOCK;
				/**
				 * Initialize i_alloc_lev to level of leaf
				 * node.
				 */
				oi->i_alloc_lev = oi->i_used;
				return P_ALLOC_REQUIRE;
			}
		} else {
			node_op_fini(&oi->i_nop);
			return m0_sm_op_sub(&bop->bo_op, P_CLEANUP, P_SETUP);
		}
	case P_ALLOC_REQUIRE:{
		do {
			lev = &oi->i_level[oi->i_alloc_lev];
			if (!node_isvalid(lev->l_node))
				return m0_sm_op_sub(&bop->bo_op, P_CLEANUP,
						    P_SETUP);

			if (!node_isoverflow(lev->l_node))
				break;
			if (lev->l_alloc == NULL || (oi->i_alloc_lev == 0 &&
			    oi->i_extra_node == NULL)) {
				/**
				 * Depending on the level of node, shift can be
				 * updated.
				 */
				int ksize = node_keysize(lev->l_node);
				int vsize = node_valsize(lev->l_node);
				int shift = node_shift(lev->l_node);
				oi->i_nop.no_opc = NOP_ALLOC;
				return node_alloc(&oi->i_nop, tree,
						  shift, lev->l_node->n_type,
						  ksize, vsize, bop->bo_tx,
						  P_ALLOC_STORE);

			}
			oi->i_alloc_lev--;
		} while (oi->i_alloc_lev >= 0);
		return P_LOCK;
	}
	case P_ALLOC_STORE: {
		if (oi->i_nop.no_op.o_sm.sm_rc != 0) {
			if (lock_acquired)
				lock_op_unlock(tree);
			node_op_fini(&oi->i_nop);
			return fail(bop, oi->i_nop.no_op.o_sm.sm_rc);
		}
		lev = &oi->i_level[oi->i_alloc_lev];

		if (oi->i_alloc_lev == 0) {
			/**
			 * If we are at root node and if there is possibility of
			 * overflow at root node, allocate two nodes for l_alloc
			 * and oi->extra_node, as both nodes will be used in
			 * case of root overflow.
			 */
			if (lev->l_alloc == NULL) {
				int ksize;
				int vsize;
				int shift;
				lev->l_alloc = oi->i_nop.no_node;

				if (!node_isvalid(lev->l_node)) {
					return m0_sm_op_sub(&bop->bo_op,
								P_CLEANUP,
								P_SETUP);
				}
				ksize = node_keysize(lev->l_node);
				vsize = node_valsize(lev->l_node);
				shift = node_shift(lev->l_node);
				oi->i_nop.no_opc = NOP_ALLOC;
				return node_alloc(&oi->i_nop, tree,
						  shift, lev->l_node->n_type,
						  ksize, vsize, bop->bo_tx,
						  P_ALLOC_STORE);

			} else if (oi->i_extra_node == NULL) {
				oi->i_extra_node = oi->i_nop.no_node;
				return P_LOCK;
			} else
				M0_ASSERT(0);
		}

		lev->l_alloc = oi->i_nop.no_node;
		oi->i_alloc_lev--;
		return P_ALLOC_REQUIRE;
	}
	case P_LOCK:
		if (!lock_acquired)
			return lock_op_init(&bop->bo_op, &bop->bo_i->i_nop,
					    bop->bo_arbor->t_desc, P_CHECK);
		/** Fall through if LOCK is already acquired. */
	case P_CHECK:
		if (!path_check(oi, tree, &bop->bo_rec.r_key.k_cookie)) {
			oi->i_trial++;
			if (oi->i_trial >= MAX_TRIALS) {
				M0_ASSERT_INFO((bop->bo_flags & BOF_LOCKALL) ==
					       0, "Put record failure in tree"
					       "lock mode");
				bop->bo_flags |= BOF_LOCKALL;
				lock_op_unlock(tree);
				return m0_sm_op_sub(&bop->bo_op, P_CLEANUP,
						    P_LOCKALL);
			}
			if (oi->i_height != tree->t_height) {
				/* If height has changed. */
				lock_op_unlock(tree);
				return m0_sm_op_sub(&bop->bo_op, P_CLEANUP,
						    P_SETUP);
			} else {
				/* If height is same, put back all the nodes. */
				lock_op_unlock(tree);
				level_put(oi, bop->bo_tx);
				return P_DOWN;
			}
		}
		/** Fall through if path_check is successful. */
	case P_MAKESPACE: {
		if (oi->i_key_found) {
			struct m0_btree_rec rec;
			rec.r_flags = M0_BSC_KEY_EXISTS;
			int rc = bop->bo_cb.c_act(&bop->bo_cb, &rec);
			if (rc) {
				lock_op_unlock(tree);
				return fail(bop, rc);
			}
			lock_op_unlock(tree);
			return m0_sm_op_sub(&bop->bo_op, P_CLEANUP, P_FINI);
		}

		lev = &oi->i_level[oi->i_used];
		struct slot slot_for_right_node = {
			.s_node = lev->l_node,
			.s_idx  = lev->l_idx,
			.s_rec  = bop->bo_rec
		};
		if (!node_isfit(&slot_for_right_node))
			return btree_put_makespace_phase(bop);

		node_lock(lev->l_node);
		node_make(&slot_for_right_node, bop->bo_tx);
		/** Fall through if there is no overflow.  **/
	}
	case P_ACT: {
		m0_bcount_t          ksize;
		void                *p_key;
		m0_bcount_t          vsize;
		void                *p_val;
		struct m0_btree_rec *rec;
		struct slot          node_slot;

		lev = &oi->i_level[oi->i_used];

		node_slot.s_node = lev->l_node;
		node_slot.s_idx  = lev->l_idx;

		rec  = &node_slot.s_rec;
		*rec = REC_INIT(&p_key, &ksize, &p_val, &vsize);
		node_rec(&node_slot);

		/**
		 * If we are at leaf node, and we have made the space
		 * for inserting a record, callback will be called.
		 * Callback will be provided with the record. It is
		 * user's responsibility to fill the value as well as
		 * key in the given record. if callback failed, we will
		 * revert back the changes made on btree. Detailed
		 * explination is provided at P_MAKESPACE stage.
		 */
		rec->r_flags = M0_BSC_SUCCESS;
		int rc = bop->bo_cb.c_act(&bop->bo_cb, rec);
		if (rc) {
			/* handle if callback fail i.e undo make */
			node_del(node_slot.s_node, node_slot.s_idx, bop->bo_tx);
			node_done(&node_slot, bop->bo_tx, true);
			node_seq_cnt_update(lev->l_node);
			node_fix(lev->l_node, bop->bo_tx);

			node_unlock(lev->l_node);
			lock_op_unlock(tree);
			return fail(bop, rc);
		}
		node_done(&node_slot, bop->bo_tx, true);
		node_seq_cnt_update(lev->l_node);
		node_fix(lev->l_node, bop->bo_tx);
		btree_node_capture_enlist(oi, lev->l_node, lev->l_idx);

		/**
		 * TBD : This check needs to be removed when debugging is
		 * done.
		 */
		M0_ASSERT(node_expensive_invariant(lev->l_node));
		node_unlock(lev->l_node);
		return P_CAPTURE;
	}
	case P_CAPTURE:
		btree_tx_nodes_capture(oi, bop->bo_tx);
		lock_op_unlock(tree);
		return m0_sm_op_sub(&bop->bo_op, P_CLEANUP, P_FINI);
	case P_CLEANUP:
		level_cleanup(oi, bop->bo_tx);
		return m0_sm_op_ret(&bop->bo_op);
	case P_FINI :
		M0_ASSERT(oi);
		m0_free(oi);
		return P_DONE;
	default:
		M0_IMPOSSIBLE("Wrong state: %i", bop->bo_op.o_sm.sm_state);
	};
}
/* Insert operation section end point */

#endif
#ifndef __KERNEL__
//static struct m0_sm_group G;

static struct m0_sm_state_descr btree_states[P_NR] = {
	[P_INIT] = {
		.sd_flags   = M0_SDF_INITIAL,
		.sd_name    = "P_INIT",
		.sd_allowed = M0_BITS(P_COOKIE, P_SETUP, P_ACT, P_TIMECHECK,
				      P_DONE),
	},
	[P_COOKIE] = {
		.sd_flags   = 0,
		.sd_name    = "P_COOKIE",
		.sd_allowed = M0_BITS(P_LOCK, P_SETUP),
	},
	[P_SETUP] = {
		.sd_flags   = 0,
		.sd_name    = "P_SETUP",
		.sd_allowed = M0_BITS(P_CLEANUP, P_NEXTDOWN),
	},
	[P_LOCKALL] = {
		.sd_flags   = 0,
		.sd_name    = "P_LOCKALL",
		.sd_allowed = M0_BITS(P_SETUP),
	},
	[P_DOWN] = {
		.sd_flags   = 0,
		.sd_name    = "P_DOWN",
		.sd_allowed = M0_BITS(P_NEXTDOWN),
	},
	[P_NEXTDOWN] = {
		.sd_flags   = 0,
		.sd_name    = "P_NEXTDOWN",
		.sd_allowed = M0_BITS(P_NEXTDOWN, P_ALLOC_REQUIRE,
				      P_STORE_CHILD, P_SIBLING, P_CLEANUP,
				      P_LOCK),
	},
	[P_SIBLING] = {
		.sd_flags   = 0,
		.sd_name    = "P_SIBLING",
		.sd_allowed = M0_BITS(P_SIBLING, P_LOCK, P_CLEANUP),
	},
	[P_ALLOC_REQUIRE] = {
		.sd_flags   = 0,
		.sd_name    = "P_ALLOC_REQUIRE",
		.sd_allowed = M0_BITS(P_ALLOC_STORE, P_LOCK, P_CLEANUP),
	},
	[P_ALLOC_STORE] = {
		.sd_flags   = 0,
		.sd_name    = "P_ALLOC_STORE",
		.sd_allowed = M0_BITS(P_ALLOC_REQUIRE, P_ALLOC_STORE, P_LOCK,
				      P_CLEANUP),
	},
	[P_STORE_CHILD] = {
		.sd_flags   = 0,
		.sd_name    = "P_STORE_CHILD",
		.sd_allowed = M0_BITS(P_CHECK, P_CLEANUP, P_LOCKALL,
				      P_FREENODE),
	},
	[P_LOCK] = {
		.sd_flags   = 0,
		.sd_name    = "P_LOCK",
		.sd_allowed = M0_BITS(P_CHECK, P_CAPTURE, P_CLEANUP, P_LOCKALL,
				      P_FREENODE),
	},
	[P_CHECK] = {
		.sd_flags   = 0,
		.sd_name    = "P_CHECK",
		.sd_allowed = M0_BITS(P_CAPTURE, P_CLEANUP, P_DOWN, P_FREENODE),
	},
	[P_MAKESPACE] = {
		.sd_flags   = 0,
		.sd_name    = "P_MAKESPACE",
		.sd_allowed = M0_BITS(P_CLEANUP),
	},
	[P_ACT] = {
		.sd_flags   = 0,
		.sd_name    = "P_ACT",
		.sd_allowed = M0_BITS(P_CAPTURE, P_CLEANUP, P_DONE),
	},
	[P_CAPTURE] = {
		.sd_flags   = 0,
		.sd_name    = "P_CAPTURE",
		.sd_allowed = M0_BITS(P_FREENODE, P_CLEANUP),
	},
	[P_FREENODE] = {
		.sd_flags   = 0,
		.sd_name    = "P_FREENODE",
		.sd_allowed = M0_BITS(P_CLEANUP, P_FINI),
	},
	[P_CLEANUP] = {
		.sd_flags   = 0,
		.sd_name    = "P_CLEANUP",
		.sd_allowed = M0_BITS(P_SETUP, P_LOCKALL, P_FINI),
	},
	[P_FINI] = {
		.sd_flags   = 0,
		.sd_name    = "P_FINI",
		.sd_allowed = M0_BITS(P_DONE),
	},
	[P_TIMECHECK] = {
		.sd_flags   = 0,
		.sd_name    = "P_TIMECHECK",
		.sd_allowed = M0_BITS(P_TIMECHECK),
	},
	[P_DONE] = {
		.sd_flags   = M0_SDF_TERMINAL,
		.sd_name    = "P_DONE",
		.sd_allowed = 0,
	},
};

static struct m0_sm_trans_descr btree_trans[] = {
	{ "open/create/close-init", P_INIT, P_ACT  },
	{ "open/create/close-act", P_ACT, P_DONE },
	{ "close/destroy", P_INIT, P_DONE},
	{ "close-init-timecheck", P_INIT, P_TIMECHECK},
	{ "close-timecheck-repeat", P_TIMECHECK, P_TIMECHECK},
	{ "kvop-init-cookie", P_INIT, P_COOKIE },
	{ "kvop-init", P_INIT, P_SETUP },
	{ "kvop-cookie-valid", P_COOKIE, P_LOCK },
	{ "kvop-cookie-invalid", P_COOKIE, P_SETUP },
	{ "kvop-setup-failed", P_SETUP, P_CLEANUP },
	{ "kvop-setup-down-fallthrough", P_SETUP, P_NEXTDOWN },
	{ "kvop-lockall", P_LOCKALL, P_SETUP },
	{ "kvop-down", P_DOWN, P_NEXTDOWN },
	{ "kvop-nextdown-repeat", P_NEXTDOWN, P_NEXTDOWN },
	{ "put-nextdown-next", P_NEXTDOWN, P_ALLOC_REQUIRE },
	{ "del-nextdown-load", P_NEXTDOWN, P_STORE_CHILD },
	{ "get-nextdown-next", P_NEXTDOWN, P_LOCK },
	{ "iter-nextdown-sibling", P_NEXTDOWN, P_SIBLING },
	{ "kvop-nextdown-failed", P_NEXTDOWN, P_CLEANUP },
	{ "iter-sibling-repeat", P_SIBLING, P_SIBLING },
	{ "iter-sibling-next", P_SIBLING, P_LOCK },
	{ "iter-sibling-failed", P_SIBLING, P_CLEANUP },
	{ "put-alloc-load", P_ALLOC_REQUIRE, P_ALLOC_STORE },
	{ "put-alloc-next", P_ALLOC_REQUIRE, P_LOCK },
	{ "put-alloc-fail", P_ALLOC_REQUIRE, P_CLEANUP },
	{ "put-allocstore-require", P_ALLOC_STORE, P_ALLOC_REQUIRE },
	{ "put-allocstore-repeat", P_ALLOC_STORE, P_ALLOC_STORE },
	{ "put-allocstore-next", P_ALLOC_STORE, P_LOCK },
	{ "put-allocstore-fail", P_ALLOC_STORE, P_CLEANUP },
	{ "del-child-check", P_STORE_CHILD, P_CHECK },
	{ "del-child-check-ht-changed", P_STORE_CHILD, P_CLEANUP },
	{ "del-child-check-ht-same", P_STORE_CHILD, P_LOCKALL },
	{ "del-child-check-act-free", P_STORE_CHILD, P_FREENODE },
	{ "kvop-lock", P_LOCK, P_CHECK },
	{ "kvop-lock-check-ht-changed", P_LOCK, P_CLEANUP },
	{ "kvop-lock-check-ht-same", P_LOCK, P_LOCKALL },
	{ "put-lock-ft-capture", P_LOCK, P_CAPTURE },
	{ "del-check-act-free", P_LOCK, P_FREENODE },
	{ "kvop-check-height-changed", P_CHECK, P_CLEANUP },
	{ "kvop-check-height-same", P_CHECK, P_DOWN },
	{ "put-check-ft-capture", P_CHECK, P_CAPTURE },
	{ "del-act-free", P_CHECK, P_FREENODE },
	{ "put-makespace-cleanup", P_MAKESPACE, P_CLEANUP },
	{ "put-makespace", P_MAKESPACE, P_ACT },
	{ "kvop-act", P_ACT, P_CLEANUP },
	{ "put-del-act", P_ACT, P_CAPTURE },
	{ "put-capture", P_CAPTURE, P_CLEANUP},
	{ "del-capture-freenode", P_CAPTURE, P_FREENODE},
	{ "del-freenode-cleanup", P_FREENODE, P_CLEANUP },
	{ "del-freenode-fini", P_FREENODE, P_FINI},
	{ "kvop-cleanup-setup", P_CLEANUP, P_SETUP },
	{ "kvop-lockall", P_CLEANUP, P_LOCKALL },
	{ "kvop-done", P_CLEANUP, P_FINI },
	{ "kvop-fini", P_FINI, P_DONE },
};

static struct m0_sm_conf btree_conf = {
	.scf_name      = "btree-conf",
	.scf_nr_states = ARRAY_SIZE(btree_states),
	.scf_state     = btree_states,
	.scf_trans_nr  = ARRAY_SIZE(btree_trans),
	.scf_trans     = btree_trans
};

#endif

#ifndef __KERNEL__
/**
 * calc_shift is used to calculate the shift for the given number of bytes.
 * Shift is the exponent of nearest power-of-2 value greater than or equal to
 * number of bytes.
 *
 * @param value represents the number of bytes
 * @return int  returns the shift value.
 */

int calc_shift(int value)
{
	unsigned int sample = (unsigned int) value;
	unsigned int pow    = 0;

	while (sample > 0)
	{
		sample >>=1;
		pow += 1;
	}

	return pow - 1;
}

/**
 * btree_create_tree_tick function is the main function used to create btree.
 * It traverses through multiple states to perform its operation.
 *
 * @param smop     represents the state machine operation
 * @return int64_t returns the next state to be executed.
 */
int64_t btree_create_tree_tick(struct m0_sm_op *smop)
{
	struct m0_btree_op    *bop    = M0_AMB(bop, smop, bo_op);
	struct m0_btree_oimpl *oi     = bop->bo_i;
	struct m0_btree_idata *data   = &bop->b_data;
	int                    k_size = data->bt->ksize == -1 ? MAX_KEY_SIZE :
					data->bt->ksize;
	int                    v_size = data->bt->vsize == -1 ? MAX_VAL_SIZE :
					data->bt->vsize;

	switch (bop->bo_op.o_sm.sm_state) {
	case P_INIT:
		/**
		 * This following check has been added to enforce the
		 * requirement that nodes have aligned addresses.
		 * However, in future, this check can be removed if
		 * such a requirement is invalidated.
		 */
		if (!addr_is_aligned(data->addr))
			return M0_ERR(-EFAULT);

		oi = m0_alloc(sizeof *bop->bo_i);
		if (oi == NULL)
			return M0_ERR(-ENOMEM);
		bop->bo_i = oi;
		bop->bo_arbor = m0_alloc(sizeof *bop->bo_arbor);
		if (bop->bo_arbor == NULL) {
			m0_free(oi);
			return M0_ERR(-ENOMEM);
		}

		oi->i_nop.no_addr = segaddr_build(data->addr, calc_shift(data->
							      num_bytes));
		node_init(&oi->i_nop.no_addr, k_size, v_size,
			  data->nt, bop->bo_seg, bop->bo_tx);

		return tree_get(&oi->i_nop, &oi->i_nop.no_addr, P_ACT);

	case P_ACT:
		oi->i_nop.no_node->n_type = data->nt;
		oi->i_nop.no_tree->t_type = data->bt;
		oi->i_nop.no_tree->t_seg  = bop->bo_seg;

		bop->bo_arbor->t_desc           = oi->i_nop.no_tree;
		bop->bo_arbor->t_type           = data->bt;
		bop->bo_arbor->t_height         = 1;

		m0_rwlock_write_lock(&bop->bo_arbor->t_desc->t_lock);
		bop->bo_arbor->t_desc->t_height = 1;
		m0_rwlock_write_unlock(&bop->bo_arbor->t_desc->t_lock);

		m0_free(oi);
		bop->bo_i = NULL;
		return P_DONE;

	default:
		M0_IMPOSSIBLE("Wrong state: %i", bop->bo_op.o_sm.sm_state);
	}
}

/**
 * btree_destroy_tree_tick function is the main function used to destroy btree.
 *
 * @param smop     represents the state machine operation
 * @return int64_t returns the next state to be executed.
 */
int64_t btree_destroy_tree_tick(struct m0_sm_op *smop)
{
	struct m0_btree_op *bop = M0_AMB(bop, smop, bo_op);

	M0_PRE(bop->bo_op.o_sm.sm_state == P_INIT);
	M0_PRE(bop->bo_arbor != NULL);
	M0_PRE(bop->bo_arbor->t_desc != NULL);
	M0_PRE(node_invariant(bop->bo_arbor->t_desc->t_root));

	/** The following pre-condition is currently a
	 *  compulsion as the delete routine has not been
	 *  implemented yet.
	 *  Once it is implemented, this pre-condition can be
	 *  modified to compulsorily remove the records and get
	 *  the node count to 0.
	 */
	M0_PRE(node_count(bop->bo_arbor->t_desc->t_root) == 0);

	/**
	 * TODO: Currently just deleting the tree root node, as the assumption
	 * is tree will only have root node at this point.
	 */
	m0_rwlock_write_lock(&list_lock);
	ndlist_tlink_del_fini(bop->bo_arbor->t_desc->t_root);
	m0_rwlock_write_unlock(&list_lock);

	tree_put(bop->bo_arbor->t_desc);
	/**
	 * ToDo: We need to capture the changes occuring in the
	 * root node after tree_descriptor has been freed using
	 * m0_be_tx_capture().
	 * Only those fields that have changed need to be
	 * updated.
	 */
	m0_free(bop->bo_arbor);
	bop->bo_arbor = NULL;

	return P_DONE;
}

/**
 * btree_open_tree_tick function is used to traverse through different states to
 * facilitate the working of m0_btree_open().
 *
 * @param smop     represents the state machine operation
 * @return int64_t returns the next state to be executed.
 */
int64_t btree_open_tree_tick(struct m0_sm_op *smop)
{
	struct m0_btree_op    *bop  = M0_AMB(bop, smop, bo_op);
	struct m0_btree_oimpl *oi   = bop->bo_i;

	switch (bop->bo_op.o_sm.sm_state) {
	case P_INIT:

		/**
		 * ToDo:
		 * Here, we need to add a check to enforce the
		 * requirement that nodes are valid.
		 *
		 * Once the function node_isvalid() is implemented properly,
		 * we need to add the check here.
		 */

		oi = m0_alloc(sizeof *bop->bo_i);
		if (oi == NULL)
			return M0_ERR(-ENOMEM);
		bop->bo_i = oi;
		oi->i_nop.no_addr = segaddr_build(bop->b_data.addr,
						  calc_shift(bop->b_data.
							     num_bytes));

		return tree_get(&oi->i_nop, &oi->i_nop.no_addr, P_ACT);

	case P_ACT:
		if (!oi->i_nop.no_tree->t_type)
			oi->i_nop.no_tree->t_type = bop->b_data.bt;

		/**
		 * When tree_open() is called after tree_close() and the tree
		 * descriptor associated with the tree is freed during the
		 * tree_close(), we will get a new tree_descriptor which wont
		 * contain the tree_height. This data is then filled using the
		 * tree's t_height.
		 */
		if (oi->i_nop.no_tree->t_height == 0)
			oi->i_nop.no_tree->t_height = bop->b_data.tree->
						      t_height;

		bop->b_data.tree->t_type   = oi->i_nop.no_tree->t_type;
		bop->b_data.tree->t_desc   = oi->i_nop.no_tree;

		m0_free(oi);
		return P_DONE;

	default:
		M0_IMPOSSIBLE("Wrong state: %i", bop->bo_op.o_sm.sm_state);
	}
}

/**
 * btree_close_tree_tick function is used to traverse through different states
 * to facilitate the working of m0_btree_close().
 *
 * @param smop     represents the state machine operation
 * @return int64_t returns the next state to be executed.
 */
int64_t btree_close_tree_tick(struct m0_sm_op *smop)
{
	struct m0_btree_op *bop  = M0_AMB(bop, smop, bo_op);
	struct td          *tree = bop->bo_arbor->t_desc;
	struct nd          *node;

	M0_PRE(tree->t_ref != 0);

	switch (bop->bo_op.o_sm.sm_state) {
	case P_INIT:
		if (tree->t_ref > 1) {
			tree_put(tree);
			return P_DONE;
		}
		tree->t_starttime = m0_time_now();
		/** put tree's root node. */
		node_put(tree->t_root->n_op, tree->t_root, bop->bo_tx);
		/** Fallthrough to P_TIMECHECK */
	case P_TIMECHECK:
		/**
		 * This code is meant for debugging. In future, this case needs
		 * to be handled in a better way.
		 */
		m0_rwlock_write_lock(&list_lock);
		m0_tl_for(ndlist, &btree_active_nds, node) {
			if (node->n_tree == tree && node->n_ref > 0) {
				if (m0_time_seconds(m0_time_now() -
						    tree->t_starttime) > 5) {
					M0_LOG(M0_ERROR, "tree close timeout");
					M0_ASSERT(false);
				}
				m0_rwlock_write_unlock(&list_lock);
				return P_TIMECHECK;
			}
		} m0_tl_endfor;
		m0_rwlock_write_unlock(&list_lock);
		/** Fallthrough to P_ACT */
	case P_ACT:
		tree->t_starttime = 0;
		tree_put(tree);
		M0_SET0(bop->bo_arbor->t_desc);
		return P_DONE;
	default:
		M0_IMPOSSIBLE("Wrong state: %i", bop->bo_op.o_sm.sm_state);
	}
}

/* Based on the flag get the next/previous sibling index. */
static int sibling_index_get(int index, uint64_t flags, bool key_exists)
{
	if (flags & BOF_NEXT)
		return key_exists ? ++index : index;
	return --index;
}

/* Checks if the index is in the range of valid key range for node. */
static bool index_is_valid(struct level *lev)
{
	return (lev->l_idx >= 0) && (lev->l_idx < node_count(lev->l_node));
}

/**
 *  Search from the leaf + 1 level till the root level and find a node
 *  which has valid sibling. Once found, get the leftmost leaf record from the
 *  sibling subtree.
 */
int  btree_sibling_first_key_get(struct m0_btree_oimpl *oi, struct td *tree,
				 struct slot *s)
{
	int             i;
	struct level   *lev;
	struct segaddr  child;

	for (i = oi->i_used - 1; i >= 0; i--) {
		lev = &oi->i_level[i];
		if (lev->l_idx < node_count(lev->l_node)) {
			s->s_node = oi->i_nop.no_node = lev->l_node;
			s->s_idx = lev->l_idx + 1;
			while (i != oi->i_used) {
				node_child(s, &child);
				if (!address_in_segment(child))
					return M0_ERR(-EFAULT);
				i++;
				node_get(&oi->i_nop, tree, &child, P_CLEANUP);
				s->s_idx = 0;
				s->s_node = oi->i_nop.no_node;
				oi->i_level[i].l_sibling = oi->i_nop.no_node;
			}
			node_rec(s);
			return 0;
		}
	}
	s->s_rec.r_flags = M0_BSC_KEY_NOT_FOUND;
	return 0;

}

/** Tree GET (lookup) state machine. */
static int64_t btree_get_kv_tick(struct m0_sm_op *smop)
{
	struct m0_btree_op    *bop            = M0_AMB(bop, smop, bo_op);
	struct td             *tree           = bop->bo_arbor->t_desc;
	struct m0_btree_oimpl *oi             = bop->bo_i;
	bool                   lock_acquired  = bop->bo_flags & BOF_LOCKALL;
	struct level          *lev;

	switch (bop->bo_op.o_sm.sm_state) {
	case P_INIT:
		M0_ASSERT(bop->bo_i == NULL);
		bop->bo_i = m0_alloc(sizeof *oi);
		if (bop->bo_i == NULL) {
			bop->bo_op.o_sm.sm_rc = M0_ERR(-ENOMEM);
			return P_DONE;
		}
		if ((bop->bo_flags & BOF_COOKIE) &&
		    cookie_is_set(&bop->bo_rec.r_key.k_cookie))
			return P_COOKIE;
		else
			return P_SETUP;
	case P_COOKIE:
		if (cookie_is_valid(tree, &bop->bo_rec.r_key.k_cookie))
			return P_LOCK;
		else
			return P_SETUP;
	case P_LOCKALL:
		M0_ASSERT(bop->bo_flags & BOF_LOCKALL);
		return lock_op_init(&bop->bo_op, &bop->bo_i->i_nop,
				    bop->bo_arbor->t_desc, P_SETUP);
	case P_SETUP:
		oi->i_height = tree->t_height;
		level_alloc(oi, oi->i_height);
		if (oi->i_level == NULL) {
			if (lock_acquired)
				lock_op_unlock(tree);
			return fail(bop, M0_ERR(-ENOMEM));
		}
		oi->i_nop.no_op.o_sm.sm_rc = 0;
		/** Fall through to P_DOWN. */
	case P_DOWN:
		oi->i_used = 0;
		return node_get(&oi->i_nop, tree, &tree->t_root->n_addr,
				P_NEXTDOWN);
	case P_NEXTDOWN:
		if (oi->i_nop.no_op.o_sm.sm_rc == 0) {
			struct slot    node_slot = {};
			struct segaddr child;

			lev = &oi->i_level[oi->i_used];
			lev->l_node = oi->i_nop.no_node;
			node_slot.s_node = oi->i_nop.no_node;

			node_lock(lev->l_node);
			lev->l_seq = lev->l_node->n_seq;

			/**
			 * Node validation is required to determine that the
			 * node(lev->l_node) which is pointed by current thread
			 * is not freed by any other thread till current thread
			 * reaches NEXTDOWN phase.
			 *
			 * Node verification is required to determine that no
			 * other thread which has lock is working on the same
			 * node(lev->l_node) which is pointed by current thread.
			 */
			if (!node_isvalid(lev->l_node) || (oi->i_used > 0 &&
			    node_count_rec(lev->l_node) == 0)) {
				node_unlock(lev->l_node);
				return m0_sm_op_sub(&bop->bo_op, P_CLEANUP,
						    P_SETUP);
			}

			oi->i_key_found = node_find(&node_slot,
						    &bop->bo_rec.r_key);
			lev->l_idx = node_slot.s_idx;

			if (node_level(node_slot.s_node) > 0) {
				if (oi->i_key_found) {
					node_slot.s_idx++;
					lev->l_idx++;
				}
				node_child(&node_slot, &child);
				if (!address_in_segment(child)) {
					node_unlock(lev->l_node);
					node_op_fini(&oi->i_nop);
					return fail(bop, M0_ERR(-EFAULT));
				}
				oi->i_used++;
				if (oi->i_used >= oi->i_height) {
					/* If height of tree increased. */
					oi->i_used = oi->i_height - 1;
					node_unlock(lev->l_node);
					return m0_sm_op_sub(&bop->bo_op,
							    P_CLEANUP, P_SETUP);
				}
				node_unlock(lev->l_node);
				return node_get(&oi->i_nop, tree, &child,
						P_NEXTDOWN);
			} else {
				node_unlock(lev->l_node);
				return P_LOCK;
			}
		} else {
			node_op_fini(&oi->i_nop);
			return m0_sm_op_sub(&bop->bo_op, P_CLEANUP, P_SETUP);
		}
	case P_LOCK:
		if (!lock_acquired)
			return lock_op_init(&bop->bo_op, &bop->bo_i->i_nop,
					    bop->bo_arbor->t_desc, P_CHECK);
		/** Fall through if LOCK is already acquired. */
	case P_CHECK:
		if (!path_check(oi, tree, &bop->bo_rec.r_key.k_cookie)) {
			oi->i_trial++;
			if (oi->i_trial >= MAX_TRIALS) {
				M0_ASSERT_INFO((bop->bo_flags & BOF_LOCKALL) ==
					       0, "Get record failure in tree"
					       "lock mode");
				bop->bo_flags |= BOF_LOCKALL;
				lock_op_unlock(tree);
				return m0_sm_op_sub(&bop->bo_op, P_CLEANUP,
						    P_LOCKALL);
			}
			if (oi->i_height != tree->t_height) {
				/* If height has changed. */
				lock_op_unlock(tree);
				return m0_sm_op_sub(&bop->bo_op, P_CLEANUP,
				                    P_SETUP);
			} else {
				/* If height is same, put back all the nodes. */
				lock_op_unlock(tree);
				level_put(oi, bop->bo_tx);
				return P_DOWN;
			}
		}
		/** Fall through if path_check is successful. */
	case P_ACT: {
		m0_bcount_t  ksize;
		m0_bcount_t  vsize;
		void        *pkey;
		void        *pval;
		struct slot  s = {};
		int          rc;

		lev = &oi->i_level[oi->i_used];

		s.s_node             = lev->l_node;
		s.s_idx              = lev->l_idx;
		s.s_rec.r_key.k_data = M0_BUFVEC_INIT_BUF(&pkey, &ksize);
		s.s_rec.r_val        = M0_BUFVEC_INIT_BUF(&pval, &vsize);
		s.s_rec.r_flags      = M0_BSC_SUCCESS;
		/**
		 *  There are two cases based on the flag set by user :
		 *  1. Flag BRF_EQUAL: If requested key found return record else
		 *  return key not exist.
		 *  2. Flag BRF_SLANT: If the key index(found during P_NEXTDOWN)
		 *  is less than total number of keys, return the record at key
		 *  index. Else loop through the levels to find valid sibling.
		 *  If valid sibling found, return first key of the sibling
		 *  subtree else return key not exist.
		 */
		if (bop->bo_flags & BOF_EQUAL) {
			if (oi->i_key_found)
				node_rec(&s);
			else
				s.s_rec.r_flags = M0_BSC_KEY_NOT_FOUND;
		} else {
			if (lev->l_idx < node_count(lev->l_node))
				node_rec(&s);
			else {
				rc = btree_sibling_first_key_get(oi, tree, &s);
				if (rc != 0) {
					node_op_fini(&oi->i_nop);
					return fail(bop, rc);
				}
			}
		}

		bop->bo_cb.c_act(&bop->bo_cb, &s.s_rec);

		lock_op_unlock(tree);
		return m0_sm_op_sub(&bop->bo_op, P_CLEANUP, P_FINI);
	}
	case P_CLEANUP:
		level_cleanup(oi, bop->bo_tx);
		return m0_sm_op_ret(&bop->bo_op);
	case P_FINI :
		M0_ASSERT(oi);
		m0_free(oi);
		return P_DONE;
	default:
		M0_IMPOSSIBLE("Wrong state: %i", bop->bo_op.o_sm.sm_state);
	};
}

/** Iterator state machine. */
int64_t btree_iter_kv_tick(struct m0_sm_op *smop)
{
	struct m0_btree_op    *bop            = M0_AMB(bop, smop, bo_op);
	struct td             *tree           = bop->bo_arbor->t_desc;
	struct m0_btree_oimpl *oi             = bop->bo_i;
	bool                   lock_acquired  = bop->bo_flags & BOF_LOCKALL;
	struct level          *lev;

	switch (bop->bo_op.o_sm.sm_state) {
	case P_INIT:
		M0_ASSERT(bop->bo_i == NULL);
		bop->bo_i = m0_alloc(sizeof *oi);
		if (bop->bo_i == NULL) {
			bop->bo_op.o_sm.sm_rc = M0_ERR(-ENOMEM);
			return P_DONE;
		}
		if ((bop->bo_flags & BOF_COOKIE) &&
		    cookie_is_set(&bop->bo_rec.r_key.k_cookie))
			return P_COOKIE;
		else
			return P_SETUP;
	case P_COOKIE:
		if (cookie_is_valid(tree, &bop->bo_rec.r_key.k_cookie))
			return P_LOCK;
		else
			return P_SETUP;
	case P_LOCKALL:
		M0_ASSERT(bop->bo_flags & BOF_LOCKALL);
		return lock_op_init(&bop->bo_op, &bop->bo_i->i_nop,
				    bop->bo_arbor->t_desc, P_SETUP);
	case P_SETUP:
		oi->i_height = tree->t_height;
		level_alloc(oi, oi->i_height);
		if (oi->i_level == NULL) {
			if (lock_acquired)
				lock_op_unlock(tree);
			return fail(bop, M0_ERR(-ENOMEM));
		}
		oi->i_nop.no_op.o_sm.sm_rc = 0;
		/** Fall through to P_DOWN. */
	case P_DOWN:
		oi->i_used  = 0;
		oi->i_pivot = -1;
		return node_get(&oi->i_nop, tree, &tree->t_root->n_addr,
				P_NEXTDOWN);
	case P_NEXTDOWN:
		if (oi->i_nop.no_op.o_sm.sm_rc == 0) {
			struct slot    s = {};
			struct segaddr child;

			lev = &oi->i_level[oi->i_used];
			lev->l_node = oi->i_nop.no_node;
			s.s_node = oi->i_nop.no_node;

			node_lock(lev->l_node);
			lev->l_seq = lev->l_node->n_seq;

			/**
			 * Node validation is required to determine that the
			 * node(lev->l_node) which is pointed by current thread
			 * is not freed by any other thread till current thread
			 * reaches NEXTDOWN phase.
			 *
			 * Node verification is required to determine that no
			 * other thread which has lock is working on the same
			 * node(lev->l_node) which is pointed by current thread.
			 */
			if (!node_isvalid(lev->l_node) || (oi->i_used > 0 &&
			    node_count_rec(lev->l_node) == 0)) {
				node_unlock(lev->l_node);
				return m0_sm_op_sub(&bop->bo_op, P_CLEANUP,
						    P_SETUP);
			}

			oi->i_key_found = node_find(&s, &bop->bo_rec.r_key);
			lev->l_idx = s.s_idx;

			if (node_level(s.s_node) > 0) {
				if (oi->i_key_found) {
					s.s_idx++;
					lev->l_idx++;
				}
				/**
				 * Check if the node has valid left or right
				 * index based on previous/next flag. If valid
				 * left/right index found, mark this level as
				 * pivot level.The pivot level is the level
				 * closest to leaf level having valid sibling
				 * index.
				 */
				if (((bop->bo_flags & BOF_NEXT) &&
				    (lev->l_idx < node_count(lev->l_node))) ||
				    ((bop->bo_flags & BOF_PREV) &&
				    (lev->l_idx > 0)))
					oi->i_pivot = oi->i_used;

				node_child(&s, &child);
				if (!address_in_segment(child)) {
					node_unlock(lev->l_node);
					node_op_fini(&oi->i_nop);
					return fail(bop, M0_ERR(-EFAULT));
				}
				oi->i_used++;
				if (oi->i_used >= oi->i_height) {
					/* If height of tree increased. */
					oi->i_used = oi->i_height - 1;
					node_unlock(lev->l_node);
					return m0_sm_op_sub(&bop->bo_op,
							    P_CLEANUP, P_SETUP);
				}
				node_unlock(lev->l_node);
				return node_get(&oi->i_nop, tree, &child,
						P_NEXTDOWN);
			} else	{
				/* Get sibling index based on PREV/NEXT flag. */
				lev->l_idx = sibling_index_get(s.s_idx,
							       bop->bo_flags,
							       oi->i_key_found);
				/**
				 * In the following cases jump to LOCK state:
				 * 1. the found key idx is within the valid
				 *    index range of the node.
				 * 2.i_pivot is equal to -1. It means, tree
				 *   traversal reached at the leaf level without
				 *   finding any valid sibling in the non-leaf
				 *   levels.
				 *   This indicates that the search key is the
				 *   boundary key (rightmost for NEXT flag and
				 *   leftmost for PREV flag).
				 */
				if (index_is_valid(lev) || oi->i_pivot == -1) {
					node_unlock(lev->l_node);
					return P_LOCK;
				}
				node_unlock(lev->l_node);
				/**
				 * We are here, it means we want to load
				 * sibling node of the leaf node.
				 * Start traversing the sibling node path
				 * starting from the pivot level. If the node
				 * at pivot level is still valid, load sibling
				 * idx's child node else clean up and restart
				 * state machine.
				 */
				lev = &oi->i_level[oi->i_pivot];
				node_lock(lev->l_node);
				if (!node_isvalid(lev->l_node) ||
				    (oi->i_pivot > 0 &&
				     node_count_rec(lev->l_node) == 0)) {
					node_unlock(lev->l_node);
					node_op_fini(&oi->i_nop);
					return m0_sm_op_sub(&bop->bo_op,
							    P_CLEANUP, P_SETUP);
				}
				if (lev->l_seq != lev->l_node->n_seq) {
					node_unlock(lev->l_node);
					return m0_sm_op_sub(&bop->bo_op,
							    P_CLEANUP, P_SETUP);
				}

				s.s_node = lev->l_node;
				s.s_idx = sibling_index_get(lev->l_idx,
							    bop->bo_flags,
							    true);
				/**
				 * We have already checked node and its sequence
				 * number validity. Do we still need to check
				 * sibling index validity?
				 */

				node_child(&s, &child);
				if (!address_in_segment(child)) {
					node_unlock(lev->l_node);
					node_op_fini(&oi->i_nop);
					return fail(bop, M0_ERR(-EFAULT));
				}
				oi->i_pivot++;
				node_unlock(lev->l_node);
				return node_get(&oi->i_nop, tree, &child,
						P_SIBLING);
			}
		} else {
			node_op_fini(&oi->i_nop);
			return m0_sm_op_sub(&bop->bo_op, P_CLEANUP, P_SETUP);
		}
	case P_SIBLING:
		if (oi->i_nop.no_op.o_sm.sm_rc == 0) {
			struct slot    s = {};
			struct segaddr child;

			lev = &oi->i_level[oi->i_pivot];
			lev->l_sibling = oi->i_nop.no_node;
			s.s_node = oi->i_nop.no_node;
			node_lock(lev->l_sibling);
			lev->l_sib_seq = lev->l_sibling->n_seq;

			/**
			 * Node validation is required to determine that the
			 * node(lev->l_node) which is pointed by current thread
			 * is not freed by any other thread till current thread
			 * reaches NEXTDOWN phase.
			 *
			 * Node verification is required to determine that no
			 * other thread which has lock is working on the same
			 * node(lev->l_node) which is pointed by current thread.
			 */
			if (!node_isvalid(lev->l_sibling) || (oi->i_pivot > 0 &&
			    node_count_rec(lev->l_sibling) == 0)) {
				node_unlock(lev->l_sibling);
				return m0_sm_op_sub(&bop->bo_op, P_CLEANUP,
						    P_SETUP);
			}

			if (node_level(s.s_node) > 0) {
				s.s_idx = (bop->bo_flags & BOF_NEXT) ? 0 :
					  node_count(s.s_node);
				node_child(&s, &child);
				if (!address_in_segment(child)) {
					node_unlock(lev->l_sibling);
					node_op_fini(&oi->i_nop);
					return fail(bop, M0_ERR(-EFAULT));
				}
				oi->i_pivot++;
				if (oi->i_pivot >= oi->i_height) {
					/* If height of tree increased. */
					node_unlock(lev->l_sibling);
					return m0_sm_op_sub(&bop->bo_op,
							    P_CLEANUP, P_SETUP);
				}
				node_unlock(lev->l_sibling);
				return node_get(&oi->i_nop, tree, &child,
						P_SIBLING);
			} else {
				node_unlock(lev->l_sibling);
				return P_LOCK;
			}
		} else {
			node_op_fini(&oi->i_nop);
			return m0_sm_op_sub(&bop->bo_op, P_CLEANUP, P_SETUP);
		}
	case P_LOCK:
		if (!lock_acquired)
			return lock_op_init(&bop->bo_op, &bop->bo_i->i_nop,
					    bop->bo_arbor->t_desc, P_CHECK);
		/** Fall through if LOCK is already acquired. */
	case P_CHECK:
		if (!path_check(oi, tree, &bop->bo_rec.r_key.k_cookie) ||
		    !sibling_node_check(oi)) {
			oi->i_trial++;
			if (oi->i_trial >= MAX_TRIALS) {
				M0_ASSERT_INFO((bop->bo_flags & BOF_LOCKALL) ==
					       0, "Iterator failure in tree"
					       "lock mode");
				bop->bo_flags |= BOF_LOCKALL;
				lock_op_unlock(tree);
				return m0_sm_op_sub(&bop->bo_op, P_CLEANUP,
						    P_LOCKALL);
			}
			if (oi->i_height != tree->t_height) {
				lock_op_unlock(tree);
				return m0_sm_op_sub(&bop->bo_op, P_CLEANUP,
				                    P_SETUP);
			} else {
				/* If height is same, put back all the nodes. */
				lock_op_unlock(tree);
				level_put(oi, bop->bo_tx);
				return P_DOWN;
			}
		}
		/**
		 * Fall through if path_check and sibling_node_check are
		 * successful.
		 */
	case P_ACT: {
		m0_bcount_t		 ksize;
		m0_bcount_t		 vsize;
		void			*pkey;
		void			*pval;
		struct slot		 s = {};

		lev = &oi->i_level[oi->i_used];

		s.s_rec.r_key.k_data = M0_BUFVEC_INIT_BUF(&pkey, &ksize);
		s.s_rec.r_val	     = M0_BUFVEC_INIT_BUF(&pval, &vsize);
		s.s_rec.r_flags      = M0_BSC_SUCCESS;

		/* Return record if idx fit in the node. */
		if (index_is_valid(lev)) {
			s.s_node = lev->l_node;
			s.s_idx  = lev->l_idx;
			node_rec(&s);
		} else if (oi->i_pivot == -1)
			/* Handle rightmost/leftmost key case. */
			s.s_rec.r_flags = M0_BSC_KEY_BTREE_BOUNDARY;
		else {
			/* Return sibling record based on flag. */
			s.s_node = lev->l_sibling;
			s.s_idx = (bop->bo_flags & BOF_NEXT) ? 0 :
				  node_count(s.s_node) - 1;
			node_rec(&s);
		}
		bop->bo_cb.c_act(&bop->bo_cb, &s.s_rec);
		lock_op_unlock(tree);
		return m0_sm_op_sub(&bop->bo_op, P_CLEANUP, P_FINI);
	}
	case P_CLEANUP:
		level_cleanup(oi, bop->bo_tx);
		return m0_sm_op_ret(&bop->bo_op);
	case P_FINI:
		M0_ASSERT(oi);
		m0_free(oi);
		return P_DONE;
	default:
		M0_IMPOSSIBLE("Wrong state: %i", bop->bo_op.o_sm.sm_state);
	};
}

/* Delete Operation */

/**
 * This function will get called if there is an underflow at current node after
 * deletion of the record. Currently, underflow condition is defined based on
 * record count. If record count is 0, there will be underflow. To resolve
 * underflow,
 * 1) delete the node from parent.
 * 2) check if there is an underflow at parent due to deletion of it's child.
 * 3) if there is an underflow,
 *        if, we have reached root, handle underflow at root.
 *        else, repeat steps from step 1.
 *    else, return next phase which needs to be executed.
 *
 * @param bop will provide all required information about btree operation.
 * @return int64_t return state which needs to get executed next.
 */
static int64_t btree_del_resolve_underflow(struct m0_btree_op *bop)
{
	struct td              *tree        = bop->bo_arbor->t_desc;
	struct m0_btree_oimpl  *oi          = bop->bo_i;
	int                     used_count  = oi->i_used;
	struct level           *lev         = &oi->i_level[used_count];
	bool                    flag        = false;
	struct slot             node_slot;
	int                     curr_root_level;
	struct slot             root_slot;
	struct nd              *root_child;

	do {
		lev->l_freenode = true;
		used_count--;
		lev = &oi->i_level[used_count];
		node_lock(lev->l_node);

		node_del(lev->l_node, lev->l_idx, bop->bo_tx);
		node_slot.s_node = lev->l_node;
		node_slot.s_idx  = lev->l_idx;
		node_done(&node_slot, bop->bo_tx, true);

		/**
		 * once underflow is resolved at child by deleteing child node
		 * from parent, determine next step:
		 * If we reach the root node,
		 *      if record count > 1, go to P_FREENODE.
		 *      if record count = 0, set level = 0, height=1, go to
		 *         P_FREENODE.
		 *       else record count == 1, break the loop handle root case
		 *           condition.
		 * else if record count at parent is greater than 0, go to
		 *         P_FREENODE.
		 *      else, resolve the underflow at parent reapeat the steps
		 *            in loop.
		 */
		if (used_count == 0) {
			if (node_count_rec(lev->l_node) > 1)
				flag = true;
			else if (node_count_rec(lev->l_node) == 0) {
				node_set_level(lev->l_node, 0, bop->bo_tx);
				tree->t_height = 1;
				bop->bo_arbor->t_height = tree->t_height;
				/* Capture this change in transaction */
				flag = true;
			} else
				break;
		}
		node_seq_cnt_update(lev->l_node);
		node_fix(node_slot.s_node, bop->bo_tx);
		btree_node_capture_enlist(oi, lev->l_node, lev->l_idx);

		/**
		 * TBD : This check needs to be removed when debugging is
		 * done.
		 */
		M0_ASSERT(node_expensive_invariant(lev->l_node));
		node_unlock(lev->l_node);

		/* check if underflow after deletion */
		if (flag || !node_isunderflow(lev->l_node, false))
			return P_CAPTURE;

	} while (1);

	/**
	 * handle root cases :
	 * If we have reached the root and root contains only one child pointer
	 * due to the deletion of l_node from the level below the root,
	 * 1) get the root's only child
	 * 2) delete the existing record from root
	 * 3) copy the record from its only child to root
	 * 4) free that child node
	 */

	curr_root_level  = node_level(lev->l_node);
	root_slot.s_node = lev->l_node;
	root_slot.s_idx  = 0;
	node_del(lev->l_node, 0, bop->bo_tx);
	node_done(&root_slot, bop->bo_tx, true);

	/* l_sib is node below root which is root's only child */
	root_child = oi->i_level[1].l_sibling;
	node_lock(root_child);

	node_set_level(lev->l_node, curr_root_level - 1, bop->bo_tx);
	tree->t_height--;
	bop->bo_arbor->t_height = tree->t_height;
	/* Capture this change */

	node_move(root_child, lev->l_node, D_RIGHT, NR_MAX, bop->bo_tx);
	M0_ASSERT(node_count_rec(root_child) == 0);
	btree_node_capture_enlist(oi, lev->l_node, 0);
	btree_node_capture_enlist(oi, root_child, 0);
	oi->i_root_child_free = true;

	/* TBD : This check needs to be removed when debugging is done. */
	M0_ASSERT(node_expensive_invariant(lev->l_node));
	node_unlock(lev->l_node);
	node_unlock(root_child);

	return P_CAPTURE;
}

/**
 * Validates the child node of root and its sequence number if it is loaded.
 *
 * @param oi provides traversed nodes information.
 * @return bool return true if validation succeeds else false.
 */
static bool child_node_check(struct m0_btree_oimpl *oi)
{
	struct nd *l_node;

	if (cookie_is_used() || oi->i_used == 0)
		return true;

	l_node = oi->i_level[1].l_sibling;

	if (l_node) {
		if (!node_isvalid(l_node))
			return false;
		if (oi->i_level[1].l_sib_seq != l_node->n_seq)
			return false;
	}
	return true;
}

/**
 * This function will determine if there is requirement of loading root child.
 * If root contains only two records and if any of them is going to get deleted,
 * it is required to load the other child of root as well to handle root case.
 *
 * @param bop will provide all required information about btree operation.
 * @return int8_t return -1 if any ancestor node is not valid. return 1, if
 *                loading of child is needed, else return 0;
 */
static int8_t root_child_is_req(struct m0_btree_op *bop)
{
	struct m0_btree_oimpl *oi = bop->bo_i;
	int8_t                 load = 0;
	int                    used_count = oi->i_used;
	do {
		if (!node_isvalid(oi->i_level[used_count].l_node))
			return -1;
		if (used_count == 0) {
			if (node_count_rec(oi->i_level[used_count].l_node) == 2)
				load = 1;
			break;
		}
		if (!node_isunderflow(oi->i_level[used_count].l_node, true))
			break;

		used_count--;
	}while (1);
	return load;
}

/**
 * This function will get called if root is an internal node and it contains
 * only two records. It will check if there is requirement for loading root's
 * other child and accordingly return the next state for execution.
 *
 * @param bop will provide all required information about btree operation.
 * @return int64_t return state which needs to get executed next.
 */
static int64_t root_case_handle(struct m0_btree_op *bop)
{
	/**
	 * If root is an internal node and it contains only two records, check
	 * if any record is going to be deleted if yes, we also have to load
	 * other child of root so that we can copy the content from that child
	 * at root and decrease the level by one.
	 */
	struct m0_btree_oimpl *oi            = bop->bo_i;
	int8_t                 load;

	load = root_child_is_req(bop);
	if (load == -1)
		return m0_sm_op_sub(&bop->bo_op, P_CLEANUP, P_SETUP);
	if (load) {
		struct slot     root_slot = {};
		struct segaddr  root_child;
		struct level   *root_lev = &oi->i_level[0];

		node_lock(root_lev->l_node);

		if (!node_isvalid(root_lev->l_node) ||
		    root_lev->l_node->n_seq != root_lev->l_seq) {
			node_unlock(root_lev->l_node);
			return m0_sm_op_sub(&bop->bo_op, P_CLEANUP, P_SETUP);
		}
		root_slot.s_node = root_lev->l_node;
		root_slot.s_idx  = root_lev->l_idx == 0 ? 1 : 0;

		node_child(&root_slot, &root_child);
		if (!address_in_segment(root_child)) {
			node_unlock(root_lev->l_node);
			node_op_fini(&oi->i_nop);
			return fail(bop, M0_ERR(-EFAULT));
		}
		node_unlock(root_lev->l_node);
		return node_get(&oi->i_nop, bop->bo_arbor->t_desc,
				&root_child, P_STORE_CHILD);
	}
	return P_LOCK;
}

/* State machine implementation for delete operation */
static int64_t btree_del_kv_tick(struct m0_sm_op *smop)
{
	struct m0_btree_op    *bop            = M0_AMB(bop, smop, bo_op);
	struct td             *tree           = bop->bo_arbor->t_desc;
	uint64_t               flags          = bop->bo_flags;
	struct m0_btree_oimpl *oi             = bop->bo_i;
	bool                   lock_acquired  = bop->bo_flags & BOF_LOCKALL;
	struct level          *lev;

	switch (bop->bo_op.o_sm.sm_state) {
	case P_INIT:
		M0_ASSERT(bop->bo_i == NULL);
		bop->bo_i = m0_alloc(sizeof *oi);
		if (bop->bo_i == NULL) {
			bop->bo_op.o_sm.sm_rc = M0_ERR(-ENOMEM);
			return P_DONE;
		}
		if ((flags & BOF_COOKIE) &&
		    cookie_is_set(&bop->bo_rec.r_key.k_cookie))
			return P_COOKIE;
		else
			return P_SETUP;
	case P_COOKIE:
		if (cookie_is_valid(tree, &bop->bo_rec.r_key.k_cookie) &&
		    !node_isunderflow(oi->i_cookie_node, true))
			return P_LOCK;
		else
			return P_SETUP;
	case P_LOCKALL:
		M0_ASSERT(bop->bo_flags & BOF_LOCKALL);
		return lock_op_init(&bop->bo_op, &bop->bo_i->i_nop,
				    bop->bo_arbor->t_desc, P_SETUP);
	case P_SETUP:
		oi->i_height = tree->t_height;
		level_alloc(oi, oi->i_height);
		if (oi->i_level == NULL) {
			if (lock_acquired)
				lock_op_unlock(tree);
			return fail(bop, M0_ERR(-ENOMEM));
		}
		bop->bo_i->i_key_found = false;
		oi->i_nop.no_op.o_sm.sm_rc = 0;
		/** Fall through to P_DOWN. */
	case P_DOWN:
		oi->i_used = 0;
		M0_SET0(&oi->i_capture);
		/* Load root node. */
		return node_get(&oi->i_nop, tree, &tree->t_root->n_addr,
				P_NEXTDOWN);
	case P_NEXTDOWN:
		if (oi->i_nop.no_op.o_sm.sm_rc == 0) {
			struct slot    node_slot = {};
			struct segaddr child_node_addr;

			lev = &oi->i_level[oi->i_used];
			lev->l_node = oi->i_nop.no_node;
			node_slot.s_node = oi->i_nop.no_node;

			node_lock(lev->l_node);
			lev->l_seq = oi->i_nop.no_node->n_seq;

			/**
			 * Node validation is required to determine that the
			 * node(lev->l_node) which is pointed by current thread
			 * is not freed by any other thread till current thread
			 * reaches NEXTDOWN phase.
			 *
			 * Node verification is required to determine that no
			 * other thread which has lock is working on the same
			 * node(lev->l_node) which is pointed by current thread.
			 */
			if (!node_isvalid(lev->l_node) || (oi->i_used > 0 &&
			    node_count_rec(lev->l_node) == 0)) {
				node_unlock(lev->l_node);
				return m0_sm_op_sub(&bop->bo_op, P_CLEANUP,
						    P_SETUP);
			}

			oi->i_nop.no_node = NULL;

			oi->i_key_found = node_find(&node_slot,
						    &bop->bo_rec.r_key);
			lev->l_idx = node_slot.s_idx;

			if (node_level(node_slot.s_node) > 0) {
				if (oi->i_key_found) {
					lev->l_idx++;
					node_slot.s_idx++;
				}
				node_child(&node_slot, &child_node_addr);

				if (!address_in_segment(child_node_addr)) {
					node_unlock(lev->l_node);
					node_op_fini(&oi->i_nop);
					return fail(bop, M0_ERR(-EFAULT));
				}
				oi->i_used++;
				if (oi->i_used >= oi->i_height) {
					/* If height of tree increased. */
					oi->i_used = oi->i_height - 1;
					node_unlock(lev->l_node);
					return m0_sm_op_sub(&bop->bo_op,
							    P_CLEANUP, P_SETUP);
				}
				node_unlock(lev->l_node);
				return node_get(&oi->i_nop, tree,
						&child_node_addr, P_NEXTDOWN);
			} else {
				node_unlock(lev->l_node);
				if (!oi->i_key_found)
					return P_LOCK;
				/**
				 * If root is an internal node and it contains
				 * only two record, if any of the record is
				 * going to be deleted, load the other child of
				 * root.
				 */
				if (oi->i_used > 0 &&
				    node_count_rec(oi->i_level[0].l_node) == 2)
					return root_case_handle(bop);

				return P_LOCK;
			}
		} else {
			node_op_fini(&oi->i_nop);
			return m0_sm_op_sub(&bop->bo_op, P_CLEANUP, P_SETUP);
		}
	case P_STORE_CHILD: {
		if (oi->i_nop.no_op.o_sm.sm_rc == 0) {
			struct nd *root_child;

			oi->i_level[1].l_sibling = oi->i_nop.no_node;
			root_child = oi->i_level[1].l_sibling;
			node_lock(root_child);

			if (!node_isvalid(root_child) ||
			    node_count_rec(root_child) == 0) {
				node_unlock(root_child);
 				return m0_sm_op_sub(&bop->bo_op, P_CLEANUP,
						    P_SETUP);
			}
			/* store child of the root. */
			oi->i_level[1].l_sib_seq = oi->i_nop.no_node->n_seq;

			node_unlock(root_child);
			/* Fall through to the next step */
		} else {
			node_op_fini(&oi->i_nop);
			return fail(bop, oi->i_nop.no_op.o_sm.sm_rc);
		}
	}
	case P_LOCK:
		if (!lock_acquired)
			return lock_op_init(&bop->bo_op, &bop->bo_i->i_nop,
					    bop->bo_arbor->t_desc, P_CHECK);
		/* Fall through to the next step */
	case P_CHECK:
		if (!path_check(oi, tree, &bop->bo_rec.r_key.k_cookie) ||
		    !child_node_check(oi)) {
			oi->i_trial++;
			if (oi->i_trial >= MAX_TRIALS) {
				M0_ASSERT_INFO((bop->bo_flags & BOF_LOCKALL) ==
					       0, "Delete record failure in"
					       "tree lock mode");
				bop->bo_flags |= BOF_LOCKALL;
				lock_op_unlock(tree);
				return m0_sm_op_sub(&bop->bo_op, P_CLEANUP,
						    P_LOCKALL);
			}
			if (oi->i_height != tree->t_height) {
				/* If height has changed. */
				lock_op_unlock(tree);
				return m0_sm_op_sub(&bop->bo_op, P_CLEANUP,
					            P_SETUP);
			} else {
				/* If height is same, put back all the nodes. */
				lock_op_unlock(tree);
				level_put(oi, bop->bo_tx);
				return P_DOWN;
			}
		}
		/**
		 * Fall through if path_check and child_node_check are
		 * successful.
		 */
	case P_ACT: {
		struct m0_btree_rec rec;
		struct slot         node_slot;
		/**
		 *  if key exists, delete the key, if there is an underflow, go
		 *  to resolve function else return P_CLEANUP.
		*/

		if (!oi->i_key_found)
			rec.r_flags = M0_BSC_KEY_NOT_FOUND;
		else {
			lev = &oi->i_level[oi->i_used];
			node_slot.s_node = lev->l_node;
			node_slot.s_idx  = lev->l_idx;

			node_lock(lev->l_node);

			node_del(node_slot.s_node, node_slot.s_idx, bop->bo_tx);
			node_done(&node_slot, bop->bo_tx, true);
			node_seq_cnt_update(lev->l_node);
			node_fix(node_slot.s_node, bop->bo_tx);
			btree_node_capture_enlist(oi, lev->l_node, lev->l_idx);

			/**
			 * TBD : This check needs to be removed when debugging
			 * is done.
			 */
			M0_ASSERT(node_expensive_invariant(lev->l_node));
			node_unlock(lev->l_node);

			rec.r_flags = M0_BSC_SUCCESS;
		}
		int rc = bop->bo_cb.c_act(&bop->bo_cb, &rec);
		if (rc) {
			M0_ASSERT(!oi->i_key_found);
			lock_op_unlock(tree);
			return fail(bop, rc);
		}

		if (oi->i_key_found) {
			if (oi->i_used == 0 ||
			    !node_isunderflow(lev->l_node, false)) {
				/* No Underflow */
				return P_CAPTURE;
			}
			return btree_del_resolve_underflow(bop);
		}
		M0_ASSERT(0);
	}
	case P_CAPTURE:
		/**
		 * TBD: uncomment function call below once node_free changes
		 * done.
		 */
		/* btree_tx_nodes_capture(oi, bop->bo_tx); */
		return P_FREENODE;
	case P_FREENODE : {
		int i;
		for (i = oi->i_used; i >= 0; i--) {
			lev = &oi->i_level[i];
			if (lev->l_freenode) {
				M0_ASSERT(oi->i_used > 0);
				oi->i_nop.no_opc = NOP_FREE;
				node_free(&oi->i_nop, lev->l_node,
					  bop->bo_tx, 0);
				lev->l_node = NULL;
			} else
				break;
		}
		if (oi->i_root_child_free) {
			lev = &oi->i_level[1];
			oi->i_nop.no_opc = NOP_FREE;
			node_free(&oi->i_nop, lev->l_sibling, bop->bo_tx, 0);
			lev->l_sibling = NULL;
		}

		lock_op_unlock(tree);
		return m0_sm_op_sub(&bop->bo_op, P_CLEANUP, P_FINI);
	}
	case P_CLEANUP :
		level_cleanup(oi, bop->bo_tx);
		return m0_sm_op_ret(&bop->bo_op);
	case P_FINI :
		M0_ASSERT(oi);
		m0_free(oi);
		return P_DONE;
	default:
		M0_IMPOSSIBLE("Wrong state: %i", bop->bo_op.o_sm.sm_state);
	};
}

/**
 * TODO: Call this function to free up node descriptor from LRU list.
 * A daemon should run in parallel to check the health of the system. If it
 * requires more memory the node descriptors can be freed from LRU list.
 *
 * @param count number of node descriptors to be freed.
 */
void m0_btree_lrulist_purge(uint64_t count)
{
	struct nd* node;
	struct nd* prev;

	m0_rwlock_write_lock(&list_lock);
	node = ndlist_tlist_tail(&btree_lru_nds);
	for (;  node != NULL && count > 0; count --) {
		prev = ndlist_tlist_prev(&btree_lru_nds, node);
		if (node->n_txref == 0) {
			ndlist_tlink_del_fini(node);
			m0_rwlock_fini(&node->n_lock);
			m0_free(node);
		}
		node = prev;
	}
	m0_rwlock_write_unlock(&list_lock);
}

int  m0_btree_open(void *addr, int nob, struct m0_btree **out,
		   struct m0_btree_op *bop)
{
	bop->b_data.addr      = addr;
	bop->b_data.num_bytes = nob;
	bop->b_data.tree      = *out;

	m0_sm_op_init(&bop->bo_op, &btree_open_tree_tick, &bop->bo_op_exec,
		      &btree_conf, &bop->bo_sm_group);
	return 0;
}

void m0_btree_close(struct m0_btree *arbor, struct m0_btree_op *bop)
{
	bop->bo_arbor = arbor;
	m0_sm_op_init(&bop->bo_op, &btree_close_tree_tick, &bop->bo_op_exec,
		      &btree_conf, &bop->bo_sm_group);
}

void m0_btree_create(void *addr, int nob, const struct m0_btree_type *bt,
		     const struct node_type *nt, struct m0_btree_op *bop,
		     struct m0_be_seg *seg, struct m0_be_tx *tx)
{
	bop->b_data.addr        = addr;
	bop->b_data.num_bytes   = nob;
	bop->b_data.bt          = bt;
	bop->b_data.nt          = nt;
	bop->bo_tx              = tx;
	bop->bo_seg             = seg;

	m0_sm_op_init(&bop->bo_op, &btree_create_tree_tick, &bop->bo_op_exec,
		      &btree_conf, &bop->bo_sm_group);
}

void m0_btree_destroy(struct m0_btree *arbor, struct m0_btree_op *bop,
		      struct m0_be_tx *tx)
{
	bop->bo_arbor = arbor;
	bop->bo_tx    = tx;
	bop->bo_seg   = arbor->t_desc->t_seg;

	m0_sm_op_init(&bop->bo_op, &btree_destroy_tree_tick, &bop->bo_op_exec,
		      &btree_conf, &bop->bo_sm_group);
}

void m0_btree_get(struct m0_btree *arbor, const struct m0_btree_key *key,
		  const struct m0_btree_cb *cb, uint64_t flags,
		  struct m0_btree_op *bop)
{
	bop->bo_opc       = M0_BO_GET;
	bop->bo_arbor     = arbor;
	bop->bo_rec.r_key = *key;
	bop->bo_flags     = flags;
	bop->bo_cb        = *cb;
	bop->bo_tx        = NULL;
	bop->bo_seg       = NULL;
	bop->bo_i         = NULL;
	m0_sm_op_init(&bop->bo_op, &btree_get_kv_tick, &bop->bo_op_exec,
		      &btree_conf, &bop->bo_sm_group);
}

void m0_btree_iter(struct m0_btree *arbor, const struct m0_btree_key *key,
		   const struct m0_btree_cb *cb, uint64_t flags,
		   struct m0_btree_op *bop)
{
	M0_PRE(flags & BOF_NEXT || flags & BOF_PREV);

	bop->bo_opc       = M0_BO_ITER;
	bop->bo_arbor     = arbor;
	bop->bo_rec.r_key = *key;
	bop->bo_flags     = flags;
	bop->bo_cb        = *cb;
	bop->bo_tx        = NULL;
	bop->bo_seg       = NULL;
	bop->bo_i         = NULL;
	m0_sm_op_init(&bop->bo_op, &btree_iter_kv_tick, &bop->bo_op_exec,
		      &btree_conf, &bop->bo_sm_group);
}

void m0_btree_put(struct m0_btree *arbor, const struct m0_btree_rec *rec,
		  const struct m0_btree_cb *cb, uint64_t flags,
		  struct m0_btree_op *bop, struct m0_be_tx *tx)
{
	bop->bo_opc    = M0_BO_PUT;
	bop->bo_arbor  = arbor;
	bop->bo_rec    = *rec;
	bop->bo_cb     = *cb;
	bop->bo_tx     = tx;
	bop->bo_flags  = flags;
	bop->bo_seg    = arbor->t_desc->t_seg;
	bop->bo_i      = NULL;

	m0_sm_op_init(&bop->bo_op, &btree_put_kv_tick, &bop->bo_op_exec,
		      &btree_conf, &bop->bo_sm_group);
}

void m0_btree_del(struct m0_btree *arbor, const struct m0_btree_key *key,
		  const struct m0_btree_cb *cb, uint64_t flags,
		  struct m0_btree_op *bop, struct m0_be_tx *tx)
{
	bop->bo_opc       = M0_BO_DEL;
	bop->bo_arbor     = arbor;
	bop->bo_rec.r_key = *key;
	bop->bo_cb        = *cb;
	bop->bo_tx        = tx;
	bop->bo_flags     = flags;
	bop->bo_seg       = arbor->t_desc->t_seg;
	bop->bo_i         = NULL;

	m0_sm_op_init(&bop->bo_op, &btree_del_kv_tick, &bop->bo_op_exec,
		      &btree_conf, &bop->bo_sm_group);
}

#endif

#ifndef __KERNEL__
/**
 *  --------------------------
 *  Section START - Unit Tests
 *  --------------------------
 */

/**
 * The code contained below is 'ut'. This is a little experiment to contain the
 * ut code in the same file containing the functionality code. We are open to
 * changes iff enough reasons are found that this model either does not work or
 * is not intuitive or maintainable.
 */

static struct m0_be_ut_backend *ut_be;
static struct m0_be_ut_seg     *ut_seg;
static struct m0_be_seg        *seg;
static bool                     btree_ut_initialised = false;

static void btree_ut_init(void)
{
	if (!btree_ut_initialised) {
		segops = (struct seg_ops *)&mem_seg_ops;
		m0_btree_mod_init();
		btree_ut_initialised = true;
	}
}

static void btree_ut_fini(void)
{
	segops = NULL;
	m0_btree_mod_fini();
	btree_ut_initialised = false;
}

/**
 * This test will create a few nodes and then delete them before exiting. The
 * main intent of this test is to debug the create and delete nodes functions.
 */
static void ut_node_create_delete(void)
{
	struct node_op          op;
	struct node_op          op1;
	struct node_op          op2;
	/* struct m0_btree_type    tt; */
	struct td              *tree;
	struct td              *tree_clone;
	struct nd              *node1;
	struct nd              *node2;
	const struct node_type *nt    = &fixed_format;

	M0_ENTRY();

	btree_ut_init();

	M0_SET0(&op);

	// Create a Fixed-Format tree.
	op.no_opc = NOP_ALLOC;
	/* tree_create(&op, &tt, 10, NULL, 0); */

	tree = op.no_tree;

	M0_ASSERT(tree->t_ref == 1);
	M0_ASSERT(tree->t_root != NULL);

	// Add a few nodes to the created tree.
	op1.no_opc = NOP_ALLOC;
	node_alloc(&op1, tree, 10, nt, 8, 8, NULL, 0);
	node1 = op1.no_node;

	op2.no_opc = NOP_ALLOC;
	node_alloc(&op2,  tree, 10, nt, 8, 8, NULL, 0);
	node2 = op2.no_node;

	op1.no_opc = NOP_FREE;
	node_free(&op1, node1, NULL, 0);

	op2.no_opc = NOP_FREE;
	node_free(&op2, node2, NULL, 0);

	/* Get another reference to the same tree. */
	tree_get(&op, &tree->t_root->n_addr, 0);
	tree_clone = op.no_tree;
	M0_ASSERT(tree_clone->t_ref == 2);
	M0_ASSERT(tree->t_root == tree_clone->t_root);

	tree_put(tree_clone);

	// Done playing with the tree - delete it.
	op.no_opc = NOP_FREE;
	tree_delete(&op, tree, NULL, 0);

	btree_ut_fini();
	M0_LEAVE();
}


static bool add_rec(struct nd *node,
		    uint64_t   key,
		    uint64_t   val)
{
	struct ff_head      *h = ff_data(node);
	struct slot          slot;
	struct m0_btree_key  find_key;
	m0_bcount_t          ksize;
	void                *p_key;
	m0_bcount_t          vsize;
	void                *p_val;
	struct m0_be_tx     *tx = NULL;

	/**
	 * To add a record if space is available in the node to hold a new
	 * record:
	 * 1) Search index in the node where the new record is to be inserted.
	 * 2) Get the location in the node where the key & value should be
	 *    inserted.
	 * 3) Insert the new record at the determined location.
	 */

	ksize = h->ff_ksize;
	p_key = &key;
	vsize = h->ff_vsize;
	p_val = &val;

	M0_SET0(&slot);
	slot.s_node                            = node;
	slot.s_rec.r_key.k_data.ov_vec.v_nr    = 1;
	slot.s_rec.r_key.k_data.ov_vec.v_count = &ksize;
	slot.s_rec.r_val.ov_vec.v_nr           = 1;
	slot.s_rec.r_val.ov_vec.v_count        = &vsize;

	if (node_count(node) != 0) {
		if (!node_isfit(&slot))
			return false;
		find_key.k_data.ov_vec.v_nr = 1;
		find_key.k_data.ov_vec.v_count = &ksize;
		find_key.k_data.ov_buf = &p_key;
		node_find(&slot, &find_key);
	}

	node_make(&slot, NULL);

	slot.s_rec.r_key.k_data.ov_buf = &p_key;
	slot.s_rec.r_val.ov_buf = &p_val;

	node_rec(&slot);

	*((uint64_t *)p_key) = key;
	*((uint64_t *)p_val) = val;

	node_capture(&slot, tx);
	return true;
}

static void get_next_rec_to_add(struct nd *node, uint64_t *key,  uint64_t *val)
{
	struct slot          slot;
	uint64_t             proposed_key;
	struct m0_btree_key  find_key;
	m0_bcount_t          ksize;
	void                *p_key;
	m0_bcount_t          vsize;
	void                *p_val;
	struct ff_head      *h = ff_data(node);

	M0_SET0(&slot);
	slot.s_node = node;

	ksize = h->ff_ksize;
	proposed_key = rand();

	find_key.k_data = M0_BUFVEC_INIT_BUF(&p_key, &ksize);

	slot.s_rec.r_key.k_data = M0_BUFVEC_INIT_BUF(&p_key, &ksize);

	slot.s_rec.r_val = M0_BUFVEC_INIT_BUF(&p_val, &vsize);

	while (true) {
		uint64_t found_key;

		proposed_key %= 256;
		p_key = &proposed_key;

		if (node_count(node) == 0)
			break;
		node_find(&slot, &find_key);
		node_rec(&slot);

		if (slot.s_idx >= node_count(node))
			break;

		found_key = *(uint64_t *)p_key;

		if (found_key == proposed_key)
			proposed_key++;
		else
			break;
	}

	*key = proposed_key;
	memset(val, *key, sizeof(*val));
}

void get_rec_at_index(struct nd *node, int idx, uint64_t *key,  uint64_t *val)
{
	struct slot          slot;
	m0_bcount_t          ksize;
	void                *p_key;
	m0_bcount_t          vsize;
	void                *p_val;

	M0_SET0(&slot);
	slot.s_node = node;
	slot.s_idx  = idx;

	M0_ASSERT(idx<node_count(node));

	slot.s_rec.r_key.k_data.ov_vec.v_nr = 1;
	slot.s_rec.r_key.k_data.ov_vec.v_count = &ksize;
	slot.s_rec.r_key.k_data.ov_buf = &p_key;

	slot.s_rec.r_val.ov_vec.v_nr = 1;
	slot.s_rec.r_val.ov_vec.v_count = &vsize;
	slot.s_rec.r_val.ov_buf = &p_val;

	node_rec(&slot);

	if (key != NULL)
		*key = *(uint64_t *)p_key;

	if (val != NULL)
		*val = *(uint64_t *)p_val;
}

void get_key_at_index(struct nd *node, int idx, uint64_t *key)
{
	struct slot          slot;
	m0_bcount_t          ksize;
	void                *p_key;

	M0_SET0(&slot);
	slot.s_node = node;
	slot.s_idx  = idx;

	M0_ASSERT(idx<node_count(node));

	slot.s_rec.r_key.k_data.ov_vec.v_nr = 1;
	slot.s_rec.r_key.k_data.ov_vec.v_count = &ksize;
	slot.s_rec.r_key.k_data.ov_buf = &p_key;

	node_key(&slot);

	if (key != NULL)
		*key = *(uint64_t *)p_key;
}
/**
 * This unit test will create a tree, add a node and then populate the node with
 * some records. It will also confirm the records are in ascending order of Key.
 */
static void ut_node_add_del_rec(void)
{
	struct node_op          op;
	struct node_op          op1;
	/* struct m0_btree_type    tt; */
	struct td              *tree;
	struct nd              *node1;
	const struct node_type *nt      = &fixed_format;
	uint64_t                key;
	uint64_t                val;
	uint64_t                prev_key;
	uint64_t                curr_key;
	time_t                  curr_time;
	int                     run_loop;

	M0_ENTRY();

	time(&curr_time);
	M0_LOG(M0_INFO, "Using seed %lu", curr_time);
	srand(curr_time);

	run_loop = 50000;

	btree_ut_init();

	M0_SET0(&op);

	op.no_opc = NOP_ALLOC;
	/* tree_create(&op, &tt, 10, NULL, 0); */

	tree = op.no_tree;

	op1.no_opc = NOP_ALLOC;
	node_alloc(&op1, tree, 10, nt, 8, 8, NULL, 0);
	node1 = op1.no_node;

	while (run_loop--) {
		int i;

		/** Add records */
		i = 0;
		while (true) {
			get_next_rec_to_add(node1, &key, &val);
			if (!add_rec(node1, key, val))
				break;
			M0_ASSERT(++i == node_count(node1));
		}

		/** Confirm all the records are in ascending value of key. */
		get_rec_at_index(node1, 0, &prev_key, NULL);
		for (i = 1; i < node_count(node1); i++) {
			get_rec_at_index(node1, i, &curr_key, NULL);
			M0_ASSERT(prev_key < curr_key);
			prev_key = curr_key;
		}

		/** Delete all the records from the node. */
		i = node_count(node1) - 1;
		while (node_count(node1) != 0) {
			int j = rand() % node_count(node1);
			node_del(node1, j, NULL);
			M0_ASSERT(i-- == node_count(node1));
		}
	}

	op1.no_opc = NOP_FREE;
	node_free(&op1, node1, NULL, 0);

	// Done playing with the tree - delete it.
	op.no_opc = NOP_FREE;
	tree_delete(&op, tree, NULL, 0);

	btree_ut_fini();

	M0_LEAVE();
}

/**
 * In this unit test we exercise a few tree operations in both valid and invalid
 * conditions.
 */
static void ut_basic_tree_oper(void)
{
	/** void                   *invalid_addr = (void *)0xbadbadbadbad; */
	struct m0_btree        *btree;
	struct m0_btree        *temp_btree;
	struct m0_btree_type    btree_type = {  .tt_id = M0_BT_UT_KV_OPS,
						.ksize = 8,
						.vsize = 8, };
	struct m0_be_tx        *tx         = NULL;
	struct m0_be_seg       *seg        = NULL;
	struct m0_btree_op      b_op       = {};
	void                   *temp_node;
	const struct node_type *nt = &fixed_format;
	int                     rc;

	/** Prepare transaction to capture tree operations. */
	m0_be_tx_init(tx, 0, NULL, NULL, NULL, NULL, NULL, NULL);
	m0_be_tx_prep(tx, NULL);
	btree_ut_init();
	/**
	 *  Run a valid scenario which:
	 *  1) Creates a btree
	 *  2) Closes the btree
	 *  3) Opens the btree
	 *  4) Closes the btree
	 *  5) Destroys the btree
	 */

	/** Create temp node space*/
	temp_node = m0_alloc_aligned((1024 + sizeof(struct nd)), 10);
	btree = m0_alloc(sizeof *btree);
	rc = M0_BTREE_OP_SYNC_WITH_RC(&b_op, m0_btree_create(temp_node, 1024,
							     &btree_type, nt,
							     &b_op, seg, tx));
	M0_ASSERT(rc == 0);

	rc = M0_BTREE_OP_SYNC_WITH_RC(&b_op, m0_btree_close(b_op.bo_arbor,
							    &b_op));
	M0_ASSERT(rc == 0);
	temp_btree = b_op.bo_arbor;
	rc = M0_BTREE_OP_SYNC_WITH_RC(&b_op, m0_btree_open(temp_node, 1024,
							   &btree, &b_op));
	M0_ASSERT(rc == 0);

	rc = M0_BTREE_OP_SYNC_WITH_RC(&b_op, m0_btree_close(btree, &b_op));
	M0_ASSERT(rc == 0);
	b_op.bo_arbor = temp_btree;

	if (b_op.bo_arbor->t_desc != NULL && b_op.bo_arbor->t_desc->t_ref > 0) {
		rc = M0_BTREE_OP_SYNC_WITH_RC(&b_op,
					      m0_btree_destroy(b_op.bo_arbor,
							       &b_op, tx));
		M0_ASSERT(rc == 0);
	}
	m0_free_aligned(temp_node, (1024 + sizeof(struct nd)), 10);

	/** Now run some invalid cases */

	/** Open a non-existent btree */
	/**
	 * ToDo: This condition needs to be uncommented once the check for
	 * node_isvalid is properly implemented in btree_open_tick.
	 *
	 * rc = M0_BTREE_OP_SYNC_WITH_RC(&b_op,
	 *                             m0_btree_open(invalid_addr, 1024, &btree,
	 *                                           &b_op));
	 * M0_ASSERT(rc == -EFAULT);
	 */

	/** Close a non-existent btree */
	/**
	 * The following close function are not called as the open operation
	 * being called before this doesnt increase the t_ref variable for
	 * given tree descriptor.
	 *
	 * m0_btree_close(btree); */

	/** Destroy a non-existent btree */
	/**
	 * Commenting this case till the time we can gracefully handle failure.
	 *
	 * M0_BTREE_OP_SYNC_WITH_RC(&b_op, m0_btree_destroy(btree, &b_op));
	 */

	/** Create a new btree */
	temp_node = m0_alloc_aligned((1024 + sizeof(struct nd)), 10);
	rc = M0_BTREE_OP_SYNC_WITH_RC(&b_op, m0_btree_create(temp_node, 1024,
							     &btree_type, nt,
							     &b_op, seg, tx));
	M0_ASSERT(rc == 0);
	/** Close it */
	/**
	 * The following 2 close functions are not used as there is no open
	 * operation being called before this. Hence, the t_ref variable for
	 * tree descriptor has not increased.
	 *
	 * m0_btree_close(b_op.bo_arbor);
	 */

	/** Try closing again */
	/* m0_btree_close(b_op.bo_arbor); */

	/** Re-open it */
	/**
	 * ToDo: This condition needs to be uncommented once the check for
	 * node_isvalid is properly implemented in btree_open_tick.
	 *
	 * rc = M0_BTREE_OP_SYNC_WITH_RC(&b_op,
	 *                             m0_btree_open(invalid_addr, 1024, &btree,
	 *                                           &b_op));
	 * M0_ASSERT(rc == -EFAULT);
	 */

	/** Open it again */
	/**
	 * ToDo: This condition needs to be uncommented once the check for
	 * node_isvalid is properly implemented in btree_open_tick.
	 *
	 * rc = M0_BTREE_OP_SYNC_WITH_RC(&b_op,
	 *      			 m0_btree_open(invalid_addr, 1024,
	 *      				       &btree, &b_op));
	 * M0_ASSERT(rc == -EFAULT);
	 */

	/** Destory it */
	if (b_op.bo_arbor->t_desc != NULL && b_op.bo_arbor->t_desc->t_ref > 0) {
		rc = M0_BTREE_OP_SYNC_WITH_RC(&b_op,
					      m0_btree_destroy(b_op.bo_arbor,
							       &b_op, tx));
		M0_ASSERT(rc == 0);
	}
	m0_free_aligned(temp_node, (1024 + sizeof(struct nd)), 10);
	/** Attempt to reopen the destroyed tree */

	/**
	 * ToDo: This condition needs to be uncommented once the check for
	 * node_isvalid is properly implemented in btree_open_tick.
	 *
	 * rc = M0_BTREE_OP_SYNC_WITH_RC(&b_op,
	 *      			 m0_btree_open(invalid_addr, 1024,
	 *      				       &btree, &b_op));
	 * M0_ASSERT(rc == -EFAULT);
	 */

	btree_ut_fini();
	m0_free(btree);
}

struct cb_data {
	/** Key that needs to be stored or retrieved. */
	struct m0_btree_key *key;

	/** Value associated with the key that is to be stored or retrieved. */
	struct m0_bufvec    *value;

	/** If value is retrieved (GET) then check if has expected contents. */
	bool                 check_value;

	/**
	 *  This field is filled by the callback routine with the flags which
	 *  the CB routine received from the _tick(). This flag can then be
	 *  analyzed by the caller for further processing.
	 */
	uint32_t             flags;
};

static int btree_kv_put_cb(struct m0_btree_cb *cb, struct m0_btree_rec *rec)
{
	struct m0_bufvec_cursor  scur;
	struct m0_bufvec_cursor  dcur;
	m0_bcount_t              ksize;
	m0_bcount_t              vsize;
	struct cb_data          *datum = cb->c_datum;

	/** The caller can look at these flags if he needs to. */
	datum->flags = rec->r_flags;

	if (rec->r_flags == M0_BSC_KEY_EXISTS)
		return M0_BSC_KEY_EXISTS;

	ksize = m0_vec_count(&datum->key->k_data.ov_vec);
	M0_ASSERT(m0_vec_count(&rec->r_key.k_data.ov_vec) >= ksize);

	vsize = m0_vec_count(&datum->value->ov_vec);
	M0_ASSERT(m0_vec_count(&rec->r_val.ov_vec) >= vsize);

	m0_bufvec_cursor_init(&scur, &datum->key->k_data);
	m0_bufvec_cursor_init(&dcur, &rec->r_key.k_data);
	m0_bufvec_cursor_copy(&dcur, &scur, ksize);

	m0_bufvec_cursor_init(&scur, datum->value);
	m0_bufvec_cursor_init(&dcur, &rec->r_val);
	m0_bufvec_cursor_copy(&dcur, &scur, vsize);

	return 0;
}

static int btree_kv_get_cb(struct m0_btree_cb *cb, struct m0_btree_rec *rec)
{
	struct m0_bufvec_cursor  scur;
	struct m0_bufvec_cursor  dcur;
	m0_bcount_t              ksize;
	m0_bcount_t              vsize;
	struct cb_data          *datum = cb->c_datum;

	/** The caller can look at these flags if he needs to. */
	datum->flags = rec->r_flags;

	if (rec->r_flags == M0_BSC_KEY_NOT_FOUND ||
	    rec->r_flags == M0_BSC_KEY_BTREE_BOUNDARY)
		return rec->r_flags;

	ksize = m0_vec_count(&datum->key->k_data.ov_vec);
	M0_PRE(m0_vec_count(&rec->r_key.k_data.ov_vec) <= ksize);

	vsize = m0_vec_count(&datum->value->ov_vec);
	M0_PRE(m0_vec_count(&rec->r_val.ov_vec) <= vsize);

	m0_bufvec_cursor_init(&dcur, &datum->key->k_data);
	m0_bufvec_cursor_init(&scur, &rec->r_key.k_data);
	m0_bufvec_cursor_copy(&dcur, &scur, ksize);

	m0_bufvec_cursor_init(&dcur, datum->value);
	m0_bufvec_cursor_init(&scur, &rec->r_val);
	m0_bufvec_cursor_copy(&dcur, &scur, vsize);

	if (datum->check_value) {
		struct m0_bufvec_cursor kcur;
		struct m0_bufvec_cursor vcur;
		m0_bcount_t             v_off = 0;

		while (v_off <= vsize) {
			m0_bufvec_cursor_init(&kcur, &rec->r_key.k_data);
			m0_bufvec_cursor_init(&vcur, &rec->r_val);
			m0_bufvec_cursor_move(&vcur, v_off);

			if (m0_bufvec_cursor_cmp(&kcur, &vcur)) {
				M0_ASSERT(0);
			}
			v_off += ksize;
		}
	}

	return 0;
}

static int btree_kv_del_cb(struct m0_btree_cb *cb, struct m0_btree_rec *rec)
{
	struct cb_data          *datum = cb->c_datum;

	/** The caller can look at these flags if he needs to. */
	datum->flags = rec->r_flags;

	return rec->r_flags;
}

/**
 * This unit test exercises the KV operations for both valid and invalid
 * conditions.
 */
static void ut_basic_kv_oper(void)
{
	struct m0_btree_type    btree_type  = {.tt_id = M0_BT_UT_KV_OPS,
					      .ksize = 8,
					      .vsize = 8, };
	struct m0_be_tx        *tx          = NULL;
	struct m0_be_seg       *seg         = NULL;
	struct m0_be_tx_credit  cred        = {};
	struct m0_btree_op      b_op        = {};
	struct m0_btree        *tree;
	void                   *temp_node;
	int                     i;
	time_t                  curr_time;
	struct m0_btree_cb      ut_cb;
	uint64_t                first_key;
	bool                    first_key_initialized = false;
	struct m0_btree_op      kv_op                 = {};
	const struct node_type *nt                    = &fixed_format;
	int                     rc;
	M0_ENTRY();

	time(&curr_time);
	M0_LOG(M0_INFO, "Using seed %lu", curr_time);
	srandom(curr_time);

	/** Prepare transaction to capture tree operations. */
	m0_be_tx_init(tx, 0, NULL, NULL, NULL, NULL, NULL, NULL);
	m0_be_tx_prep(tx, NULL);
	btree_ut_init();
	/**
	 *  Run valid scenario:
	 *  1) Create a btree
	 *  2) Adds a few records to the created tree.
	 *  3) Confirms the records are present in the tree.
	 *  4) Deletes all the records from the tree.
	 *  4) Close the btree
	 *  5) Destroy the btree
	 */

	/** Create temp node space and use it as root node for btree */
	temp_node = m0_alloc_aligned((1024 + sizeof(struct nd)), 10);
	M0_BTREE_OP_SYNC_WITH_RC(&b_op, m0_btree_create(temp_node, 1024,
							&btree_type, nt,
							&b_op, seg, tx));

	tree = b_op.bo_arbor;

	for (i = 0; i < 2048; i++) {
		uint64_t             key;
		uint64_t             value;
		struct cb_data       put_data;
		struct m0_btree_rec  rec;
		m0_bcount_t          ksize  = sizeof key;
		m0_bcount_t          vsize  = sizeof value;
		void                *k_ptr  = &key;
		void                *v_ptr  = &value;

		cred = M0_BE_TX_CB_CREDIT(0, 0, 0);
		btree_callback_credit(&cred);

		/**
		 *  There is a very low possibility of hitting the same key
		 *  again. This is fine as it helps debug the code when insert
		 *  is called with the same key instead of update function.
		 */
		key = value = m0_byteorder_cpu_to_be64(random());

		if (!first_key_initialized) {
			first_key = key;
			first_key_initialized = true;
		}

		rec.r_key.k_data   = M0_BUFVEC_INIT_BUF(&k_ptr, &ksize);
		rec.r_val          = M0_BUFVEC_INIT_BUF(&v_ptr, &vsize);

		put_data.key       = &rec.r_key;
		put_data.value     = &rec.r_val;

		ut_cb.c_act        = btree_kv_put_cb;
		ut_cb.c_datum      = &put_data;

		M0_BTREE_OP_SYNC_WITH_RC(&kv_op, m0_btree_put(tree, &rec,
							      &ut_cb, 0,
							      &kv_op, tx));
	}

	{
		uint64_t             key;
		uint64_t             value;
		struct cb_data       get_data;
		struct m0_btree_key  get_key;
		struct m0_bufvec     get_value;
		m0_bcount_t          ksize            = sizeof key;
		m0_bcount_t          vsize            = sizeof value;
		void                *k_ptr            = &key;
		void                *v_ptr            = &value;
		uint64_t             find_key;
		void                *find_key_ptr     = &find_key;
		m0_bcount_t          find_key_size    = sizeof find_key;
		struct m0_btree_key  find_key_in_tree;

		get_key.k_data = M0_BUFVEC_INIT_BUF(&k_ptr, &ksize);
		get_value      = M0_BUFVEC_INIT_BUF(&v_ptr, &vsize);

		get_data.key    = &get_key;
		get_data.value  = &get_value;

		ut_cb.c_act   = btree_kv_get_cb;
		ut_cb.c_datum = &get_data;

		find_key = first_key;

		find_key_in_tree.k_data =
				M0_BUFVEC_INIT_BUF(&find_key_ptr, &find_key_size);

		M0_BTREE_OP_SYNC_WITH_RC(&kv_op,
					 m0_btree_get(tree,
						      &find_key_in_tree,
						      &ut_cb, BOF_EQUAL,
						      &kv_op));

		for (i = 1; i < 2048; i++) {
			find_key = key;
			M0_BTREE_OP_SYNC_WITH_RC(&kv_op,
						 m0_btree_iter(tree,
							       &find_key_in_tree,
							       &ut_cb, BOF_NEXT,
							       &kv_op));
		}
	}

	rc = M0_BTREE_OP_SYNC_WITH_RC(&b_op, m0_btree_close(tree, &b_op));
	M0_ASSERT(rc == 0);

	if (b_op.bo_arbor->t_desc != NULL && b_op.bo_arbor->t_desc->t_ref > 0) {
		rc = M0_BTREE_OP_SYNC_WITH_RC(&b_op,
					      m0_btree_destroy(tree, &b_op,
							       tx));
		M0_ASSERT(rc == 0);
	}
	btree_ut_fini();
}

#if (AVOID_BE_SEGMENT == 1)
enum {
	MIN_STREAM_CNT         = 5,
	MAX_STREAM_CNT         = 20,

	MIN_RECS_PER_STREAM    = 5,
	MAX_RECS_PER_STREAM    = 2048,

	MAX_RECS_PER_THREAD    = 100000, /** Records count for each thread */

	MIN_TREE_LOOPS         = 5000,
	MAX_TREE_LOOPS         = 15000,
	MAX_RECS_FOR_TREE_TEST = 100,

	RANDOM_TREE_COUNT      = -1,
	RANDOM_THREAD_COUNT    = -1,
};
#else
enum {
	MIN_STREAM_CNT         = 5,
	MAX_STREAM_CNT         = 10,

	MIN_RECS_PER_STREAM    = 5,
	MAX_RECS_PER_STREAM    = 512,

	MAX_RECS_PER_THREAD    = 100000, /** Records count for each thread */

	MIN_TREE_LOOPS         = 5000,
	MAX_TREE_LOOPS         = 15000,
	MAX_RECS_FOR_TREE_TEST = 100,
};
#endif

/**
 * This unit test exercises the KV operations triggered by multiple streams.
 */
static void ut_multi_stream_kv_oper(void)
{
	void                   *temp_node;
	int                     i;
	time_t                  curr_time;
	struct m0_btree_cb      ut_cb;
	struct m0_be_tx        *tx              = NULL;
	struct m0_be_tx_credit  cred            = {};
	struct m0_btree_op      b_op            = {};
	uint32_t                stream_count    = 0;
	uint64_t                recs_per_stream = 0;
	struct m0_btree_op      kv_op           = {};
	struct m0_btree        *tree;
	const struct node_type *nt              = &fixed_format;
	struct m0_btree_type    btree_type      = {.tt_id = M0_BT_UT_KV_OPS,
						  .ksize = sizeof(uint64_t),
						  .vsize = btree_type.ksize*2,
						  };
	int                     rc;
	struct m0_buf           buf;
	M0_ENTRY();

	time(&curr_time);
	M0_LOG(M0_INFO, "Using seed %lu", curr_time);
	srandom(curr_time);

	stream_count = (random() % (MAX_STREAM_CNT - MIN_STREAM_CNT)) +
			MIN_STREAM_CNT;

	recs_per_stream = (random()%
			   (MAX_RECS_PER_STREAM - MIN_RECS_PER_STREAM)) +
			    MIN_RECS_PER_STREAM;

	btree_ut_init();
	/**
	 *  Run valid scenario:
	 *  1) Create a btree
	 *  2) Adds records in multiple streams to the created tree.
	 *  3) Confirms the records are present in the tree.
	 *  4) Deletes all the records from the tree using multiple streams.
	 *  5) Close the btree
	 *  6) Destroy the btree
	 *
	 *  Capture each operation in a separate transaction.
	 */

	/** TBD - Replace the following line to call the credit calculator. */
	cred = M0_BE_TX_CREDIT(20, 5 * (1 << 10));
	buf = M0_BUF_INIT((1 << 10), NULL);
	M0_BE_ALLOC_CREDIT_BUF(&buf, seg, &cred);

	/** Allocate and prepare transaction to capture tree operations. */
	M0_ALLOC_PTR(tx);
	M0_ASSERT(tx != NULL);
	m0_be_ut_tx_init(tx, ut_be);
	m0_be_tx_prep(tx, &cred);
	rc = m0_be_tx_open_sync(tx);
	M0_ASSERT(rc == 0);

	/** Create temp node space and use it as root node for btree */
	M0_BE_ALLOC_ALIGN_BUF_SYNC(&buf, 10, seg, tx);
	temp_node = buf.b_addr;
	M0_BTREE_OP_SYNC_WITH_RC(&b_op, m0_btree_create(temp_node, 1024,
							&btree_type, nt,
							&b_op, seg, tx));
	m0_be_tx_close_sync(tx);
	m0_be_tx_fini(tx);

	tree = b_op.bo_arbor;

	/** Dummy credit calculation for PUT operation. Replace when possible.*/
	cred = M0_BE_TX_CREDIT(100, 200 * 1024);

	for (i = 1; i <= recs_per_stream; i++) {
		uint64_t             key;
		uint64_t             value[btree_type.vsize / sizeof(uint64_t)];
		struct cb_data       put_data;
		struct m0_btree_rec  rec;
		m0_bcount_t          ksize  = sizeof key;
		m0_bcount_t          vsize  = sizeof value;
		void                *k_ptr  = &key;
		void                *v_ptr  = &value;
		uint32_t             stream_num;

		for (stream_num = 0; stream_num < stream_count; stream_num++) {
			int k;

			cred = M0_BE_TX_CB_CREDIT(0, 0, 0);
			btree_callback_credit(&cred);

			key = i + (stream_num * recs_per_stream);
			key = m0_byteorder_cpu_to_be64(key);
			for (k = 0; k < ARRAY_SIZE(value);k++) {
				value[k] = key;
			}

			rec.r_key.k_data   = M0_BUFVEC_INIT_BUF(&k_ptr, &ksize);
			rec.r_val          = M0_BUFVEC_INIT_BUF(&v_ptr, &vsize);

			put_data.key       = &rec.r_key;
			put_data.value     = &rec.r_val;

			ut_cb.c_act        = btree_kv_put_cb;
			ut_cb.c_datum      = &put_data;

			m0_be_ut_tx_init(tx, ut_be);
			m0_be_tx_prep(tx, &cred);
			rc = m0_be_tx_open_sync(tx);
			M0_ASSERT(rc == 0);

			M0_BTREE_OP_SYNC_WITH_RC(&kv_op,
						 m0_btree_put(tree, &rec,
							      &ut_cb, 0,
							      &kv_op, tx));
			m0_be_tx_close_sync(tx);
			m0_be_tx_fini(tx);
		}
	}

	/**
	 *  Close and Reopen the BE segment and confirm if the records are still
	 *  present.
	 */
	m0_be_ut_seg_reload(ut_seg);

	for (i = 1; i <= (recs_per_stream*stream_count); i++) {
		uint64_t             key;
		uint64_t             value[btree_type.vsize/sizeof(uint64_t)];
		struct cb_data       get_data;
		struct m0_btree_key  get_key;
		struct m0_bufvec     get_value;
		m0_bcount_t          ksize             = sizeof key;
		m0_bcount_t          vsize             = sizeof value;
		void                *k_ptr             = &key;
		void                *v_ptr             = &value;
		uint64_t             find_key;
		void                *find_key_ptr      = &find_key;
		m0_bcount_t          find_key_size     = sizeof find_key;
		struct m0_btree_key  find_key_in_tree;

		find_key = m0_byteorder_cpu_to_be64(i);
		find_key_in_tree.k_data =
			M0_BUFVEC_INIT_BUF(&find_key_ptr, &find_key_size);

		get_key.k_data = M0_BUFVEC_INIT_BUF(&k_ptr, &ksize);
		get_value      = M0_BUFVEC_INIT_BUF(&v_ptr, &vsize);

		get_data.key         = &get_key;
		get_data.value       = &get_value;
		get_data.check_value = true;

		ut_cb.c_act   = btree_kv_get_cb;
		ut_cb.c_datum = &get_data;

		M0_BTREE_OP_SYNC_WITH_RC(&kv_op,
					 m0_btree_get(tree,
						      &find_key_in_tree,
						      &ut_cb, BOF_EQUAL,
						      &kv_op));
	}

	/** Dummy credit calculation for DEL operation. Replace when possible.*/
	cred = M0_BE_TX_CREDIT(20, 100 * 1024);

	for (i = 1; i <= recs_per_stream; i++) {
		uint64_t            del_key;
		struct m0_btree_key del_key_in_tree;
		void                *p_del_key      = &del_key;
		m0_bcount_t         del_key_size    = sizeof del_key;
		struct cb_data      del_data;
		uint32_t            stream_num;

		del_data = (struct cb_data){.key = &del_key_in_tree,
			.value = NULL,
			.check_value = false,
		};

		del_key_in_tree.k_data = M0_BUFVEC_INIT_BUF(&p_del_key,
							    &del_key_size);

		ut_cb.c_act   = btree_kv_del_cb;
		ut_cb.c_datum = &del_data;

		for (stream_num = 0; stream_num < stream_count; stream_num++) {
			cred = M0_BE_TX_CB_CREDIT(0, 0, 0);
			btree_callback_credit(&cred);

			del_key = i + (stream_num * recs_per_stream);
			del_key = m0_byteorder_cpu_to_be64(del_key);

			m0_be_ut_tx_init(tx, ut_be);
			m0_be_tx_prep(tx, &cred);
			rc = m0_be_tx_open_sync(tx);
			M0_ASSERT(rc == 0);

			M0_BTREE_OP_SYNC_WITH_RC(&kv_op,
						 m0_btree_del(tree,
							      &del_key_in_tree,
							      &ut_cb, 0,
							      &kv_op, tx));
			m0_be_tx_close_sync(tx);
			m0_be_tx_fini(tx);
		}
	}

	rc = M0_BTREE_OP_SYNC_WITH_RC(&b_op, m0_btree_close(tree, &b_op));
	M0_ASSERT(rc == 0);

<<<<<<< HEAD
	if (b_op.bo_arbor->t_desc != NULL && b_op.bo_arbor->t_desc->t_ref > 0) {
=======
	if (b_op.bo_arbor->t_desc->t_ref > 0) {
		/** TBD - Replace the following line to call the credit
		 *  calculator. */
		cred = M0_BE_TX_CREDIT(20, 5 * (1 << 10));
		buf = M0_BUF_INIT((1 << 10), NULL);
		M0_BE_ALLOC_CREDIT_BUF(&buf, seg, &cred);

		m0_be_ut_tx_init(tx, ut_be);
		m0_be_tx_prep(tx, &cred);
		rc = m0_be_tx_open_sync(tx);
		M0_ASSERT(rc == 0);

>>>>>>> 4663fb5b
		rc = M0_BTREE_OP_SYNC_WITH_RC(&b_op,
					      m0_btree_destroy(tree, &b_op,
							       tx));
		M0_ASSERT(rc == 0);

		m0_be_tx_close_sync(tx);
		m0_be_tx_fini(tx);
	}

	m0_free0(&tx);
	btree_ut_fini();
}

struct btree_ut_thread_info {
	struct m0_thread   ti_q;             /** Used for thread operations. */
	struct m0_bitmap   ti_cpu_map;       /** CPU map to run this thread. */
	uint64_t           ti_key_first;     /** First Key value to use. */
	uint64_t           ti_key_count;     /** Keys to use. */
	uint64_t           ti_key_incr;      /** Key value to increment by. */
	uint16_t           ti_thread_id;     /** Thread ID <= 65535. */
	struct m0_btree   *ti_tree;          /** Tree for KV operations */
	uint16_t           ti_key_size;      /** Key size in bytes. */
	uint16_t           ti_value_size;    /** Value size in bytes. */
	bool               ti_random_bursts; /** Burstiness in IO pattern. */
	uint64_t           ti_rng_seed_base; /** Base used for RNG seed. */

	/**
	 *  The fields below are used by the thread functions (init and func)
	 *  to share information. These fields should not be touched by thread
	 *  launcher.
	 */
	struct random_data  ti_random_buf;    /** Buffer used by random func. */
	char               *ti_rnd_state_ptr; /** State array used by RNG. */
};

/**
 *  All the threads wait for this variable to turn TRUE.
 *  The main thread sets to TRUE once it has initialized all the threads so
 *  that all the threads start running on different CPU cores and can compete
 *  for the same btree nodes to work on thus exercising possible race
 *  conditions.
 */
static volatile bool thread_start = false;

/**
 * Thread init function which will do basic setup such as setting CPU affinity
 * and initializing the RND seed for the thread. Any other initialization that
 * might be needed such as resource allocation/initialization for the thread
 * handler function can also be done here.
 */
static int btree_ut_thread_init(struct btree_ut_thread_info *ti)
{
	M0_ALLOC_ARR(ti->ti_rnd_state_ptr, 64);
	if (ti->ti_rnd_state_ptr == NULL) {
		return -ENOMEM;
	}

	M0_SET0(&ti->ti_random_buf);
	initstate_r(ti->ti_rng_seed_base, ti->ti_rnd_state_ptr, 64,
		    &ti->ti_random_buf);

	srandom_r(ti->ti_thread_id + 1, &ti->ti_random_buf);

	return m0_thread_confine(&ti->ti_q, &ti->ti_cpu_map);
}

/**
 * This routine is a thread handler which launches PUT, GET, ITER, SLANT and DEL
 * operations on the btree passed as parameter.
 */
static void btree_ut_kv_oper_thread_handler(struct btree_ut_thread_info *ti)
{
	uint64_t                key[ti->ti_key_size / sizeof(uint64_t)];
	uint64_t                value[ti->ti_value_size / sizeof(uint64_t)];
	m0_bcount_t             ksize         = sizeof key;
	m0_bcount_t             vsize         = sizeof value;
	void                   *k_ptr         = &key;
	void                   *v_ptr         = &value;
	struct m0_btree_rec     rec;
	struct m0_btree_cb      ut_cb;
	struct cb_data          data;

	uint64_t                get_key[ti->ti_key_size / sizeof(uint64_t)];
	uint64_t                get_value[ti->ti_value_size / sizeof(uint64_t)];
	m0_bcount_t             get_ksize     = sizeof get_key;
	m0_bcount_t             get_vsize     = sizeof get_value;
	void                   *get_k_ptr     = &get_key;
	void                   *get_v_ptr     = &get_value;
	struct m0_btree_rec     get_rec;
	struct m0_btree_cb      ut_get_cb;
	struct cb_data          get_data;

	uint64_t                key_iter_start;
	uint64_t                key_end;
	struct m0_btree_op      kv_op     = {};
	struct m0_btree        *tree;
	struct m0_be_tx        *tx        = NULL;
	struct m0_be_tx_credit  cred      = {};

	/**
	 *  Currently our thread routine only supports Keys and Values which are
	 *  a multiple of 8 bytes.
	 */
	M0_ASSERT(ti->ti_key_size % sizeof(uint64_t) == 0);
	M0_ASSERT(ti->ti_value_size % sizeof(uint64_t) == 0);

	/** Prepare transaction to capture tree operations. */
	m0_be_tx_init(tx, 0, NULL, NULL, NULL, NULL, NULL, NULL);
	m0_be_tx_prep(tx, NULL);

	key_iter_start = ti->ti_key_first;
	key_end        = ti->ti_key_first +
			 (ti->ti_key_count * ti->ti_key_incr) - ti->ti_key_incr;

	rec.r_key.k_data   = M0_BUFVEC_INIT_BUF(&k_ptr, &ksize);
	rec.r_val          = M0_BUFVEC_INIT_BUF(&v_ptr, &vsize);

	data.key           = &rec.r_key;
	data.value         = &rec.r_val;

	ut_cb.c_act        = btree_kv_put_cb;
	ut_cb.c_datum      = &data;

	get_rec.r_key.k_data   = M0_BUFVEC_INIT_BUF(&get_k_ptr, &get_ksize);
	get_rec.r_val          = M0_BUFVEC_INIT_BUF(&get_v_ptr, &get_vsize);

	get_data.key           = &get_rec.r_key;
	get_data.value         = &get_rec.r_val;
	get_data.check_value   = true;

	ut_get_cb.c_act        = btree_kv_get_cb;
	ut_get_cb.c_datum      = &get_data;

	tree                   = ti->ti_tree;

	/** Wait till all the threads have been initialised. */
	while (!thread_start)
		;

	while (key_iter_start <= key_end) {
		uint64_t  key_first;
		uint64_t  key_last;
		uint64_t  keys_put_count = 0;
		uint64_t  keys_found_count = 0;
		int       i;
		int32_t   r;
		uint64_t  iter_dir;
		uint64_t  del_key;

		key_first = key_iter_start;
		if (ti->ti_random_bursts) {
			random_r(&ti->ti_random_buf, &r);
			if (key_first == key_end)
				key_last = key_end;
			else
				key_last = (r % (key_end - key_first)) +
					   key_first;
			key_last = (key_last / ti->ti_key_incr) *
				   ti->ti_key_incr + ti->ti_key_first;
		} else
			key_last = key_end;

		/** PUT keys and their corresponding values in the tree. */

		ut_cb.c_act   = btree_kv_put_cb;
		ut_cb.c_datum = &data;

		while (key_first <= key_last) {
			/**
			 *  Embed the thread-id in LSB so that different threads
			 *  will target the same node thus causing race
			 *  conditions useful to mimic and test btree operations
			 *  in a loaded system.
			 */
			key[0] = (key_first << (sizeof(ti->ti_thread_id) * 8)) +
				 ti->ti_thread_id;
			key[0] = m0_byteorder_cpu_to_be64(key[0]);
			for (i = 1; i < ARRAY_SIZE(key); i++)
				key[i] = key[0];

			value[0] = key[0];
			for (i = 1; i < ARRAY_SIZE(value); i++)
				value[i] = value[0];

			cred = M0_BE_TX_CB_CREDIT(0, 0, 0);
			btree_callback_credit(&cred);

			M0_BTREE_OP_SYNC_WITH_RC(&kv_op,
						 m0_btree_put(tree, &rec,
							      &ut_cb, 0,
							      &kv_op, tx));
			M0_ASSERT(data.flags == M0_BSC_SUCCESS);

			keys_put_count++;
			key_first += ti->ti_key_incr;
		}
		/** GET and ITERATE over the keys which we inserted above. */

		/**  Randomly decide the iteration direction. */
		random_r(&ti->ti_random_buf, &r);

		key_first = key_iter_start;
		if (r % 2) {
			/** Iterate forward. */
			iter_dir = BOF_NEXT;
			key[0] = (key_first <<
				  (sizeof(ti->ti_thread_id) * 8)) +
				 ti->ti_thread_id;
			key[0] = m0_byteorder_cpu_to_be64(key[0]);
			for (i = 1; i < ARRAY_SIZE(key); i++)
				key[i] = key[0];
		} else {
			/** Iterate backward. */
			iter_dir = BOF_PREV;
			key[0] = (key_last <<
				  (sizeof(ti->ti_thread_id) * 8)) +
				 ti->ti_thread_id;
			key[0] = m0_byteorder_cpu_to_be64(key[0]);
			for (i = 1; i < ARRAY_SIZE(key); i++)
				key[i] = key[0];
		}

		get_data.check_value = true; /** Compare value with key */

		M0_BTREE_OP_SYNC_WITH_RC(&kv_op,
					 m0_btree_get(tree,
						      &rec.r_key, &ut_get_cb,
						      BOF_EQUAL, &kv_op));
		M0_ASSERT(get_data.flags == M0_BSC_SUCCESS);

		keys_found_count++;

		while (1) {
			M0_BTREE_OP_SYNC_WITH_RC(&kv_op,
						 m0_btree_iter(tree,
							       &rec.r_key,
							       &ut_get_cb,
							       iter_dir,
							       &kv_op));
			if (get_data.flags == M0_BSC_KEY_BTREE_BOUNDARY)
				break;

			keys_found_count++;

			/** Copy over the gotten key for the next search. */
			for (i = 0; i < ARRAY_SIZE(key); i++)
				key[i] = get_key[i];
		}

		/**
		 * For single thread, keys_found_count should be equal to
		 * keys_put_count. But for multi-thread, multiple threads can
		 * put records, hence keys_found_count will be greater than
		 * keys_put_count.
		 */
		M0_ASSERT(keys_found_count >= keys_put_count);

		/**
		 *  Test slant only if possible. If the increment counter is
		 *  more than 1 we can provide the intermediate value to be got
		 *  in slant mode.
		 */

		if (ti->ti_key_incr > 1) {
			uint64_t  slant_key;
			uint64_t  got_key;
			struct m0_btree_rec r;
			struct m0_btree_cb  cb;

			M0_ASSERT(key_first >= 1);

			slant_key = key_first - 1;
			get_data.check_value = false;

			/**
			 *  The following short named variables are used just
			 *  to maintain the code decorum by limiting code lines
			 *  within 80 chars..
			 */
			r = rec;
			cb = ut_get_cb;

			do {
				key[0] = (slant_key <<
					  (sizeof(ti->ti_thread_id) * 8)) +
					 ti->ti_thread_id;
				key[0] = m0_byteorder_cpu_to_be64(key[0]);
				for (i = 1; i < ARRAY_SIZE(key); i++)
					key[i] = key[0];

				M0_BTREE_OP_SYNC_WITH_RC(&kv_op,
							 m0_btree_get(tree,
								      &r.r_key,
								      &cb,
								      BOF_SLANT,
								      &kv_op));

				/**
				 *  If multiple threads are running then slant
				 *  could return us the value which was added
				 *  by a different thread. We anyways make sure
				 *  that the got value (without the embedded
				 *  thread ID) is more than the slant value.
				 */
				got_key = m0_byteorder_cpu_to_be64(get_key[0]);
				got_key >>= (sizeof(ti->ti_thread_id) * 8);
				M0_ASSERT(got_key == slant_key + 1);

				slant_key += ti->ti_key_incr;
			} while (slant_key <= key_last);
		}

		/**
		 *  DEL the keys which we had created in this iteration. The
		 *  direction of traversing the delete keys is randomly
		 *  selected.
		 */
		random_r(&ti->ti_random_buf, &r);

		key_first = key_iter_start;
		del_key = (r % 2 == 0) ? key_first : key_last;

		ut_cb.c_act   = btree_kv_del_cb;
		ut_cb.c_datum = &data;
		while (keys_put_count) {
			key[0] = (del_key << (sizeof(ti->ti_thread_id) * 8)) +
				 ti->ti_thread_id;
			key[0] = m0_byteorder_cpu_to_be64(key[0]);
			for (i = 1; i < ARRAY_SIZE(key); i++)
				key[i] = key[0];

			cred = M0_BE_TX_CB_CREDIT(0, 0, 0);
			btree_callback_credit(&cred);

			M0_BTREE_OP_SYNC_WITH_RC(&kv_op,
						 m0_btree_del(tree, &rec.r_key,
							      &ut_cb, 0,
							      &kv_op, tx));
			del_key = (r % 2 == 0) ?
						del_key + ti->ti_key_incr :
						del_key - ti->ti_key_incr;
			keys_put_count--;
		}

		key_iter_start = key_last + ti->ti_key_incr;
	}

	/** Free resources. */
	m0_free(ti->ti_rnd_state_ptr);
}

/**
 * This function allocates an array pointed by cpuid_ptr and fills it with the
 * CPU ID of the CPUs which are currently online.
 */
static void online_cpu_id_get(uint16_t **cpuid_ptr, uint16_t *cpu_count)
{
	size_t           cpu_max;
	uint32_t         cpuid;
	struct m0_bitmap map_cpu_online  = {};
	int              rc;

	*cpu_count = 0;
	cpu_max = m0_processor_nr_max();
	rc = m0_bitmap_init(&map_cpu_online, cpu_max);
	if (rc != 0)
		return;

	m0_processors_online(&map_cpu_online);

	for (cpuid = 0; cpuid < map_cpu_online.b_nr; cpuid++) {
		if (m0_bitmap_get(&map_cpu_online, cpuid)) {
			(*cpu_count)++;
		}
	}

	if (*cpu_count) {
		M0_ALLOC_ARR(*cpuid_ptr, *cpu_count);
		M0_ASSERT(*cpuid_ptr != NULL);

		*cpu_count = 0;
		for (cpuid = 0; cpuid < map_cpu_online.b_nr; cpuid++) {
			if (m0_bitmap_get(&map_cpu_online, cpuid)) {
				(*cpuid_ptr)[*cpu_count] = cpuid;
				(*cpu_count)++;
			}
		}
	}
}


/**
 * This test launches multiple threads which launch KV operations against one
 * btree in parallel. If thread_count is passed as '0' then one thread per core
 * is launched. If tree_count is passed as '0' then one tree per thread is
 * created.
 */
static void btree_ut_num_threads_num_trees_kv_oper(int32_t thread_count,
						   int32_t tree_count)
{
	int                           rc;
	struct btree_ut_thread_info  *ti;
	int                           i;
	struct m0_btree             **ut_trees;
	uint16_t                      cpu;
	void                         *temp_node;
	struct m0_btree_op            b_op         = {};
	struct m0_be_tx              *tx           = NULL;
	struct m0_be_seg             *seg          = NULL;
	const struct node_type       *nt           = &fixed_format;
	const uint32_t                ksize_to_use = sizeof(uint64_t);
	struct m0_btree_type          btree_type   = {.tt_id = M0_BT_UT_KV_OPS,
						      .ksize = ksize_to_use,
						      .vsize = ksize_to_use*2,
						     };
	uint16_t                     *cpuid_ptr;
	uint16_t                      cpu_count;
	size_t                        cpu_max;
	time_t                        curr_time;

	M0_ENTRY();

	time(&curr_time);
	M0_LOG(M0_INFO, "Using seed %lu", curr_time);
	srandom(curr_time);

	/**
	 *  1) Create btree(s) to be used by all the threads.
	 *  2) Assign CPU cores to the threads.
	 *  3) Init and Start the threads which do KV operations.
	 *  4) Wait till all the threads are done.
	 *  5) Close the btree
	 *  6) Destroy the btree
	 */

	/** Prepare transaction to capture tree operations. */
	m0_be_tx_init(tx, 0, NULL, NULL, NULL, NULL, NULL, NULL);
	m0_be_tx_prep(tx, NULL);
	btree_ut_init();

	online_cpu_id_get(&cpuid_ptr, &cpu_count);

	if (thread_count == 0)
		thread_count = cpu_count - 1; /** Skip Core-0 */
	else if (thread_count == RANDOM_THREAD_COUNT) {
		thread_count = 1;
		if (cpu_count > 2) {
			/**
			 *  Avoid the extreme cases i.e. thread_count
			 *  cannot be 1 or cpu_count - 1
			 */
			thread_count = (random() % (cpu_count - 2)) + 1;
		}
	}

	if (tree_count == 0)
		tree_count = thread_count;
	else if (tree_count == RANDOM_THREAD_COUNT) {
		tree_count = 1;
		if (thread_count > 2) {
			/**
			 *  Avoid the extreme cases i.e. tree_count
			 *  cannot be 1 or thread_count
			 */
			tree_count = (random() % (thread_count - 1)) + 1;
		}
	}

	M0_ASSERT(thread_count >= tree_count);

	thread_start = false;

	M0_ALLOC_ARR(ut_trees, tree_count);
	M0_ASSERT(ut_trees != NULL);

	for (i = 0; i < tree_count; i++) {
		M0_SET0(&b_op);

		/** Create temp node space and use it as root node for btree */
		temp_node = m0_alloc_aligned((1024 + sizeof(struct nd)), 10);

		M0_BTREE_OP_SYNC_WITH_RC(&b_op,
					 m0_btree_create(temp_node, 1024,
							 &btree_type, nt, &b_op,
							 seg, tx));

		ut_trees[i] = b_op.bo_arbor;
	}

	m0_be_tx_close(tx);
	m0_be_tx_fini(tx);

	M0_ALLOC_ARR(ti, thread_count);
	M0_ASSERT(ti != NULL);

	cpu_max = m0_processor_nr_max();

	cpu = 1; /** We skip Core-0 for Linux kernel and other processes. */
	for (i = 0; i < thread_count; i++) {
		rc = m0_bitmap_init(&ti[i].ti_cpu_map, cpu_max);
		m0_bitmap_set(&ti[i].ti_cpu_map, cpuid_ptr[cpu], true);
		cpu++;
		if (cpu >= cpu_count)
			/**
			 *  Circle around if thread count is higher than the
			 *  CPU cores in the system.
			 */
			cpu = 1;

		ti[i].ti_key_first  = 1;
		ti[i].ti_key_count  = MAX_RECS_PER_THREAD;
		ti[i].ti_key_incr   = 5;
		ti[i].ti_thread_id  = i;
		ti[i].ti_tree       = ut_trees[i % tree_count];
		ti[i].ti_key_size   = btree_type.ksize;
		ti[i].ti_value_size = btree_type.vsize;
		ti[i].ti_random_bursts = (thread_count > 1);
		do {
			ti[i].ti_rng_seed_base = random();
		} while (ti[i].ti_rng_seed_base == 0);
	}

	for (i = 0; i < thread_count; i++) {
		rc = M0_THREAD_INIT(&ti[i].ti_q, struct btree_ut_thread_info *,
				    btree_ut_thread_init,
				    &btree_ut_kv_oper_thread_handler, &ti[i],
				    "Thread-%d", i);
		M0_ASSERT(rc == 0);
	}

	/** Initialized all the threads by now. Let's get rolling ... */
	thread_start = true;

	for (i = 0; i < thread_count;i++) {
		m0_thread_join(&ti[i].ti_q);
		m0_thread_fini(&ti[i].ti_q);
	}

	for (i = 0; i < tree_count; i++) {
		// m0_btree_close(ut_trees[i]);
		rc = M0_BTREE_OP_SYNC_WITH_RC(&b_op,
				      m0_btree_close(ut_trees[i], &b_op));
		M0_ASSERT(rc == 0);
		/**
		 * Commenting this code as the delete operation is not done here.
		 * Due to this, the destroy operation will crash.
		 *
		 * M0_BTREE_OP_SYNC_WITH_RC(&b_op,
		 *	     m0_btree_destroy(ut_trees[i].tree,
		 * 	      &b_op));
		 */
	}

	m0_free(ut_trees);

	/**
	 * Commenting this code as the delete operation is not done here.
	 * Due to this, the destroy operation will crash.
	 *
	 *
	 * M0_BTREE_OP_SYNC_WITH_RC(&b_op,
	 *				 m0_btree_destroy(b_op.bo_arbor, &b_op));
	 */

	m0_free(ti);
	btree_ut_fini();

	M0_LEAVE();
}

static void ut_st_st_kv_oper(void)
{
	btree_ut_num_threads_num_trees_kv_oper(1, 1);
}

static void ut_mt_st_kv_oper(void)
{
	btree_ut_num_threads_num_trees_kv_oper(0, 1);
}

static void ut_mt_mt_kv_oper(void)
{
	btree_ut_num_threads_num_trees_kv_oper(0, 0);
}

static void ut_rt_rt_kv_oper(void)
{
	btree_ut_num_threads_num_trees_kv_oper(RANDOM_THREAD_COUNT,
					       RANDOM_TREE_COUNT);
}

/**
 * This routine is a thread handler which primarily involves in creating,
 * opening, closing and destroying btree. To run out-of-sync with other threads
 * it also launches PUT, GET, ITER and DEL operations on the btree for a random
 * count.
 */
static void btree_ut_tree_oper_thread_handler(struct btree_ut_thread_info *ti)
{
	uint64_t               key;
	uint64_t               value;
	m0_bcount_t            ksize = sizeof key;
	m0_bcount_t            vsize = sizeof value;
	void                  *k_ptr = &key;
	void                  *v_ptr = &value;
	struct m0_btree_rec    rec   = {
				     .r_key.k_data = M0_BUFVEC_INIT_BUF(&k_ptr,
									&ksize),
				     .r_val        = M0_BUFVEC_INIT_BUF(&v_ptr,
									&vsize),
				     .r_flags      = 0,
				     };
	struct cb_data         data  = {
					.key         = &rec.r_key,
					.value       = &rec.r_val,
					.check_value = false,
					.flags       = 0,
				       };
	struct m0_btree_cb     ut_cb   = {
					  .c_act       = btree_kv_put_cb,
					  .c_datum     = &data,
					 };
	int32_t                loop_count;
	struct m0_btree_op     kv_op     = {};
	void                  *temp_node;
	struct m0_btree_type   btree_type  = {.tt_id = M0_BT_UT_KV_OPS,
					      .ksize = sizeof(key),
					      .vsize = sizeof(value),
					     };
	const struct node_type *nt         = &fixed_format;
	struct m0_be_tx        *tx         = NULL;
	struct m0_be_seg       *seg        = NULL;
	struct m0_be_tx_credit  cred       = {};
	int                     rc;

	random_r(&ti->ti_random_buf, &loop_count);
	loop_count %= (MAX_TREE_LOOPS - MIN_TREE_LOOPS);
	loop_count += MIN_TREE_LOOPS;

	while (!thread_start)
		;

	/** Create temp node space and use it as root node for btree */
	temp_node = m0_alloc_aligned((1024 + sizeof(struct nd)), 10);

	while (loop_count--) {
		struct m0_btree_op  b_op        = {};
		struct m0_btree    *tree;
		int32_t             rec_count;
		uint32_t            i;

		/**
		 * 1) Create a tree
		 * 2) Add a few random count of records in the tree.
		 * 3) Close the tree
		 * 4) Open the tree
		 * 5) Confirm the records are present in the tree.
		 * 6) Close the tree
		 * 4) Open the tree
		 * 5) Delete all the records from the tree.
		 * 6) Close the tree
		 * 7) Destroy the tree
		 */

		rc = M0_BTREE_OP_SYNC_WITH_RC(&b_op,
					      m0_btree_create(temp_node, 1024,
							      &btree_type, nt,
							      &b_op, seg, tx));
		M0_ASSERT(rc == 0);

		tree = b_op.bo_arbor;

		random_r(&ti->ti_random_buf, &rec_count);
		rec_count %= MAX_RECS_FOR_TREE_TEST;
		rec_count = rec_count ? : (MAX_RECS_FOR_TREE_TEST / 2);

		ut_cb.c_act = btree_kv_put_cb;
		for (i = 1; i <= rec_count; i++) {
			value = key = i;

			cred = M0_BE_TX_CB_CREDIT(0, 0, 0);
			btree_callback_credit(&cred);

			rc = M0_BTREE_OP_SYNC_WITH_RC(&kv_op,
						      m0_btree_put(tree, &rec,
								   &ut_cb, 0,
								   &kv_op, tx));
			M0_ASSERT(data.flags == M0_BSC_SUCCESS && rc == 0);
		}

		rc = M0_BTREE_OP_SYNC_WITH_RC(&b_op,
					      m0_btree_close(tree, &b_op));
		M0_ASSERT(rc == 0);

		rc = M0_BTREE_OP_SYNC_WITH_RC(&b_op,
					      m0_btree_open(temp_node,
							    1024, &tree,
							    &b_op));
		M0_ASSERT(rc == 0);

		ut_cb.c_act = btree_kv_get_cb;
		for (i = 1; i <= rec_count; i++) {
			value = key = i;

			rc = M0_BTREE_OP_SYNC_WITH_RC(&kv_op,
						      m0_btree_get(tree,
								   &rec.r_key,
								   &ut_cb,
								   BOF_EQUAL,
								   &kv_op));
			M0_ASSERT(data.flags == M0_BSC_SUCCESS && rc == 0);
		}

		rc = M0_BTREE_OP_SYNC_WITH_RC(&b_op,
					      m0_btree_close(tree, &b_op));
		M0_ASSERT(rc == 0);

		rc = M0_BTREE_OP_SYNC_WITH_RC(&b_op,
					      m0_btree_open(temp_node,
							    1024, &tree,
							    &b_op));
		M0_ASSERT(rc == 0);

		ut_cb.c_act = btree_kv_del_cb;
		for (i = 1; i <= rec_count; i++) {
			value = key = i;

			cred = M0_BE_TX_CB_CREDIT(0, 0, 0);
			btree_callback_credit(&cred);

			rc = M0_BTREE_OP_SYNC_WITH_RC(&kv_op,
						      m0_btree_del(tree,
								   &rec.r_key,
								   &ut_cb, 0,
								   &kv_op, tx));
			M0_ASSERT(data.flags == M0_BSC_SUCCESS && rc == 0);
		}

		rc = M0_BTREE_OP_SYNC_WITH_RC(&b_op,
					      m0_btree_close(tree, &b_op));
		M0_ASSERT(rc == 0);

		if (b_op.bo_arbor->t_desc != NULL &&
		    b_op.bo_arbor->t_desc->t_ref > 0) {
			rc = M0_BTREE_OP_SYNC_WITH_RC(&b_op,
						      m0_btree_destroy(tree,
								       &b_op,
								       tx));
			M0_ASSERT(rc == 0);
		}
	}

	m0_free_aligned(temp_node, (1024 + sizeof(struct nd)), 10);
}

static void btree_ut_num_threads_tree_oper(uint32_t thread_count)
{
	uint16_t                    *cpuid_ptr;
	uint16_t                     cpu_count;
	size_t                       cpu_max;
	struct btree_ut_thread_info *ti;
	uint16_t                     cpu;
	int                          i;
	int                          rc;

	btree_ut_init();
	online_cpu_id_get(&cpuid_ptr, &cpu_count);

	if (thread_count == 0)
		thread_count = cpu_count - 1; /** Skip Core-0 */

	thread_start = false;

	M0_ALLOC_ARR(ti, thread_count);
	M0_ASSERT(ti != NULL);

	cpu_max = m0_processor_nr_max();

	cpu = 1; /** We skip Core-0 for Linux kernel and other processes. */
	for (i = 0; i < thread_count; i++) {
		rc = m0_bitmap_init(&ti[i].ti_cpu_map, cpu_max);
		m0_bitmap_set(&ti[i].ti_cpu_map, cpuid_ptr[cpu], true);
		cpu++;
		if (cpu >= cpu_count)
			/**
			 *  Circle around if thread count is higher than the
			 *  CPU cores in the system.
			 */
			cpu = 1;

		ti[i].ti_thread_id  = i;
	}

	for (i = 0; i < thread_count; i++) {
		rc = M0_THREAD_INIT(&ti[i].ti_q, struct btree_ut_thread_info *,
				    btree_ut_thread_init,
				    &btree_ut_tree_oper_thread_handler, &ti[i],
				    "Thread-%d", i);
		M0_ASSERT(rc == 0);
	}

	/** Initialized all the threads. Now start the chaos ... */
	thread_start = true;

	for (i = 0; i < thread_count; i++) {
		m0_thread_join(&ti[i].ti_q);
		m0_thread_fini(&ti[i].ti_q);
	}

	m0_free(ti);
	btree_ut_fini();
}

static void ut_st_tree_oper(void)
{
	btree_ut_num_threads_tree_oper(1);
}

static void ut_mt_tree_oper(void)
{
	btree_ut_num_threads_tree_oper(0);
}

/**
 * Commenting this ut as it is not required as a part for test-suite but my
 * required for testing purpose
**/
#if 0
/**
 * This function is for traversal of tree in breadth-first order and it will
 * print level and key-value pair for each node.
 */
static void ut_traversal(struct td *tree)
{
	struct nd *root = tree->t_root;
	struct nd *queue[1000000];
	int front = 0, rear = 0;
	queue[front] = root;

        int count = 0;
	int lev = -1;

	while (front != -1 && rear != -1)
	{
		//pop one elemet
		struct nd* element = queue[front];
		if (front == rear) {
			front = -1;
			rear = -1;
		} else {
			front++;
		}
		printf("\n");
		int level = node_level(element);
		if (level > 0) {
			printf("level : %d =>    ", level);
			if (level != lev)
			{
				lev = level;
				count =0;

			}
			printf("count : %d =>\n", count++);
			int total_count = node_count(element);
			int j;
			for (j=0 ; j < total_count; j++)
			{
				uint64_t key = 0;
				get_key_at_index(element, j, &key);

				key = m0_byteorder_be64_to_cpu(key);
				printf("%"PRIu64"\t", key);

				struct segaddr child_node_addr;
				struct slot    node_slot = {};
				node_slot.s_node = element;

				node_slot.s_idx = j;
				node_child(&node_slot, &child_node_addr);
				struct node_op  i_nop;
				i_nop.no_opc = NOP_LOAD;
				node_get(&i_nop, tree, &child_node_addr,
					 P_NEXTDOWN);
				if (front == -1) {
					front = 0;
				}
				rear++;
				if (rear == 999999) {
					printf("***********OVERFLOW**********");
					break;
				}
				queue[rear] = i_nop.no_node;
			}
			/* store last child: */
			struct segaddr child_node_addr;
			struct slot    node_slot = {};
			node_slot.s_node = element;

			node_slot.s_idx = j;
			node_child(&node_slot, &child_node_addr);
			struct node_op  i_nop;
			i_nop.no_opc = NOP_LOAD;
			node_get(&i_nop, tree, &child_node_addr, P_NEXTDOWN);
			if (front == -1) {
				front = 0;
			}
			rear++;
			if (rear == 999999) {
				printf("***********OVERFLOW**********");
				break;
			}
			queue[rear] = i_nop.no_node;
			printf("\n\n");
		} else {
			printf("level : %d =>", level);
			if (level != lev)
			{
				lev = level;
				count =0;

			}
			printf("count : %d =>\n", count++);
			int total_count = node_count(element);
			int j;
			for (j=0 ; j < total_count; j++)
			{
				uint64_t key = 0;
				uint64_t val = 0;
				get_rec_at_index(element, j, &key, &val);

				key = m0_byteorder_be64_to_cpu(key);
				val = m0_byteorder_be64_to_cpu(val);
				printf("%"PRIu64",%"PRIu64"\t", key, val);


			}
			printf("\n\n");
		}
		if (element != root) {
			struct node_op  i_nop;
			node_put(&i_nop, element, NULL);
		}
	}
}
/**
 * This function will check if the keys of records present in the nodes at each
 * level are in increasing order or not.
 */
static void ut_invariant_check(struct td *tree)
{
	struct nd *root = tree->t_root;
	struct nd *queue[1000000];
	int front = 0, rear = 0;
	queue[front] = root;
	bool firstkey = true;
	int lev = -1;
	uint64_t prevkey;
	int max_level = node_level(root);
	while (front != -1 && rear != -1)
	{
		struct nd* element = queue[front];
		if (front == rear) {
			front = -1;
			rear = -1;
		} else {
			front++;
		}
		int level = node_level(element);
		if (level > 0) {
			if (level != lev)
			{
				lev = level;
				firstkey = true;
			}
			int total_count = node_count(element);
			if (level == max_level){
				if (element->n_ref > 2){
					printf("***INVARIENT FAIL***");
					M0_ASSERT(0);
				}
			} else {
				if (element->n_ref != 1) {
					printf("***INVARIENT FAIL***");
					M0_ASSERT(0);
				}
			}
			int j;
			for (j=0 ; j < total_count; j++)
			{
				uint64_t key = 0;
				get_key_at_index(element, j, &key);

				key = m0_byteorder_be64_to_cpu(key);
				if (!firstkey) {
					if (key < prevkey) {
						printf("***INVARIENT FAIL***");
						M0_ASSERT(0);
					}
				}
				prevkey = key;
				firstkey = false;
				struct segaddr child_node_addr;
				struct slot    node_slot = {};
				node_slot.s_node = element;

				node_slot.s_idx = j;
				node_child(&node_slot, &child_node_addr);
				struct node_op  i_nop;
				i_nop.no_opc = NOP_LOAD;
				node_get(&i_nop, tree, &child_node_addr,
					 P_NEXTDOWN);
				if (front == -1) {
					front = 0;
				}
				rear++;
				if (rear == 999999) {
					printf("***********OVERFLW***********");
					break;
				}
				queue[rear] = i_nop.no_node;
			}
			/* store last child: */
			struct segaddr child_node_addr;
			struct slot    node_slot = {};
			node_slot.s_node = element;

			node_slot.s_idx = j;
			node_child(&node_slot, &child_node_addr);
			struct node_op  i_nop;
			i_nop.no_opc = NOP_LOAD;
			node_get(&i_nop, tree, &child_node_addr, P_NEXTDOWN);
			if (front == -1) {
				front = 0;
			}
			rear++;
			if (rear == 999999) {
				printf("***********OVERFLW***********");
				break;
			}
			queue[rear] = i_nop.no_node;
		} else {
			if (level != lev)
			{
				lev = level;
				firstkey = true;
			}
			int total_count = node_count(element);
			if (level == max_level){
				if (element->n_ref > 2){
					printf("***INVARIENT FAIL***");
					M0_ASSERT(0);
				}
			} else {
				if (element->n_ref != 1) {
					printf("***INVARIENT FAIL***");
					M0_ASSERT(0);
				}
			}
			int j;
			for (j=0 ; j < total_count; j++)
			{
				uint64_t key = 0;
				uint64_t val = 0;
				get_rec_at_index(element, j, &key, &val);

				key = m0_byteorder_be64_to_cpu(key);
				val = m0_byteorder_be64_to_cpu(val);
				if (!firstkey) {
					if (key < prevkey) {
						printf("***INVARIENT FAIL***");
						M0_ASSERT(0);
					}

				}
				prevkey = key;
				firstkey = false;
			}
		}
		if (element != root) {
			struct node_op  i_nop;
			node_put(&i_nop, element, NULL);
		}
	}
}

/**
 * This ut will put records in the tree and delete those records in sequencial
 * manner.
 */
static void ut_put_del_operation(void)
{
	struct m0_btree_type    btree_type = {.tt_id = M0_BT_UT_KV_OPS,
					      .ksize = 8,
					      .vsize = 8, };
	struct m0_be_tx        *tx          = NULL;
	struct m0_be_seg       *seg         = NULL;
	struct m0_btree_op      b_op        = {};
	struct m0_btree        *tree;
	void                   *temp_node;
	int                     i;
	struct m0_btree_cb      ut_cb;
	struct m0_btree_op      kv_op                = {};
	const struct node_type *nt                   = &fixed_format;
	int                     total_records        = 1000000;
	bool                    inc;
	M0_ENTRY();

	/** Prepare transaction to capture tree operations. */
	m0_be_tx_init(tx, 0, NULL, NULL, NULL, NULL, NULL, NULL);
	m0_be_tx_prep(tx, NULL);
	btree_ut_init();
	/**
	 *  Run valid scenario:
	 *  1) Create a btree
	 *  2) Adds a few records to the created tree.
	 *  3) Confirms the records are present in the tree.
	 *  4) Deletes all the records from the tree.
	 *  4) Close the btree
	 *  5) Destroy the btree
	 */

	/** Create temp node space and use it as root node for btree */
	temp_node = m0_alloc_aligned((1024 + sizeof(struct nd)), 10);
	M0_BTREE_OP_SYNC_WITH_RC(&b_op,
				 m0_btree_create(temp_node, 1024, &btree_type,
						 nt, &b_op, seg, tx));

	tree = b_op.bo_arbor;
	inc = false;
	for (i = 0; i < 1000000; i++) {
		uint64_t             key;
		uint64_t             value;
		struct cb_data       put_data;
		struct m0_btree_rec  rec;
		m0_bcount_t          ksize  = sizeof key;
		m0_bcount_t          vsize  = sizeof value;
		void                *k_ptr  = &key;
		void                *v_ptr  = &value;

		/**
		 *  There is a very low possibility of hitting the same key
		 *  again. This is fine as it helps debug the code when insert
		 *  is called with the same key instead of update function.
		 */
		int temp = inc ? total_records - i : i;
		key = value = m0_byteorder_cpu_to_be64(temp);

		rec.r_key.k_data   = M0_BUFVEC_INIT_BUF(&k_ptr, &ksize);
		rec.r_val          = M0_BUFVEC_INIT_BUF(&v_ptr, &vsize);

		put_data.key       = &rec.r_key;
		put_data.value     = &rec.r_val;

		ut_cb.c_act        = btree_kv_put_cb;
		ut_cb.c_datum      = &put_data;

		M0_BTREE_OP_SYNC_WITH_RC(&kv_op,
					 m0_btree_put(tree, &rec, &ut_cb, 0,
						      &kv_op, tx));
		if (put_data.flags == M0_BSC_KEY_EXISTS) {
			printf("M0_BSC_KEY_EXISTS ");
		} else {
			M0_ASSERT(put_data.flags == M0_BSC_SUCCESS);
		}

	}
	printf("level : %d\n", node_level(tree->t_desc->t_root));
	ut_invariant_check(tree->t_desc);
	M0_ASSERT(node_expensive_invariant(tree->t_desc->t_root));

	inc = false;
	for (i = 0; i < 1000000; i++) {
		uint64_t             key;
		uint64_t             value;
		struct cb_data       del_data;
		struct m0_btree_rec  rec;
		m0_bcount_t          ksize  = sizeof key;
		m0_bcount_t          vsize  = sizeof value;
		void                *k_ptr  = &key;
		void                *v_ptr  = &value;

		/**
		 *  There is a very low possibility of hitting the same key
		 *  again. This is fine as it helps debug the code when insert
		 *  is called with the same key instead of update function.
		 */
		int temp = inc ? total_records - i : i;
		key = value = m0_byteorder_cpu_to_be64(temp);

		rec.r_key.k_data   = M0_BUFVEC_INIT_BUF(&k_ptr, &ksize);
		rec.r_val          = M0_BUFVEC_INIT_BUF(&v_ptr, &vsize);

		del_data.key       = &rec.r_key;
		del_data.value     = &rec.r_val;

		ut_cb.c_act        = btree_kv_del_cb;
		ut_cb.c_datum      = &del_data;

		M0_BTREE_OP_SYNC_WITH_RC(&kv_op,
					 m0_btree_del(tree, &rec.r_key,
						      &ut_cb, 0, &kv_op, tx));
		if (del_data.flags == M0_BSC_KEY_NOT_FOUND) {
			printf("M0_BSC_KEY_NOT_FOUND ");
		} else {
			M0_ASSERT(del_data.flags == M0_BSC_SUCCESS);
		}



	}
	printf("\n After deletion:\n");
	ut_traversal(tree->t_desc);
	//m0_btree_close(tree);
	/**
	 * Commenting this code as the delete operation is not done here.
	 * Due to this, the destroy operation will crash.
	 *
	 *
	 * M0_BTREE_OP_SYNC_WITH_RC(&b_op.bo_op,
	 *				 m0_btree_destroy(b_op.bo_arbor, &b_op),
	 *				 &b_op.bo_sm_group, &b_op.bo_op_exec);
	 */
	btree_ut_fini();
}
#endif

static int ut_btree_suite_init(void)
{
	M0_ENTRY();

	M0_ALLOC_PTR(ut_be);
	M0_ASSERT(ut_be != NULL);

	M0_ALLOC_PTR(ut_seg);
	M0_ASSERT(ut_seg != NULL);
	/* Init BE */
	m0_be_ut_backend_init(ut_be);
	m0_be_ut_seg_init(ut_seg, ut_be, 1ULL << 24);
	seg = ut_seg->bus_seg;

	M0_LEAVE();
	return 0;
}

static int ut_btree_suite_fini(void)
{
	M0_ENTRY();

	m0_be_ut_seg_reload(ut_seg);
	m0_be_ut_seg_fini(ut_seg);
	m0_be_ut_backend_fini(ut_be);
	m0_free(ut_seg);
	m0_free(ut_be);

	M0_LEAVE();
	return 0;
}

struct m0_ut_suite btree_ut = {
	.ts_name = "btree-ut",
	.ts_yaml_config_string = "{ valgrind: { timeout: 3600 },"
	"  helgrind: { timeout: 3600 },"
	"  exclude:  ["
	"   "
	"  ] }",
	.ts_init = ut_btree_suite_init,
	.ts_fini = ut_btree_suite_fini,
	.ts_tests = {
		{"basic_tree_op",                   ut_basic_tree_oper},
		{"basic_kv_ops",                    ut_basic_kv_oper},
		{"multi_stream_kv_op",              ut_multi_stream_kv_oper},
		{"single_thread_single_tree_kv_op", ut_st_st_kv_oper},
		{"single_thread_tree_op",           ut_st_tree_oper},
		{"multi_thread_single_tree_kv_op",  ut_mt_st_kv_oper},
		{"multi_thread_multi_tree_kv_op",   ut_mt_mt_kv_oper},
		{"random_threads_and_trees_kv_op",  ut_rt_rt_kv_oper},
		{"multi_thread_tree_op",            ut_mt_tree_oper},
		{"node_create_delete",              ut_node_create_delete},
		{"node_add_del_rec",                ut_node_add_del_rec},
		/* {"btree_kv_add_del",                ut_put_del_operation}, */
		{NULL, NULL}
	}
};

#endif  /** KERNEL */
#undef M0_TRACE_SUBSYSTEM


/*
 * Test plan:
 *
 * - test how cookies affect performance (for large trees and small trees);
 */
/** @} end of btree group */

/*
 *  Local variables:
 *  c-indentation-style: "K&R"
 *  c-basic-offset: 8
 *  tab-width: 8
 *  fill-column: 80
 *  scroll-step: 1
 *  End:
 */
/*
 * vim: tabstop=8 shiftwidth=8 noexpandtab textwidth=80 nowrap
 */

/*  LocalWords:  btree allocator smop smops
 */<|MERGE_RESOLUTION|>--- conflicted
+++ resolved
@@ -1847,12 +1847,7 @@
 };
 
 struct seg_ops {
-<<<<<<< HEAD
-=======
-	int64_t    (*so_tree_get)(struct node_op *op,
-			          struct segaddr *addr, int nxt);
 #if 0
->>>>>>> 4663fb5b
 	int64_t    (*so_tree_create)(struct node_op *op,
 	                             struct m0_btree_type *tt,
 				     int rootshift, struct m0_be_tx *tx,
@@ -1864,13 +1859,7 @@
 
 #ifndef __KERNEL__
 static struct seg_ops *segops;
-<<<<<<< HEAD
 #endif
-
-=======
-static int64_t mem_tree_get(struct node_op *op, struct segaddr *addr, int nxt);
-#ifndef __KERNEL__
->>>>>>> 4663fb5b
 /**
  * Locates a tree descriptor whose root node points to the node at addr and
  * return this tree to the caller.
@@ -1969,6 +1958,7 @@
 }
 #endif
 
+#ifndef __KERNEL__
 /**
  * Deletes an existing tree.
  *
@@ -2300,12 +2290,7 @@
 
 
 static const struct seg_ops mem_seg_ops = {
-<<<<<<< HEAD
-	.so_tree_create  = &mem_tree_create,
-=======
-	.so_tree_get     = &mem_tree_get,
 	/* .so_tree_create  = &mem_tree_create, */
->>>>>>> 4663fb5b
 	.so_tree_delete  = &mem_tree_delete,
 };
 
@@ -6517,10 +6502,7 @@
 	rc = M0_BTREE_OP_SYNC_WITH_RC(&b_op, m0_btree_close(tree, &b_op));
 	M0_ASSERT(rc == 0);
 
-<<<<<<< HEAD
 	if (b_op.bo_arbor->t_desc != NULL && b_op.bo_arbor->t_desc->t_ref > 0) {
-=======
-	if (b_op.bo_arbor->t_desc->t_ref > 0) {
 		/** TBD - Replace the following line to call the credit
 		 *  calculator. */
 		cred = M0_BE_TX_CREDIT(20, 5 * (1 << 10));
@@ -6532,7 +6514,6 @@
 		rc = m0_be_tx_open_sync(tx);
 		M0_ASSERT(rc == 0);
 
->>>>>>> 4663fb5b
 		rc = M0_BTREE_OP_SYNC_WITH_RC(&b_op,
 					      m0_btree_destroy(tree, &b_op,
 							       tx));
