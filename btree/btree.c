--- conflicted
+++ resolved
@@ -934,6 +934,8 @@
 	struct segaddr          n_addr;
 	struct td              *n_tree;
 	const struct node_type *n_type;
+	/** if n_check_inv id false, it will skip some invarient check as it is
+	 * required for some scenario */
 	bool                    n_check_inv;
 	/**
 	 * The lock that protects the fields below. The fields above are
@@ -2429,11 +2431,7 @@
 /**
  * Checks if given segaddr is within segment boundaries.
 */
-<<<<<<< HEAD
 static bool address_in_segment(struct segaddr addr)
-=======
-static bool address_is_valid(struct segaddr addr)
->>>>>>> 70408132
 {
 	//TBD: function definition
 	return true;
@@ -2886,15 +2884,9 @@
 					node_slot.s_idx++;
 				}
 				node_child(&node_slot, &child_node_addr);
-<<<<<<< HEAD
 				if (!address_in_segment(child_node_addr)) {
 					node_op_fini(&oi->i_nop);
-					return fail(bop, 1);//to so set rc code
-=======
-				if (!address_is_valid(child_node_addr)) {
-					node_op_fini(&oi->i_nop);
 					return fail(bop, M0_ERR(-EFAULT));
->>>>>>> 70408132
 				}
 				oi->i_used++;
 				return node_get(&oi->i_nop, tree,
@@ -3306,7 +3298,7 @@
 			s->s_idx = lev->l_idx + 1;
 			while (i-- >= 0) {
 				node_child(s, &child);
-				if (!address_is_valid(child))
+				if (!address_in_segment(child))
 					return M0_ERR(-EFAULT);
 				node_get(&oi->i_nop, tree,
 					 &child, P_CLEANUP);
@@ -3372,7 +3364,7 @@
 
 			if (node_level(node_slot.s_node) > 0) {
 				node_child(&node_slot, &child);
-				if (!address_is_valid(child)) {
+				if (!address_in_segment(child)) {
 					node_op_fini(&oi->i_nop);
 					return fail(bop, M0_ERR(-EFAULT));
 				}
@@ -4271,9 +4263,15 @@
 	}
 
 	m0_btree_close(b_op.bo_arbor);
-	M0_BTREE_OP_SYNC_WITH_RC(&b_op.bo_op,
-				 m0_btree_destroy(b_op.bo_arbor, &b_op),
-				 &G, &b_op.bo_op_exec);
+	/**
+	 * Commenting this code as the delete operation is not done here.
+	 * Due to this, the destroy operation will crash.
+	 *
+	 *
+	 * M0_BTREE_OP_SYNC_WITH_RC(&b_op.bo_op,
+	 *				 m0_btree_destroy(b_op.bo_arbor, &b_op),
+	 *				 &G, &b_op.bo_op_exec);
+	 */
 	btree_ut_fini();
 }
 
@@ -4282,7 +4280,7 @@
 
 #define MIN_RECS_PER_STREAM        5
 #define MAX_RECS_PER_STREAM        2048
-
+static void m0_btree_ut_traversal(struct td *tree);
 /**
  * This unit test exercises the KV operations triggered by multiple streams.
  */
@@ -4373,7 +4371,8 @@
 						 &G, &kv_op.bo_op_exec);
 		}
 	}
-
+	m0_btree_ut_traversal(b_op.bo_arbor->t_desc);
+	printf("***************put done****************");
 	for (i = 1; i <= (recs_per_stream*stream_count); i++) {
 		uint64_t             key;
 		uint64_t             value[btree_type.vsize/sizeof(uint64_t)];
@@ -4406,7 +4405,7 @@
 		M0_BTREE_OP_SYNC_WITH_RC(&kv_op.bo_op,
 					 m0_btree_get(b_op.bo_arbor,
 						      &find_key_in_tree,
-						      &ut_cb, 0, &kv_op),
+						      &ut_cb, OF_EQUAL, &kv_op),
 					 &G, &b_op.bo_op_exec);
 	}
 
@@ -4580,7 +4579,8 @@
 	h = ff_data(tree->t_root);
 	ksize = h->ff_ksize;
 	vsize = h->ff_vsize;
-
+	int r;
+	for(r=0;r<3;r++){
 	uint64_t total_record = 255;
 
 	uint64_t temp = 255;
@@ -4643,6 +4643,7 @@
 	}
 	printf("\n");
 	m0_btree_ut_traversal(tree);
+	}
 	// Done playing with the tree - delete it.
 
 	op.no_opc = NOP_FREE;
@@ -4652,178 +4653,178 @@
 	M0_LEAVE();
 }
 
-#define MIN_STREAM_CNT             5
-#define MAX_STREAM_CNT             20
-
-#define MIN_RECS_PER_STREAM        5
-#define MAX_RECS_PER_STREAM        2048
-
-/**
- * This unit test exercises the KV operations triggered by multiple streams.
- */
-static void m0_btree_ut_multi_stream_kv_oper(void)
-{
-	void                   *temp_node;
-	int                     i;
-	time_t                  curr_time;
-	struct m0_btree_cb      ut_cb;
-	struct m0_be_tx        *tx              = NULL;
-	struct m0_btree_op      b_op            = {};
-	uint32_t                stream_count    = 0;
-	uint64_t                recs_per_stream = 0;
-	struct m0_btree_op      kv_op           = {};
-	const struct node_type *nt              = &fixed_format;
-	struct m0_btree_type    btree_type      = {.tt_id = M0_BT_UT_KV_OPS,
-						  .ksize = sizeof(uint64_t),
-						  .vsize = btree_type.ksize*2,
-						  };
-
-	M0_ENTRY();
-
-	time(&curr_time);
-	printf("\nUsing seed %lu", curr_time);
-	srandom(curr_time);
-
-	stream_count = (random() % (MAX_STREAM_CNT - MIN_STREAM_CNT)) +
-			MIN_STREAM_CNT;
-
-	recs_per_stream = (random()%
-			   (MAX_RECS_PER_STREAM - MIN_RECS_PER_STREAM)) +
-			    MIN_RECS_PER_STREAM;
-
-	/** Prepare transaction to capture tree operations. */
-	m0_be_tx_init(tx, 0, NULL, NULL, NULL, NULL, NULL, NULL);
-	m0_be_tx_prep(tx, NULL);
-	btree_ut_init();
-	/**
-	 *  Run valid scenario:
-	 *  1) Create a btree
-	 *  2) Adds records in multiple streams to the created tree.
-	 *  3) Confirms the records are present in the tree.
-	 *  4) Deletes all the records from the tree.
-	 *  4) Close the btree
-	 *  5) Destroy the btree
-	 */
-
-	/** Create temp node space and use it as root node for btree */
-	temp_node = m0_alloc_aligned((1024 + sizeof(struct nd)), 10);
-	M0_BTREE_OP_SYNC_WITH(&b_op.bo_op,
-			      m0_btree_create(temp_node, 1024, &btree_type, nt,
-					      tx, &b_op), &G, &b_op.bo_op_exec);
-
-	for (i = 1; i <= recs_per_stream; i++) {
-		// uint64_t             key;
-		// uint64_t             value[btree_type.vsize / sizeof(uint64_t)];
-		// struct cb_data       put_data;
-		// struct m0_btree_rec  rec;
-		// m0_bcount_t          ksize  = sizeof key;
-		// m0_bcount_t          vsize  = sizeof value;
-		// void                *k_ptr  = &key;
-		// void                *v_ptr  = &value;
-		uint32_t             stream_num;
-
-		for (stream_num = 0; stream_num < stream_count; stream_num++) {
-			int k;
-			uint64_t             key;
-			uint64_t             value[btree_type.vsize / sizeof(uint64_t)];
-			struct cb_data       put_data;
-			struct m0_btree_rec  rec;
-			m0_bcount_t          ksize  = sizeof key;
-			m0_bcount_t          vsize  = sizeof value;
-			void                *k_ptr  = &key;
-			void                *v_ptr  = &value;
-
-			key = i + (stream_num * recs_per_stream);
-			for (k = 0; k < ARRAY_SIZE(value);k++) {
-				value[k] = key;
-			}
-
-			rec.r_key.k_data   = M0_BUFVEC_INIT_BUF(&k_ptr, &ksize);
-			rec.r_val          = M0_BUFVEC_INIT_BUF(&v_ptr, &vsize);
-
-			put_data.key       = &rec.r_key;
-			put_data.value     = &rec.r_val;
-
-			ut_cb.c_act        = btree_kv_put_cb;
-			ut_cb.c_datum      = &put_data;
-
-			M0_BTREE_OP_SYNC_WITH(&kv_op.bo_op,
-					      m0_btree_put(b_op.bo_arbor, tx,
-							   &rec, &ut_cb, 0,
-							   &kv_op),
-					      &G, &kv_op.bo_op_exec);
-			//m0_btree_ut_traversal(b_op.bo_arbor->t_desc);
-
-		}
-	}
-
-	// for (i = 1; i <= (recs_per_stream*stream_count); i++) {
-	// 	uint64_t             key;
-	// 	uint64_t             value[btree_type.vsize/sizeof(uint64_t)];
-	// 	struct cb_data       get_data;
-	// 	struct m0_btree_key  get_key;
-	// 	struct m0_bufvec     get_value;
-	// 	m0_bcount_t          ksize              = sizeof key;
-	// 	m0_bcount_t          vsize              = sizeof value;
-	// 	void                *k_ptr              = &key;
-	// 	void                *v_ptr              = &value;
-	// 	uint64_t             search_key;
-	// 	void                *search_key_ptr     = &search_key;
-	// 	m0_bcount_t          search_key_size    = sizeof search_key;
-	// 	struct m0_btree_key  search_key_in_tree;
-
-	// 	search_key = i;
-	// 	search_key_in_tree.k_data =
-	// 		M0_BUFVEC_INIT_BUF(&search_key_ptr, &search_key_size);
-
-	// 	get_key.k_data = M0_BUFVEC_INIT_BUF(&k_ptr, &ksize);
-	// 	get_value      = M0_BUFVEC_INIT_BUF(&v_ptr, &vsize);
-
-	// 	get_data.key         = &get_key;
-	// 	get_data.value       = &get_value;
-	// 	get_data.check_value = true;
-
-	// 	ut_cb.c_act   = btree_kv_get_cb;
-	// 	ut_cb.c_datum = &get_data;
-
-	// 	M0_BTREE_OP_SYNC_WITH(&kv_op.bo_op,
-	// 			      m0_btree_get(b_op.bo_arbor,
-	// 					   &search_key_in_tree,
-	// 					   &ut_cb, 0, &kv_op), &G,
-	// 			      &b_op.bo_op_exec);
-	// }
-
-	// for (i = 1; i <= (recs_per_stream * stream_count); i++) {
-	// 	struct cb_data       delete_data;
-	// 	uint64_t             delete_key;
-	// 	void                *delete_key_ptr     = &delete_key;
-	// 	m0_bcount_t          delete_key_size    = sizeof delete_key;
-	// 	struct m0_btree_key  delete_key_in_tree;
-
-	// 	delete_key = i;
-	// 	delete_key_in_tree.k_data =
-	// 		M0_BUFVEC_INIT_BUF(&delete_key_ptr, &delete_key_size);
-
-	// 	delete_data.key      = &delete_key;
-	// 	delete_data.value    = NULL;
-	// 	get_data.check_value = false;
-
-	// 	ut_cb.c_act   = btree_kv_get_cb;
-	// 	ut_cb.c_datum = &delete_data;
-
-	// 	M0_BTREE_OP_SYNC_WITH(&kv_op.bo_op,
-	// 			      m0_btree_del(b_op.bo_arbor,
-	// 					   &delete_key_in_tree,
-	// 					   &ut_cb, 0, &kv_op), &G,
-	// 			      &b_op.bo_op_exec);
-	// }
-
-	m0_btree_close(b_op.bo_arbor);
-	M0_BTREE_OP_SYNC_WITH(&b_op.bo_op,
-			      m0_btree_destroy(b_op.bo_arbor, &b_op), &G,
-			      &b_op.bo_op_exec);
-	btree_ut_fini();
-}
+// #define MIN_STREAM_CNT             5
+// #define MAX_STREAM_CNT             20
+
+// #define MIN_RECS_PER_STREAM        5
+// #define MAX_RECS_PER_STREAM        2048
+
+// /**
+//  * This unit test exercises the KV operations triggered by multiple streams.
+//  */
+// static void m0_btree_ut_multi_stream_kv_oper(void)
+// {
+// 	void                   *temp_node;
+// 	int                     i;
+// 	time_t                  curr_time;
+// 	struct m0_btree_cb      ut_cb;
+// 	struct m0_be_tx        *tx              = NULL;
+// 	struct m0_btree_op      b_op            = {};
+// 	uint32_t                stream_count    = 0;
+// 	uint64_t                recs_per_stream = 0;
+// 	struct m0_btree_op      kv_op           = {};
+// 	const struct node_type *nt              = &fixed_format;
+// 	struct m0_btree_type    btree_type      = {.tt_id = M0_BT_UT_KV_OPS,
+// 						  .ksize = sizeof(uint64_t),
+// 						  .vsize = btree_type.ksize*2,
+// 						  };
+
+// 	M0_ENTRY();
+
+// 	time(&curr_time);
+// 	printf("\nUsing seed %lu", curr_time);
+// 	srandom(curr_time);
+
+// 	stream_count = (random() % (MAX_STREAM_CNT - MIN_STREAM_CNT)) +
+// 			MIN_STREAM_CNT;
+
+// 	recs_per_stream = (random()%
+// 			   (MAX_RECS_PER_STREAM - MIN_RECS_PER_STREAM)) +
+// 			    MIN_RECS_PER_STREAM;
+
+// 	/** Prepare transaction to capture tree operations. */
+// 	m0_be_tx_init(tx, 0, NULL, NULL, NULL, NULL, NULL, NULL);
+// 	m0_be_tx_prep(tx, NULL);
+// 	btree_ut_init();
+// 	/**
+// 	 *  Run valid scenario:
+// 	 *  1) Create a btree
+// 	 *  2) Adds records in multiple streams to the created tree.
+// 	 *  3) Confirms the records are present in the tree.
+// 	 *  4) Deletes all the records from the tree.
+// 	 *  4) Close the btree
+// 	 *  5) Destroy the btree
+// 	 */
+
+// 	/** Create temp node space and use it as root node for btree */
+// 	temp_node = m0_alloc_aligned((1024 + sizeof(struct nd)), 10);
+// 	M0_BTREE_OP_SYNC_WITH(&b_op.bo_op,
+// 			      m0_btree_create(temp_node, 1024, &btree_type, nt,
+// 					      tx, &b_op), &G, &b_op.bo_op_exec);
+
+// 	for (i = 1; i <= recs_per_stream; i++) {
+// 		// uint64_t             key;
+// 		// uint64_t             value[btree_type.vsize / sizeof(uint64_t)];
+// 		// struct cb_data       put_data;
+// 		// struct m0_btree_rec  rec;
+// 		// m0_bcount_t          ksize  = sizeof key;
+// 		// m0_bcount_t          vsize  = sizeof value;
+// 		// void                *k_ptr  = &key;
+// 		// void                *v_ptr  = &value;
+// 		uint32_t             stream_num;
+
+// 		for (stream_num = 0; stream_num < stream_count; stream_num++) {
+// 			int k;
+// 			uint64_t             key;
+// 			uint64_t             value[btree_type.vsize / sizeof(uint64_t)];
+// 			struct cb_data       put_data;
+// 			struct m0_btree_rec  rec;
+// 			m0_bcount_t          ksize  = sizeof key;
+// 			m0_bcount_t          vsize  = sizeof value;
+// 			void                *k_ptr  = &key;
+// 			void                *v_ptr  = &value;
+
+// 			key = i + (stream_num * recs_per_stream);
+// 			for (k = 0; k < ARRAY_SIZE(value);k++) {
+// 				value[k] = key;
+// 			}
+
+// 			rec.r_key.k_data   = M0_BUFVEC_INIT_BUF(&k_ptr, &ksize);
+// 			rec.r_val          = M0_BUFVEC_INIT_BUF(&v_ptr, &vsize);
+
+// 			put_data.key       = &rec.r_key;
+// 			put_data.value     = &rec.r_val;
+
+// 			ut_cb.c_act        = btree_kv_put_cb;
+// 			ut_cb.c_datum      = &put_data;
+
+// 			M0_BTREE_OP_SYNC_WITH(&kv_op.bo_op,
+// 					      m0_btree_put(b_op.bo_arbor, tx,
+// 							   &rec, &ut_cb, 0,
+// 							   &kv_op),
+// 					      &G, &kv_op.bo_op_exec);
+// 			//m0_btree_ut_traversal(b_op.bo_arbor->t_desc);
+
+// 		}
+// 	}
+
+// 	// for (i = 1; i <= (recs_per_stream*stream_count); i++) {
+// 	// 	uint64_t             key;
+// 	// 	uint64_t             value[btree_type.vsize/sizeof(uint64_t)];
+// 	// 	struct cb_data       get_data;
+// 	// 	struct m0_btree_key  get_key;
+// 	// 	struct m0_bufvec     get_value;
+// 	// 	m0_bcount_t          ksize              = sizeof key;
+// 	// 	m0_bcount_t          vsize              = sizeof value;
+// 	// 	void                *k_ptr              = &key;
+// 	// 	void                *v_ptr              = &value;
+// 	// 	uint64_t             search_key;
+// 	// 	void                *search_key_ptr     = &search_key;
+// 	// 	m0_bcount_t          search_key_size    = sizeof search_key;
+// 	// 	struct m0_btree_key  search_key_in_tree;
+
+// 	// 	search_key = i;
+// 	// 	search_key_in_tree.k_data =
+// 	// 		M0_BUFVEC_INIT_BUF(&search_key_ptr, &search_key_size);
+
+// 	// 	get_key.k_data = M0_BUFVEC_INIT_BUF(&k_ptr, &ksize);
+// 	// 	get_value      = M0_BUFVEC_INIT_BUF(&v_ptr, &vsize);
+
+// 	// 	get_data.key         = &get_key;
+// 	// 	get_data.value       = &get_value;
+// 	// 	get_data.check_value = true;
+
+// 	// 	ut_cb.c_act   = btree_kv_get_cb;
+// 	// 	ut_cb.c_datum = &get_data;
+
+// 	// 	M0_BTREE_OP_SYNC_WITH(&kv_op.bo_op,
+// 	// 			      m0_btree_get(b_op.bo_arbor,
+// 	// 					   &search_key_in_tree,
+// 	// 					   &ut_cb, 0, &kv_op), &G,
+// 	// 			      &b_op.bo_op_exec);
+// 	// }
+
+// 	// for (i = 1; i <= (recs_per_stream * stream_count); i++) {
+// 	// 	struct cb_data       delete_data;
+// 	// 	uint64_t             delete_key;
+// 	// 	void                *delete_key_ptr     = &delete_key;
+// 	// 	m0_bcount_t          delete_key_size    = sizeof delete_key;
+// 	// 	struct m0_btree_key  delete_key_in_tree;
+
+// 	// 	delete_key = i;
+// 	// 	delete_key_in_tree.k_data =
+// 	// 		M0_BUFVEC_INIT_BUF(&delete_key_ptr, &delete_key_size);
+
+// 	// 	delete_data.key      = &delete_key;
+// 	// 	delete_data.value    = NULL;
+// 	// 	get_data.check_value = false;
+
+// 	// 	ut_cb.c_act   = btree_kv_get_cb;
+// 	// 	ut_cb.c_datum = &delete_data;
+
+// 	// 	M0_BTREE_OP_SYNC_WITH(&kv_op.bo_op,
+// 	// 			      m0_btree_del(b_op.bo_arbor,
+// 	// 					   &delete_key_in_tree,
+// 	// 					   &ut_cb, 0, &kv_op), &G,
+// 	// 			      &b_op.bo_op_exec);
+// 	// }
+
+// 	m0_btree_close(b_op.bo_arbor);
+// 	M0_BTREE_OP_SYNC_WITH(&b_op.bo_op,
+// 			      m0_btree_destroy(b_op.bo_arbor, &b_op), &G,
+// 			      &b_op.bo_op_exec);
+// 	btree_ut_fini();
+// }
 
 struct m0_ut_suite btree_ut = {
 	.ts_name = "btree-ut",
@@ -4841,7 +4842,6 @@
 		{"basic_kv_ops",          m0_btree_ut_basic_kv_oper},
 		{"multi_stream_kv_op",    m0_btree_ut_multi_stream_kv_oper},
 		{"insert_rec",            m0_btree_ut_insert_record},
-		{"multi_stream_kv_ope",   m0_btree_ut_multi_stream_kv_oper},
 		{NULL, NULL}
 	}
 };
