--- conflicted
+++ resolved
@@ -1434,7 +1434,7 @@
 		     struct m0_be_tx *tx, int nxt)
 {
 	/**
-	 * node_access() will ensure that we have node data loaded in our memory 
+	 * node_access() will ensure that we have node data loaded in our memory
 	 * before initialisation.
 	 */
 	nxt = node_access(addr, segaddr_shift(addr), nxt);
@@ -2278,7 +2278,7 @@
 	 * TODO: Consider adding a state here to return in case we might need to
 	 * visit node_init() again to complete its execution.
 	 */
-	
+
 	nxt_state = node_get(op, tree, &op->no_addr, nxt_state);
 
 	return nxt_state;
@@ -2931,7 +2931,6 @@
 }
 
 /**
-<<<<<<< HEAD
  * This function will calculate credits required to allocate node and it will
  * add those credits to @accum.
  */
@@ -2949,32 +2948,19 @@
 }
 
 /**
- * This function will calculate credits required to update @nr nodes and it will
- * add those credits to @accum.
- */
-static void btree_node_update_credit(const struct m0_btree  *tree,
-				     struct m0_be_tx_credit *accum,
-				     m0_bcount_t             nr)
-{
-	struct m0_be_tx_credit cred = {};
-=======
  * This function will calculate credits required to update node and it will add
  * those credits to @accum.
  */
 static void btree_node_update_credit(const struct m0_btree  *tree,
 				     struct m0_be_tx_credit *accum)
 {
->>>>>>> 83de1de0
  	m0_bcount_t             node_size;
 	int                     shift;
 
 	shift     = node_shift(tree->t_desc->t_root);
 	node_size =  1ULL << shift;
 
-<<<<<<< HEAD
-	cred = M0_BE_TX_CREDIT(1, node_size);
-
-	m0_be_tx_credit_mac(accum, &cred, nr);
+	m0_be_tx_credit_add(accum, &M0_BE_TX_CREDIT(1, node_size));
 }
 
 /**
@@ -2986,7 +2972,11 @@
 {
 	btree_node_alloc_credit(tree, accum);
 	/* credits to update two nodes : existing and newly allocated. */
-	btree_node_update_credit(tree, accum, 2);
+	struct m0_be_tx_credit cred = {};
+	btree_node_update_credit(tree, &cred);
+	m0_be_tx_credit_mul(&cred, 2);
+
+	m0_be_tx_credit_add(accum, &cred);
 }
 
 /**
@@ -3007,7 +2997,7 @@
 	 * to be inceased.
 	*/
 	btree_node_alloc_credit(tree, accum);
-	btree_node_update_credit(tree, accum, 1);
+	btree_node_update_credit(tree, accum);
 }
 
 /**
@@ -3021,8 +3011,7 @@
 	struct m0_be_tx_credit cred = {};
 
 	btree_put_credit(tree, &cred);
-=======
-	m0_be_tx_credit_add(accum, &M0_BE_TX_CREDIT(1, node_size));
+	m0_be_tx_credit_mac(accum, &cred, nr);
 }
 
 /**
@@ -3036,7 +3025,6 @@
 	struct m0_be_tx_credit cred = {};
 
 	btree_node_update_credit(tree, &cred);
->>>>>>> 83de1de0
 	m0_be_tx_credit_mac(accum, &cred, nr);
 }
 
@@ -6247,7 +6235,7 @@
 	/**
 	 *  Run a invalid scenario which:
 	 *  1) Attempts to create a btree with invalid address
-	 * 
+	 *
 	 * This scenario is invalid because the root node address is incorrect.
 	 * In this case m0_btree_create() will return -EFAULT.
 	 */
@@ -6258,7 +6246,7 @@
 	/**
 	 *  Run a invalid scenario which:
 	 *  1) Attempts to open a btree with invalid address
-	 * 
+	 *
 	 * This scenario is invalid because the root node address is incorrect.
 	 * In this case m0_btree_open() will return -EFAULT.
 	 */
@@ -6271,7 +6259,7 @@
 	 *  1) Creates a btree
 	 *  2) Opens the btree
 	 *  3) Destroys the btree
-	 * 
+	 *
 	 * This scenario is invalid because we are trying to destroy a tree that
 	 * has not been closed. Thus, we should get -EPERM error from
 	 * m0_btree_destroy().
@@ -6299,7 +6287,7 @@
 	 *  1) Creates a btree
 	 *  2) Close the btree
 	 *  3) Again Attempt to close the btree
-	 * 
+	 *
 	 * This scenario is invalid because we are trying to destroy a tree that
 	 * has been already destroyed. Thus, we should get -EINVAL error from
 	 * m0_btree_destroy().
