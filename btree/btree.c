--- conflicted
+++ resolved
@@ -5660,7 +5660,6 @@
 		      &btree_conf, &bop->bo_sm_group);
 }
 
-<<<<<<< HEAD
 void m0_btree_minkey(struct m0_btree *arbor, const struct m0_btree_cb *cb,
 		     uint64_t flags, struct m0_btree_op *bop)
 {
@@ -5688,7 +5687,9 @@
 	bop->bo_i         = NULL;
 
 	m0_sm_op_init(&bop->bo_op, &btree_get_kv_tick, &bop->bo_op_exec,
-=======
+		      &btree_conf, &bop->bo_sm_group);
+}
+
 void m0_btree_update(struct m0_btree *arbor, const struct m0_btree_rec *rec,
 		     const struct m0_btree_cb *cb, uint64_t flags,
 		     struct m0_btree_op *bop, struct m0_be_tx *tx)
@@ -5703,7 +5704,6 @@
 	bop->bo_i      = NULL;
 
 	m0_sm_op_init(&bop->bo_op, &btree_put_kv_tick, &bop->bo_op_exec,
->>>>>>> 643397f9
 		      &btree_conf, &bop->bo_sm_group);
 }
 
