--- conflicted
+++ resolved
@@ -1851,9 +1851,10 @@
 		 * and assign to node.
 		 */
 		/**
-		 * TODO: Adding lru_lock to protect from two threads allocating
-		 * two node descriptors for the same node. Replace it with a
-		 * different global lock once hash functionality is implemented.
+		 * TODO: Adding lru_lock to protect from multiple threads 
+		 * allocating more than one node descriptors for the same node. 
+		 * Replace it with a different global lock once hash 
+		 * functionality is implemented.
 		 */
 		m0_rwlock_write_lock(&lru_lock);
 		node = m0_alloc(sizeof *node);
@@ -3885,45 +3886,6 @@
 {
 	struct m0_btree_op *bop = M0_AMB(bop, smop, bo_op);
 
-<<<<<<< HEAD
-	switch (bop->bo_op.o_sm.sm_state) {
-	case P_INIT:
-		M0_PRE(bop->bo_arbor != NULL);
-		M0_PRE(bop->bo_arbor->t_desc != NULL);
-		M0_PRE(node_invariant(bop->bo_arbor->t_desc->t_root));
-
-		/** The following pre-condition is currently a
-		 *  compulsion as the delete routine has not been
-		 *  implemented yet.
-		 *  Once it is implemented, this pre-condition can be
-		 *  modified to compulsorily remove the records and get
-		 *  the node count to 0.
-		 */
-		M0_PRE(node_count(bop->bo_arbor->t_desc->t_root) == 0);
-
-		bop->bo_i = m0_alloc(sizeof *bop->bo_i);
-		if (bop->bo_i == NULL)
-			return M0_ERR(-ENOMEM);
-
-		/**
-		 * TODO: Currently putting it here, call it inside
-		 * tree_*() function once destroy tick is implemented
-		 * completely.
-		 */
-		ndlist_tlink_del_fini(bop->bo_arbor->t_desc->t_root);
-		tree_put(bop->bo_arbor->t_desc);
-		/**
-		 * ToDo: We need to capture the changes occuring in the
-		 * root node after tree_descriptor has been freed using
-		 * m0_be_tx_capture().
-		 * Only those fields that have changed need to be
-		 * updated.
-		 */
-		m0_free(bop->bo_arbor);
-		m0_free(bop->bo_i);
-		bop->bo_arbor = NULL;
-		bop->bo_i = NULL;
-=======
 	M0_PRE(bop->bo_op.o_sm.sm_state == P_INIT);
 	M0_PRE(bop->bo_arbor != NULL);
 	M0_PRE(bop->bo_arbor->t_desc != NULL);
@@ -3937,7 +3899,12 @@
 	 *  the node count to 0.
 	 */
 	M0_PRE(node_count(bop->bo_arbor->t_desc->t_root) == 0);
->>>>>>> b4b8ba16
+	/**
+	 * TODO: Currently putting it here, call it inside
+	 * tree_*() function once destroy tick is implemented
+	 * completely.
+	 */
+	ndlist_tlink_del_fini(bop->bo_arbor->t_desc->t_root);
 
 	tree_put(bop->bo_arbor->t_desc);
 	/**
