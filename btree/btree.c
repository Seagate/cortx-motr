--- conflicted
+++ resolved
@@ -2884,19 +2884,11 @@
 	 * already taken by this thread.
 	 */
 	int i;
-<<<<<<< HEAD
-	for (i = 0; i < oi->i_height; ++i) {
-		if (oi->i_level[i].l_node != NULL) {
-			node_put(&oi->i_nop, oi->i_level[i].l_node, false, tx);
-			oi->i_level[i].l_node = NULL;
-		}
-=======
 
 	/** Put all the nodes back. */
 	level_put(oi, tx);
 	/** Free up allocated nodes. */
 	for (i = 0; i < oi->i_height; ++i) {
->>>>>>> 66c9c2ce
 		if (oi->i_level[i].l_alloc != NULL) {
 			oi->i_nop.no_opc = NOP_FREE;
 			/**
@@ -2926,95 +2918,6 @@
 }
 
 /**
-<<<<<<< HEAD
-=======
- * This function will be called when there is possiblity of overflow at required
- * node present at particular level. TO handle the overflow this function will
- * allocate new nodes. It will store of newly allocated node in l_alloc and
- * i_extra_node(for root node).
- *
- * @param bop structure for btree operation which contains all required data.
- * @return int64_t return state which needs to get executed next.
- */
-static int64_t btree_put_alloc_phase(struct m0_btree_op *bop)
-{
-	struct td             *tree           = bop->bo_arbor->t_desc;
-	struct m0_btree_oimpl *oi             = bop->bo_i;
-	struct level          *lev            = &oi->i_level[oi->i_used];
-	bool                   lock_acquired  = bop->bo_flags & BOF_LOCKALL;
-
-	if (oi->i_used == 0) {
-		if ((oi->i_extra_node == NULL || lev->l_alloc == NULL)) {
-			/**
-			 * If we reach root node and there is possibility of
-			 * overflow at root, allocate two nodes: l_alloc,
-			 * i_extra_node. i)l_alloc is required in case of
-			 * splitting operation of root ii)i_extra_node is
-			 * required if splitting is done at root node so to have
-			 * pointers to these splitted nodes at root level, there
-			 * will be need for new node.
-			 * Depending on the level of node, shift can be updated.
-			 */
-			if (oi->i_nop.no_node == NULL) {
-				int ksize = node_keysize(lev->l_node);
-				int vsize = node_valsize(lev->l_node);
-				int shift = node_shift(lev->l_node);
-				oi->i_nop.no_opc = NOP_ALLOC;
-				return node_alloc(&oi->i_nop, tree,
-						  shift,
-						  lev->l_node->n_type,
-						  ksize, vsize, bop->bo_tx,
-						  P_ALLOC);
-			}
-			if (oi->i_nop.no_op.o_sm.sm_rc == 0) {
-				if (oi->i_extra_node == NULL)
-					oi->i_extra_node = oi->i_nop.no_node;
-				else
-					lev->l_alloc = oi->i_nop.no_node;
-
-				oi->i_nop.no_node = NULL;
-
-				return P_ALLOC;
-			} else {
-				node_op_fini(&oi->i_nop);
-				oi->i_used = oi->i_height - 1;
-				if (lock_acquired)
-					lock_op_unlock(tree);
-				return m0_sm_op_sub(&bop->bo_op, P_CLEANUP,
-					            P_SETUP);
-			}
-		}
-		/* Reset oi->i_used */
-		oi->i_used = oi->i_height - 1;
-		return P_LOCK;
-	} else {
-		if (oi->i_nop.no_node == NULL) {
-			int ksize = node_keysize(lev->l_node);
-			int vsize = node_valsize(lev->l_node);
-			int shift = node_shift(lev->l_node);
-			oi->i_nop.no_opc = NOP_ALLOC;
-			return node_alloc(&oi->i_nop, tree, shift,
-					  lev->l_node->n_type, ksize,
-					  vsize, bop->bo_tx,
-					  P_ALLOC);
-		}
-		if (oi->i_nop.no_op.o_sm.sm_rc == 0) {
-			lev->l_alloc = oi->i_nop.no_node;
-			oi->i_nop.no_node = NULL;
-			oi->i_used--;
-			return P_ALLOC;
-		} else {
-			node_op_fini(&oi->i_nop);
-			oi->i_used = oi->i_height - 1;
-			if (lock_acquired)
-				lock_op_unlock(tree);
-			return m0_sm_op_sub(&bop->bo_op, P_CLEANUP, P_SETUP);
-		}
-	}
-}
-
-/**
->>>>>>> 66c9c2ce
  * This function gets called when splitting is done at root node. This function
  * is responsible to handle this scanario and ultimately root will point out to
  * the two splitted node.
@@ -3508,8 +3411,8 @@
 				oi->i_nop.no_opc = NOP_ALLOC;
 				return node_alloc(&oi->i_nop, tree,
 						  shift,lev->l_node->n_type,
-						  ksize, vsize, lock_acquired,
-						  bop->bo_tx, P_ALLOC_STORE);
+						  ksize, vsize, bop->bo_tx,
+						  P_ALLOC_STORE);
 
 			}
 			oi->i_alloc_lev--;
@@ -3546,7 +3449,6 @@
 							  shift,
 							  lev->l_node->n_type,
 							  ksize, vsize,
-							  lock_acquired,
 							  bop->bo_tx,
 							  P_ALLOC_STORE);
 
@@ -3795,19 +3697,6 @@
 	{ "close/destroy", P_INIT, P_DONE},
 	{ "close-init-timecheck", P_INIT, P_TIMECHECK},
 	{ "close-timecheck-repeat", P_TIMECHECK, P_TIMECHECK},
-<<<<<<< HEAD
-	{ "put/get-init-cookie", P_INIT, P_COOKIE },
-	{ "put/get-init", P_INIT, P_SETUP },
-	{ "put/get-cookie-valid", P_COOKIE, P_LOCK },
-	{ "put/get-cookie-invalid", P_COOKIE, P_SETUP },
-	{ "put/get-setup", P_SETUP, P_LOCKALL },
-	{ "put/get-setup-failed", P_SETUP, P_CLEANUP },
-	{ "put/get-lockall", P_LOCKALL, P_DOWN },
-	{ "put/get-lockall-ft", P_LOCKALL, P_NEXTDOWN},
-	{ "put/get-down", P_DOWN, P_NEXTDOWN },
-	{ "put/get-nextdown-repeat", P_NEXTDOWN, P_NEXTDOWN },
-	{ "put-nextdown-next", P_NEXTDOWN, P_ALLOC_REQUIRE },
-=======
 	{ "kvop-init-cookie", P_INIT, P_COOKIE },
 	{ "kvop-init", P_INIT, P_SETUP },
 	{ "kvop-cookie-valid", P_COOKIE, P_LOCK },
@@ -3817,8 +3706,7 @@
 	{ "kvop-lockall", P_LOCKALL, P_SETUP },
 	{ "kvop-down", P_DOWN, P_NEXTDOWN },
 	{ "kvop-nextdown-repeat", P_NEXTDOWN, P_NEXTDOWN },
-	{ "put-nextdown-next", P_NEXTDOWN, P_ALLOC },
->>>>>>> 66c9c2ce
+	{ "put-nextdown-next", P_NEXTDOWN, P_ALLOC_REQUIRE },
 	{ "del-nextdown-load", P_NEXTDOWN, P_STORE_CHILD },
 	{ "get-nextdown-next", P_NEXTDOWN, P_LOCK },
 	{ "iter-nextdown-sibling", P_NEXTDOWN, P_SIBLING },
@@ -3827,7 +3715,6 @@
 	{ "iter-sibling-repeat", P_SIBLING, P_SIBLING },
 	{ "iter-sibling-next", P_SIBLING, P_LOCK },
 	{ "iter-sibling-failed", P_SIBLING, P_CLEANUP },
-<<<<<<< HEAD
 	{ "put-alloc-load", P_ALLOC_REQUIRE, P_ALLOC_STORE },
 	{ "put-alloc-next", P_ALLOC_REQUIRE, P_LOCK },
 	{ "put-alloc-fail", P_ALLOC_REQUIRE, P_CLEANUP },
@@ -3835,11 +3722,6 @@
 	{ "put-allocstore-repeat", P_ALLOC_STORE, P_ALLOC_STORE },
 	{ "put-allocstore-next", P_ALLOC_STORE, P_LOCK },
 	{ "put-allocstore-fail", P_ALLOC_STORE, P_CLEANUP },
-=======
-	{ "put-alloc-repeat", P_ALLOC, P_ALLOC },
-	{ "put-alloc-next", P_ALLOC, P_LOCK },
-	{ "put-alloc-failed", P_ALLOC, P_CLEANUP },
->>>>>>> 66c9c2ce
 	{ "del-child-check", P_STORE_CHILD, P_CHECK },
 	{ "del-child-check-ht-changed", P_STORE_CHILD, P_CLEANUP },
 	{ "del-child-check-ht-same", P_STORE_CHILD, P_LOCKALL },
