/* -*- C -*- */
/*
 * Copyright (c) 2013-2021 Seagate Technology LLC and/or its Affiliates
 *
 * Licensed under the Apache License, Version 2.0 (the "License");
 * you may not use this file except in compliance with the License.
 * You may obtain a copy of the License at
 *
 *     http://www.apache.org/licenses/LICENSE-2.0
 *
 * Unless required by applicable law or agreed to in writing, software
 * distributed under the License is distributed on an "AS IS" BASIS,
 * WITHOUT WARRANTIES OR CONDITIONS OF ANY KIND, either express or implied.
 * See the License for the specific language governing permissions and
 * limitations under the License.
 *
 * For any questions about this software or licensing,
 * please email opensource@seagate.com or cortx-questions@seagate.com.
 *
 */

/**
 * @addtogroup btree
 *
 * Overview
 * --------
 *
 * Glossary
 * --------
 *
 * Btree documentation and implementation use the following terms.
 *
 * - segment, segment device, log device: segment is an area of motr process
 *   address space in which meta-data are memory mapped. motr meta-data beck-end
 *   (BE) retrieves meta-data from and stores them to a segment device. To
 *   achieve transactional meta-data updates, meta-data are also logged to a log
 *   device.
 *
 * - btree is a persistent container of key-value records, implemented by this
 *   module. Key-value records and additional internal btree data are stored in
 *   a segment. When a btree is actively used, some additional state is kept in
 *   memory outside of the segment. A btree is an instance of btree type, which
 *   specifies certain operational parameters.
 *
 *   btree persistent state is stored as a collection of btree nodes. The nodes
 *   are allocated within a segment. A btree node is a contiguous region of a
 *   segment allocated to hold tree state. The nodes of a tree can have
 *   different size subject to tree type constraints. There are 2 types of
 *   nodes:
 *
 *       -# internal nodes contain delimiting keys and pointers to child nodes;
 *
 *       -# leaf nodes contain key-value records.
 *
 *   A tree always has at least a root node. The root node can be either leaf
 *   (if the tree is small) or internal. Root node is allocated when the tree is
 *   created. All other nodes are allocated and freed dynamically.
 *
 * - tree structure. An internal node has a set of children. A descendant of a
 *   node is either its child or a descendant of a child. The parent of a node
 *   is the (only) node (necessarily internal) of which the node is a child. An
 *   ancestor of a node is either its parent or the parent of an ancestor. The
 *   sub-tree rooted at a node is the node together with all its descendants.
 *
 *   A node has a level, assigned when the node is allocated. Leaves are on the
 *   level 0 and the level of an internal node is one larger than the
 *   (identical) level of its children. In other words, the tree is balanced:
 *   the path from the root to any leaf has the same length;
 *
 * - delimiting key is a key separating ("delimiting") two children of an
 *   internal node. E.g., in the diagram below, key[0] of the root node is the
 *   delimiting key for child[0] and child[1]. btree algorithms guarantee that
 *   any key in the sub-tree rooted an a child is less than the delimiting key
 *   between this child and the next one, and not less than the delimiting key
 *   between this child and the previous one;
 *
 * - node split ...
 *
 * - adding new root ...
 *
 * - tree traversal is a process of descending through the tree from the root to
 *   the target leaf. Tree traversal takes a key as an input and returns the
 *   leaf node that contains the given key (or should contain it, if the key is
 *   missing from the tree). Such a leaf is unique by btree construction. All
 *   tree operations (lookup, insertion, deletion) start with tree traversal.
 *
 *   Traversal starts with the root. By doing binary search over delimiting keys
 *   in the root node, the target child, at which the sub-tree with the target
 *   key is rooted, is found. The child is loaded in memory, if necessary, and
 *   the process continues until a leaf is reached.
 *
 * - smop. State machine operation (smop, m0_sm_op) is a type of state machine
 *   (m0_sm) tailored for asynchronous non-blocking execution. See sm/op.h for
 *   details.
 *
 * Functional specification
 * ------------------------
 *
 * Logical specification
 * ---------------------
 *
 * Lookup
 * ......
 *
 * Tree lookup (GET) operation traverses a tree to find a given key. If the key
 * is found, the key and its value are the result of the operation. If the key
 * is not present in the tree, the operation (depending on flags) either fails,
 * or returns the next key (the smallest key in the tree greater than the
 * missing key) and its value.
 *
 * Lookup takes a "cookie" as an additional optional parameter. A cookie
 * (returned by a previous tree operation) is a safe pointer to the leaf node. A
 * cookie can be tested to check whether it still points to a valid cached leaf
 * node containing the target key. If the check is successful, the lookup
 * completes.
 *
 * Otherwise, lookup performs a tree traversal.
 *
 * @verbatim
 *
 *                        INIT------->COOKIE
 *                          |           | |
 *                          +----+ +----+ |
 *                               | |      |
 *                               v v      |
 *                     +--------SETUP<----+-------+
 *                     |          |       |       |
 *                     |          v       |       |
 *                     +-------LOCKALL<---+-------+
 *                     |          |       |       |
 *                     |          v       |       |
 *                     +--------DOWN<-----+-------+
 *                     |          |       |       |
 *                     |          v       v       |
 *                     |  +-->NEXTDOWN-->LOCK-->CHECK
 *                     |  |     |  |              |
 *                     |  +-----+  |              v
 *                     |           |             ACT
 *                     |           |              |
 *                     |           |              v
 *                     +-----------+---------->CLEANUP-->DONE
 *
 *
 * @endverbatim
 *
 * (https://asciiflow.com/#/share/eJyrVspLzE1VslJydw1RKC5JLElVyE1MzsjMS1XSUcpJrEwtAspVxyhVxChZWVga68QoVQJZRuYGQFZJakUJkBOjpKCg4OnnGfJoyh4saNouZ39%2Fb0%2FXmJg8BRAAiikgAIgHxEiSaAiHEEwDsiFwDqrktD1gjCSJ3aFgFOwaEhrwaHoLHiXICGIYqkuwsDCUTcOjDCvy8Xf2dvTxIdJldHMWELn4h%2FsRH2BUcdw0LMqQE5yfa0QI2FkwAVDoIZKjh6uzN5I2hNWoSROX%2BcgpEYuWaRgux1Dk6BxCUA22IMBjGxUQMGR8XB39gMkfxnfx93ONUapVqgUAYgr3kQ%3D%3D))
 *
 * @verbatim
 *
 *                                                   OPERATION
 *                           +----------------------------tree
 *                           |                            level
 *                           |                            +---+
 *                           |     +----------------------+[0]|
 *                           v     v                      +---+
 *                           +-----+---------+   +--------+[1]|
 *                           |HEADR|ROOT NODE|   |        +---+
 *                           +-----++-+--+---+   |  +-----+[2]|
 *                                  | |  |       |  |     +---+
 *                         <--------+ |  +->     |  |  +--+[3]|
 *                                    v          |  |  |  +---+
 *                                 +--------+    |  |  |  |[4]| == NULL
 *                                 |INTERNAL|<---+  |  |  +---+
 *                                 +-+--+--++       |  |  |...|
 *                                   |  |  |        |  |  +---+
 *                          +--------+  |  +->      |  |  |[N]| == NULL
 *                          |           |           |  |  +---+
 *                          v           v           |  |
 *                         +--------+               |  |
 *                         |INTERNAL|<--------------+  |
 *                         +-+-+--+-+                  |
 *                           | |  |                    |
 *                      <----+ |  +----+               |
 *                             |       |               |
 *                             v       v               |
 *                                     +---------+     |
 *                                     |LEAF     |<----+
 *                                     +---------+
 *
 * @endverbatim
 *
 * (https://asciiflow.com/#/share/eJytU70OwiAQfhVyc9NoNf49hLoLAwOJgxpTiWljTBwcHRya6sP4NH0SESsebakMkgt80Lvv7uPoATZ8LWACMuZ7Ee%2F4CgJY8VTE6uxAIaEwGY3GAYVUoWgwVEiKRKoNBdIyZnNKN2otsscfTcZCGF4D%2FpJmy%2BVy0WElaf54zxURCl2K7OS2K3EVo%2Fm7rE6YaXT6zNjUyZ1gsaTclaqJtTYljF4JW1TrwDAMrWBD944lODGGyCtHXl%2BsoSkXldVjSI%2Fjwmyt9hW4Gn47N%2BmrBdtakBpdXJ95Odecch8nVytQ5eTTFN9g87UaUC2%2ByKoP2tMwl76jKcN%2FX9P45sp%2Fu%2Fg108daCCkc4fgEE6VxEw%3D%3D)
 *
 * Insertion (PUT)
 * ...............
 *
 * @verbatim
 *
 *                      INIT------->COOKIE
 *                        |           | |
 *                        +----+ +----+ |
 *                             | |      |
 *                             v v      |
 *                           SETUP<-----+--------+
 *                             |        |        |
 *                             v        |        |
 *                          LOCKALL<----+------+ |
 *                             |        |      | |
 *                             v        |      | |
 *                           DOWN<------+----+ | |
 *                     +----+  |        |    | | |
 *                     |    |  v        v    | | |
 *                     +-->NEXTDOWN-->LOCK-->CHECK
 *                             |        ^      |
 *                             v        |      v
 *                        +--ALLOC------+ +---MAKESPACE<-+
 *                        |    ^          |       |      |
 *                        +----+          v       v      |
 *                                       ACT-->NEXTUP----+
 *                                                |
 *                                                v
 *                                             CLEANUP-->DONE
 *
 * @endverbatim
 *
 * (https://asciiflow.com/#/share/eJyVUj1rwzAQ%2FSvi5gwlS0M2oQhq7EqGOLSDFlMELSQeWg8JIVBCxw4djNrf0TH41%2FiXVA62LNnKR8UZTrqnu%2Bent4UsXUmYQrxI0Fue5hKt0qfnl0zCCJbpRr7q2lbAWsB0MhmPBGx0Nr690Vku17neCEABC5KqePeEOhDOw4AKkSGEqmKPulXvqqJsS4V790sffbpHPx3carBvN05JlcdvUJrTZBFX3x%2F67ProzTRpaaW94WcxESchjqIraXj%2But%2Fdg%2FJw6KNm%2FIH9g0Nz11P0cBrcMTWbmfJjm1AHRh%2BTI8vWTbVynbXuKAkdZazOv0atS6ooY8FmsH4aTk7KYOIeh3QeY0KNhqaPQ8GlNjSsT9AhYa%2Bb7YVJ4uimbX7SxZ51GaDOAUhEMatHNm8z44wK2MHuDxf739Y%3D))
 *
 * MAKESPACE provides sufficient free space in the current node. It handles
 * multple cases:
 *
 *     - on the leaf level, provide space for the new record being inserted;
 *
 *     - on an internal level, provide space for the new child pointer;
 *
 *     - insert new root.
 *
 * For an insert operation, the cookie is usable only if it is not stale (the
 * node is still here) and there is enough free space in the leaf node to
 * complete insertion without going up through the tree.
 *
 * Deletion (DEL)
 * ..............
 * There are basically 2 cases for deletion
 * 1. No underflow after deletion
 * 2. Underflow after deletion
 *  a. Balance by borrowing key from sibling
 *  b. Balance by merging with sibling
 *    b.i. No underflow at parent node
 *    b.ii. Underflow at parent node
 *      b.ii.A. Borrow key-pivot from sibling at parent node
 *      b.ii.B. Merge with sibling at parent node
 * @verbatim
 *
 *
 *                       INIT-------->COOKIE
 *                        |             | |
 *                        +-----+ +-----+ |
 *                              | |       |
 *                              v v       |
 *                             SETUP<-----+--------+
 *                               |        |        |
 *                               v        |        |
 *                            LOCKALL<----+------+ |
 *                               |        |      | |
 *                               v        |      | |
 *                             DOWN<------+----+ | |
 *                       +----+  |        |    | | |
 *                       |    |  v        |    | | |
 *                       +-->NEXTDOWN     |    | | |
 *                               |        |    | | |
 *                               v        v    | | |
 *                          +---LOAD--->LOCK-->CHECK     +--MOVEUP
 *                          |     ^              |       |      |
 *                          +-----+              v       v      |
 *                                              ACT--->RESOLVE--+
 *                                               |        |
 *                                               v        |
 *                                            CLEANUP<----+
 *                                               |
 *                                               v
 *                                             DONE
 * @endverbatim
 *
 * Phases Description:
 * step 1. NEXTDOWN: traverse down the tree searching for given key till we
 * 		      reach leaf node containing that key
 * step 2. LOAD : load left and/or, right only if there are chances of underflow
 * 		  at the node (i.e.number of keys == min or any other conditions
 * 		  defined for underflow can be used)
 * step 3. CHECK : check if any of the nodes referenced (or loaded) during the
 * 		   traversal have changed if the nodes have changed then repeat
 * 		   traversal again after UNLOCKING the tree if the nodes have
 * 		   not changed then check will call ACT
 * step 4. ACT: This state will find the key and delete it. If there is no
 * 		underflow, move to CLEANUP, otherwise move to RESOLVE.
 * step 5. RESOLVE: This state will resolve underflow, it will get sibling and
 * 		    perform merging or rebalancing with sibling. Once the
 * 		    underflow is resolved at the node, if there is an underflow
 * 		    at parent node Move to MOVEUP, else move to CEANUP.
 * step 6. MOVEUP: This state moves to the parent node
 *
 *
 * Iteration (PREVIOUS or NEXT)
 * ................
 * @verbatim
 *
 *			 INIT------->COOKIE
 * 			   |           | |
 * 			   +----+ +----+ |
 * 			        | |      |
 * 			        v v      |
 * 			      SETUP<-----+---------------+
 * 			        |        |               |
 * 			        v        |               |
 * 			     LOCKALL<----+-------+       |
 * 			        |        |       |       |
 * 			        v        |       |       |
 * 			      DOWN<------+-----+ |       |
 * 			+----+  |        |     | |       |
 * 			|    |  v        v     | |       |
 * 			+---NEXTDOWN-->LOCK-->CHECK-->CLEANUP
 * 			 +----+ |        ^      |      ^   |
 * 			 |    | v        |      v      |   v
 * 			 +---SIBLING-----+     ACT-----+  DONE
 *
 * @endverbatim
 *
 * Iteration operation traverses a tree to find the next or previous key
 * (depending on the the flag) to the given key. If the next or previous key is
 * found then the key and its value are returned as the result of operation.
 * Otherwise, a flag, indicating boundary keys, is returned.
 *
 * Iteration also takes a "cookie" as an additional optional parameter. A cookie
 * (returned by a previous tree operation) is a safe pointer to the leaf node. A
 * cookie can be tested to check whether it still points to a valid cached leaf
 * node containing the target key. If the check is successful and the next or
 * previous key is present in the cached leaf node then return its record
 * otherwise traverse through the tree to find next or previous tree.
 *
 * Iterator start traversing the tree till the leaf node to find the
 * next/previous key to the search key. While traversing down the the tree, it
 * marks level as pivot if the node at that level has valid sibling. At the end
 * of the tree traversal, the level which is closest to leaf level and has valid
 * sibling will be marked as pivot level.
 *
 * These are the possible scenarios after tree travesal:
 * case 1: The search key has valid sibling in the leaf node i.e. search key is
 *	   greater than first key (for previous key search operation) or search
 *	   key is less than last key (for next key search operation).
 *	   Return the next/previous key's record to the caller.
 * case 2: The pivot level is not updated with any of the non-leaf level. It
 *         means the search key is rightmost(for next operation) or leftmost(for
 *	   previous operation). Return a flag indicating the search key is
 *         boundary key.
 * case 3: The search key does not have valid sibling in the leaf node i.e.
 *	   search key is less than or equal to the first key (for previous key
 *	   search operation) or search key is greater than or equal to last key
 *	   (for next key search operation) and pivot level is updated with
 *	   non-leaf level.
 *	   In this case, start loading the sibling nodes from the node at pivot
 *	   level till the leaf level. Return the last record (for previous key
 *	   operation) or first record (for next operation) from the sibling leaf
 *	   node.
 *
 * Phases Description:
 * NEXTDOWN: This state will load nodes found during tree traversal for the
 *           search key.It will also update the pivot internal node. On reaching
 *           the leaf node if the found next/previous key is not valid and
 *           pivot level is updated, load the sibling index's child node from
 *           the internal node pivot level.
 * SIBLING: Load the sibling records (first key for next operation or last key
 *	    for prev operation) from the sibling nodes till leaf node.
 * CHECK: Check the traversal path for node with key and also the validity of
 *	  leaf sibling node (if loaded). If the traverse path of any of the node
 *	  has changed, repeat traversal again after UNLOCKING the tree else go
 *	  to ACT.
 * ACT: ACT will perform following actions:
 *	1. If it has a valid leaf node sibling index (next/prev key index)
 *	   return record.
 *	2. If the leaf node sibling index is invalid and pivot node is also
 *	   invalid, it means we are at the boundary of th btree (i.e. rightmost
 *	   or leftmost key). Return flag indicating boundary keys.
 *	3. If the leaf node sibling index is invalid and pivot level was updated
 *	   with the non-leaf level, return the record (first record for next
 *	   operation or last record for prev operation) from the sibling node.
 *
 * Data structures
 * ---------------
 *
 * Concurrency
 * -----------
 *
 * Persistent state
 * ----------------
 *
 * @verbatim
 *
 *
 *              +----------+----------+--------+----------+-----+----------+
 *              | root hdr | child[0] | key[0] | child[1] | ... | child[N] |
 *              +----------+----+-----+--------+----+-----+-----+----+-----+
 *                              |                   |                |
 *                              |                   |                |
 *                              |                   |                |
 *                              |                   |                |
 *  <---------------------------+                   |                +-------->
 *                                                  |
 *                                                  |
 * +------------------------------------------------+
 * |
 * |
 * v
 * +----------+----------+--------+----------+-----+----------+
 * | node hdr | child[0] | key[0] | child[1] | ... | child[N] |
 * +----------+----+-----+--------+----+-----+-----+----+-----+
 *                 |                   |                |
 *                 |                   |                |
 *   <-------------+                   |                +---------->
 *                                     |
 *                                     |
 *                                     |
 * +-----------------------------------+
 * |
 * |
 * v
 * +----------+----------+--------+----------+-----+----------+
 * | node hdr | child[0] | key[0] | child[1] | ... | child[N] |
 * +----------+----+-----+--------+----+-----+-----+----+-----+
 *                 |                   |                |
 *                 |                   .                |
 *   <-------------+                   .                +---------->
 *                                     .
 *
 *
 * +-------------------- ...
 * |
 * v
 * +----------+--------+--------+--------+--------+-----+--------+--------+
 * | leaf hdr | key[0] | val[0] | key[1] | val[1] | ... | key[N] | val[N] |
 * +----------+--------+--------+--------+--------+-----+--------+--------+
 *
 * @endverbatim
 *
 * (https://asciiflow.com/#/share/eJyrVspLzE1VslLKL0stSszJUUjJTEwvSsxV0lHKSaxMLQLKVMcoVcQoWVmYWerEKFUCWUbmhkBWSWpFCZATo6SADB5N2TPkUExMHrofFIry80sUMlKKwJzkjMyclGiDWDAnO7USxoSIG0I4enp6SIJ%2BYEEsJg85hO4HdADyM1GiI8isR9N20SIqiHYDUWjaLkLexhEU5Gsb8MSMK4WjkNMGr1OJ8YhCXn5KKlXKrgH3EHlhQEQewS5KJe2PprcQ716ijSaAiM7N2D1JDZX0j%2BlHWLJtz6MpDXjRGgoUkKGXoJYJYGc3IWfbJuRs24TItk3I2bYJmm2bkLNtE9iwKYTs3ELIjVtw6yUmcki1bgbWfNeEPalhUUi0dj1cmsGZFn%2BgIVxLnMGEYoHoLKsHVAdBFGYZUIqBpDZSMgy9i3DqlQ5NCjmpiWnwTIVU%2FZUl5iBXioYIUbQqESTrh5BFqhsJZrKBDwRywk2pVqkWAP5HeOE%3D))
 *
 * Liveness and ownership
 * ----------------------
 *
 * Use cases
 * ---------
 *
 * Tests
 * -----
 *
 * State machines
 * --------------
 *
 * Sub-modules
 * -----------
 *
 * Node
 * ....
 *
 * Node sub-module provides interfaces that the rest of btree implementation
 * uses to access nodes. This interface includes operations to:
 *
 *     - load an existing node to memory. This is an asynchronous operation
 *       implemented as a smop. It uses BE pager interface to initiate read
 *       operation;
 *
 *     - pin a node in memory, release pinned node;
 *
 *     - access node header;
 *
 *     - access keys, values and child pointers in the node;
 *
 *     - access auxiliary information, for example, flags, check-sums;
 *
 *     - allocate a new node or free an existing one. These smops use BE
 *       allocator interface.
 *
 * Node code uses BE pager and allocator interfaces and BE transaction interface
 * (m0_be_tx_capture()).
 *
 * Node itself exists in the segment (and the corresponding segment device). In
 * addition, for each actively used node, an additional data-structure, called
 * "node descriptor" (nd) is allocated in memory outside of the segment. The
 * descriptor is used to track the state of its node.
 *
 * Node format is constrained by conflicting requirements:
 *
 *     - space efficiency: as many keys, values and pointers should fit in a
 *       node as possible, to improve cache utilisation and reduce the number of
 *       read operations necessary for tree traversal. This is especially
 *       important for the leaf nodes, because they consitute the majority of
 *       tree nodes;
 *
 *     - processor efficiency: key lookup be as cheap as possible (in terms of
 *       processor cycles). This is especially important for the internal nodes,
 *       because each tree traversal inspects multiple internal nodes before it
 *       gets to the leaf;
 *
 *     - fault-tolerance. It is highly desirable to be able to recover as much
 *       as possible of btree contents in case of media corruption. Because
 *       btree can be much larger than the primary memory, this means that each
 *       btree node should be self-contained so that it can be recovered
 *       individually.
 *
 * To satisfy all these constraints, the format of leaves is different from the
 * format of internal nodes.
 *
 * @verbatim
 *
 *  node index
 * +-----------+                                     segment
 * |           |                                    +-----------------------+
 * | . . . . . |   +-------------+                  |                       |
 * +-----------+   |             v                  |                       |
 * | &root     +---+           +----+               |   +------+            |
 * +-----------+      +--------| nd |---------------+-->| root |            |
 * | . . . . . |      v        +----+               |   +----+-+            |
 * |           |   +----+                           |        |              |
 * |           |   | td |                           |        |              |
 * |           |   +----+                           |        v              |
 * |           |      ^        +----+               |        +------+       |
 * |           |      +--------| nd |---------------+------->| node |       |
 * | . . . . . |               +---++               |        +------+       |
 * +-----------+                ^  |                |                       |
 * | &node     +----------------+  +-----+          |                       |
 * +-----------+                         v          |                       |
 * | . . . . . |                   +--------+       |                       |
 * |           |                   | nodeop |       |                       |
 * |           |                   +-----+--+       |                       |
 * |           |                         |          |                       |
 * +-----------+                         v          |                       |
 *                                 +--------+       |                       |
 *                                 | nodeop |       +-----------------------+
 *                                 +--------+
 *
 * @endverbatim
 *
 * (https://asciiflow.com/#/share/eJzNVM1OwzAMfpXIB04TEhxg2kPwBLlMJEKTWDK1OXSaJqGdd%2BBQTTwHR8TT9Elow0Z%2FsBundGitD2li%2B%2Fv82c0GzHypYQYPVmmhdPqYLFbOJilM4Hm%2B1kl5tJGQSZhN76YTCetydXt%2FU66czlz5IUGYKnZhlM6kNEX%2ByTHBeVL9tNTGfWdt7DPjmVQ4dqRw7d%2BaQlQOlCBNPUrLbqbiMAxOXCXWOky9Xl1RII4OsXUGNRdG%2FaHvh48qhZeAIvprBtpqn0MbRjTR1xZLZAB6IYRTgT9tcOph7LszTUN47%2FfGHqcnhG8roh%2FyjJOJDqq%2FeDFyyIw26Y6uBsdEF6ZqELbPuaV85WHNaS4BigwSQ2puFB8H1tvRsA4RQCFap7mzKzF64v%2BpADm7qHaTWX689kX%2BQtjraCC7us27OnQsY1HI6TrfJGxh%2BwUTzJjQ))
 *
 * Interfaces
 * ----------
 *
 * Failures
 * --------
 *
 * Compatibility
 * -------------
 *
 * @{
 */

#define M0_TRACE_SUBSYSTEM M0_TRACE_SUBSYS_BTREE
#include "lib/trace.h"
#include "lib/rwlock.h"
#include "lib/thread.h"     /** struct m0_thread */
#include "lib/bitmap.h"     /** struct m0_bitmap */
#include "lib/byteorder.h"   /** m0_byteorder_cpu_to_be64() */
#include "btree/btree.h"
#include "fid/fid.h"
#include "format/format.h"   /** m0_format_header ff_fmt */
#include "module/instance.h"
#include "lib/memory.h"
#include "lib/misc.h"
#include "lib/assert.h"
#include "ut/ut.h"          /** struct m0_ut_suite */
#include "lib/tlist.h"     /** m0_tl */
#include "lib/time.h"      /** m0_time_t */

#ifndef __KERNEL__
#include <stdlib.h>
#include <time.h>
#include <unistd.h>
#endif

/**
 *  --------------------------------------------
 *  Section START - BTree Structure and Operations
 *  --------------------------------------------
 */

struct td;
struct m0_btree {
	const struct m0_btree_type *t_type;
	unsigned                    t_height;
	struct td                  *t_desc;
};

enum base_phase {
	P_INIT = M0_SOS_INIT,
	P_DONE = M0_SOS_DONE,
	P_DOWN = M0_SOS_NR,
	P_NEXTDOWN,
	P_SIBLING,
	P_ALLOC,
	P_STORE_CHILD,
	P_SETUP,
	P_LOCKALL,
	P_LOCK,
	P_CHECK,
	P_MAKESPACE,
	P_ACT,
	P_FREENODE,
	P_CLEANUP,
	P_FINI,
	P_COOKIE,
	P_TIMECHECK,
	P_NR
};

enum btree_node_type {
	BNT_FIXED_FORMAT                         = 1,
	BNT_FIXED_KEYSIZE_VARIABLE_VALUESIZE     = 2,
	BNT_VARIABLE_KEYSIZE_FIXED_VALUESIZE     = 3,
	BNT_VARIABLE_KEYSIZE_VARIABLE_VALUESIZE  = 4,
};

enum {
	M0_TREE_COUNT = 20,
	M0_NODE_COUNT = 100,
};

enum {
	MAX_NODE_SIZE            = 10, /*node size is a power-of-2 this value.*/
	MAX_KEY_SIZE             = 8,
	MAX_VAL_SIZE             = 8,
	MAX_TRIALS               = 3,
	INTERNAL_NODE_VALUE_SIZE = sizeof(void *),
};

#if 0
static int fail(struct m0_btree_op *bop, int rc)
{
	bop->bo_op.o_sm.sm_rc = rc;
	return m0_sm_op_sub(&bop->bo_op, P_CLEANUP, P_DONE);
}

static int get_tick(struct m0_btree_op *bop)
{
	struct td             *tree  = (void *)bop->bo_arbor;
	uint64_t               flags = bop->bo_flags;
	struct m0_btree_oimpl *oi    = bop->bo_i;
	struct level          *level = &oi->i_level[oi->i_used];

	switch (bop->bo_op.o_sm.sm_state) {
	case P_INIT:
		if ((flags & BOF_COOKIE) && cookie_is_set(&bop->bo_key.k_cookie))
			return P_COOKIE;
		else
			return P_SETUP;
	case P_COOKIE:
		if (cookie_is_valid(tree, &bop->bo_key.k_cookie))
			return P_LOCK;
		else
			return P_SETUP;
	case P_SETUP:
		alloc(bop->bo_i, tree->t_height);
		if (bop->bo_i == NULL)
			return fail(bop, M0_ERR(-ENOMEM));
		return P_LOCKALL;
	case P_LOCKALL:
		if (bop->bo_flags & BOF_LOCKALL)
			return m0_sm_op_sub(&bop->bo_op, P_LOCK, P_DOWN);
	case P_DOWN:
		oi->i_used = 0;
		/* Load root node. */
		return node_get(&oi->i_nop, tree, &tree->t_root, P_NEXTDOWN);
	case P_NEXTDOWN:
		if (oi->i_nop.no_op.o_sm.sm_rc == 0) {
			struct slot    slot = {};
			struct segaddr down;

			level->l_node = slot.s_node = oi->i_nop.no_node;
			node_op_fini(&oi->i_nop);
			node_find(&slot, bop->bo_rec.r_key);
			if (node_level(slot.s_node) > 0) {
				level->l_idx = slot.s_idx;
				node_child(&slot, &down);
				oi->i_used++;
				return node_get(&oi->i_nop, tree,
						&down, P_NEXTDOWN);
			} else
				return P_LOCK;
		} else {
			node_op_fini(&oi->i_nop);
			return fail(bop, oi->i_nop.no_op.o_sm.sm_rc);
		}
	case P_LOCK:
		if (!locked)
			return lock_op_init(&bop->bo_op, &bop->bo_i->i_lop,
					    P_CHECK);
		else
			return P_CHECK;
	case P_CHECK:
		if (used_cookie || check_path())
			return P_ACT;
		if (too_many_restarts) {
			if (bop->bo_flags & BOF_LOCKALL)
				return fail(bop, -ETOOMANYREFS);
			else
				bop->bo_flags |= BOF_LOCKALL;
		}
		if (height_increased) {
			return m0_sm_op_sub(&bop->bo_op, P_CLEANUP, P_INIT);
		} else {
			oi->i_used = 0;
			return P_DOWN;
		}
	case P_ACT: {
		struct slot slot = {
			.s_node = level->l_node;
			.s_idx  = level->l_idx;
		};
		node_rec(&slot);
		bop->bo_cb->c_act(&bop->bo_cb, &slot.s_rec);
		lock_op_unlock(&bop->bo_i->i_lop);
		return m0_sm_op_sub(&bop->bo_op, P_CLEANUP, P_DONE);
	}
	case P_CLEANUP: {
		int i;

		for (i = 0; i < oi->i_used; ++i) {
			if (oi->i_level[i].l_node != NULL) {
				node_put(oi->i_level[i].l_node);
				oi->i_level[i].l_node = NULL;
			}
		}
		free(bop->bo_i);
		return m0_sm_op_ret(&bop->bo_op);
	}
	default:
		M0_IMPOSSIBLE("Wrong state: %i", bop->bo_op.o_sm.sm_state);
	};
}
#endif

/**
 *  --------------------------------------------
 *  Section END - BTree Structure and Operations
 *  --------------------------------------------
 */

/**
 *  ---------------------------------------------------
 *  Section START - BTree Node Structure and Operations
 *  ---------------------------------------------------
 */


/**
 * "Address" of a node in a segment.
 *
 * Highest 8 bits (56--63) are reserved and must be 0.
 *
 * Lowest 4 bits (0--3) contains the node size, see below.
 *
 * Next 5 bits (4--8) are reserved and must be 0.
 *
 * Remaining 47 (9--55) bits contain the address in the segment, measured in 512
 * byte units.
 *
 * @verbatim
 *
 *  6      5 5                                            0 0   0 0  0
 *  3      6 5                                            9 8   4 3  0
 * +--------+----------------------------------------------+-----+----+
 * |   0    |                     ADDR                     |  0  | X  |
 * +--------+----------------------------------------------+-----+----+
 *
 * @endverbatim
 *
 * Node size is 2^(9+X) bytes (i.e., the smallest node is 512 bytes and the
 * largest node is 2^(9+15) == 16MB).
 *
 * Node address is ADDR << 9.
 *
 * This allows for 128T nodes (2^47) and total of 64PB (2^56) of meta-data per
 * segment.
 */
struct segaddr {
	uint64_t as_core;
};

enum {
	NODE_SHIFT_MIN = 9,
};

static struct segaddr segaddr_build(const void *addr, int shift);
static void          *segaddr_addr (const struct segaddr *addr);
static int            segaddr_shift(const struct segaddr *addr);

/**
 * B-tree node in a segment.
 *
 * This definition is private to the node sub-module.
 */
struct segnode;

/**
 * Tree descriptor.
 *
 * A tree descriptor is allocated for each b-tree actively used by the b-tree
 * module.
 */
struct td {
	const struct m0_btree_type *t_type;

	/**
	 * The lock that protects the fields below. The fields above are
	 * read-only after the tree root is loaded into memory.
	 */
	struct m0_rwlock            t_lock;
	struct nd                  *t_root;
	int                         t_height;
	int                         t_ref;

	/**
	 * Start time is basically used in tree close to calculate certain time-
	 * frame for other threads to complete their operation when tree_close
	 * is called. This is used when the nd_active list has more members than
	 * expected.
	 */
	m0_time_t               t_starttime;
};

/** Special values that can be passed to node_move() as 'nr' parameter. */
enum {
	/**
	 * Move records so that both nodes has approximately the same amount of
	 * free space.
	 */
	NR_EVEN = -1,
	/**
	 * Move as many records as possible without overflowing the target node.
	 */
	NR_MAX  = -2
};

/** Direction of move in node_move(). */
enum dir {
	/** Move (from right to) left. */
	D_LEFT = 1,
	/** Move (from left to) right. */
	D_RIGHT
};

struct nd;
struct slot;

/**
 *  Different types of btree node formats are supported. While the basic btree
 *  operations remain the same, the differences are encapsulated in the nodes
 *  contained in the btree.
 *  Each supported node type provides the same interface to implement the btree
 *  operations so that the node-specific changes are captured in the node
 *  implementation.
 */
struct node_type {
	uint32_t                    nt_id;
	const char                 *nt_name;
	const struct m0_format_tag  nt_tag;

	/** Initializes newly allocated node */
	void (*nt_init)(const struct segaddr *addr, int shift, int ksize,
			int vsize, uint32_t ntype, struct m0_be_tx *tx);

	/** Cleanup of the node if any before deallocation */
	void (*nt_fini)(const struct nd *node);

	/** Returns count of keys in the node */
	int  (*nt_count)(const struct nd *node);

	/** Returns count of records/values in the node*/
	int  (*nt_count_rec)(const struct nd *node);

	/** Returns the space (in bytes) available in the node */
	int  (*nt_space)(const struct nd *node);

	/** Returns level of this node in the btree */
	int  (*nt_level)(const struct nd *node);

	/** Returns size of the node (as a shift value) */
	int  (*nt_shift)(const struct nd *node);

	/**
	 * Returns size of the key of node. In case of variable key size return
	 * -1.
	 */
	int  (*nt_keysize)(const struct nd *node);

	/**
	 * Returns size of the value of node. In case variable value size
	 * return -1.
	 */
	int  (*nt_valsize)(const struct nd *node);

	/**
	 * If predict is set as true, function determines if there is
	 * possibility of underflow else it determines if there is an underflow
	 * at node.
	 */
	bool  (*nt_isunderflow)(const struct nd *node, bool predict);

	/** Returns true if there is possibility of overflow. */
	bool  (*nt_isoverflow)(const struct nd *node);

	/** Returns unique FID for this node */
	void (*nt_fid)  (const struct nd *node, struct m0_fid *fid);

	/** Returns record (KV pair) for specific index. */
	void (*nt_rec)  (struct slot *slot);

	/** Returns Key at a specifix index */
	void (*nt_key)  (struct slot *slot);

	/** Returns Child pointer (in segment) at specific index */
	void (*nt_child)(struct slot *slot, struct segaddr *addr);

	/**
	 *  Returns TRUE if node has space to fit a new entry whose key and
	 *  value length is provided in slot.
	 */
	bool (*nt_isfit)(struct slot *slot);

	/**
	 *  Node changes related to last record have completed; any post
	 *  processing related to the record needs to be done in this function.
	 */
	void (*nt_done) (struct slot *slot, struct m0_be_tx *tx, bool modified);

	/** Makes space in the node for inserting new entry at specific index */
	void (*nt_make) (struct slot *slot, struct m0_be_tx *tx);

	/** Returns index of the record containing the key in the node */
	bool (*nt_find) (struct slot *slot, const struct m0_btree_key *key);

	/**
	 *  All the changes to the node have completed. Any post processing can
	 *  be done here.
	 */
	void (*nt_fix)  (const struct nd *node, struct m0_be_tx *tx);

	/**
	 *  Changes the size of the value (increase or decrease) for the
	 *  specified key
	 */
	void (*nt_cut)  (const struct nd *node, int idx, int size,
			 struct m0_be_tx *tx);

	/** Deletes the record from the node at specific index */
	void (*nt_del)  (const struct nd *node, int idx, struct m0_be_tx *tx);

	/** Updates the level of node */
	void (*nt_set_level)  (const struct nd *node, uint8_t new_level,
			       struct m0_be_tx *tx);

	/** Moves record(s) between nodes */
	void (*nt_move) (struct nd *src, struct nd *tgt,
			 enum dir dir, int nr, struct m0_be_tx *tx);

	/** Validates node composition */
	bool (*nt_invariant)(const struct nd *node);

	/** 'Does a thorough validation */
	bool (*nt_verify)(const struct nd *node);

	/** Does minimal (or basic) validation */
	bool (*nt_isvalid)(const struct nd *node);
	/** Saves opaque data. */
	void (*nt_opaque_set)(const struct segaddr *addr, void *opaque);

	/** Gets opaque data. */
	void* (*nt_opaque_get)(const struct segaddr *addr);

	/** Gets node type from segment. */
	uint32_t (*nt_ntype_get)(const struct segaddr *addr);

	/** Gets key size from segment. */
	/* uint16_t (*nt_ksize_get)(const struct segaddr *addr); */

	/** Gets value size from segment. */
	/* uint16_t (*nt_valsize_get)(const struct segaddr *addr); */
};

/**
 * Node descriptor.
 *
 * This structure is allocated (outside of the segment) for each node actively
 * used by the b-tree module. Node descriptors are cached.
 */
struct nd {
	struct segaddr          n_addr;
	struct td              *n_tree;
	const struct node_type *n_type;

	/**
	 * Skip record count invariant check. If n_skip_rec_count_check is true,
	 * it will skip invariant check record count as it is required for some
	 * scenarios.
	 */
	bool                    n_skip_rec_count_check;

	/**
	 * Linkage into node descriptor list.
	 * ndlist_tl, btree_active_nds, btree_lru_nds.
	 */
	struct m0_tlink	        n_linkage;
	uint64_t                n_magic;

	/**
	 * The lock that protects the fields below. The fields above are
	 * read-only after the node is loaded into memory.
	 */
	struct m0_rwlock        n_lock;

	/**
	 * Node refernce count. n_ref count indicates the number of times this
	 * node is fetched for different operations (KV delete, put, get etc.).
	 * If the n_ref count is non-zero the node should be in active node
	 * descriptor list. Once n_ref count reaches, it means the node is not
	 * in use by any operation and is safe to move to global lru list.
	 */
	int                     n_ref;

	/**
	 * Transaction reference count. A non-zero txref value indicates
	 * the active transactions for this node. Once the txref count goes to
	 * '0' the segment data in the mmapped memory can be released if the
	 * kernel starts to run out of physical memory in the system.
	 */
	int                     n_txref;

	uint64_t                n_seq;
	struct node_op         *n_op;

	/**
	 * flag for indicating if node needs to get freed. This flag is set by
	 * node_free() when it cannot free the node as reference count of node
	 * is non-zero. When the reference count goes to '0' because of
	 * subsequent node_put's the node will then get freed.
	 */
	bool                    n_delayed_free;
};

enum node_opcode {
	NOP_LOAD = 1,
	NOP_ALLOC,
	NOP_FREE
};

/**
 * Node operation state-machine.
 *
 * This represents a state-machine used to execute a potentially blocking tree
 * or node operation.
 */
struct node_op {
	/** Operation to do. */
	enum node_opcode no_opc;
	struct m0_sm_op  no_op;

	/** Which tree to operate on. */
	struct td       *no_tree;

	/** Address of the node withing the segment. */
	struct segaddr   no_addr;

	/** The node to operate on. */
	struct nd       *no_node;

	/** Optional transaction. */
	struct m0_be_tx *no_tx;

	/** Next operation acting on the same node. */
	struct node_op  *no_next;
};


/**
 * Key-value record within a node.
 *
 * When the node is a leaf, ->s_rec means key and value. When the node is
 * internal, ->s_rec means the key and the corresponding child pointer
 * (potentially with some node-format specific data such as child checksum).
 *
 * Slot is used as a parameter of many node_*() functions. In some functions,
 * all fields must be set by the caller. In others, only ->s_node and ->s_idx
 * are set by the caller, and the function sets ->s_rec.
 */
struct slot {
	const struct nd     *s_node;
	int                  s_idx;
	struct m0_btree_rec  s_rec;
};

static int64_t tree_get   (struct node_op *op, struct segaddr *addr, int nxt);
#ifndef __KERNEL__
static int64_t tree_create(struct node_op *op, struct m0_btree_type *tt,
			   int rootshift, struct m0_be_tx *tx, int nxt);
static int64_t tree_delete(struct node_op *op, struct td *tree,
			   struct m0_be_tx *tx, int nxt);
#endif
static void    tree_put   (struct td *tree);

static int64_t    node_get  (struct node_op *op, struct td *tree,
			     struct segaddr *addr, int nxt);
#ifndef __KERNEL__
static void       node_put  (struct node_op *op, struct nd *node,
			     struct m0_be_tx *tx);
#endif


#if 0
static struct nd *node_try  (struct td *tree, struct segaddr *addr);
#endif

static int64_t    node_alloc(struct node_op *op, struct td *tree, int size,
			     const struct node_type *nt, int ksize, int vsize,
			     struct m0_be_tx *tx, int nxt);
static int64_t    node_free(struct node_op *op, struct nd *node,
			    struct m0_be_tx *tx, int nxt);
#ifndef __KERNEL__
static void node_op_fini(struct node_op *op);
#endif
#ifndef __KERNEL__
static void node_init(struct segaddr *addr, int ksize, int vsize,
		      const struct node_type *nt, struct m0_be_tx *tx);
#endif
#if 0
static bool node_verify(const struct nd *node);
#endif
static int  node_count(const struct nd *node);
static int  node_count_rec(const struct nd *node);
static int  node_space(const struct nd *node);
#ifndef __KERNEL__
static int  node_level(const struct nd *node);
static int  node_shift(const struct nd *node);
static int  node_keysize(const struct nd *node);
static int  node_valsize(const struct nd *node);
static bool  node_isunderflow(const struct nd *node, bool predict);
static bool  node_isoverflow(const struct nd *node);
#endif
#if 0
static void node_fid  (const struct nd *node, struct m0_fid *fid);
#endif

static void node_rec  (struct slot *slot);
#ifndef __KERNEL__
static void node_key  (struct slot *slot);
static void node_child(struct slot *slot, struct segaddr *addr);
#endif
static bool node_isfit(struct slot *slot);
static void node_done (struct slot *slot, struct m0_be_tx *tx, bool modified);
static void node_make (struct slot *slot, struct m0_be_tx *tx);

#ifndef __KERNEL__
static bool node_find (struct slot *slot, const struct m0_btree_key *key);
#endif
static void node_seq_cnt_update (struct nd *node);
static void node_fix  (const struct nd *node, struct m0_be_tx *tx);
#if 0
static void node_cut  (const struct nd *node, int idx, int size,
		       struct m0_be_tx *tx);
#endif
static void node_del  (const struct nd *node, int idx, struct m0_be_tx *tx);
static void node_refcnt_update(struct nd *node, bool increment);

#ifndef __KERNEL__
static void node_set_level  (const struct nd *node, uint8_t new_level,
			     struct m0_be_tx *tx);
static void node_move (struct nd *src, struct nd *tgt,
		       enum dir dir, int nr, struct m0_be_tx *tx);
#endif

/**
 * Common node header.
 *
 * This structure is located at the beginning of every node, right after
 * m0_format_header. It is used by the segment operations (node_op) to identify
 * node and tree types.
 */
struct node_header {
	uint32_t h_node_type;
	uint32_t h_tree_type;
	uint64_t h_opaque;
};

/**
 * This structure will store information required at particular level
 */
struct level {
	/** nd for required node at currrent level. **/
	struct nd *l_node;

	/** Sequence number of the node */
	uint64_t   l_seq;

	/** nd for sibling node at current level. **/
	struct nd *l_sibling;

	/** Sequence number of the sibling node */
	uint64_t   l_sib_seq;

	/** Index for required record from the node. **/
	int        l_idx;

	/** nd for newly allocated node at the level. **/
	struct nd *l_alloc;

	/**
	 * This is the flag for indicating if node needs to be freed. Currently
	 * this flag is set in delete operation and is used by P_FREENODE phase
	 * to determine if the node should be freed.
	 */
	bool       l_freenode;
};

/**
 * Btree implementation structure.
 *
 * This structure will get created for each operation on btree and it will be
 * used while executing the given operation.
 */
struct m0_btree_oimpl {
	struct node_op  i_nop;
	/* struct lock_op  i_lop; */

	/** Count of entries initialized in l_level array. **/
	unsigned        i_used;

	/** Array of levels for storing data about each level. **/
	struct level   *i_level;

	/** Level from where sibling nodes needs to be loaded. **/
	int             i_pivot;

	/** Store node_find() output. */
	bool            i_key_found;

	/** When there will be requirement for new node in case of root
	 * splitting i_extra_node will be used. **/
	struct nd      *i_extra_node;

	/** Track number of trials done to complete operation. **/
	unsigned        i_trial;

	/** Used to store height of tree at the beginning of any operation **/
	unsigned        i_height;

	/** Node descriptor for cookie if it is going to be used. **/
	struct nd      *i_cookie_node;

};

static struct td        trees[M0_TREE_COUNT];
static uint64_t         trees_in_use[ARRAY_SIZE_FOR_BITS(M0_TREE_COUNT,
							 sizeof(uint64_t))];
static uint32_t         trees_loaded = 0;
static struct m0_rwlock trees_lock;

/**
 * Node descriptor LRU list.
 * Following actions will be performed on node descriptors:
 * 1. If nds are not active, they will be moved from btree_active_nds to
 * btree_lru_nds list head.
 * 2. If the nds in btree_lru_nds become active, they will be moved to
 * btree_active_nds list head.
 * 3. Based on certain conditions, the nds can be freed from btree_lru_nds
 * list tail.
 */
static struct m0_tl     btree_lru_nds;

/**
 * Active node descriptor list contains the node descriptors that are
 * currently in use by the trees.
 * Node descriptors are linked through nd:n_linkage to this list.
 */
struct m0_tl btree_active_nds;

/**
 * node descriptor list lock.
 * It protects node descriptor movement between lru node descriptor list and
 * active node descriptor list.
 */
static struct m0_rwlock list_lock;

M0_TL_DESCR_DEFINE(ndlist, "node descr list", static, struct nd,
		   n_linkage, n_magic, M0_BTREE_ND_LIST_MAGIC,
		   M0_BTREE_ND_LIST_HEAD_MAGIC);
M0_TL_DEFINE(ndlist, static, struct nd);

static void node_init(struct segaddr *addr, int ksize, int vsize,
		      const struct node_type *nt, struct m0_be_tx *tx)
{
	nt->nt_init(addr, segaddr_shift(addr), ksize, vsize, nt->nt_id, tx);
}

static bool node_invariant(const struct nd *node)
{
	return node->n_type->nt_invariant(node);
}

#if 0
static bool node_verify(const struct nd *node)
{
	return node->n_type->nt_verify(node);
}
#endif

#ifndef __KERNEL__
static bool node_isvalid(const struct nd *node)
{
	return node->n_type->nt_isvalid(node);
}

#endif
static int node_count(const struct nd *node)
{
	M0_PRE(node_invariant(node));
	return node->n_type->nt_count(node);
}

static int node_count_rec(const struct nd *node)
{
	M0_PRE(node_invariant(node));
	return node->n_type->nt_count_rec(node);
}
static int node_space(const struct nd *node)
{
	M0_PRE(node_invariant(node));
	return node->n_type->nt_space(node);
}

#ifndef __KERNEL__
static int node_level(const struct nd *node)
{
	M0_PRE(node_invariant(node));
	return (node->n_type->nt_level(node));
}

static int node_shift(const struct nd *node)
{
	M0_PRE(node_invariant(node));
	return (node->n_type->nt_shift(node));
}
static int node_keysize(const struct nd *node)
{
	M0_PRE(node_invariant(node));
	return (node->n_type->nt_keysize(node));
}

static int node_valsize(const struct nd *node)
{
	M0_PRE(node_invariant(node));
	return (node->n_type->nt_valsize(node));
}

/**
 * If predict is set as true,
 *        If predict is 'true' the function returns a possibility of underflow if
 *         another record is deleted from this node without addition of any more
 *         records.
 * If predict is 'false' the function returns the node's current underflow
 * state.
 */
static bool  node_isunderflow(const struct nd *node, bool predict)
{
	M0_PRE(node_invariant(node));
	return node->n_type->nt_isunderflow(node, predict);
}

static bool  node_isoverflow(const struct nd *node)
{
	M0_PRE(node_invariant(node));
	return node->n_type->nt_isoverflow(node);
}
#endif
#if 0
static void node_fid(const struct nd *node, struct m0_fid *fid)
{
	M0_PRE(node_invariant(node));
	node->n_type->nt_fid(node, fid);
}
#endif

static void node_rec(struct slot *slot)
{
	M0_PRE(node_invariant(slot->s_node));
	slot->s_node->n_type->nt_rec(slot);
}

#ifndef __KERNEL__
static void node_key(struct slot *slot)
{
	M0_PRE(node_invariant(slot->s_node));
	slot->s_node->n_type->nt_key(slot);
}

static void node_child(struct slot *slot, struct segaddr *addr)
{
	M0_PRE(node_invariant(slot->s_node));
	slot->s_node->n_type->nt_child(slot, addr);
}
#endif

static bool node_isfit(struct slot *slot)
{
	M0_PRE(node_invariant(slot->s_node));
	return slot->s_node->n_type->nt_isfit(slot);
}

static void node_done(struct slot *slot, struct m0_be_tx *tx, bool modified)
{
	M0_PRE(node_invariant(slot->s_node));
	slot->s_node->n_type->nt_done(slot, tx, modified);
}

static void node_make(struct slot *slot, struct m0_be_tx *tx)
{
	M0_PRE(node_invariant(slot->s_node));
	slot->s_node->n_type->nt_make(slot, tx);
}

#ifndef __KERNEL__
static bool node_find(struct slot *slot, const struct m0_btree_key *key)
{
	M0_PRE(node_invariant(slot->s_node));
	return slot->s_node->n_type->nt_find(slot, key);
}
#endif

/**
 * Increment the sequence counter by one. This function needs to called whenever
 * there is change in node.
 */
static void node_seq_cnt_update(struct nd *node)
{
	M0_PRE(node_invariant(node));
	node->n_seq++;
}

static void node_fix(const struct nd *node, struct m0_be_tx *tx)
{
	M0_PRE(node_invariant(node));
	node->n_type->nt_fix(node, tx);
}

#if 0
static void node_cut(const struct nd *node, int idx, int size,
		     struct m0_be_tx *tx)
{
	M0_PRE(node_invariant(node));
	node->n_type->nt_cut(node, idx, size, tx);
}
#endif

static void node_del(const struct nd *node, int idx, struct m0_be_tx *tx)
{
	M0_PRE(node_invariant(node));
	node->n_type->nt_del(node, idx, tx);
}

/**
 * Updates the node reference count
 *
 * @param node The node descriptor whose ref count needs to be updated.
 * @param increment If true increase ref count.
 *		    If false decrease ref count.
 */
static void node_refcnt_update(struct nd *node, bool increment)
{
	M0_ASSERT(ergo(!increment, node->n_ref != 0));
	increment ? node->n_ref++ : node->n_ref--;
}

#ifndef __KERNEL__
static void node_set_level(const struct nd *node, uint8_t new_level,
			   struct m0_be_tx *tx)
{
	M0_PRE(node_invariant(node));
	node->n_type->nt_set_level(node, new_level, tx);
}

static void node_move(struct nd *src, struct nd *tgt,
		      enum dir dir, int nr, struct m0_be_tx *tx)
{
	M0_PRE(node_invariant(src));
	M0_PRE(node_invariant(tgt));
	M0_IN(dir,(D_LEFT, D_RIGHT));
	tgt->n_type->nt_move(src, tgt, dir, nr, tx);
}

static void node_lock(struct nd *node)
{
	m0_rwlock_write_lock(&node->n_lock);
}

static void node_unlock(struct nd *node)
{
	m0_rwlock_write_unlock(&node->n_lock);
}
#endif

static struct mod *mod_get(void)
{
	return m0_get()->i_moddata[M0_MODULE_BTREE];
}

enum {
	NTYPE_NR = 0x100,
	TTYPE_NR = 0x100
};

struct mod {
	const struct node_type     *m_ntype[NTYPE_NR];
	const struct m0_btree_type *m_ttype[TTYPE_NR];
};

int m0_btree_mod_init(void)
{
	struct mod *m;

	M0_SET_ARR0(trees);
	M0_SET_ARR0(trees_in_use);
	trees_loaded = 0;
	m0_rwlock_init(&trees_lock);

	/** Initialtise lru list, active list and lock. */
	ndlist_tlist_init(&btree_lru_nds);
	ndlist_tlist_init(&btree_active_nds);
	m0_rwlock_init(&list_lock);

	M0_ALLOC_PTR(m);
	if (m != NULL) {
		m0_get()->i_moddata[M0_MODULE_BTREE] = m;
		return 0;
	} else
		return M0_ERR(-ENOMEM);
}

void m0_btree_mod_fini(void)
{
	struct nd* node;

	if (!ndlist_tlist_is_empty(&btree_lru_nds))
		m0_tl_teardown(ndlist, &btree_lru_nds, node) {
			ndlist_tlink_fini(node);
			m0_rwlock_fini(&node->n_lock);
			m0_free(node);
		}
	ndlist_tlist_fini(&btree_lru_nds);

	if (!ndlist_tlist_is_empty(&btree_active_nds))
		m0_tl_teardown(ndlist, &btree_active_nds, node) {
			ndlist_tlink_fini(node);
			m0_rwlock_fini(&node->n_lock);
			m0_free(node);
		}
	ndlist_tlist_fini(&btree_active_nds);

	m0_rwlock_fini(&list_lock);
	m0_rwlock_fini(&trees_lock);
	m0_free(mod_get());
}

static bool node_shift_is_valid(int shift)
{
	return shift >= NODE_SHIFT_MIN && shift < NODE_SHIFT_MIN + 0x10;
}

/**
 * Tells if the segment address is aligned to 512 bytes.
 * This function should be called right after the allocation to make sure that
 * the allocated memory starts at a properly aligned address.
 *
 * @param addr is the start address of the allocated space.
 *
 * @return True if the input address is properly aligned.
 */
static bool addr_is_aligned(const void *addr)
{
	return ((size_t)addr & ((1ULL << NODE_SHIFT_MIN) - 1)) == 0;
}

/**
 * Validates the segment address (of node).
 *
 * @param seg_addr points to the start address (of the node) in the segment.
 *
 * @return True if seg_addr is VALID according to the segment
 *                address semantics.
 */
static bool segaddr_is_valid(const struct segaddr *seg_addr)
{
	return (0xff000000000001f0ull & seg_addr->as_core) == 0;
}

/**
 * Returns a segaddr formatted segment address.
 *
 * @param addr  is the start address (of the node) in the segment.
 *        shift is the size of the node as pow-of-2 value.
 *
 * @return Formatted Segment address.
 */
static struct segaddr segaddr_build(const void *addr, int shift)
{
	struct segaddr sa;
	M0_PRE(node_shift_is_valid(shift));
	M0_PRE(addr_is_aligned(addr));
	sa.as_core = ((uint64_t)addr) | (shift - NODE_SHIFT_MIN);
	M0_POST(segaddr_is_valid(&sa));
	M0_POST(segaddr_addr(&sa) == addr);
	M0_POST(segaddr_shift(&sa) == shift);
	return sa;
}

/**
 * Returns the CPU addressable pointer from the formatted segment address.
 *
 * @param seg_addr points to the formatted segment address.
 *
 * @return CPU addressable value.
 */
static void* segaddr_addr(const struct segaddr *seg_addr)
{
	M0_PRE(segaddr_is_valid(seg_addr));
	return (void *)(seg_addr->as_core & ~((1ULL << NODE_SHIFT_MIN) - 1));
}

/**
 * Returns the size (pow-of-2) of the node extracted out of the segment address.
 *
 * @param seg_addr points to the formatted segment address.
 *
 * @return Size of the node as pow-of-2 value.
 */
static int segaddr_shift(const struct segaddr *addr)
{
	M0_PRE(segaddr_is_valid(addr));
	return (addr->as_core & 0xf) + NODE_SHIFT_MIN;
}

#if 0
static void node_type_register(const struct node_type *nt)
{
	struct mod *m = mod_get();

	M0_PRE(IS_IN_ARRAY(nt->nt_id, m->m_ntype));
	M0_PRE(m->m_ntype[nt->nt_id] == NULL);
	m->m_ntype[nt->nt_id] = nt;
}

static void node_type_unregister(const struct node_type *nt)
{
	struct mod *m = mod_get();

	M0_PRE(IS_IN_ARRAY(nt->nt_id, m->m_ntype));
	M0_PRE(m->m_ntype[nt->nt_id] == nt);
	m->m_ntype[nt->nt_id] = NULL;
}

static void tree_type_register(const struct m0_btree_type *tt)
{
	struct mod *m = mod_get();

	M0_PRE(IS_IN_ARRAY(tt->tt_id, m->m_ttype));
	M0_PRE(m->m_ttype[tt->tt_id] == NULL);
	m->m_ttype[tt->tt_id] = tt;
}

static void tree_type_unregister(const struct m0_btree_type *tt)
{
	struct mod *m = mod_get();

	M0_PRE(IS_IN_ARRAY(tt->tt_id, m->m_ttype));
	M0_PRE(m->m_ttype[tt->tt_id] == tt);
	m->m_ttype[tt->tt_id] = NULL;
}
#endif

struct seg_ops {
	int64_t    (*so_tree_get)(struct node_op *op,
			          struct segaddr *addr, int nxt);
	int64_t    (*so_tree_create)(struct node_op *op,
	                             struct m0_btree_type *tt,
				     int rootshift, struct m0_be_tx *tx,
				     int nxt);
	int64_t    (*so_tree_delete)(struct node_op *op, struct td *tree,
				     struct m0_be_tx *tx, int nxt);
	void       (*so_tree_put)(struct td *tree);
	int64_t    (*so_node_get)(struct node_op *op, struct td *tree,
			          struct segaddr *addr, int nxt);
	void       (*so_node_put)(struct nd *node);
	struct nd *(*so_node_try)(struct td *tree, struct segaddr *addr);
	int64_t    (*so_node_alloc)(struct node_op *op, struct td *tree,
				    int shift, const struct node_type *nt,
				    struct m0_be_tx *tx, int nxt);
	int64_t    (*so_node_free)(struct node_op *op, int shift,
				   struct m0_be_tx *tx, int nxt);
	void       (*so_node_op_fini)(struct node_op *op);
};

static struct seg_ops *segops;

/**
 * Locates a tree descriptor whose root node points to the node at addr and
 * return this tree to the caller.
 * If an existing tree descriptor pointing to this root node is not found then
 * a new tree descriptor is allocated from the free pool and the root node is
 * assigned to this new tree descriptor.
 * If root node pointer is not provided then this function will just allocate a
 * tree descriptor and return it to the caller. This functionality currently is
 * used by the create_tree function.
 *
 * @param op is used to exchange operation parameters and return values..
 * @param addr is the segment address of root node.
 * @param nxt is the next state to be returned to the caller.
 *
 * @return Next state to proceed in.
 */
static int64_t tree_get(struct node_op *op, struct segaddr *addr, int nxt)
{
	int        nxt_state;

	nxt_state = segops->so_tree_get(op, addr, nxt);

	return nxt_state;
}

#ifndef __KERNEL__

/**
 * Creates a tree with an empty root node.
 *
 * @param op is used to exchange operation parameters and return values.
 * @param tt is the btree type to be assiged to the newly created btree.
 * @param rootshift is the size of the root node.
 * @param tx captures the operation in a transaction.
 * @param nxt is the next state to be returned to the caller.
 *
 * @return Next state to proceed in.
 */
static int64_t tree_create(struct node_op *op, struct m0_btree_type *tt,
			   int rootshift, struct m0_be_tx *tx, int nxt)
{
	return segops->so_tree_create(op, tt, rootshift, tx, nxt);
}

/**
 * Deletes an existing tree.
 *
 * @param op is used to exchange operation parameters and return values..
 * @param tree points to the tree to be deleted.
 * @param tx captures the operation in a transaction.
 * @param nxt is the next state to be returned to the caller.
 *
 * @return Next state to proceed in.
 */
static int64_t tree_delete(struct node_op *op, struct td *tree,
			   struct m0_be_tx *tx, int nxt)
{
	M0_PRE(tree != NULL);
	return segops->so_tree_delete(op, tree, tx, nxt);
}
#endif
/**
 * Returns the tree to the free tree pool if the reference count for this tree
 * reaches zero.
 *
 * @param tree points to the tree to be released.
 *
 * @return Next state to proceed in.
 */
static void tree_put(struct td *tree)
{
	segops->so_tree_put(tree);
}

static const struct node_type fixed_format;

/**
 * This function loads the node descriptor for the node at segaddr in memory.
 * If a node descriptor pointing to this node is already loaded in memory then
 * this function will increment the reference count in the node descriptor
 * before returning it to the caller.
 * If the parameter tree is NULL then the function assumes the node at segaddr
 * to be the root node and will also load the tree descriptor in memory for
 * this root node.
 *
 * @param op load operation to perform.
 * @param tree pointer to tree whose node is to be loaded or NULL if tree has
 *             not been loaded.
 * @param addr node address in the segment.
 * @param nxt state to return on successful completion
 *
 * @return next state
 */
static int64_t node_get(struct node_op *op, struct td *tree,
			struct segaddr *addr, int nxt)
{
	int                     nxt_state;
	const struct node_type *nt;
	struct nd              *node;
	bool                    in_lrulist;

	nxt_state =  segops->so_node_get(op, tree, addr, nxt);

	/**
	 * TODO : Add following AIs after decoupling of node descriptor and
	 * segment code.
	 * 1. Get node_header::h_node_type segment address
	 *	ntype = nt_ntype_get(addr);
	 * 2.Add node_header::h_node_type (enum btree_node_type) to struct
	 * node_type mapping. Use this mapping to get the node_type structure.
	 */
	/**
	 * Temporarily taking fixed_format as nt. Remove this once above AI is
	 * implemented
	 * */
	nt = &fixed_format;
	op->no_node = nt->nt_opaque_get(addr);

	/**
	 * TODO: Adding list_lock to protect from multiple threads
	 * accessing the same node descriptor concurrently.
	 * Replace it with a different global lock once hash
	 * functionality is implemented.
	 */
	m0_rwlock_write_lock(&list_lock);
	if (op->no_node != NULL &&
	    op->no_node->n_addr.as_core == addr->as_core) {

		if (op->no_node->n_delayed_free) {
			op->no_op.o_sm.sm_rc = EACCES;
			m0_rwlock_write_unlock(&list_lock);
			return nxt_state;
		}

		in_lrulist = op->no_node->n_ref == 0;
		node_refcnt_update(op->no_node, true);
		if (in_lrulist) {
			/**
			 * The node descriptor is in LRU list. Remove from lru
			 * list and add to active list.
			 */
			ndlist_tlist_del(op->no_node);
			ndlist_tlist_add(&btree_active_nds, op->no_node);
			/**
			 * Update nd::n_tree  to point to tree descriptor as we
			 * as we had set it to NULL in node_put(). For more
			 * details Refer comment in node_put().
			 */
			op->no_node->n_tree = tree;
		}
	} else {
		/**
		 * If node descriptor is already allocated for the node, no need
		 * to allocate node descriptor again.
		 */
		op->no_node = nt->nt_opaque_get(addr);
		if (op->no_node != NULL &&
		    op->no_node->n_addr.as_core == addr->as_core) {
			node_refcnt_update(op->no_node, true);
			m0_rwlock_write_unlock(&list_lock);
			return nxt_state;
		}
		/**
		 * If node descriptor is not present allocate a new one
		 * and assign to node.
		 */
		node = m0_alloc(sizeof *node);
		/**
		 * TODO: If Node-alloc fails, free up any node descriptor from
		 * lru list and add assign to node. Unmap and map back the node
		 * segment. Take up with BE segment task.
		 */
		M0_ASSERT(node != NULL);
		node->n_addr = *addr;
		node->n_tree = tree;
		node->n_type = nt;
		node->n_seq  = m0_time_now();
		node->n_ref  = 1;
		node->n_delayed_free = false;
		m0_rwlock_init(&node->n_lock);
		op->no_node = node;
		nt->nt_opaque_set(addr, node);
		ndlist_tlink_init_at(op->no_node, &btree_active_nds);
	}
	m0_rwlock_write_unlock(&list_lock);
	return nxt_state;
}

#ifndef __KERNEL__
/**
 * This function decrements the reference count for this node descriptor and if
 * the reference count reaches '0' then the node descriptor is moved to LRU
 * list.
 *
 * @param op load operation to perform.
 * @param node node descriptor.
 * @param tx changes will be captured in this transaction.
 *
 */
static void node_put(struct node_op *op, struct nd *node, struct m0_be_tx *tx)
{
	int shift;

	M0_PRE(node != NULL);

	segops->so_node_put(node);

	m0_rwlock_write_lock(&list_lock);
	node_refcnt_update(node, false);
	if (node->n_ref == 0) {
		/**
		 * The node descriptor is in tree's active list. Remove from
		 * active list and add to lru list
		 */
		ndlist_tlist_del(node);
		ndlist_tlist_add(&btree_lru_nds, node);
		/**
		 * In case tree desriptor gets deallocated while node sits in
		 * the LRU list, we do not want node descriptor to point to an
		 * invalid tree descriptor. Hence setting nd::n_tree to NULL, it
		 * will again be populated in node_get().
		 */
		node->n_tree = NULL;

		if (node->n_delayed_free) {
			ndlist_tlink_del_fini(node);
			m0_rwlock_fini(&node->n_lock);
			op->no_addr = node->n_addr;
			shift = node->n_type->nt_shift(node);
			m0_free(node);
			m0_rwlock_write_unlock(&list_lock);
			segops->so_node_free(op, shift, tx, 0);
			return;
		}
	}
	m0_rwlock_write_unlock(&list_lock);
}
#endif

# if 0
static struct nd *node_try(struct td *tree, struct segaddr *addr){
	return segops->so_node_try(tree, addr);
}
#endif



/**
 * Allocates node in the segment and a node-descriptor if all the resources are
 * available.
 *
 * @param op indicates node allocate operation.
 * @param tree points to the tree this node will be a part-of.
 * @param size is a power-of-2 size of this node.
 * @param nt points to the node type
 * @param ksize is the size of key (if constant) if not this contains '0'.
 * @param vsize is the size of value (if constant) if not this contains '0'.
 * @param tx points to the transaction which captures this operation.
 * @param nxt tells the next state to return when operation completes
 *
 * @return int64_t
 */
static int64_t node_alloc(struct node_op *op, struct td *tree, int size,
			  const struct node_type *nt, int ksize, int vsize,
			  struct m0_be_tx *tx, int nxt)
{
	int        nxt_state;

	nxt_state = segops->so_node_alloc(op, tree, size, nt, tx, nxt);

	node_init(&op->no_addr, ksize, vsize, nt, tx);

	nxt_state = node_get(op, tree, &op->no_addr, nxt_state);

	return nxt_state;
}

static int64_t node_free(struct node_op *op, struct nd *node,
			 struct m0_be_tx *tx, int nxt)
{
	int shift = node->n_type->nt_shift(node);

	m0_rwlock_write_lock(&list_lock);
	node_refcnt_update(node, false);
	node->n_delayed_free = true;
	node->n_type->nt_fini(node);

	if (node->n_ref == 0) {
		ndlist_tlink_del_fini(node);
		m0_rwlock_fini(&node->n_lock);
		op->no_addr = node->n_addr;
		m0_free(node);
		m0_rwlock_write_unlock(&list_lock);
		return segops->so_node_free(op, shift, tx, nxt);
	}
	m0_rwlock_write_unlock(&list_lock);
	return nxt;
}

#ifndef __KERNEL__
static void node_op_fini(struct node_op *op)
{
	segops->so_node_op_fini(op);
}

#endif

static int64_t mem_node_get(struct node_op *op, struct td *tree,
			    struct segaddr *addr, int nxt);
static int64_t mem_node_alloc(struct node_op *op, struct td *tree, int shift,
			      const struct node_type *nt, struct m0_be_tx *tx,
			      int nxt);
static int64_t mem_node_free(struct node_op *op, int shift,
			     struct m0_be_tx *tx, int nxt);

static int64_t mem_tree_get(struct node_op *op, struct segaddr *addr, int nxt)
{
	struct td              *tree = NULL;
	int                     i    = 0;
	uint32_t                offset;
	struct nd              *node = NULL;
	const struct node_type *nt;

	m0_rwlock_write_lock(&trees_lock);

	M0_ASSERT(trees_loaded <= ARRAY_SIZE(trees));

	/**
	 *  If existing allocated tree is found then return it after increasing
	 *  the reference count.
	 */
	if (addr != NULL && trees_loaded) {
	/**
	 * TODO : Add following AIs after decoupling of node descriptor and
	 * segment code.
	 * 1. Get node_header::h_node_type segment address
	 *	ntype = segaddr_ntype_get(addr);
	 * 2.Add node_header::h_node_type (enum btree_node_type) to struct
	 * node_type mapping. Use this mapping to get the node_type structure.
	 */
	/**
	 * Temporarily taking fixed_format as nt. Remove this once above AI is
	 * implemented
	 * */
		nt = &fixed_format;
		node = nt->nt_opaque_get(addr);
		if (node != NULL && node->n_tree != NULL) {
			tree = node->n_tree;
			m0_rwlock_write_lock(&tree->t_lock);
			if (tree->t_root->n_addr.as_core == addr->as_core) {
				tree->t_ref++;
				op->no_node = tree->t_root;
				op->no_tree = tree;
				m0_rwlock_write_unlock(&tree->t_lock);
				m0_rwlock_write_unlock(&trees_lock);
				return nxt;
			}
			m0_rwlock_write_unlock(&tree->t_lock);
		}
	}

	/** Assign a free tree descriptor to this tree. */
	for (i = 0; i < ARRAY_SIZE(trees_in_use); i++) {
		uint64_t   t = ~trees_in_use[i];

		if (t != 0) {
			offset = __builtin_ffsl(t);
			M0_ASSERT(offset != 0);
			offset--;
			trees_in_use[i] |= (1ULL << offset);
			offset += (i * sizeof trees_in_use[0]);
			tree = &trees[offset];
			trees_loaded++;
			break;
		}
	}

	M0_ASSERT(tree != NULL && tree->t_ref == 0);

	m0_rwlock_init(&tree->t_lock);

	m0_rwlock_write_lock(&tree->t_lock);
	tree->t_ref++;

	if (addr) {
		m0_rwlock_write_unlock(&tree->t_lock);
		node_get(op, tree, addr, nxt);
		m0_rwlock_write_lock(&tree->t_lock);

		tree->t_root         =  op->no_node;
		tree->t_root->n_addr = *addr;
		tree->t_root->n_tree =  tree;
		tree->t_starttime    =  0;
		//tree->t_height = tree_height_get(op->no_node);
	}

	op->no_node = tree->t_root;
	op->no_tree = tree;
	//op->no_addr = tree->t_root->n_addr;

	m0_rwlock_write_unlock(&tree->t_lock);

	m0_rwlock_write_unlock(&trees_lock);

	return nxt;
}

static int64_t mem_tree_create(struct node_op *op, struct m0_btree_type *tt,
			       int rootshift, struct m0_be_tx *tx, int nxt)
{
	struct td *tree;

	/**
	 * Creates root node and then assigns a tree descriptor for this root
	 * node.
	 */

	tree_get(op, NULL, nxt);

	tree = op->no_tree;
	node_alloc(op, tree, rootshift, &fixed_format, 8, 8, NULL, nxt);

	m0_rwlock_write_lock(&tree->t_lock);
	tree->t_root = op->no_node;
	tree->t_type = tt;
	m0_rwlock_write_unlock(&tree->t_lock);

	return nxt;
}

static int64_t mem_tree_delete(struct node_op *op, struct td *tree,
			       struct m0_be_tx *tx, int nxt)
{
	struct nd *root = tree->t_root;

	op->no_tree = tree;
	op->no_node = root;
	node_free(op, op->no_node, tx, nxt);
	tree_put(tree);
	return nxt;
}

static void mem_tree_put(struct td *tree)
{
	m0_rwlock_write_lock(&tree->t_lock);

	M0_ASSERT(tree->t_ref > 0);
	M0_ASSERT(tree->t_root != NULL);

	tree->t_ref--;

	if (tree->t_ref == 0) {
		int i;
		int array_offset;
		int bit_offset_in_array;

		m0_rwlock_write_lock(&trees_lock);
		M0_ASSERT(trees_loaded > 0);
		i = tree - &trees[0];
		array_offset = i / sizeof(trees_in_use[0]);
		bit_offset_in_array = i % sizeof(trees_in_use[0]);
		trees_in_use[array_offset] &= ~(1ULL << bit_offset_in_array);
		trees_loaded--;
		m0_rwlock_write_unlock(&tree->t_lock);
		m0_rwlock_fini(&tree->t_lock);
		m0_rwlock_write_unlock(&trees_lock);
	}
	m0_rwlock_write_unlock(&tree->t_lock);
}

static int64_t mem_node_get(struct node_op *op, struct td *tree,
			    struct segaddr *addr, int nxt)
{
	int                     nxt_state = nxt;

	if (tree == NULL) {
		nxt_state = mem_tree_get(op, addr, nxt);
	}
	return nxt_state;
}

static void mem_node_put(struct nd *node)
{
}

static struct nd *mem_node_try(struct td *tree, struct segaddr *addr)
{
	return NULL;
}

static int64_t mem_node_alloc(struct node_op *op, struct td *tree, int shift,
			      const struct node_type *nt, struct m0_be_tx *tx,
			      int nxt)
{
	void          *area;
	int            size = 1ULL << shift;

	M0_PRE(op->no_opc == NOP_ALLOC);
	M0_PRE(node_shift_is_valid(shift));
	area = m0_alloc_aligned(size, shift);
	M0_ASSERT(area != NULL);
	op->no_addr = segaddr_build(area, shift);
	op->no_tree = tree;
	return nxt;
}

static int64_t mem_node_free(struct node_op *op, int shift,
			     struct m0_be_tx *tx, int nxt)
{
	m0_free_aligned(segaddr_addr(&op->no_addr), 1ULL << shift, shift);
	/* m0_free_aligned(((void *)node) - (1ULL << shift),
	 *                 sizeof *node + (1ULL << shift), shift); */
	return nxt;
}

static void mem_node_op_fini(struct node_op *op)
{
}

static const struct seg_ops mem_seg_ops = {
	.so_tree_get     = &mem_tree_get,
	.so_tree_create  = &mem_tree_create,
	.so_tree_delete  = &mem_tree_delete,
	.so_tree_put     = &mem_tree_put,
	.so_node_get     = &mem_node_get,
	.so_node_put     = &mem_node_put,
	.so_node_try     = &mem_node_try,
	.so_node_alloc   = &mem_node_alloc,
	.so_node_free    = &mem_node_free,
	.so_node_op_fini = &mem_node_op_fini
};

/**
 *  Structure of the node in persistent store.
 */
struct ff_head {
	struct m0_format_header  ff_fmt;    /*< Node Header */
	struct node_header       ff_seg;    /*< Node type information */
	uint16_t                 ff_used;   /*< Count of records */
	uint8_t                  ff_shift;  /*< Node size as pow-of-2 */
	uint8_t                  ff_level;  /*< Level in Btree */
	uint16_t                 ff_ksize;  /*< Size of key in bytes */
	uint16_t                 ff_vsize;  /*< Size of value in bytes */
	struct m0_format_footer  ff_foot;   /*< Node Footer */
	void                    *ff_opaque; /*< opaque data */
	/**
	 *  This space is used to host the Keys and Values upto the size of the
	 *  node
	 */
} M0_XCA_RECORD M0_XCA_DOMAIN(be);

enum m0_be_bnode_format_version {
	M0_BE_BNODE_FORMAT_VERSION_1 = 1,

	/* future versions, uncomment and update M0_BE_BNODE_FORMAT_VERSION */
	/*M0_BE_BNODE_FORMAT_VERSION_2,*/
	/*M0_BE_BNODE_FORMAT_VERSION_3,*/

	/** Current version, should point to the latest version present */
	M0_BE_BNODE_FORMAT_VERSION = M0_BE_BNODE_FORMAT_VERSION_1
};

static void ff_init(const struct segaddr *addr, int shift, int ksize, int vsize,
		    uint32_t ntype, struct m0_be_tx *tx);
static void ff_fini(const struct nd *node);
static int  ff_count(const struct nd *node);
static int  ff_count_rec(const struct nd *node);
static int  ff_space(const struct nd *node);
static int  ff_level(const struct nd *node);
static int  ff_shift(const struct nd *node);
static int  ff_valsize(const struct nd *node);
static int  ff_keysize(const struct nd *node);
static bool ff_isunderflow(const struct nd *node, bool predict);
static bool ff_isoverflow(const struct nd *node);
static void ff_fid(const struct nd *node, struct m0_fid *fid);
static void ff_rec(struct slot *slot);
static void ff_node_key(struct slot *slot);
static void ff_child(struct slot *slot, struct segaddr *addr);
static bool ff_isfit(struct slot *slot);
static void ff_done(struct slot *slot, struct m0_be_tx *tx, bool modified);
static void ff_make(struct slot *slot, struct m0_be_tx *tx);
static bool ff_find(struct slot *slot, const struct m0_btree_key *key);
static void ff_fix(const struct nd *node, struct m0_be_tx *tx);
static void ff_cut(const struct nd *node, int idx, int size,
		   struct m0_be_tx *tx);
static void ff_del(const struct nd *node, int idx, struct m0_be_tx *tx);
static void ff_set_level(const struct nd *node, uint8_t new_level,
			 struct m0_be_tx *tx);
static void generic_move(struct nd *src, struct nd *tgt,
			 enum dir dir, int nr, struct m0_be_tx *tx);
static bool ff_invariant(const struct nd *node);
static bool ff_verify(const struct nd *node);
static bool ff_isvalid(const struct nd *node);
static void ff_opaque_set(const struct segaddr *addr, void *opaque);
static void *ff_opaque_get(const struct segaddr *addr);
uint32_t ff_ntype_get(const struct segaddr *addr);
/* uint16_t ff_ksize_get(const struct segaddr *addr); */
/* uint16_t ff_valsize_get(const struct segaddr *addr);  */

/**
 *  Implementation of node which supports fixed format/size for Keys and Values
 *  contained in it.
 */
static const struct node_type fixed_format = {
	.nt_id              = BNT_FIXED_FORMAT,
	.nt_name            = "m0_bnode_fixed_format",
	//.nt_tag,
	.nt_init            = ff_init,
	.nt_fini            = ff_fini,
	.nt_count           = ff_count,
	.nt_count_rec       = ff_count_rec,
	.nt_space           = ff_space,
	.nt_level           = ff_level,
	.nt_shift           = ff_shift,
	.nt_keysize         = ff_keysize,
	.nt_valsize         = ff_valsize,
	.nt_isunderflow     = ff_isunderflow,
	.nt_isoverflow      = ff_isoverflow,
	.nt_fid             = ff_fid,
	.nt_rec             = ff_rec,
	.nt_key             = ff_node_key,
	.nt_child           = ff_child,
	.nt_isfit           = ff_isfit,
	.nt_done            = ff_done,
	.nt_make            = ff_make,
	.nt_find            = ff_find,
	.nt_fix             = ff_fix,
	.nt_cut             = ff_cut,
	.nt_del             = ff_del,
	.nt_set_level       = ff_set_level,
	.nt_move            = generic_move,
	.nt_invariant       = ff_invariant,
	.nt_isvalid         = ff_isvalid,
	.nt_verify          = ff_verify,
	.nt_opaque_set      = ff_opaque_set,
	.nt_opaque_get      = ff_opaque_get,
	.nt_ntype_get       = ff_ntype_get,
	/* .nt_ksize_get    = ff_ksize_get, */
	/* .nt_valsize_get  = ff_valsize_get, */
};


/**
 * Returns the node type stored at segment address.
 *
 * @param seg_addr points to the formatted segment address.
 *
 * @return Node type.
 */
uint32_t ff_ntype_get(const struct segaddr *addr)
{
	struct node_header *h  =  segaddr_addr(addr) +
				  sizeof(struct m0_format_header);
	return h->h_node_type;
}

#if 0
/**
 * Returns the key size stored at segment address.
 *
 * @param seg_addr points to the formatted segment address.
 *
 * @return key size
 */
uint16_t ff_ksize_get(const struct segaddr *addr)
{
	struct ff_head *h  =  segaddr_addr(addr);
	return h->ff_ksize;
}

/**
 * Returns the value size stored at segment address.
 *
 * @param seg_addr points to the formatted segment address.
 *
 * @return value size
 */
uint16_t ff_valsize_get(const struct segaddr *addr)
{
	struct ff_head *h  =  segaddr_addr(addr);
	return h->ff_vsize;
}
#endif

static struct ff_head *ff_data(const struct nd *node)
{
	return segaddr_addr(&node->n_addr);
}

static void *ff_key(const struct nd *node, int idx)
{
	struct ff_head *h    = ff_data(node);
	void           *area = h + 1;

	M0_PRE(ergo(!(h->ff_used == 0 && idx == 0),
		   (0 <= idx && idx <= h->ff_used)));
	return area + (h->ff_ksize + h->ff_vsize) * idx;
}

static void *ff_val(const struct nd *node, int idx)
{
	struct ff_head *h    = ff_data(node);
	void           *area = h + 1;

	M0_PRE(ergo(!(h->ff_used == 0 && idx == 0),
		    0 <= idx && idx <= h->ff_used));
	return area + (h->ff_ksize + h->ff_vsize) * idx + h->ff_ksize;
}

static bool ff_rec_is_valid(const struct slot *slot)
{
	struct ff_head *h = ff_data(slot->s_node);
	bool   val_is_valid;
	val_is_valid = h->ff_level > 0 ?
		       m0_vec_count(&slot->s_rec.r_val.ov_vec) <= h->ff_vsize :
		       m0_vec_count(&slot->s_rec.r_val.ov_vec) == h->ff_vsize;

	return
	   _0C(m0_vec_count(&slot->s_rec.r_key.k_data.ov_vec) == h->ff_ksize) &&
	   _0C(val_is_valid);
}

static bool ff_invariant(const struct nd *node)
{
	const struct ff_head *h = ff_data(node);

	return  _0C(h->ff_shift == segaddr_shift(&node->n_addr)) &&
		_0C(node->n_skip_rec_count_check ||
		    ergo(h->ff_level > 0, h->ff_used > 0));
}

static bool ff_verify(const struct nd *node)
{
	const struct ff_head *h = ff_data(node);

	return m0_format_footer_verify(h, true) == 0;
}

static bool ff_isvalid(const struct nd *node)
{
	const struct ff_head *h   = ff_data(node);
	struct m0_format_tag  tag;

	m0_format_header_unpack(&tag, &h->ff_fmt);
	if (tag.ot_version != M0_BE_BNODE_FORMAT_VERSION ||
	    tag.ot_type != M0_FORMAT_TYPE_BE_BNODE)
	    return false;

	return true;
}

static void ff_init(const struct segaddr *addr, int shift, int ksize, int vsize,
		    uint32_t ntype, struct m0_be_tx *tx)
{
	struct ff_head *h   = segaddr_addr(addr);

	M0_PRE(ksize != 0);
	M0_PRE(vsize != 0);
	M0_SET0(h);

	h->ff_shift           = shift;
	h->ff_ksize           = ksize;
	h->ff_vsize           = vsize;
	h->ff_seg.h_node_type = ntype;

	m0_format_header_pack(&h->ff_fmt, &(struct m0_format_tag){
		.ot_version       = M0_BE_BNODE_FORMAT_VERSION,
		.ot_type          = M0_FORMAT_TYPE_BE_BNODE,
		.ot_footer_offset = offsetof(struct ff_head, ff_foot)
	});
	m0_format_footer_update(h);

	/**
	 * ToDo: We need to capture the changes occuring in the header using
	 * m0_be_tx_capture().
	 * Capture only those fields where there is any updation instead of the
	 * whole header.
	 */
}

static void ff_fini(const struct nd *node)
{
	struct ff_head *h = ff_data(node);

	m0_format_header_pack(&h->ff_fmt, &(struct m0_format_tag){
		.ot_version       = 0,
		.ot_type          = 0,
		.ot_footer_offset = offsetof(struct ff_head, ff_foot)
	});
}

static int ff_count(const struct nd *node)
{
	int used = ff_data(node)->ff_used;
	if (ff_data(node)->ff_level > 0)
		used --;
	return used;
}

static int ff_count_rec(const struct nd *node)
{
	return ff_data(node)->ff_used;
}

static int ff_space(const struct nd *node)
{
	struct ff_head *h = ff_data(node);
	return (1ULL << h->ff_shift) - sizeof *h -
		(h->ff_ksize + h->ff_vsize) * h->ff_used;
}

static int ff_level(const struct nd *node)
{
	return ff_data(node)->ff_level;
}

static int ff_shift(const struct nd *node)
{
	return ff_data(node)->ff_shift;
}

static int ff_keysize(const struct nd *node)
{
	return ff_data(node)->ff_ksize;
}

static int ff_valsize(const struct nd *node)
{
	return ff_data(node)->ff_vsize;
}

static bool ff_isunderflow(const struct nd *node, bool predict)
{
	int16_t rec_count = ff_data(node)->ff_used;
	if (predict && rec_count != 0)
		rec_count--;
	return  rec_count == 0;
}

static bool ff_isoverflow(const struct nd *node)
{
	struct ff_head *h = ff_data(node);
	return (ff_space(node) < h->ff_ksize + h->ff_vsize) ? true : false;
}

static void ff_fid(const struct nd *node, struct m0_fid *fid)
{
}

static void ff_node_key(struct slot *slot);

static void ff_rec(struct slot *slot)
{
	struct ff_head *h = ff_data(slot->s_node);

	M0_PRE(ergo(!(h->ff_used == 0 && slot->s_idx == 0),
		    slot->s_idx <= h->ff_used));

	slot->s_rec.r_val.ov_vec.v_nr = 1;
	slot->s_rec.r_val.ov_vec.v_count[0] = h->ff_vsize;
	slot->s_rec.r_val.ov_buf[0] = ff_val(slot->s_node, slot->s_idx);
	ff_node_key(slot);
	M0_POST(ff_rec_is_valid(slot));
}

static void ff_node_key(struct slot *slot)
{
	const struct nd  *node = slot->s_node;
	struct ff_head   *h    = ff_data(node);

	M0_PRE(ergo(!(h->ff_used == 0 && slot->s_idx == 0),
		    slot->s_idx <= h->ff_used));

	slot->s_rec.r_key.k_data.ov_vec.v_nr = 1;
	slot->s_rec.r_key.k_data.ov_vec.v_count[0] = h->ff_ksize;
	slot->s_rec.r_key.k_data.ov_buf[0] = ff_key(slot->s_node, slot->s_idx);
}

static void ff_child(struct slot *slot, struct segaddr *addr)
{
	const struct nd *node = slot->s_node;
	struct ff_head  *h    = ff_data(node);

	M0_PRE(slot->s_idx < h->ff_used);
	*addr = *(struct segaddr *)ff_val(node, slot->s_idx);
}

static bool ff_isfit(struct slot *slot)
{
	struct ff_head *h = ff_data(slot->s_node);

	M0_PRE(ff_rec_is_valid(slot));
	return h->ff_ksize + h->ff_vsize <= ff_space(slot->s_node);
}

static void ff_done(struct slot *slot, struct m0_be_tx *tx, bool modified)
{
	/**
	 * not needed yet. In future if we want to calculate checksum per
	 * record, we might want to recode this function.
	*/
}

static void ff_make(struct slot *slot, struct m0_be_tx *tx)
{
	const struct nd *node  = slot->s_node;
	struct ff_head  *h     = ff_data(node);
	int              rsize = h->ff_ksize + h->ff_vsize;
	void            *start = ff_key(node, slot->s_idx);

	M0_PRE(ff_rec_is_valid(slot));
	M0_PRE(ff_isfit(slot));
	memmove(start + rsize, start, rsize * (h->ff_used - slot->s_idx));
	/**
	 * ToDo: We need to capture the changes occuring in the memory whose
	 * address starts from "start + rsize" and has its respective size using
	 * m0_be_tx_capture().
	 */
	h->ff_used++;
	/**
	 * ToDo: We need to capture the changes occuring in the header's ff_used
	 * field using m0_be_tx_capture().
	 */
}

static bool ff_find(struct slot *slot, const struct m0_btree_key *find_key)
{
	struct ff_head          *h     = ff_data(slot->s_node);
	int                      i     = -1;
	int                      j     = node_count(slot->s_node);
	struct m0_btree_key      key;
	void                    *p_key;
	m0_bcount_t              ksize = h->ff_ksize;
	struct m0_bufvec_cursor  cur_1;
	struct m0_bufvec_cursor  cur_2;
	int                      diff;
	int                      m;

	key.k_data = M0_BUFVEC_INIT_BUF(&p_key, &ksize);

	M0_PRE(find_key->k_data.ov_vec.v_count[0] == h->ff_ksize);
	M0_PRE(find_key->k_data.ov_vec.v_nr == 1);

	while (i + 1 < j) {
		m = (i + j) / 2;

		key.k_data.ov_buf[0] = ff_key(slot->s_node, m);

		m0_bufvec_cursor_init(&cur_1, &key.k_data);
		m0_bufvec_cursor_init(&cur_2, &find_key->k_data);
		diff = m0_bufvec_cursor_cmp(&cur_1, &cur_2);

		M0_ASSERT(i < m && m < j);
		if (diff < 0)
			i = m;
		else if (diff > 0)
			j = m;
		else {
			i = j = m;
			break;
		}
	}

	slot->s_idx = j;

	return (i == j);
}

static void ff_fix(const struct nd *node, struct m0_be_tx *tx)
{
	struct ff_head *h = ff_data(node);
	m0_format_footer_update(h);
}

static void ff_cut(const struct nd *node, int idx, int size,
		   struct m0_be_tx *tx)
{
	M0_PRE(size == ff_data(node)->ff_vsize);
}

static void ff_del(const struct nd *node, int idx, struct m0_be_tx *tx)
{
	struct ff_head *h     = ff_data(node);
	int             rsize = h->ff_ksize + h->ff_vsize;
	void           *start = ff_key(node, idx);

	M0_PRE(idx < h->ff_used);
	M0_PRE(h->ff_used > 0);
	memmove(start, start + rsize, rsize * (h->ff_used - idx - 1));
	/**
	 * ToDo: We need to capture the changes occuring in the memory whose
	 * address starts from "start" and has its respective size using
	 * m0_be_tx_capture().
	 */
	h->ff_used--;
	/**
	 * ToDo: We need to capture the changes occuring in the header's ff_used
	 * field using m0_be_tx_capture().
	 */
}

static void ff_set_level(const struct nd *node, uint8_t new_level,
			 struct m0_be_tx *tx)
{
	struct ff_head *h = ff_data(node);

	h->ff_level = new_level;
	/**
	 * ToDo: We need to capture the changes occuring in the node-header's
	 * ff_level field using m0_be_tx_capture().
	 */
}

static void ff_opaque_set(const struct  segaddr *addr, void *opaque)
{
	struct ff_head *h = segaddr_addr(addr);
	h->ff_opaque = opaque;
}

static void *ff_opaque_get(const struct segaddr *addr)
{
	struct ff_head *h = segaddr_addr(addr);
	return h->ff_opaque;
}

static void generic_move(struct nd *src, struct nd *tgt,
			 enum dir dir, int nr, struct m0_be_tx *tx)
{
	struct slot  rec;
	struct slot  tmp;
	m0_bcount_t  rec_ksize;
	m0_bcount_t  rec_vsize;
	m0_bcount_t  temp_ksize;
	m0_bcount_t  temp_vsize;
	void        *rec_p_key;
	void        *rec_p_val;
	void        *temp_p_key;
	void        *temp_p_val;
	int          srcidx;
	int          tgtidx;
	int          last_idx_src;
	int          last_idx_tgt;

	rec.s_rec.r_key.k_data = M0_BUFVEC_INIT_BUF(&rec_p_key, &rec_ksize);
	rec.s_rec.r_val        = M0_BUFVEC_INIT_BUF(&rec_p_val, &rec_vsize);

	tmp.s_rec.r_key.k_data = M0_BUFVEC_INIT_BUF(&temp_p_key, &temp_ksize);
	tmp.s_rec.r_val        = M0_BUFVEC_INIT_BUF(&temp_p_val, &temp_vsize);

	M0_PRE(src != tgt);

	last_idx_src = node_count_rec(src);
	last_idx_tgt = node_count_rec(tgt);

	srcidx = dir == D_LEFT ? 0 : last_idx_src - 1;
	tgtidx = dir == D_LEFT ? last_idx_tgt : 0;

	while (true) {
		if (nr == 0 || (nr == NR_EVEN &&
			       (node_space(tgt) <= node_space(src))) ||
			       (nr == NR_MAX && (srcidx == -1 ||
			       node_count_rec(src) == 0)))
			break;

		/** Get the record at src index in rec. */
		rec.s_node = src;
		rec.s_idx  = srcidx;
		node_rec(&rec);

		/**
		 *  With record from src in rec; check if that record can fit in
		 *  the target node. If yes then make space to host this record
		 *  in target node.
		 */
		rec.s_node = tgt;
		rec.s_idx  = tgtidx;
		if (!node_isfit(&rec))
			break;
		node_make(&rec, tx);

		/** Get the location in the target node where the record from
		 *  the source node will be copied later
		 */
		tmp.s_node = tgt;
		tmp.s_idx  = tgtidx;
		node_rec(&tmp);

		rec.s_node = src;
		rec.s_idx  = srcidx;
		m0_bufvec_copy(&tmp.s_rec.r_key.k_data, &rec.s_rec.r_key.k_data,
			       m0_vec_count(&rec.s_rec.r_key.k_data.ov_vec));
		m0_bufvec_copy(&tmp.s_rec.r_val, &rec.s_rec.r_val,
			       m0_vec_count(&rec.s_rec.r_val.ov_vec));
		node_del(src, srcidx, tx);
		if (nr > 0)
			nr--;
		node_done(&tmp, tx, true);
		if (dir == D_LEFT)
			tgtidx++;
		else
			srcidx--;
	}
	node_seq_cnt_update(src);
	node_fix(src, tx);
	node_seq_cnt_update(tgt);
	node_fix(tgt, tx);

	/**
	 * ToDo: We need to capture the changes occuring in the "src" node
	 * using m0_be_tx_capture().
	 * Only the modified memory from the node needs to be updated.
	 */

	/**
	 * ToDo: We need to capture the changes occuring in the "tgt" node
	 * using m0_be_tx_capture().
	 * Only the modified memory from the node needs to be updated.
	 */
}

/** Insert operation section start point: */
#ifndef __KERNEL__

static bool cookie_is_set(struct m0_bcookie *k_cookie)
{
	/* TBD : function definition */
	return false;
}

static bool cookie_is_used(void)
{
	/* TBD : function definition */
	return false;
}

static bool cookie_is_valid(struct td *tree, struct m0_bcookie *k_cookie)
{
	/* TBD : function definition */
	/* if given key is in cookie's last and first key */

	return false;
}

static int fail(struct m0_btree_op *bop, int rc)
{
	bop->bo_op.o_sm.sm_rc = rc;
	return m0_sm_op_sub(&bop->bo_op, P_CLEANUP, P_FINI);
}

/**
 * This function will validate the cookie or path traversed by the operation and
 * return result. If if cookie is used it will validate cookie else check for
 * traversed path.
 *
 * @param oi which provide all information about traversed nodes.
 * @param tree needed in case of cookie validation.
 * @param cookie provided by the user which needs to get validate if used.
 * @return bool return true if validation succeed else false.
 */
static bool path_check(struct m0_btree_oimpl *oi, struct td *tree,
		       struct m0_bcookie *k_cookie)
{
	int        total_level = oi->i_used;
	struct nd *l_node;

	if (cookie_is_used())
		return cookie_is_valid(tree, k_cookie);

	while (total_level >= 0) {
		l_node = oi->i_level[total_level].l_node;
		if (!node_isvalid(l_node)) {
			node_op_fini(&oi->i_nop);
			return false;
		}
		if (oi->i_level[total_level].l_seq != l_node->n_seq)
			return false;
		total_level--;
	}
	return true;
}

/**
 * Validates the sibling node and its sequence number.
 *
 * @param oi provides traversed nodes information.
 * @return bool return true if validation succeeds else false.
 */
static bool sibling_node_check(struct m0_btree_oimpl *oi)
{
	struct nd *l_sibling = oi->i_level[oi->i_used].l_sibling;

	if (l_sibling == NULL || oi->i_pivot == -1)
		return true;

	if (!node_isvalid(l_sibling)) {
		node_op_fini(&oi->i_nop);
		return false;
	}
	if (oi->i_level[oi->i_used].l_sib_seq != l_sibling->n_seq)
		return false;
	return true;
}

static int64_t lock_op_init(struct m0_sm_op *bo_op, struct node_op  *i_nop,
			    struct td *tree, int nxt)
{
	/** parameters which has passed but not will be used while state machine
	 *  implementation for  locks
	 */
	m0_rwlock_write_lock(&tree->t_lock);
	return nxt;
}

static void lock_op_unlock(struct td *tree)
{
	m0_rwlock_write_unlock(&tree->t_lock);
}

static void level_alloc(struct m0_btree_oimpl *oi, int height)
{
	oi->i_level = m0_alloc(height * (sizeof *oi->i_level));
}

static void level_put(struct m0_btree_oimpl *oi, struct m0_be_tx *tx)
{
	int i;
	for (i = 0; i <= oi->i_used; ++i) {
		if (oi->i_level[i].l_node != NULL) {
			node_put(&oi->i_nop, oi->i_level[i].l_node, false, tx);
			oi->i_level[i].l_node = NULL;
		}
		if (oi->i_level[i].l_sibling != NULL) {
			node_put(&oi->i_nop, oi->i_level[i].l_sibling, false,
				 tx);
			oi->i_level[i].l_sibling = NULL;
		}
	}
}

static void level_cleanup(struct m0_btree_oimpl *oi, struct m0_be_tx *tx)
{
	/**
	 * This function assumes the thread is unlocked when level_cleanup runs.
	 * If ever there arises a need to call level_cleanup() with the lock
	 * owned by the calling thread then this routine will need some changes
	 * such as accepting a parameter which would tell us if the lock is
	 * already taken by this thread.
	 */
	int i;

	/** Put all the nodes back. */
	level_put(oi, tx);
	/** Free up allocated nodes. */
	for (i = 0; i <= oi->i_used; ++i) {
<<<<<<< HEAD
=======
		if (oi->i_level[i].l_node != NULL) {
			node_put(&oi->i_nop, oi->i_level[i].l_node, tx);
			oi->i_level[i].l_node = NULL;
		}
>>>>>>> d57d783c
		if (oi->i_level[i].l_alloc != NULL) {
			oi->i_nop.no_opc = NOP_FREE;
			/**
			 * node_free() will not cause any I/O delay since this
			 * node was allocated in P_ALLOC phase in put_tick and
			 * I/O delay would have happened during the allocation.
			 */
			node_free(&oi->i_nop, oi->i_level[i].l_alloc, tx, 0);
			oi->i_level[i].l_alloc = NULL;
		}
<<<<<<< HEAD
=======
		if (oi->i_level[i].l_sibling != NULL) {
			node_put(&oi->i_nop, oi->i_level[i].l_sibling, tx);
			oi->i_level[i].l_sibling = NULL;
		}
>>>>>>> d57d783c
	}
	if (oi->i_extra_node != NULL) {
		oi->i_nop.no_opc = NOP_FREE;
		node_free(&oi->i_nop, oi->i_extra_node, tx, 0);
		oi->i_extra_node = NULL;
	}
	m0_free(oi->i_level);
}

/**
 * Checks if given segaddr is within segment boundaries.
*/
static bool address_in_segment(struct segaddr addr)
{
	//TBD: function definition
	return true;
}

/**
 * This function will be called when there is possiblity of overflow at required
 * node present at particular level. TO handle the overflow this function will
 * allocate new nodes. It will store of newly allocated node in l_alloc and
 * i_extra_node(for root node).
 *
 * @param bop structure for btree operation which contains all required data.
 * @return int64_t return state which needs to get executed next.
 */
static int64_t btree_put_alloc_phase(struct m0_btree_op *bop)
{
	struct td             *tree           = bop->bo_arbor->t_desc;
	struct m0_btree_oimpl *oi             = bop->bo_i;
	struct level          *lev            = &oi->i_level[oi->i_used];
	bool                   lock_acquired  = bop->bo_flags & BOF_LOCKALL;

	if (oi->i_used == 0) {
		if ((oi->i_extra_node == NULL || lev->l_alloc == NULL)) {
			/**
			 * If we reach root node and there is possibility of
			 * overflow at root, allocate two nodes: l_alloc,
			 * i_extra_node. i)l_alloc is required in case of
			 * splitting operation of root ii)i_extra_node is
			 * required if splitting is done at root node so to have
			 * pointers to these splitted nodes at root level, there
			 * will be need for new node.
			 * Depending on the level of node, shift can be updated.
			 */
			if (oi->i_nop.no_node == NULL) {
				int ksize = node_keysize(lev->l_node);
				int vsize = node_valsize(lev->l_node);
				int shift = node_shift(lev->l_node);
				oi->i_nop.no_opc = NOP_ALLOC;
				return node_alloc(&oi->i_nop, tree,
						  shift,
						  lev->l_node->n_type,
						  ksize, vsize, bop->bo_tx,
						  P_ALLOC);
			}
			if (oi->i_nop.no_op.o_sm.sm_rc == 0) {
				if (oi->i_extra_node == NULL)
					oi->i_extra_node = oi->i_nop.no_node;
				else
					lev->l_alloc = oi->i_nop.no_node;

				oi->i_nop.no_node = NULL;

				return P_ALLOC;
			} else {
				node_op_fini(&oi->i_nop);
				oi->i_used = oi->i_height - 1;
				if (lock_acquired)
					lock_op_unlock(tree);
				return m0_sm_op_sub(&bop->bo_op, P_CLEANUP,
					            P_SETUP);
			}
		}
		/* Reset oi->i_used */
		oi->i_used = oi->i_height - 1;
		return P_LOCK;
	} else {
		if (oi->i_nop.no_node == NULL) {
			int ksize = node_keysize(lev->l_node);
			int vsize = node_valsize(lev->l_node);
			int shift = node_shift(lev->l_node);
			oi->i_nop.no_opc = NOP_ALLOC;
			return node_alloc(&oi->i_nop, tree, shift,
					  lev->l_node->n_type, ksize,
					  vsize, bop->bo_tx,
					  P_ALLOC);
		}
		if (oi->i_nop.no_op.o_sm.sm_rc == 0) {
			lev->l_alloc = oi->i_nop.no_node;
			oi->i_nop.no_node = NULL;
			oi->i_used--;
			return P_ALLOC;
		} else {
			node_op_fini(&oi->i_nop);
			oi->i_used = oi->i_height - 1;
			if (lock_acquired)
				lock_op_unlock(tree);
			return m0_sm_op_sub(&bop->bo_op, P_CLEANUP, P_SETUP);
		}
	}
}

/**
 * This function gets called when splitting is done at root node. This function
 * is responsible to handle this scanario and ultimately root will point out to
 * the two splitted node.
 * @param bop structure for btree operation which contains all required data
 * @param new_rec will contain key and value as address pointing to newly
 * allocated node at root
 * @return int64_t return state which needs to get executed next
 */
static int64_t btree_put_root_split_handle(struct m0_btree_op *bop,
					   struct m0_btree_rec *new_rec)
{
	struct td              *tree       = bop->bo_arbor->t_desc;
	struct m0_btree_oimpl  *oi         = bop->bo_i;
	struct level           *lev        = &oi->i_level[0];
	m0_bcount_t             ksize;
	void                   *p_key;
	m0_bcount_t             vsize;
	void                   *p_val;
	struct m0_btree_rec     temp_rec;
	m0_bcount_t             ksize_2;
	void                   *p_key_2;
	m0_bcount_t             vsize_2;
	void                   *p_val_2;
	struct m0_btree_rec     temp_rec_2;

	bop->bo_rec   = *new_rec;

	temp_rec.r_key.k_data = M0_BUFVEC_INIT_BUF(&p_key, &ksize);
	temp_rec.r_val        = M0_BUFVEC_INIT_BUF(&p_val, &vsize);

	/**
	 * When splitting is done at root node, tree height needs to get
	 * increased by one. As, we do not want to change the pointer to the
	 * root node, we will copy all contents from root to i_extra_node and
	 * make i_extra_node as one of the child of existing root
	 * 1) First copy all contents from root node to extra_node
	 * 2) add new 2 records at root node:
	 *      i.for first record, key = rec.r_key, value = rec.r_val
	 *      ii.for second record, key = null, value = segaddr(i_extra_node)
	 */

	int curr_max_level = node_level(lev->l_node);

	/* skip the invarient check for level */
	node_lock(lev->l_node);
	node_lock(oi->i_extra_node);

	oi->i_extra_node->n_skip_rec_count_check = true;
	lev->l_node->n_skip_rec_count_check = true;

	node_set_level(oi->i_extra_node, curr_max_level, bop->bo_tx);
	node_set_level(lev->l_node, curr_max_level + 1, bop->bo_tx);

	node_move(lev->l_node, oi->i_extra_node, D_RIGHT, NR_MAX,
		  bop->bo_tx);
	oi->i_extra_node->n_skip_rec_count_check = false;
	/* M0_ASSERT(node_count(lev->l_node) == 0); */

	/* 2) add new 2 records at root node. */

	/* Add first rec at root */
	struct slot node_slot = {
		.s_node = lev->l_node,
		.s_idx  = 0
	};
	node_slot.s_rec = bop->bo_rec;

	/* M0_ASSERT(node_isfit(&node_slot)) */
	node_make(&node_slot, bop->bo_tx);
	node_slot.s_rec = temp_rec;
	node_rec(&node_slot);
	m0_bufvec_copy(&node_slot.s_rec.r_key.k_data, &bop->bo_rec.r_key.k_data,
		       m0_vec_count(&bop->bo_rec.r_key.k_data.ov_vec));
	m0_bufvec_copy(&node_slot.s_rec.r_val, &bop->bo_rec.r_val,
		       m0_vec_count(&bop->bo_rec.r_val.ov_vec));

	/* if we need to update vec_count for root, update here */
	lev->l_node->n_skip_rec_count_check = false;
	node_done(&node_slot, bop->bo_tx, true);

	/* Add second rec at root */
	temp_rec_2.r_key.k_data = M0_BUFVEC_INIT_BUF(&p_key_2, &ksize_2);
	temp_rec_2.r_val        = M0_BUFVEC_INIT_BUF(&p_val_2, &vsize_2);

	node_slot.s_idx  = 1;
	node_slot.s_rec = temp_rec;
	/* M0_ASSERT(node_isfit(&node_slot)) */
	node_make(&node_slot, bop->bo_tx);
	node_slot.s_rec = temp_rec_2;
	node_rec(&node_slot);

	temp_rec.r_val.ov_buf[0] = &(oi->i_extra_node->n_addr);
	m0_bufvec_copy(&node_slot.s_rec.r_val, &temp_rec.r_val,
		       m0_vec_count(&temp_rec.r_val.ov_vec));
	/* if we need to update vec_count for root slot, update at this place */

	node_done(&node_slot, bop->bo_tx, true);
	node_seq_cnt_update(lev->l_node);
	node_fix(lev->l_node, bop->bo_tx);

	/* Increase height by one */
	tree->t_height++;

	node_unlock(lev->l_node);
	node_unlock(oi->i_extra_node);

	node_put(&oi->i_nop, oi->i_extra_node, bop->bo_tx);
	oi->i_extra_node = NULL;

	lock_op_unlock(tree);
	return m0_sm_op_sub(&bop->bo_op, P_CLEANUP, P_FINI);
}

/**
 * This function is called when there is overflow and splitting needs to be
 * done. It will move some records from right node(l_node) to left node(l_alloc)
 * and find the appropriate slot for given record. It will store the node and
 * index (where we need to insert given record) in tgt slot as a result.
 *
 * @param l_alloc It is the newly allocated node, where we want to move record.
 * @param l_node It is the current node, from where we want to move record.
 * @param rec It is the given record for which we want to find slot
 * @param tgt result of record find will get stored in tgt slot
 * @param tx It represents the transaction of which the current operation is
 * part of.
 */
static void btree_put_split_and_find(struct nd *l_alloc, struct nd *l_node,
				     struct m0_btree_rec *rec,
				     struct slot *tgt, struct m0_be_tx *tx)
{
	struct slot r_slot ;
	struct slot l_slot;
	struct m0_bufvec_cursor  cur_1;
	struct m0_bufvec_cursor  cur_2;
	int                      diff;
	m0_bcount_t              ksize;
	void                    *p_key;
	m0_bcount_t              vsize;
	void                    *p_val;
	struct m0_btree_rec      temp_rec;

	/* intialised slot for left and right node*/
	l_slot.s_node = l_alloc;
	r_slot.s_node = l_node;
	/* 1)Move some records from current node to new node */
	l_alloc->n_skip_rec_count_check = true;
	node_set_level(l_alloc, node_level(l_node), tx);

	node_move(l_node, l_alloc, D_LEFT, NR_EVEN, tx);
	l_alloc->n_skip_rec_count_check = false;

	/*2) Find appropriate slot for given record */
	temp_rec.r_key.k_data = M0_BUFVEC_INIT_BUF(&p_key, &ksize);
	temp_rec.r_val        = M0_BUFVEC_INIT_BUF(&p_val, &vsize);

	r_slot.s_idx = 0;
	r_slot.s_rec = temp_rec;
	node_key(&r_slot);

	m0_bufvec_cursor_init(&cur_1, &rec->r_key.k_data);
	m0_bufvec_cursor_init(&cur_2, &r_slot.s_rec.r_key.k_data);

	diff = m0_bufvec_cursor_cmp(&cur_1, &cur_2);
	tgt->s_node = diff < 0 ? l_slot.s_node : r_slot.s_node;

	/**
	 * Corner case: If given record needs to be inseted at internal left
	 * node and if the key of given record is greater than key at last index
	 * of left record, initialised tgt->s_idx explicitly, as node_find will
	 * not compare key with last indexed key.
	 */
	if (node_level(tgt->s_node) > 0 && tgt->s_node == l_slot.s_node) {
		l_slot.s_idx = node_count(l_slot.s_node);
		l_slot.s_rec = temp_rec;
		node_key(&l_slot);
		m0_bufvec_cursor_init(&cur_2, &l_slot.s_rec.r_key.k_data);
		diff = m0_bufvec_cursor_cmp(&cur_1, &cur_2);
		if (diff > 0) {
			tgt->s_idx = node_count(l_slot.s_node) + 1;
			return;
		}
	}
	node_find(tgt, &rec->r_key);
}

/**
 * This function is responsible to handle the overflow at node at particular
 * level. It will get called when given record is not able to fit in node. This
 * function will split the node and update bop->bo_rec which needs to get added
 * at parent node.
 *
 * If record is not able to fit in the node, split the node
 *     1) Move some records from current node(l_node) to new node(l_alloc).
 *     2) Insert given record to appropriate node.
 *     3) Modify last key from left node(in case of internal node) and key,
 *       value for record which needs to get inserted at parent.
 *
 * @param bop structure for btree operation which contains all required data.
 * @return int64_t return state which needs to get executed next.
 */
static int64_t btree_put_makespace_phase(struct m0_btree_op *bop)
{
	struct m0_btree_oimpl *oi         = bop->bo_i;
	struct level          *lev = &oi->i_level[oi->i_used];
	m0_bcount_t            ksize;
	void                  *p_key;
	m0_bcount_t            vsize;
	void                  *p_val;
	struct m0_btree_rec    temp_rec;
	m0_bcount_t            ksize_1;
	void                  *p_key_1;
	m0_bcount_t            vsize_1;
	void                  *p_val_1;
	struct m0_btree_rec    temp_rec_1;
	uint64_t               newvalue;
	m0_bcount_t            newvsize  = INTERNAL_NODE_VALUE_SIZE;
	void                  *newv_ptr  = &newvalue;
	struct m0_btree_rec    new_rec;
	struct slot            tgt;
	struct slot            node_slot;
	int                    i;

	temp_rec.r_key.k_data = M0_BUFVEC_INIT_BUF(&p_key, &ksize);
	temp_rec.r_val        = M0_BUFVEC_INIT_BUF(&p_val, &vsize);

	/**
	 * move records from current node to new node and find slot for given
	 * record
	 */
	node_lock(lev->l_alloc);
	node_lock(lev->l_node);

	btree_put_split_and_find(lev->l_alloc, lev->l_node,
				 &bop->bo_rec, &tgt, bop->bo_tx);
	tgt.s_rec = bop->bo_rec;
	node_make (&tgt, bop->bo_tx);
	tgt.s_rec = temp_rec;
	node_rec(&tgt);
	tgt.s_rec.r_flags = M0_BSC_SUCCESS;
	int rc = bop->bo_cb.c_act(&bop->bo_cb, &tgt.s_rec);
	if (rc) {
		/* If callback failed, undo make space, splitted node */
		node_del(tgt.s_node, tgt.s_idx, bop->bo_tx);
		node_done(&tgt, bop->bo_tx, true);
		tgt.s_node == lev->l_node ? node_seq_cnt_update(lev->l_node) :
					    node_seq_cnt_update(lev->l_alloc);
		node_fix(lev->l_node, bop->bo_tx);

		node_move(lev->l_alloc, lev->l_node, D_RIGHT,
		          NR_MAX, bop->bo_tx);
		lock_op_unlock(bop->bo_arbor->t_desc);
		return fail(bop, rc);
	}
	node_done(&tgt, bop->bo_tx, true);
	tgt.s_node == lev->l_node ? node_seq_cnt_update(lev->l_node) :
				    node_seq_cnt_update(lev->l_alloc);
	node_fix(tgt.s_node, bop->bo_tx);

	node_unlock(lev->l_alloc);
	node_unlock(lev->l_node);

	/* Initialized new record which will get inserted at parent */
	node_slot.s_node = lev->l_node;
	node_slot.s_idx = 0;
	node_slot.s_rec = temp_rec;
	node_key(&node_slot);
	new_rec.r_key = node_slot.s_rec.r_key;

	newvalue      = INTERNAL_NODE_VALUE_SIZE;
	newv_ptr      = &(lev->l_alloc->n_addr);
	new_rec.r_val = M0_BUFVEC_INIT_BUF(&newv_ptr, &newvsize);

	temp_rec_1.r_key.k_data   = M0_BUFVEC_INIT_BUF(&p_key_1, &ksize_1);
	temp_rec_1.r_val          = M0_BUFVEC_INIT_BUF(&p_val_1, &vsize_1);

	node_put(&oi->i_nop, lev->l_alloc, bop->bo_tx);
	lev->l_alloc = NULL;

	for (i = oi->i_used - 1; i >= 0; i--) {
		lev = &oi->i_level[i];
		node_slot.s_node = lev->l_node;
		node_slot.s_idx  = lev->l_idx;
		node_slot.s_rec  = new_rec;
		if (node_isfit(&node_slot)) {
			struct m0_btree_rec *rec;

			node_lock(lev->l_node);

			node_make(&node_slot, bop->bo_tx);
			node_slot.s_rec = temp_rec_1;
			node_rec(&node_slot);
			rec = &new_rec;
			m0_bufvec_copy(&node_slot.s_rec.r_key.k_data,
			       	       &rec->r_key.k_data,
			               m0_vec_count(&rec->r_key.k_data.ov_vec));
			m0_bufvec_copy(&node_slot.s_rec.r_val, &rec->r_val,
				       m0_vec_count(&rec->r_val.ov_vec));

			node_done(&node_slot, bop->bo_tx, true);
			node_seq_cnt_update(lev->l_node);
			node_fix(lev->l_node, bop->bo_tx);

			node_unlock(lev->l_node);
			lock_op_unlock(bop->bo_arbor->t_desc);
			return m0_sm_op_sub(&bop->bo_op, P_CLEANUP, P_FINI);
		}

		node_lock(lev->l_alloc);
		node_lock(lev->l_node);

		btree_put_split_and_find(lev->l_alloc, lev->l_node, &new_rec,
					 &tgt, bop->bo_tx);
		tgt.s_rec = new_rec;
		node_make(&tgt, bop->bo_tx);
		tgt.s_rec = temp_rec_1;
		node_rec(&tgt);
		m0_bufvec_copy(&tgt.s_rec.r_key.k_data, &new_rec.r_key.k_data,
			       m0_vec_count(&new_rec.r_key.k_data.ov_vec));
		m0_bufvec_copy(&tgt.s_rec.r_val, &new_rec.r_val,
			       m0_vec_count(&new_rec.r_val.ov_vec));

		node_done(&tgt, bop->bo_tx, true);
		tgt.s_node == lev->l_node ? node_seq_cnt_update(lev->l_node) :
					    node_seq_cnt_update(lev->l_alloc);
		node_fix(tgt.s_node, bop->bo_tx);

		node_unlock(lev->l_alloc);
		node_unlock(lev->l_node);

		node_slot.s_node = lev->l_alloc;
		node_slot.s_idx = node_count(node_slot.s_node);
		node_slot.s_rec = temp_rec;
		node_key(&node_slot);
		new_rec.r_key = node_slot.s_rec.r_key;
		newv_ptr = &(lev->l_alloc->n_addr);

		node_put(&oi->i_nop, lev->l_alloc, bop->bo_tx);
		lev->l_alloc = NULL;
	}

	/**
	 * If we reach root node and splitting is done at root handle spliting
	 * of root
	*/
	return btree_put_root_split_handle(bop, &new_rec);
}

/* get_tick for insert operation */
static int64_t btree_put_kv_tick(struct m0_sm_op *smop)
{
	struct m0_btree_op    *bop            = M0_AMB(bop, smop, bo_op);
	struct td             *tree           = bop->bo_arbor->t_desc;
	uint64_t               flags          = bop->bo_flags;
	struct m0_btree_oimpl *oi             = bop->bo_i;
	bool                   lock_acquired  = bop->bo_flags & BOF_LOCKALL;
	struct level          *lev;


	switch (bop->bo_op.o_sm.sm_state) {
	case P_INIT:
		M0_ASSERT(bop->bo_i == NULL);
		bop->bo_i = m0_alloc(sizeof *oi);
		if (bop->bo_i == NULL) {
			bop->bo_op.o_sm.sm_rc = M0_ERR(-ENOMEM);
			return P_DONE;
		}
		if ((flags & BOF_COOKIE) &&
		    cookie_is_set(&bop->bo_rec.r_key.k_cookie))
			return P_COOKIE;
		else
			return P_SETUP;
	case P_COOKIE:
		if (cookie_is_valid(tree, &bop->bo_rec.r_key.k_cookie) &&
		    !node_isoverflow(oi->i_cookie_node))
			return P_LOCK;
		else
			return P_SETUP;
	case P_LOCKALL:
		M0_ASSERT(bop->bo_flags & BOF_LOCKALL);
		return lock_op_init(&bop->bo_op, &bop->bo_i->i_nop,
				    bop->bo_arbor->t_desc, P_SETUP);
	case P_SETUP:
		oi->i_height = tree->t_height;
		level_alloc(oi, oi->i_height);
		if (oi->i_level == NULL)
			return fail(bop, M0_ERR(-ENOMEM));
		bop->bo_i->i_key_found = false;
		/** Fall through to P_DOWN. */
	case P_DOWN:
		oi->i_used = 0;
		/* Load root node. */
		return node_get(&oi->i_nop, tree, &tree->t_root->n_addr,
				P_NEXTDOWN);
	case P_NEXTDOWN:
		if (oi->i_nop.no_op.o_sm.sm_rc == 0) {
			struct slot    node_slot = {};
			struct segaddr child_node_addr;

			lev = &oi->i_level[oi->i_used];
			lev->l_node = oi->i_nop.no_node;
			node_slot.s_node = oi->i_nop.no_node;

			node_lock(lev->l_node);
			lev->l_seq = lev->l_node->n_seq;

			/**
			 * Node validation is required to determine that the
			 * node(lev->l_node) which is pointed by current thread
			 * is not freed by any other thread till current thread
			 * reaches NEXTDOWN phase.
			 *
			 * Node verification is required to determine that no
			 * other thread which has lock is working on the same
			 * node(lev->l_node) which is pointed by current thread.
			 */
			if (!node_isvalid(lev->l_node)) {
				node_unlock(lev->l_node);
				return m0_sm_op_sub(&bop->bo_op, P_CLEANUP,
						    P_SETUP);
			}
			oi->i_nop.no_node = NULL;

			oi->i_key_found = node_find(&node_slot,
						    &bop->bo_rec.r_key);
			lev->l_idx = node_slot.s_idx;
			if (node_level(node_slot.s_node) > 0) {
				if (oi->i_key_found) {
					lev->l_idx++;
					node_slot.s_idx++;
				}
				node_child(&node_slot, &child_node_addr);
				if (!address_in_segment(child_node_addr)) {
					node_unlock(lev->l_node);
					node_op_fini(&oi->i_nop);
					return fail(bop, M0_ERR(-EFAULT));
				}
				oi->i_used++;

				if (oi->i_used >= oi->i_height) {
					/* If height of tree increased. */
					oi->i_used = oi->i_height - 1;
					node_unlock(lev->l_node);
					return m0_sm_op_sub(&bop->bo_op,
							    P_CLEANUP, P_SETUP);
				}
				node_unlock(lev->l_node);
				return node_get(&oi->i_nop, tree,
						&child_node_addr, P_NEXTDOWN);
			} else {
				node_unlock(lev->l_node);
				if (oi->i_key_found)
					return P_LOCK;
				return P_ALLOC;
			}
		} else {
			node_op_fini(&oi->i_nop);
			return fail(bop, oi->i_nop.no_op.o_sm.sm_rc);
		}
	case P_ALLOC: {
		bool alloc = false;
		do {
			lev = &oi->i_level[oi->i_used];
			/**
			 * Validate node to dertmine if lev->l_node is still
			 * exists.
			 */
			if (!node_isvalid(lev->l_node)) {
				oi->i_used = oi->i_height - 1;
				return m0_sm_op_sub(&bop->bo_op, P_CLEANUP,
						    P_SETUP);
			}
			if (!node_isoverflow(lev->l_node))
				break;
			if (oi->i_used == 0) {
				if (lev->l_alloc == NULL ||
				    oi->i_extra_node == NULL)
					alloc = true;
				break;
			} else if (lev->l_alloc == NULL) {
				alloc = true;
				break;
			}

			oi->i_used--;
		} while (1);

		if (alloc)
			return btree_put_alloc_phase(bop);
		/* Reset oi->i_used */
		oi->i_used = oi->i_height - 1;
		return P_LOCK;
	}
	case P_LOCK:
		if (!lock_acquired)
			return lock_op_init(&bop->bo_op, &bop->bo_i->i_nop,
					    bop->bo_arbor->t_desc, P_CHECK);
		/** Fall through if LOCK is already acquired. */
	case P_CHECK:
		if (!path_check(oi, tree, &bop->bo_rec.r_key.k_cookie)) {
			oi->i_trial++;
			if (oi->i_trial >= MAX_TRIALS) {
				M0_ASSERT_INFO((bop->bo_flags & BOF_LOCKALL) ==
					       0, "Put record failure in tree"
					       "lock mode");
				bop->bo_flags |= BOF_LOCKALL;
				lock_op_unlock(tree);
				return m0_sm_op_sub(&bop->bo_op, P_CLEANUP,
						    P_LOCKALL);
			}
			if (oi->i_height != tree->t_height) {
				/* If height has changed. */
				lock_op_unlock(tree);
				return m0_sm_op_sub(&bop->bo_op, P_CLEANUP,
				                    P_SETUP);
			} else {
				/* If height is same, put back all the nodes. */
				lock_op_unlock(tree);
				level_put(oi, bop->bo_tx);
				return P_DOWN;
			}
		}
		/** Fall through if path_check is successful. */
	case P_MAKESPACE: {
		if (oi->i_key_found) {
			struct m0_btree_rec rec;
			rec.r_flags = M0_BSC_KEY_EXISTS;
			int rc = bop->bo_cb.c_act(&bop->bo_cb, &rec);
			if (rc) {
				lock_op_unlock(tree);
				return fail(bop, rc);
			}
			lock_op_unlock(tree);
			return m0_sm_op_sub(&bop->bo_op, P_CLEANUP, P_FINI);
		}

		lev = &oi->i_level[oi->i_used];
		struct slot slot_for_right_node = {
			.s_node = lev->l_node,
			.s_idx  = lev->l_idx,
			.s_rec  = bop->bo_rec
		};
		if (!node_isfit(&slot_for_right_node))
			return btree_put_makespace_phase(bop);

		node_lock(lev->l_node);
		node_make(&slot_for_right_node, bop->bo_tx);
		/** Fall through if there is no overflow.  **/
	}
	case P_ACT: {
		m0_bcount_t          ksize;
		void                *p_key;
		m0_bcount_t          vsize;
		void                *p_val;
		struct m0_btree_rec *rec;
		struct slot          node_slot;

		lev = &oi->i_level[oi->i_used];

		node_slot.s_node = lev->l_node;
		node_slot.s_idx  = lev->l_idx;

		rec = &node_slot.s_rec;
		rec->r_key.k_data =  M0_BUFVEC_INIT_BUF(&p_key, &ksize);
		rec->r_val        =  M0_BUFVEC_INIT_BUF(&p_val, &vsize);

		node_rec(&node_slot);

		/**
		 * If we are at leaf node, and we have made the space
		 * for inserting a record, callback will be called.
		 * Callback will be provided with the record. It is
		 * user's responsibility to fill the value as well as
		 * key in the given record. if callback failed, we will
		 * revert back the changes made on btree. Detailed
		 * explination is provided at P_MAKESPACE stage.
		 */
		rec->r_flags = M0_BSC_SUCCESS;
		int rc = bop->bo_cb.c_act(&bop->bo_cb, rec);
		if (rc) {
			/* handle if callback fail i.e undo make */
			node_del(node_slot.s_node, node_slot.s_idx, bop->bo_tx);
			node_done(&node_slot, bop->bo_tx, true);
			node_seq_cnt_update(lev->l_node);
			node_fix(lev->l_node, bop->bo_tx);
			lock_op_unlock(tree);
			return fail(bop, rc);
		}
		node_done(&node_slot, bop->bo_tx, true);
		node_seq_cnt_update(lev->l_node);
		node_fix(lev->l_node, bop->bo_tx);

		node_unlock(lev->l_node);
		lock_op_unlock(tree);
		return m0_sm_op_sub(&bop->bo_op, P_CLEANUP, P_FINI);
	}
	case P_CLEANUP:
		level_cleanup(oi, bop->bo_tx);
		return m0_sm_op_ret(&bop->bo_op);
	case P_FINI :
		M0_ASSERT(oi);
		m0_free(oi);
		return P_DONE;
	default:
		M0_IMPOSSIBLE("Wrong state: %i", bop->bo_op.o_sm.sm_state);
	};
}
/* Insert operation section end point */

#endif
#ifndef __KERNEL__
//static struct m0_sm_group G;

static struct m0_sm_state_descr btree_states[P_NR] = {
	[P_INIT] = {
		.sd_flags   = M0_SDF_INITIAL,
		.sd_name    = "P_INIT",
		.sd_allowed = M0_BITS(P_COOKIE, P_SETUP, P_ACT, P_TIMECHECK,
				      P_DONE),
	},
	[P_COOKIE] = {
		.sd_flags   = 0,
		.sd_name    = "P_COOKIE",
		.sd_allowed = M0_BITS(P_LOCK, P_SETUP),
	},
	[P_SETUP] = {
		.sd_flags   = 0,
		.sd_name    = "P_SETUP",
		.sd_allowed = M0_BITS(P_CLEANUP, P_NEXTDOWN),
	},
	[P_LOCKALL] = {
		.sd_flags   = 0,
		.sd_name    = "P_LOCKALL",
		.sd_allowed = M0_BITS(P_SETUP),
	},
	[P_DOWN] = {
		.sd_flags   = 0,
		.sd_name    = "P_DOWN",
		.sd_allowed = M0_BITS(P_NEXTDOWN),
	},
	[P_NEXTDOWN] = {
		.sd_flags   = 0,
		.sd_name    = "P_NEXTDOWN",
		.sd_allowed = M0_BITS(P_NEXTDOWN, P_ALLOC, P_STORE_CHILD,
				      P_CLEANUP, P_SETUP, P_LOCK, P_SIBLING),
	},
	[P_SIBLING] = {
		.sd_flags   = 0,
		.sd_name    = "P_SIBLING",
		.sd_allowed = M0_BITS(P_SIBLING, P_LOCK, P_CLEANUP),
	},
	[P_ALLOC] = {
		.sd_flags   = 0,
		.sd_name    = "P_ALLOC",
		.sd_allowed = M0_BITS(P_ALLOC, P_LOCK, P_CLEANUP, P_SETUP),
	},
	[P_STORE_CHILD] = {
		.sd_flags   = 0,
		.sd_name    = "P_STORE_CHILD",
		.sd_allowed = M0_BITS(P_CHECK, P_CLEANUP, P_LOCKALL,
				      P_FREENODE),
	},
	[P_LOCK] = {
		.sd_flags   = 0,
		.sd_name    = "P_LOCK",
		.sd_allowed = M0_BITS(P_CHECK, P_CLEANUP, P_LOCKALL,
				      P_FREENODE),
	},
	[P_CHECK] = {
		.sd_flags   = 0,
		.sd_name    = "P_CHECK",
		.sd_allowed = M0_BITS(P_CLEANUP, P_DOWN, P_FREENODE),
	},
	[P_MAKESPACE] = {
		.sd_flags   = 0,
		.sd_name    = "P_MAKESPACE",
		.sd_allowed = M0_BITS(P_CLEANUP),
	},
	[P_ACT] = {
		.sd_flags   = 0,
		.sd_name    = "P_ACT",
		.sd_allowed = M0_BITS(P_FREENODE, P_CLEANUP, P_DONE),
	},
	[P_FREENODE] = {
		.sd_flags   = 0,
		.sd_name    = "P_FREENODE",
		.sd_allowed = M0_BITS(P_FREENODE, P_CLEANUP, P_FINI),
	},
	[P_CLEANUP] = {
		.sd_flags   = 0,
		.sd_name    = "P_CLEANUP",
		.sd_allowed = M0_BITS(P_SETUP, P_LOCKALL, P_FINI),
	},
	[P_FINI] = {
		.sd_flags   = 0,
		.sd_name    = "P_FINI",
		.sd_allowed = M0_BITS(P_DONE),
	},
	[P_TIMECHECK] = {
		.sd_flags   = 0,
		.sd_name    = "P_TIMECHECK",
		.sd_allowed = M0_BITS(P_TIMECHECK),
	},
	[P_DONE] = {
		.sd_flags   = M0_SDF_TERMINAL,
		.sd_name    = "P_DONE",
		.sd_allowed = 0,
	},
};

static struct m0_sm_trans_descr btree_trans[] = {
	{ "open/create/close-init", P_INIT, P_ACT  },
	{ "open/create/close-act", P_ACT, P_DONE },
	{ "close/destroy", P_INIT, P_DONE},
	{ "close-timecheck-repeat", P_TIMECHECK, P_TIMECHECK},
	{ "kvop-init-cookie", P_INIT, P_COOKIE },
	{ "kvop-init", P_INIT, P_SETUP },
	{ "kvop-cookie-valid", P_COOKIE, P_LOCK },
	{ "kvop-cookie-invalid", P_COOKIE, P_SETUP },
	{ "kvop-setup-failed", P_SETUP, P_CLEANUP },
	{ "kvop-setup-down-fallthrough", P_SETUP, P_NEXTDOWN },
	{ "kvop-lockall", P_LOCKALL, P_SETUP },
	{ "kvop-down", P_DOWN, P_NEXTDOWN },
	{ "kvop-nextdown-repeat", P_NEXTDOWN, P_NEXTDOWN },
	{ "put-nextdown-next", P_NEXTDOWN, P_ALLOC },
	{ "del-nextdown-load", P_NEXTDOWN, P_STORE_CHILD },
	{ "get-nextdown-next", P_NEXTDOWN, P_LOCK },
	{ "iter-nextdown-sibling", P_NEXTDOWN, P_SIBLING },
	{ "kvop-nextdown-failed", P_NEXTDOWN, P_CLEANUP },
	{ "kvop-nextdown-setup", P_NEXTDOWN, P_SETUP},
	{ "iter-sibling-repeat", P_SIBLING, P_SIBLING },
	{ "iter-sibling-next", P_SIBLING, P_LOCK },
	{ "iter-sibling-failed", P_SIBLING, P_CLEANUP },
	{ "put-alloc-repeat", P_ALLOC, P_ALLOC },
	{ "put-alloc-next", P_ALLOC, P_LOCK },
	{ "put-alloc-failed", P_ALLOC, P_CLEANUP },
	{ "del-child-check", P_STORE_CHILD, P_CHECK },
	{ "del-child-check-ht-changed", P_STORE_CHILD, P_CLEANUP },
	{ "del-child-check-ht-same", P_STORE_CHILD, P_LOCKALL },
	{ "del-child-check-act-free", P_STORE_CHILD, P_FREENODE },
	{ "kvop-lock", P_LOCK, P_CHECK },
	{ "kvop-lock-check-ht-changed", P_LOCK, P_CLEANUP },
	{ "kvop-lock-check-ht-same", P_LOCK, P_LOCKALL },
	{ "del-check-act-free", P_LOCK, P_FREENODE },
	{ "kvop-check-height-changed", P_CHECK, P_CLEANUP },
	{ "kvop-check-height-same", P_CHECK, P_DOWN },
	{ "del-act-free", P_CHECK, P_FREENODE },
	{ "put-makespace-cleanup", P_MAKESPACE, P_CLEANUP },
	{ "put-makespace", P_MAKESPACE, P_ACT },
	{ "kvop-act", P_ACT, P_CLEANUP },
	{ "del-act", P_ACT, P_FREENODE },
	{ "del-freenode-repeat", P_FREENODE, P_FREENODE },
	{ "del-freenode-cleanup", P_FREENODE, P_CLEANUP },
	{ "del-freenode-fini", P_FREENODE, P_FINI},
	{ "kvop-cleanup-setup", P_CLEANUP, P_SETUP },
	{ "kvop-lockall", P_CLEANUP, P_LOCKALL },
	{ "kvop-done", P_CLEANUP, P_FINI },
	{ "kvop-fini", P_FINI, P_DONE },
};

static struct m0_sm_conf btree_conf = {
	.scf_name      = "btree-conf",
	.scf_nr_states = ARRAY_SIZE(btree_states),
	.scf_state     = btree_states,
	.scf_trans_nr  = ARRAY_SIZE(btree_trans),
	.scf_trans     = btree_trans
};

#endif

#ifndef __KERNEL__
/**
 * calc_shift is used to calculate the shift for the given number of bytes.
 * Shift is the exponent of nearest power-of-2 value greater than or equal to
 * number of bytes.
 *
 * @param value represents the number of bytes
 * @return int  returns the shift value.
 */

int calc_shift(int value)
{
	unsigned int sample = (unsigned int) value;
	unsigned int pow    = 0;

	while (sample > 0)
	{
		sample >>=1;
		pow += 1;
	}

	return pow - 1;
}

/**
 * btree_create_tree_tick function is the main function used to create btree.
 * It traverses through multiple states to perform its operation.
 *
 * @param smop     represents the state machine operation
 * @return int64_t returns the next state to be executed.
 */
int64_t btree_create_tree_tick(struct m0_sm_op *smop)
{
	struct m0_btree_op    *bop    = M0_AMB(bop, smop, bo_op);
	struct m0_btree_oimpl *oi     = bop->bo_i;
	struct m0_btree_idata *data   = &bop->b_data;
	int                    k_size = data->bt->ksize == -1 ? MAX_KEY_SIZE :
					data->bt->ksize;
	int                    v_size = data->bt->vsize == -1 ? MAX_VAL_SIZE :
					data->bt->vsize;

	switch (bop->bo_op.o_sm.sm_state) {
	case P_INIT:
		/**
		 * This following check has been added to enforce the
		 * requirement that nodes have aligned addresses.
		 * However, in future, this check can be removed if
		 * such a requirement is invalidated.
		 */
		if (!addr_is_aligned(data->addr))
			return M0_ERR(-EFAULT);

		oi = m0_alloc(sizeof *bop->bo_i);
		if (oi == NULL)
			return M0_ERR(-ENOMEM);
		bop->bo_i = oi;
		bop->bo_arbor = m0_alloc(sizeof *bop->bo_arbor);
		if (bop->bo_arbor == NULL) {
			m0_free(oi);
			return M0_ERR(-ENOMEM);
		}

		oi->i_nop.no_addr = segaddr_build(data->addr, calc_shift(data->
							      num_bytes));
		node_init(&oi->i_nop.no_addr, k_size, v_size, data->nt,
			  bop->bo_tx);

		return tree_get(&oi->i_nop, &oi->i_nop.no_addr, P_ACT);

	case P_ACT:
		oi->i_nop.no_node->n_type = data->nt;
		oi->i_nop.no_tree->t_type = data->bt;

		bop->bo_arbor->t_desc           = oi->i_nop.no_tree;
		bop->bo_arbor->t_type           = data->bt;

		m0_rwlock_write_lock(&bop->bo_arbor->t_desc->t_lock);
		bop->bo_arbor->t_desc->t_height = 1;
		m0_rwlock_write_unlock(&bop->bo_arbor->t_desc->t_lock);

		m0_free(oi);
		bop->bo_i = NULL;
		return P_DONE;

	default:
		M0_IMPOSSIBLE("Wrong state: %i", bop->bo_op.o_sm.sm_state);
	}
}

/**
 * btree_destroy_tree_tick function is the main function used to destroy btree.
 *
 * @param smop     represents the state machine operation
 * @return int64_t returns the next state to be executed.
 */
int64_t btree_destroy_tree_tick(struct m0_sm_op *smop)
{
	struct m0_btree_op *bop = M0_AMB(bop, smop, bo_op);

	M0_PRE(bop->bo_op.o_sm.sm_state == P_INIT);
	M0_PRE(bop->bo_arbor != NULL);
	M0_PRE(bop->bo_arbor->t_desc != NULL);
	M0_PRE(node_invariant(bop->bo_arbor->t_desc->t_root));

	/** The following pre-condition is currently a
	 *  compulsion as the delete routine has not been
	 *  implemented yet.
	 *  Once it is implemented, this pre-condition can be
	 *  modified to compulsorily remove the records and get
	 *  the node count to 0.
	 */
	M0_PRE(node_count(bop->bo_arbor->t_desc->t_root) == 0);

	tree_put(bop->bo_arbor->t_desc);
	/**
	 * TODO: Currently just deleting the tree root node, as the assumption
	 * is tree will only have root node at this point.
	 */
	m0_rwlock_write_lock(&list_lock);
	ndlist_tlink_del_fini(bop->bo_arbor->t_desc->t_root);
	m0_rwlock_write_unlock(&list_lock);

	/**
	 * ToDo: We need to capture the changes occuring in the
	 * root node after tree_descriptor has been freed using
	 * m0_be_tx_capture().
	 * Only those fields that have changed need to be
	 * updated.
	 */
	m0_free(bop->bo_arbor);
	bop->bo_arbor = NULL;

	return P_DONE;
}

/**
 * btree_open_tree_tick function is used to traverse through different states to
 * facilitate the working of m0_btree_open().
 *
 * @param smop     represents the state machine operation
 * @return int64_t returns the next state to be executed.
 */
int64_t btree_open_tree_tick(struct m0_sm_op *smop)
{
	struct m0_btree_op    *bop  = M0_AMB(bop, smop, bo_op);
	struct m0_btree_oimpl *oi   = bop->bo_i;

	switch (bop->bo_op.o_sm.sm_state) {
	case P_INIT:

		/**
		 * ToDo:
		 * Here, we need to add a check to enforce the
		 * requirement that nodes are valid.
		 *
		 * Once the function node_isvalid() is implemented properly,
		 * we need to add the check here.
		 */

		oi = m0_alloc(sizeof *bop->bo_i);
		if (oi == NULL)
			return M0_ERR(-ENOMEM);
		bop->bo_i = oi;
		oi->i_nop.no_addr = segaddr_build(bop->b_data.addr,
						  calc_shift(bop->b_data.
							     num_bytes));

		return tree_get(&oi->i_nop, &oi->i_nop.no_addr, P_ACT);

	case P_ACT:
		bop->b_data.tree->t_type   = oi->i_nop.no_tree->t_type;
		bop->b_data.tree->t_height = oi->i_nop.no_tree->t_height;
		bop->b_data.tree->t_desc   = oi->i_nop.no_tree;

		m0_free(oi);
		return P_DONE;

	default:
		M0_IMPOSSIBLE("Wrong state: %i", bop->bo_op.o_sm.sm_state);
	}
}

/**
 * btree_close_tree_tick function is used to traverse through different states
 * to facilitate the working of m0_btree_close().
 *
 * @param smop     represents the state machine operation
 * @return int64_t returns the next state to be executed.
 */
int64_t btree_close_tree_tick(struct m0_sm_op *smop)
{
	struct m0_btree_op *bop  = M0_AMB(bop, smop, bo_op);
	struct td          *tree = bop->bo_arbor->t_desc;
	struct nd          *node;

	M0_PRE(tree->t_ref != 0);

	switch (bop->bo_op.o_sm.sm_state) {
	case P_INIT:
		if (tree->t_ref > 1) {
			tree_put(tree);
			return P_DONE;
		}
		tree->t_starttime = m0_time_now();
		/** put tree's root node. */
		node_put(tree->t_root->n_op, tree->t_root, bop->bo_tx);
		/** Fallthrough to P_TIMECHECK */
	case P_TIMECHECK:
		/**
		 * This code is meant for debugging. In future, this case needs
		 * to be handled in a better way.
		 */
		m0_rwlock_write_lock(&list_lock);
		m0_tl_for(ndlist, &btree_active_nds, node) {
			if (node->n_tree == tree && node->n_ref > 0) {
				if (m0_time_seconds(m0_time_now() -
						    tree->t_starttime) > 5) {
					M0_LOG(M0_ERROR, "tree close timeout");
					M0_ASSERT(false);
				}
				m0_rwlock_write_unlock(&list_lock);
				return P_TIMECHECK;
			}
		} m0_tl_endfor;
		m0_rwlock_write_unlock(&list_lock);
		/** Fallthrough to P_ACT */
	case P_ACT:
		tree->t_starttime = 0;
		tree_put(tree);
		return P_DONE;
	default:
		M0_IMPOSSIBLE("Wrong state: %i", bop->bo_op.o_sm.sm_state);
	}
}

/* Based on the flag get the next/previous sibling index. */
static int sibling_index_get(int index, uint64_t flags, bool key_exists)
{
	if (flags & BOF_NEXT)
		return key_exists ? ++index : index;
	return --index;
}

/* Checks if the index is in the range of valid key range for node. */
static bool index_is_valid(struct level *lev)
{
	return (lev->l_idx >= 0) && (lev->l_idx < node_count(lev->l_node));
}

/**
 *  Search from the leaf + 1 level till the root level and find a node
 *  which has valid sibling. Once found, get the leftmost leaf record from the
 *  sibling subtree.
 */
int  btree_sibling_first_key_get(struct m0_btree_oimpl *oi, struct td *tree,
				 struct slot *s)
{
	int             i;
	struct level   *lev;
	struct segaddr  child;

	for (i = oi->i_used - 1; i >= 0; i--) {
		lev = &oi->i_level[i];
		if (lev->l_idx < node_count(lev->l_node)) {
			s->s_node = oi->i_nop.no_node = lev->l_node;
			s->s_idx = lev->l_idx + 1;
			while (i != oi->i_used) {
				node_child(s, &child);
				if (!address_in_segment(child))
					return M0_ERR(-EFAULT);
				i++;
				node_get(&oi->i_nop, tree, &child, P_CLEANUP);
				s->s_idx = 0;
				s->s_node = oi->i_nop.no_node;
				oi->i_level[i].l_sibling = oi->i_nop.no_node;
			}
			node_rec(s);
			return 0;
		}
	}
	s->s_rec.r_flags = M0_BSC_KEY_NOT_FOUND;
	return 0;

}

/** Tree GET (lookup) state machine. */
static int64_t btree_get_kv_tick(struct m0_sm_op *smop)
{
	struct m0_btree_op    *bop            = M0_AMB(bop, smop, bo_op);
	struct td             *tree           = bop->bo_arbor->t_desc;
	struct m0_btree_oimpl *oi             = bop->bo_i;
	bool                   lock_acquired  = bop->bo_flags & BOF_LOCKALL;
	struct level          *lev;

	switch (bop->bo_op.o_sm.sm_state) {
	case P_INIT:
		M0_ASSERT(bop->bo_i == NULL);
		bop->bo_i = m0_alloc(sizeof *oi);
		if (bop->bo_i == NULL) {
			bop->bo_op.o_sm.sm_rc = M0_ERR(-ENOMEM);
			return P_DONE;
		}
		if ((bop->bo_flags & BOF_COOKIE) &&
		    cookie_is_set(&bop->bo_rec.r_key.k_cookie))
			return P_COOKIE;
		else
			return P_SETUP;
	case P_COOKIE:
		if (cookie_is_valid(tree, &bop->bo_rec.r_key.k_cookie))
			return P_LOCK;
		else
			return P_SETUP;
	case P_LOCKALL:
		M0_ASSERT(bop->bo_flags & BOF_LOCKALL);
		return lock_op_init(&bop->bo_op, &bop->bo_i->i_nop,
				    bop->bo_arbor->t_desc, P_SETUP);
	case P_SETUP:
		oi->i_height = tree->t_height;
		level_alloc(oi, oi->i_height);
		if (oi->i_level == NULL)
			return fail(bop, M0_ERR(-ENOMEM));
		/** Fall through to P_DOWN. */
	case P_DOWN:
		oi->i_used = 0;
		return node_get(&oi->i_nop, tree, &tree->t_root->n_addr,
				P_NEXTDOWN);
	case P_NEXTDOWN:
		if (oi->i_nop.no_op.o_sm.sm_rc == 0) {
			struct slot    node_slot = {};
			struct segaddr child;

			lev = &oi->i_level[oi->i_used];
			lev->l_node = oi->i_nop.no_node;
			node_slot.s_node = oi->i_nop.no_node;

			node_lock(lev->l_node);
			lev->l_seq = lev->l_node->n_seq;

			/**
			 * Node validation is required to determine that the
			 * node(lev->l_node) which is pointed by current thread
			 * is not freed by any other thread till current thread
			 * reaches NEXTDOWN phase.
			 *
			 * Node verification is required to determine that no
			 * other thread which has lock is working on the same
			 * node(lev->l_node) which is pointed by current thread.
			 */
			if (!node_isvalid(lev->l_node)) {
				node_unlock(lev->l_node);
				return m0_sm_op_sub(&bop->bo_op, P_CLEANUP,
						    P_SETUP);
			}

			oi->i_key_found = node_find(&node_slot,
						    &bop->bo_rec.r_key);
			lev->l_idx = node_slot.s_idx;

			if (node_level(node_slot.s_node) > 0) {
				if (oi->i_key_found) {
					node_slot.s_idx++;
					lev->l_idx++;
				}
				node_child(&node_slot, &child);
				if (!address_in_segment(child)) {
					node_unlock(lev->l_node);
					node_op_fini(&oi->i_nop);
					return fail(bop, M0_ERR(-EFAULT));
				}
				oi->i_used++;
				if (oi->i_used >= oi->i_height) {
					/* If height of tree increased. */
					oi->i_used = oi->i_height - 1;
					node_unlock(lev->l_node);
					return m0_sm_op_sub(&bop->bo_op,
							    P_CLEANUP, P_SETUP);
				}
				node_unlock(lev->l_node);
				return node_get(&oi->i_nop, tree, &child,
						P_NEXTDOWN);
			} else {
				node_unlock(lev->l_node);
				return P_LOCK;
			}
		} else {
			node_op_fini(&oi->i_nop);
			return fail(bop, oi->i_nop.no_op.o_sm.sm_rc);
		}
	case P_LOCK:
		if (!lock_acquired)
			return lock_op_init(&bop->bo_op, &bop->bo_i->i_nop,
					    bop->bo_arbor->t_desc, P_CHECK);
		/** Fall through if LOCK is already acquired. */
	case P_CHECK:
		if (!path_check(oi, tree, &bop->bo_rec.r_key.k_cookie)) {
			oi->i_trial++;
			if (oi->i_trial >= MAX_TRIALS) {
				M0_ASSERT_INFO((bop->bo_flags & BOF_LOCKALL) ==
					       0, "Get record failure in tree"
					       "lock mode");
				bop->bo_flags |= BOF_LOCKALL;
				lock_op_unlock(tree);
				return m0_sm_op_sub(&bop->bo_op, P_CLEANUP,
						    P_LOCKALL);
			}
			if (oi->i_height != tree->t_height) {
				/* If height has changed. */
				lock_op_unlock(tree);
				return m0_sm_op_sub(&bop->bo_op, P_CLEANUP,
				                    P_SETUP);
			} else {
				/* If height is same, put back all the nodes. */
				lock_op_unlock(tree);
				level_put(oi, bop->bo_tx);
				return P_DOWN;
			}
		}
		/** Fall through if path_check is successful. */
	case P_ACT: {
		m0_bcount_t  ksize;
		m0_bcount_t  vsize;
		void        *pkey;
		void        *pval;
		struct slot  s = {};
		int          rc;

		lev = &oi->i_level[oi->i_used];

		s.s_node             = lev->l_node;
		s.s_idx              = lev->l_idx;
		s.s_rec.r_key.k_data = M0_BUFVEC_INIT_BUF(&pkey, &ksize);
		s.s_rec.r_val        = M0_BUFVEC_INIT_BUF(&pval, &vsize);
		s.s_rec.r_flags      = M0_BSC_SUCCESS;
		/**
		 *  There are two cases based on the flag set by user :
		 *  1. Flag BRF_EQUAL: If requested key found return record else
		 *  return key not exist.
		 *  2. Flag BRF_SLANT: If the key index(found during P_NEXTDOWN)
		 *  is less than total number of keys, return the record at key
		 *  index. Else loop through the levels to find valid sibling.
		 *  If valid sibling found, return first key of the sibling
		 *  subtree else return key not exist.
		 */
		if (bop->bo_flags & BOF_EQUAL) {
			if (oi->i_key_found)
				node_rec(&s);
			else
				s.s_rec.r_flags = M0_BSC_KEY_NOT_FOUND;
		} else {
			if (lev->l_idx < node_count(lev->l_node))
				node_rec(&s);
			else {
				rc = btree_sibling_first_key_get(oi, tree, &s);
				if (rc != 0) {
					node_op_fini(&oi->i_nop);
					return fail(bop, rc);
				}
			}
		}

		bop->bo_cb.c_act(&bop->bo_cb, &s.s_rec);

		lock_op_unlock(tree);
		return m0_sm_op_sub(&bop->bo_op, P_CLEANUP, P_FINI);
	}
	case P_CLEANUP:
		level_cleanup(oi, bop->bo_tx);
		return m0_sm_op_ret(&bop->bo_op);
	case P_FINI :
		M0_ASSERT(oi);
		m0_free(oi);
		return P_DONE;
	default:
		M0_IMPOSSIBLE("Wrong state: %i", bop->bo_op.o_sm.sm_state);
	};
}

/** Iterator state machine. */
int64_t btree_iter_kv_tick(struct m0_sm_op *smop)
{
	struct m0_btree_op    *bop            = M0_AMB(bop, smop, bo_op);
	struct td             *tree           = bop->bo_arbor->t_desc;
	struct m0_btree_oimpl *oi             = bop->bo_i;
	bool                   lock_acquired  = bop->bo_flags & BOF_LOCKALL;
	struct level          *lev;

	switch (bop->bo_op.o_sm.sm_state) {
	case P_INIT:
		M0_ASSERT(bop->bo_i == NULL);
		bop->bo_i = m0_alloc(sizeof *oi);
		if (bop->bo_i == NULL) {
			bop->bo_op.o_sm.sm_rc = M0_ERR(-ENOMEM);
			return P_DONE;
		}
		if ((bop->bo_flags & BOF_COOKIE) &&
		    cookie_is_set(&bop->bo_rec.r_key.k_cookie))
			return P_COOKIE;
		else
			return P_SETUP;
	case P_COOKIE:
		if (cookie_is_valid(tree, &bop->bo_rec.r_key.k_cookie))
			return P_LOCK;
		else
			return P_SETUP;
	case P_LOCKALL:
		M0_ASSERT(bop->bo_flags & BOF_LOCKALL);
		return lock_op_init(&bop->bo_op, &bop->bo_i->i_nop,
				    bop->bo_arbor->t_desc, P_SETUP);
	case P_SETUP:
		oi->i_height = tree->t_height;
		level_alloc(oi, oi->i_height);
		if (oi->i_level == NULL)
			return fail(bop, M0_ERR(-ENOMEM));
		/** Fall through to P_DOWN. */
	case P_DOWN:
		oi->i_used  = 0;
		oi->i_pivot = -1;
		return node_get(&oi->i_nop, tree, &tree->t_root->n_addr,
				P_NEXTDOWN);
	case P_NEXTDOWN:
		if (oi->i_nop.no_op.o_sm.sm_rc == 0) {
			struct slot    s = {};
			struct segaddr child;

			lev = &oi->i_level[oi->i_used];
			lev->l_node = oi->i_nop.no_node;
			s.s_node = oi->i_nop.no_node;

			node_lock(lev->l_node);
			lev->l_seq = lev->l_node->n_seq;

			/**
			 * Node validation is required to determine that the
			 * node(lev->l_node) which is pointed by current thread
			 * is not freed by any other thread till current thread
			 * reaches NEXTDOWN phase.
			 *
			 * Node verification is required to determine that no
			 * other thread which has lock is working on the same
			 * node(lev->l_node) which is pointed by current thread.
			 */
			if (!node_isvalid(lev->l_node)) {
				node_unlock(lev->l_node);
				return m0_sm_op_sub(&bop->bo_op, P_CLEANUP,
						    P_SETUP);
			}

			oi->i_key_found = node_find(&s, &bop->bo_rec.r_key);
			lev->l_idx = s.s_idx;

			if (node_level(s.s_node) > 0) {
				if (oi->i_key_found) {
					s.s_idx++;
					lev->l_idx++;
				}
				/**
				 * Check if the node has valid left or right
				 * index based on previous/next flag. If valid
				 * left/right index found, mark this level as
				 * pivot level.The pivot level is the level
				 * closest to leaf level having valid sibling
				 * index.
				 */
				if (((bop->bo_flags & BOF_NEXT) &&
				    (lev->l_idx < node_count(lev->l_node))) ||
				    ((bop->bo_flags & BOF_PREV) &&
				    (lev->l_idx > 0)))
					oi->i_pivot = oi->i_used;

				node_child(&s, &child);
				if (!address_in_segment(child)) {
					node_unlock(lev->l_node);
					node_op_fini(&oi->i_nop);
					return fail(bop, M0_ERR(-EFAULT));
				}
				oi->i_used++;
				if (oi->i_used >= oi->i_height) {
					/* If height of tree increased. */
					oi->i_used = oi->i_height - 1;
					node_unlock(lev->l_node);
					return m0_sm_op_sub(&bop->bo_op,
							    P_CLEANUP, P_SETUP);
				}
				node_unlock(lev->l_node);
				return node_get(&oi->i_nop, tree, &child,
						P_NEXTDOWN);
			} else	{
				/* Get sibling index based on PREV/NEXT flag. */
				lev->l_idx = sibling_index_get(s.s_idx,
							       bop->bo_flags,
							       oi->i_key_found);
				/**
				 * In the following cases jump to LOCK state:
				 * 1. the found key idx is within the valid
				 *    index range of the node.
				 * 2.i_pivot is equal to -1. It means, tree
				 *   traversal reached at the leaf level without
				 *   finding any valid sibling in the non-leaf
				 *   levels.
				 *   This indicates that the search key is the
				 *   boundary key (rightmost for NEXT flag and
				 *   leftmost for PREV flag).
				 */
				if (index_is_valid(lev) || oi->i_pivot == -1) {
					node_unlock(lev->l_node);
					return P_LOCK;
				}
				node_unlock(lev->l_node);
				/**
				 * We are here, it means we want to load
				 * sibling node of the leaf node.
				 * Start traversing the sibling node path
				 * starting from the pivot level. If the node
				 * at pivot level is still valid, load sibling
				 * idx's child node else clean up and restart
				 * state machine.
				 */
				lev = &oi->i_level[oi->i_pivot];
				node_lock(lev->l_node);

				if (!node_isvalid(lev->l_node)) {
					node_unlock(lev->l_node);
					node_op_fini(&oi->i_nop);
					return m0_sm_op_sub(&bop->bo_op,
							    P_CLEANUP, P_SETUP);
				}
				if (lev->l_seq != lev->l_node->n_seq) {
					node_unlock(lev->l_node);
					return m0_sm_op_sub(&bop->bo_op,
							    P_CLEANUP, P_SETUP);
				}

				s.s_node = lev->l_node;
				s.s_idx = sibling_index_get(lev->l_idx,
							    bop->bo_flags,
							    true);
				/**
				 * We have already checked node and its sequence
				 * number validity. Do we still need to check
				 * sibling index validity?
				 */

				node_child(&s, &child);
				if (!address_in_segment(child)) {
					node_unlock(lev->l_node);
					node_op_fini(&oi->i_nop);
					return fail(bop, M0_ERR(-EFAULT));
				}
				oi->i_pivot++;
				node_unlock(lev->l_node);
				return node_get(&oi->i_nop, tree, &child,
						P_SIBLING);
			}
		} else {
			node_op_fini(&oi->i_nop);
			return fail(bop, oi->i_nop.no_op.o_sm.sm_rc);
		}
	case P_SIBLING:
		if (oi->i_nop.no_op.o_sm.sm_rc == 0) {
			struct slot    s = {};
			struct segaddr child;

			lev = &oi->i_level[oi->i_pivot];
			lev->l_sibling = oi->i_nop.no_node;
			s.s_node = oi->i_nop.no_node;
			node_lock(lev->l_sibling);
			lev->l_sib_seq = lev->l_sibling->n_seq;

			/**
			 * Node validation is required to determine that the
			 * node(lev->l_node) which is pointed by current thread
			 * is not freed by any other thread till current thread
			 * reaches NEXTDOWN phase.
			 *
			 * Node verification is required to determine that no
			 * other thread which has lock is working on the same
			 * node(lev->l_node) which is pointed by current thread.
			 */
			if (!node_isvalid(s.s_node)) {
				node_unlock(lev->l_sibling);
				return m0_sm_op_sub(&bop->bo_op, P_CLEANUP,
						    P_SETUP);
			}

			if (node_level(s.s_node) > 0) {
				s.s_idx = (bop->bo_flags & BOF_NEXT) ? 0 :
					  node_count(s.s_node);
				node_child(&s, &child);
				if (!address_in_segment(child)) {
					node_unlock(lev->l_sibling);
					node_op_fini(&oi->i_nop);
					return fail(bop, M0_ERR(-EFAULT));
				}
				oi->i_pivot++;
				if (oi->i_pivot >= oi->i_height) {
					/* If height of tree increased. */
					node_unlock(lev->l_sibling);
					return m0_sm_op_sub(&bop->bo_op,
							    P_CLEANUP, P_SETUP);
				}
				node_unlock(lev->l_sibling);
				return node_get(&oi->i_nop, tree, &child,
						P_SIBLING);
			} else {
				node_unlock(lev->l_sibling);
				return P_LOCK;
			}
		} else {
			node_op_fini(&oi->i_nop);
			return fail(bop, oi->i_nop.no_op.o_sm.sm_rc);
		}
	case P_LOCK:
		if (!lock_acquired)
			return lock_op_init(&bop->bo_op, &bop->bo_i->i_nop,
					    bop->bo_arbor->t_desc, P_CHECK);
		/** Fall through if LOCK is already acquired. */
	case P_CHECK:
		if (!path_check(oi, tree, &bop->bo_rec.r_key.k_cookie) ||
		    !sibling_node_check(oi)) {
			oi->i_trial++;
			if (oi->i_trial >= MAX_TRIALS) {
				M0_ASSERT_INFO((bop->bo_flags & BOF_LOCKALL) ==
					       0, "Iterator failure in tree"
					       "lock mode");
				bop->bo_flags |= BOF_LOCKALL;
				lock_op_unlock(tree);
				return m0_sm_op_sub(&bop->bo_op, P_CLEANUP,
						    P_LOCKALL);
			}
			if (oi->i_height != tree->t_height) {
				lock_op_unlock(tree);
				return m0_sm_op_sub(&bop->bo_op, P_CLEANUP,
				                    P_SETUP);
			} else {
				/* If height is same, put back all the nodes. */
				lock_op_unlock(tree);
				level_put(oi, bop->bo_tx);
				return P_DOWN;
			}
		}
		/**
		 * Fall through if path_check and sibling_node_check are
		 * successful.
		 */
	case P_ACT: {
		m0_bcount_t		 ksize;
		m0_bcount_t		 vsize;
		void			*pkey;
		void			*pval;
		struct slot		 s = {};

		lev = &oi->i_level[oi->i_used];

		s.s_rec.r_key.k_data = M0_BUFVEC_INIT_BUF(&pkey, &ksize);
		s.s_rec.r_val	     = M0_BUFVEC_INIT_BUF(&pval, &vsize);
		s.s_rec.r_flags      = M0_BSC_SUCCESS;

		/* Return record if idx fit in the node. */
		if (index_is_valid(lev)) {
			s.s_node = lev->l_node;
			s.s_idx  = lev->l_idx;
			node_rec(&s);
		} else if (oi->i_pivot == -1)
			/* Handle rightmost/leftmost key case. */
			s.s_rec.r_flags = M0_BSC_KEY_BTREE_BOUNDARY;
		else {
			/* Return sibling record based on flag. */
			s.s_node = lev->l_sibling;
			s.s_idx = (bop->bo_flags & BOF_NEXT) ? 0 :
				  node_count(s.s_node) - 1;
			node_rec(&s);
		}
		bop->bo_cb.c_act(&bop->bo_cb, &s.s_rec);
		lock_op_unlock(tree);
		return m0_sm_op_sub(&bop->bo_op, P_CLEANUP, P_FINI);
	}
	case P_CLEANUP:
		level_cleanup(oi, bop->bo_tx);
		return m0_sm_op_ret(&bop->bo_op);
	case P_FINI:
		M0_ASSERT(oi);
		m0_free(oi);
		return P_DONE;
	default:
		M0_IMPOSSIBLE("Wrong state: %i", bop->bo_op.o_sm.sm_state);
	};
}

/* Delete Operation */

/**
 * This function will get called if there is an underflow at current node after
 * deletion of the record. Currently, underflow condition is defined based on
 * record count. If record count is 0, there will be underflow. To resolve
 * underflow,
 * 1) delete the node from parent.
 * 2) check if there is an underflow at parent due to deletion of it's child.
 * 3) if there is an underflow,
 *        if, we have reached root, handle underflow at root.
 *        else, repeat steps from step 1.
 *    else, return next phase which needs to be executed.
 *
 * @param bop will provide all required information about btree operation.
 * @return int64_t return state which needs to get executed next.
 */
static int64_t btree_del_resolve_underflow(struct m0_btree_op *bop)
{
	struct td              *tree        = bop->bo_arbor->t_desc;
	struct m0_btree_oimpl  *oi          = bop->bo_i;
	int                     used_count  = oi->i_used;
	struct level           *lev         = &oi->i_level[used_count];
	bool                    flag        = false;
	struct slot             node_slot;
	int                     curr_root_level;
	struct slot             root_slot;
	struct nd              *root_child;

	do {
		lev->l_freenode = true;
		used_count--;
		lev = &oi->i_level[used_count];
		node_lock(lev->l_node);

		node_del(lev->l_node, lev->l_idx, bop->bo_tx);
		lev->l_node->n_skip_rec_count_check = true;
		node_slot.s_node = lev->l_node;
		node_slot.s_idx  = lev->l_idx;
		node_done(&node_slot, bop->bo_tx, true);

		/**
		 * once underflow is resolved at child by deleteing child node
		 * from parent, determine next step:
		 * If we reach the root node,
		 *      if record count > 1, go to P_FREENODE.
		 *      if record count = 0, set level = 0, height=1, go to
		 *         P_FREENODE.
		 *       else record count == 1, break the loop handle root case
		 *           condition.
		 * else if record count at parent is greater than 0, go to
		 *         P_FREENODE.
		 *      else, resolve the underflow at parent reapeat the steps
		 *            in loop.
		 */
		if (used_count == 0) {
			if (node_count_rec(lev->l_node) > 1)
				flag = true;
			else if (node_count_rec(lev->l_node) == 0) {
				node_set_level(lev->l_node, 0, bop->bo_tx);
				tree->t_height = 1;
				flag = true;
			} else
				break;
		}
		node_seq_cnt_update(lev->l_node);
		node_fix(node_slot.s_node, bop->bo_tx);

		/* check if underflow after deletion */
		if (flag || !node_isunderflow(lev->l_node, false)) {
			lev->l_node->n_skip_rec_count_check = false;
			node_unlock(lev->l_node);
			lock_op_unlock(tree);
			return P_FREENODE;
		}
		lev->l_node->n_skip_rec_count_check = false;
		node_unlock(lev->l_node);

	} while (1);

	/**
	 * handle root cases :
	 * If we have reached the root and root contains only one child pointer
	 * due to the deletion of l_node from the level below the root,
	 * 1) get the root's only child
	 * 2) delete the existing record from root
	 * 3) copy the record from its only child to root
	 * 4) free that child node
	 */

	curr_root_level  = node_level(lev->l_node);
	root_slot.s_node = lev->l_node;
	root_slot.s_idx  = 0;
	node_del(lev->l_node, 0, bop->bo_tx);
	node_done(&root_slot, bop->bo_tx, true);

	/* l_sib is node below root which is root's only child */
	root_child = oi->i_level[1].l_sibling;
	node_lock(root_child);
	root_child->n_skip_rec_count_check = true;

	node_set_level(lev->l_node, curr_root_level - 1, bop->bo_tx);
	tree->t_height--;

	node_move(root_child, lev->l_node, D_RIGHT, NR_MAX, bop->bo_tx);
	M0_ASSERT(node_count_rec(root_child) == 0);

	lev->l_node->n_skip_rec_count_check = false;
	oi->i_level[1].l_sibling->n_skip_rec_count_check = false;

	node_unlock(lev->l_node);
	node_unlock(root_child);

	lock_op_unlock(tree);
	oi->i_level[1].l_sibling = NULL;
	return node_free(&oi->i_nop, root_child, bop->bo_tx, P_FREENODE);
}

/**
 * Validates the child node of root and its sequence number if it is loaded.
 *
 * @param oi provides traversed nodes information.
 * @return bool return true if validation succeeds else false.
 */
static bool child_node_check(struct m0_btree_oimpl *oi)
{
	struct nd *l_node;

	if (cookie_is_used() || oi->i_used == 0)
		return true;

	l_node = oi->i_level[1].l_sibling;

	if (l_node) {
		if (!node_isvalid(l_node))
			return false;
		if (oi->i_level[1].l_sib_seq != l_node->n_seq)
			return false;
	}
	return true;
}

/**
 * This function will determine if there is requirement of loading root child.
 * If root contains only two records and if any of them is going to get deleted,
 * it is required to load the other child of root as well to handle root case.
 *
 * @param bop will provide all required information about btree operation.
 * @return int8_t return -1 if any ancestor node is not valid. return 1, if
 *                loading of child is needed, else return 0;
 */
static int8_t root_child_is_req(struct m0_btree_op *bop)
{
	struct m0_btree_oimpl *oi = bop->bo_i;
	int8_t                 load = 0;
	int                    used_count = oi->i_used;
	do {
		if (!node_isvalid(oi->i_level[used_count].l_node))
			return -1;
		if (used_count == 0) {
			if (node_count_rec(oi->i_level[used_count].l_node) == 2)
				load = 1;
			break;
		}
		if (!node_isunderflow(oi->i_level[used_count].l_node, true))
			break;

		used_count--;
	}while (1);
	return load;
}

/**
 * This function will get called if root is an internal node and it contains
 * only two records. It will check if there is requirement for loading root's
 * other child and accordingly return the next state for execution.
 *
 * @param bop will provide all required information about btree operation.
 * @return int64_t return state which needs to get executed next.
 */
static int64_t root_case_handle(struct m0_btree_op *bop)
{
	/**
	 * If root is an internal node and it contains only two records, check
	 * if any record is going to be deleted if yes, we also have to load
	 * other child of root so that we can copy the content from that child
	 * at root and decrease the level by one.
	 */
	struct m0_btree_oimpl *oi            = bop->bo_i;
	int8_t                 load;

	load = root_child_is_req(bop);
	if (load == -1)
		return m0_sm_op_sub(&bop->bo_op, P_CLEANUP, P_SETUP);
	if (load) {
		struct slot     root_slot = {};
		struct segaddr  root_child;
		struct level   *root_lev = &oi->i_level[0];
		/* TBD: check if node_lock or node_count check is needed. */
		root_slot.s_node = root_lev->l_node;
		root_slot.s_idx  = root_lev->l_idx == 0 ? 1 : 0;

		node_child(&root_slot, &root_child);
		if (!address_in_segment(root_child)) {
			node_op_fini(&oi->i_nop);
			return fail(bop, M0_ERR(-EFAULT));
		}

		return node_get(&oi->i_nop, bop->bo_arbor->t_desc,
				&root_child, P_STORE_CHILD);
	}
	return P_LOCK;
}

/* State machine implementation for delete operation */
static int64_t btree_del_kv_tick(struct m0_sm_op *smop)
{
	struct m0_btree_op    *bop            = M0_AMB(bop, smop, bo_op);
	struct td             *tree           = bop->bo_arbor->t_desc;
	uint64_t               flags          = bop->bo_flags;
	struct m0_btree_oimpl *oi             = bop->bo_i;
	bool                   lock_acquired  = bop->bo_flags & BOF_LOCKALL;
	struct level          *lev;

	switch (bop->bo_op.o_sm.sm_state) {
	case P_INIT:
		M0_ASSERT(bop->bo_i == NULL);
		bop->bo_i = m0_alloc(sizeof *oi);
		if (bop->bo_i == NULL) {
			bop->bo_op.o_sm.sm_rc = M0_ERR(-ENOMEM);
			return P_DONE;
		}
		if ((flags & BOF_COOKIE) &&
		    cookie_is_set(&bop->bo_rec.r_key.k_cookie))
			return P_COOKIE;
		else
			return P_SETUP;
	case P_COOKIE:
		if (cookie_is_valid(tree, &bop->bo_rec.r_key.k_cookie) &&
		    !node_isunderflow(oi->i_cookie_node, true))
			return P_LOCK;
		else
			return P_SETUP;
	case P_LOCKALL:
		M0_ASSERT(bop->bo_flags & BOF_LOCKALL);
		return lock_op_init(&bop->bo_op, &bop->bo_i->i_nop,
				    bop->bo_arbor->t_desc, P_SETUP);
	case P_SETUP:
		oi->i_height = tree->t_height;
		level_alloc(oi, oi->i_height);
		if (oi->i_level == NULL)
			return fail(bop, M0_ERR(-ENOMEM));
		bop->bo_i->i_key_found = false;
		/** Fall through to P_DOWN. */
	case P_DOWN:
		oi->i_used = 0;
		/* Load root node. */
		return node_get(&oi->i_nop, tree, &tree->t_root->n_addr,
				P_NEXTDOWN);
	case P_NEXTDOWN:
		if (oi->i_nop.no_op.o_sm.sm_rc == 0) {
			struct slot    node_slot = {};
			struct segaddr child_node_addr;

			lev = &oi->i_level[oi->i_used];
			lev->l_node = oi->i_nop.no_node;
			node_slot.s_node = oi->i_nop.no_node;

			node_lock(lev->l_node);
			lev->l_seq = lev->l_node->n_seq;

			/**
			 * Node validation is required to determine that the
			 * node(lev->l_node) which is pointed by current thread
			 * is not freed by any other thread till current thread
			 * reaches NEXTDOWN phase.
			 *
			 * Node verification is required to determine that no
			 * other thread which has lock is working on the same
			 * node(lev->l_node) which is pointed by current thread.
			 */
			if (!node_isvalid(lev->l_node)) {
				node_unlock(lev->l_node);
				return m0_sm_op_sub(&bop->bo_op, P_CLEANUP,
						    P_SETUP);
			}

			oi->i_nop.no_node = NULL;

			oi->i_key_found = node_find(&node_slot,
						    &bop->bo_rec.r_key);
			lev->l_idx = node_slot.s_idx;

			if (node_level(node_slot.s_node) > 0) {
				if (oi->i_key_found) {
					lev->l_idx++;
					node_slot.s_idx++;
				}
				node_child(&node_slot, &child_node_addr);

				if (!address_in_segment(child_node_addr)) {
					node_unlock(lev->l_node);
					node_op_fini(&oi->i_nop);
					return fail(bop, M0_ERR(-EFAULT));
				}
				oi->i_used++;
				if (oi->i_used >= oi->i_height) {
					/* If height of tree increased. */
					oi->i_used = oi->i_height - 1;
					node_unlock(lev->l_node);
					return m0_sm_op_sub(&bop->bo_op,
							    P_CLEANUP, P_SETUP);
				}
				node_unlock(lev->l_node);
				return node_get(&oi->i_nop, tree,
						&child_node_addr, P_NEXTDOWN);
			} else {
				node_unlock(lev->l_node);
				if (!oi->i_key_found)
					return P_LOCK;
				/**
				 * If root is an internal node and it contains
				 * only two record, if any of the record is
				 * going to be deleted, load the other child of
				 * root.
				 */
				if (oi->i_used > 0 &&
				    node_count_rec(oi->i_level[0].l_node) == 2)
					return root_case_handle(bop);

				return P_LOCK;
			}
		} else {
			node_op_fini(&oi->i_nop);
			return fail(bop, oi->i_nop.no_op.o_sm.sm_rc);
		}
	case P_STORE_CHILD: {
		if (oi->i_nop.no_op.o_sm.sm_rc == 0) {
			oi->i_level[1].l_sibling = oi->i_nop.no_node;
			node_lock(oi->i_level[1].l_sibling);

			if (!node_isvalid(oi->i_level[1].l_sibling)) {
				node_unlock(oi->i_level[1].l_sibling);
 				return m0_sm_op_sub(&bop->bo_op, P_CLEANUP,
						    P_SETUP);
			}
			/* store child of the root. */
			oi->i_level[1].l_sib_seq = oi->i_nop.no_node->n_seq;

			node_unlock(oi->i_level[1].l_sibling);
			/* Fall through to the next step */
		} else {
			node_op_fini(&oi->i_nop);
			return fail(bop, oi->i_nop.no_op.o_sm.sm_rc);
		}
	}
	case P_LOCK:
		if (!lock_acquired)
			return lock_op_init(&bop->bo_op, &bop->bo_i->i_nop,
					    bop->bo_arbor->t_desc, P_CHECK);
		/* Fall through to the next step */
	case P_CHECK:
		if (!path_check(oi, tree, &bop->bo_rec.r_key.k_cookie) ||
		    !child_node_check(oi)) {
			oi->i_trial++;
			if (oi->i_trial >= MAX_TRIALS) {
				M0_ASSERT_INFO((bop->bo_flags & BOF_LOCKALL) ==
					       0, "Delete record failure in"
					       "tree lock mode");
				bop->bo_flags |= BOF_LOCKALL;
				lock_op_unlock(tree);
				return m0_sm_op_sub(&bop->bo_op, P_CLEANUP,
						    P_LOCKALL);
			}
			if (oi->i_height != tree->t_height) {
				/* If height has changed. */
				lock_op_unlock(tree);
				return m0_sm_op_sub(&bop->bo_op, P_CLEANUP,
					            P_SETUP);
			} else {
				/* If height is same, put back all the nodes. */
				lock_op_unlock(tree);
				level_put(oi, bop->bo_tx);
				return P_DOWN;
			}
		}
		/**
		 * Fall through if path_check and child_node_check are
		 * successful.
		 */
	case P_ACT: {
		struct m0_btree_rec rec;
		struct slot         node_slot;
		/**
		 *  if key exists, delete the key, if there is an underflow, go
		 *  to resolve function else return P_CLEANUP.
		*/

		if (!oi->i_key_found)
			rec.r_flags = M0_BSC_KEY_NOT_FOUND;
		else {
			lev = &oi->i_level[oi->i_used];
			node_slot.s_node = lev->l_node;
			node_slot.s_idx  = lev->l_idx;

			node_lock(lev->l_node);

			node_del(node_slot.s_node, node_slot.s_idx, bop->bo_tx);
			lev->l_node->n_skip_rec_count_check = true;
			node_done(&node_slot, bop->bo_tx, true);
			node_seq_cnt_update(lev->l_node);
			node_fix(node_slot.s_node, bop->bo_tx);
			rec.r_flags = M0_BSC_SUCCESS;
		}
		int rc = bop->bo_cb.c_act(&bop->bo_cb, &rec);
		if (rc) {
			M0_ASSERT(!oi->i_key_found);
			lock_op_unlock(tree);
			return fail(bop, rc);
		}

		if (oi->i_key_found) {
			if (oi->i_used == 0 ||
			    !node_isunderflow(lev->l_node, false)) {
				/* No Underflow */
				lev->l_node->n_skip_rec_count_check = false;
				node_unlock(lev->l_node);
				lock_op_unlock(tree);
				return m0_sm_op_sub(&bop->bo_op, P_CLEANUP,
						    P_FINI);
			}
			lev->l_node->n_skip_rec_count_check = false;
			node_unlock(lev->l_node);
			return btree_del_resolve_underflow(bop);
		}
		lock_op_unlock(tree);
		return m0_sm_op_sub(&bop->bo_op, P_CLEANUP, P_FINI);
	}
	case P_FREENODE : {
		struct nd *node;

		lev = &oi->i_level[oi->i_used];
		if (lev->l_freenode) {
			M0_ASSERT(oi->i_used > 0);
			oi->i_used --;
			node = lev->l_node;
			lev->l_node = NULL;
			oi->i_nop.no_opc = NOP_FREE;
			return node_free(&oi->i_nop, node,
					 bop->bo_tx, P_FREENODE);
		}
		oi->i_used = oi->i_height - 1;
		return m0_sm_op_sub(&bop->bo_op, P_CLEANUP, P_FINI);
	}
	case P_CLEANUP :
		level_cleanup(oi, bop->bo_tx);
		return m0_sm_op_ret(&bop->bo_op);
	case P_FINI :
		M0_ASSERT(oi);
		m0_free(oi);
		return P_DONE;
	default:
		M0_IMPOSSIBLE("Wrong state: %i", bop->bo_op.o_sm.sm_state);
	};
}

#if 0
/**
 * TODO: This task should be covered with transaction task.
 * Assign this callback to m0_be_tx::t_filler in m0_be_tx_init(). The callback
 * should get called after transaction commit.
 */
static void btree_tx_commit_cb(struct m0_be_tx *tx, void *payload)
{
	struct nd *node = payload;
	M0_ASSERT(node->n_txref != 0);
	node->n_txref--;
}
#endif
/**
 * TODO: Call this function to free up node descriptor from LRU list.
 * A daemon should run in parallel to check the health of the system. If it
 * requires more memory the node descriptors can be freed from LRU list.
 *
 * @param count number of node descriptors to be freed.
 */
void m0_btree_lrulist_purge(uint64_t count)
{
	struct nd* node;
	struct nd* prev;

	m0_rwlock_write_lock(&list_lock);
	node = ndlist_tlist_tail(&btree_lru_nds);
	for (;  node != NULL && count > 0; count --) {
		prev = ndlist_tlist_prev(&btree_lru_nds, node);
		if (node->n_txref == 0) {
			ndlist_tlink_del_fini(node);
			m0_rwlock_fini(&node->n_lock);
			m0_free(node);
		}
		node = prev;
	}
	m0_rwlock_write_unlock(&list_lock);
}

int  m0_btree_open(void *addr, int nob, struct m0_btree **out,
		   struct m0_btree_op *bop)
{
	bop->b_data.addr      = addr;
	bop->b_data.num_bytes = nob;
	bop->b_data.tree      = *out;

	m0_sm_op_init(&bop->bo_op, &btree_open_tree_tick, &bop->bo_op_exec,
		      &btree_conf, &bop->bo_sm_group);
	return 0;
}

void m0_btree_close(struct m0_btree *arbor, struct m0_btree_op *bop)
{
	bop->bo_arbor = arbor;
	m0_sm_op_init(&bop->bo_op, &btree_close_tree_tick, &bop->bo_op_exec,
		      &btree_conf, &bop->bo_sm_group);
}

void m0_btree_create(void *addr, int nob, const struct m0_btree_type *bt,
		     const struct node_type *nt, struct m0_btree_op *bop,
		     struct m0_be_tx *tx)
{
	bop->b_data.addr        = addr;
	bop->b_data.num_bytes   = nob;
	bop->b_data.bt          = bt;
	bop->b_data.nt          = nt;

	m0_sm_op_init(&bop->bo_op, &btree_create_tree_tick, &bop->bo_op_exec,
		      &btree_conf, &bop->bo_sm_group);
}

void m0_btree_destroy(struct m0_btree *arbor, struct m0_btree_op *bop)
{
	bop->bo_arbor   = arbor;
	bop->bo_tx      = NULL;

	m0_sm_op_init(&bop->bo_op, &btree_destroy_tree_tick, &bop->bo_op_exec,
		      &btree_conf, &bop->bo_sm_group);
}

void m0_btree_get(struct m0_btree *arbor, const struct m0_btree_key *key,
		  const struct m0_btree_cb *cb, uint64_t flags,
		  struct m0_btree_op *bop)
{
	bop->bo_opc = M0_BO_GET;
	bop->bo_arbor = arbor;
	bop->bo_rec.r_key = *key;
	bop->bo_flags = flags;
	bop->bo_cb = *cb;
	bop->bo_i = NULL;
	m0_sm_op_init(&bop->bo_op, &btree_get_kv_tick, &bop->bo_op_exec,
		      &btree_conf, &bop->bo_sm_group);
}

void m0_btree_iter(struct m0_btree *arbor, const struct m0_btree_key *key,
		   const struct m0_btree_cb *cb, uint64_t flags,
		   struct m0_btree_op *bop)
{
	M0_PRE(flags & BOF_NEXT || flags & BOF_PREV);

	bop->bo_opc = M0_BO_ITER;
	bop->bo_arbor = arbor;
	bop->bo_rec.r_key = *key;
	bop->bo_flags = flags;
	bop->bo_cb = *cb;
	bop->bo_i = NULL;
	m0_sm_op_init(&bop->bo_op, &btree_iter_kv_tick, &bop->bo_op_exec,
		      &btree_conf, &bop->bo_sm_group);
}

void m0_btree_put(struct m0_btree *arbor, const struct m0_btree_rec *rec,
		  const struct m0_btree_cb *cb, uint64_t flags,
		  struct m0_btree_op *bop, struct m0_be_tx *tx)
{
	bop->bo_opc    = M0_BO_PUT;
	bop->bo_arbor  = arbor;
	bop->bo_rec    = *rec;
	bop->bo_cb     = *cb;
	bop->bo_tx     = tx;
	bop->bo_flags  = flags;
	bop->bo_i      = NULL;

	m0_sm_op_init(&bop->bo_op, &btree_put_kv_tick, &bop->bo_op_exec,
		      &btree_conf, &bop->bo_sm_group);
}

void m0_btree_del(struct m0_btree *arbor, const struct m0_btree_key *key,
		  const struct m0_btree_cb *cb, uint64_t flags,
		  struct m0_btree_op *bop, struct m0_be_tx *tx)
{
	bop->bo_opc       = M0_BO_DEL;
	bop->bo_arbor     = arbor;
	bop->bo_rec.r_key = *key;
	bop->bo_cb        = *cb;
	bop->bo_tx        = tx;
	bop->bo_flags     = flags;
	bop->bo_i         = NULL;

	m0_sm_op_init(&bop->bo_op, &btree_del_kv_tick, &bop->bo_op_exec,
		      &btree_conf, &bop->bo_sm_group);
}

#endif

#ifndef __KERNEL__
/**
 *  --------------------------
 *  Section START - Unit Tests
 *  --------------------------
 */

/**
 * The code contained below is 'ut'. This is a little experiment to contain the
 * ut code in the same file containing the functionality code. We are open to
 * changes iff enough reasons are found that this model either does not work or
 * is not intuitive or maintainable.
 */

#define m0_be_tx_init(tx,tid,dom,sm_group,persistent,discarded,filler,datum) \
	do {                                                                 \
	                                                                     \
	} while (0)

#define m0_be_tx_prep(tx,credit)                                             \
	do {                                                                 \
                                                                             \
	} while (0)

#define m0_be_tx_open(tx)                                                    \
	do {                                                                 \
                                                                             \
	} while (0)

#define m0_be_tx_capture(tx,req)                                             \
	do {                                                                 \
                                                                             \
	} while (0)

#define m0_be_tx_close(tx)                                                   \
	do {                                                                 \
                                                                             \
	} while (0)

#define m0_be_tx_fini(tx)                                                    \
	do {                                                                 \
                                                                             \
	} while (0)

static bool btree_ut_initialised = false;
static void btree_ut_init(void)
{
	if (!btree_ut_initialised) {
		segops = (struct seg_ops *)&mem_seg_ops;
		m0_btree_mod_init();
		btree_ut_initialised = true;
	}
}

static void btree_ut_fini(void)
{
	segops = NULL;
	m0_btree_mod_fini();
	btree_ut_initialised = false;
}

/**
 * This test will create a few nodes and then delete them before exiting. The
 * main intent of this test is to debug the create and delete nodes functions.
 */
static void ut_node_create_delete(void)
{
	struct node_op          op;
	struct node_op          op1;
	struct node_op          op2;
	struct m0_btree_type    tt;
	struct td              *tree;
	struct td              *tree_clone;
	struct nd              *node1;
	struct nd              *node2;
	const struct node_type *nt    = &fixed_format;

	M0_ENTRY();

	btree_ut_init();

	M0_SET0(&op);

	M0_ASSERT(trees_loaded == 0);

	// Create a Fixed-Format tree.
	op.no_opc = NOP_ALLOC;
	tree_create(&op, &tt, 10, NULL, 0);

	tree = op.no_tree;

	M0_ASSERT(tree->t_ref == 1);
	M0_ASSERT(tree->t_root != NULL);
	M0_ASSERT(trees_loaded == 1);

	// Add a few nodes to the created tree.
	op1.no_opc = NOP_ALLOC;
	node_alloc(&op1, tree, 10, nt, 8, 8, NULL, 0);
	node1 = op1.no_node;

	op2.no_opc = NOP_ALLOC;
	node_alloc(&op2,  tree, 10, nt, 8, 8, NULL, 0);
	node2 = op2.no_node;

	op1.no_opc = NOP_FREE;
	node_free(&op1, node1, NULL, 0);

	op2.no_opc = NOP_FREE;
	node_free(&op2, node2, NULL, 0);

	/* Get another reference to the same tree. */
	tree_get(&op, &tree->t_root->n_addr, 0);
	tree_clone = op.no_tree;
	M0_ASSERT(tree_clone->t_ref == 2);
	M0_ASSERT(tree->t_root == tree_clone->t_root);
	M0_ASSERT(trees_loaded == 1);


	tree_put(tree_clone);
	M0_ASSERT(trees_loaded == 1);

	// Done playing with the tree - delete it.
	op.no_opc = NOP_FREE;
	tree_delete(&op, tree, NULL, 0);
	M0_ASSERT(trees_loaded == 0);

	btree_ut_fini();
	M0_LEAVE();
}


static bool add_rec(struct nd *node,
		    uint64_t   key,
		    uint64_t   val)
{
	struct ff_head      *h = ff_data(node);
	struct slot          slot;
	struct m0_btree_key  find_key;
	m0_bcount_t          ksize;
	void                *p_key;
	m0_bcount_t          vsize;
	void                *p_val;

	/**
	 * To add a record if space is available in the node to hold a new
	 * record:
	 * 1) Search index in the node where the new record is to be inserted.
	 * 2) Get the location in the node where the key & value should be
	 *    inserted.
	 * 3) Insert the new record at the determined location.
	 */

	ksize = h->ff_ksize;
	p_key = &key;
	vsize = h->ff_vsize;
	p_val = &val;

	M0_SET0(&slot);
	slot.s_node                            = node;
	slot.s_rec.r_key.k_data.ov_vec.v_nr    = 1;
	slot.s_rec.r_key.k_data.ov_vec.v_count = &ksize;
	slot.s_rec.r_val.ov_vec.v_nr           = 1;
	slot.s_rec.r_val.ov_vec.v_count        = &vsize;

	if (node_count(node) != 0) {
		if (!node_isfit(&slot))
			return false;
		find_key.k_data.ov_vec.v_nr = 1;
		find_key.k_data.ov_vec.v_count = &ksize;
		find_key.k_data.ov_buf = &p_key;
		node_find(&slot, &find_key);
	}

	node_make(&slot, NULL);

	slot.s_rec.r_key.k_data.ov_buf = &p_key;
	slot.s_rec.r_val.ov_buf = &p_val;

	node_rec(&slot);

	*((uint64_t *)p_key) = key;
	*((uint64_t *)p_val) = val;

	return true;
}

static void get_next_rec_to_add(struct nd *node, uint64_t *key,  uint64_t *val)
{
	struct slot          slot;
	uint64_t             proposed_key;
	struct m0_btree_key  find_key;
	m0_bcount_t          ksize;
	void                *p_key;
	m0_bcount_t          vsize;
	void                *p_val;
	struct ff_head      *h = ff_data(node);

	M0_SET0(&slot);
	slot.s_node = node;

	ksize = h->ff_ksize;
	proposed_key = rand();

	find_key.k_data = M0_BUFVEC_INIT_BUF(&p_key, &ksize);

	slot.s_rec.r_key.k_data = M0_BUFVEC_INIT_BUF(&p_key, &ksize);

	slot.s_rec.r_val = M0_BUFVEC_INIT_BUF(&p_val, &vsize);

	while (true) {
		uint64_t found_key;

		proposed_key %= 256;
		p_key = &proposed_key;

		if (node_count(node) == 0)
			break;
		node_find(&slot, &find_key);
		node_rec(&slot);

		if (slot.s_idx >= node_count(node))
			break;

		found_key = *(uint64_t *)p_key;

		if (found_key == proposed_key)
			proposed_key++;
		else
			break;
	}

	*key = proposed_key;
	memset(val, *key, sizeof(*val));
}

void get_rec_at_index(struct nd *node, int idx, uint64_t *key,  uint64_t *val)
{
	struct slot          slot;
	m0_bcount_t          ksize;
	void                *p_key;
	m0_bcount_t          vsize;
	void                *p_val;

	M0_SET0(&slot);
	slot.s_node = node;
	slot.s_idx  = idx;

	M0_ASSERT(idx<node_count(node));

	slot.s_rec.r_key.k_data.ov_vec.v_nr = 1;
	slot.s_rec.r_key.k_data.ov_vec.v_count = &ksize;
	slot.s_rec.r_key.k_data.ov_buf = &p_key;

	slot.s_rec.r_val.ov_vec.v_nr = 1;
	slot.s_rec.r_val.ov_vec.v_count = &vsize;
	slot.s_rec.r_val.ov_buf = &p_val;

	node_rec(&slot);

	if (key != NULL)
		*key = *(uint64_t *)p_key;

	if (val != NULL)
		*val = *(uint64_t *)p_val;
}

void get_key_at_index(struct nd *node, int idx, uint64_t *key)
{
	struct slot          slot;
	m0_bcount_t          ksize;
	void                *p_key;

	M0_SET0(&slot);
	slot.s_node = node;
	slot.s_idx  = idx;

	M0_ASSERT(idx<node_count(node));

	slot.s_rec.r_key.k_data.ov_vec.v_nr = 1;
	slot.s_rec.r_key.k_data.ov_vec.v_count = &ksize;
	slot.s_rec.r_key.k_data.ov_buf = &p_key;

	node_key(&slot);

	if (key != NULL)
		*key = *(uint64_t *)p_key;
}
/**
 * This unit test will create a tree, add a node and then populate the node with
 * some records. It will also confirm the records are in ascending order of Key.
 */
static void ut_node_add_del_rec(void)
{
	struct node_op          op;
	struct node_op          op1;
	struct m0_btree_type    tt;
	struct td              *tree;
	struct nd              *node1;
	const struct node_type *nt      = &fixed_format;
	uint64_t                key;
	uint64_t                val;
	uint64_t                prev_key;
	uint64_t                curr_key;
	time_t                  curr_time;
	int                     run_loop;

	M0_ENTRY();

	time(&curr_time);
	printf("\nUsing seed %lu", curr_time);
	srand(curr_time);

	run_loop = 50000;

	btree_ut_init();

	M0_SET0(&op);

	op.no_opc = NOP_ALLOC;
	tree_create(&op, &tt, 10, NULL, 0);

	tree = op.no_tree;

	op1.no_opc = NOP_ALLOC;
	node_alloc(&op1, tree, 10, nt, 8, 8, NULL, 0);
	node1 = op1.no_node;

	while (run_loop--) {
		int i;

		/** Add records */
		i = 0;
		while (true) {
			get_next_rec_to_add(node1, &key, &val);
			if (!add_rec(node1, key, val))
				break;
			M0_ASSERT(++i == node_count(node1));
		}

		/** Confirm all the records are in ascending value of key. */
		get_rec_at_index(node1, 0, &prev_key, NULL);
		for (i = 1; i < node_count(node1); i++) {
			get_rec_at_index(node1, i, &curr_key, NULL);
			M0_ASSERT(prev_key < curr_key);
			prev_key = curr_key;
		}

		/** Delete all the records from the node. */
		i = node_count(node1) - 1;
		while (node_count(node1) != 0) {
			int j = rand() % node_count(node1);
			node_del(node1, j, NULL);
			M0_ASSERT(i-- == node_count(node1));
		}
	}

	printf("\n");
	op1.no_opc = NOP_FREE;
	node_free(&op1, node1, NULL, 0);

	// Done playing with the tree - delete it.
	op.no_opc = NOP_FREE;
	tree_delete(&op, tree, NULL, 0);

	btree_ut_fini();

	M0_LEAVE();
}

/**
 * In this unit test we exercise a few tree operations in both valid and invalid
 * conditions.
 */
static void ut_basic_tree_oper(void)
{
	/** void                   *invalid_addr = (void *)0xbadbadbadbad; */
	struct m0_btree        *btree;
	struct m0_btree        *temp_btree;
	struct m0_btree_type    btree_type = {  .tt_id = M0_BT_UT_KV_OPS,
						.ksize = 8,
						.vsize = 8, };
	struct m0_be_tx        *tx = NULL;
	struct m0_btree_op      b_op = {};
	void                   *temp_node;
	const struct node_type *nt = &fixed_format;
	int                     rc;

	/** Prepare transaction to capture tree operations. */
	m0_be_tx_init(tx, 0, NULL, NULL, NULL, NULL, NULL, NULL);
	m0_be_tx_prep(tx, NULL);
	btree_ut_init();
	/**
	 *  Run a valid scenario which:
	 *  1) Creates a btree
	 *  2) Closes the btree
	 *  3) Opens the btree
	 *  4) Closes the btree
	 *  5) Destroys the btree
	 */

	/** Create temp node space*/
	temp_node = m0_alloc_aligned((1024 + sizeof(struct nd)), 10);
	btree = m0_alloc(sizeof *btree);
	rc = M0_BTREE_OP_SYNC_WITH_RC(&b_op, m0_btree_create(temp_node, 1024,
							     &btree_type, nt,
							     &b_op, tx));
	M0_ASSERT(rc == 0);

	rc = M0_BTREE_OP_SYNC_WITH_RC(&b_op, m0_btree_close(b_op.bo_arbor,
							    &b_op));
	M0_ASSERT(rc == 0);
	temp_btree = b_op.bo_arbor;
	rc = M0_BTREE_OP_SYNC_WITH_RC(&b_op, m0_btree_open(temp_node, 1024,
							   &btree, &b_op));
	M0_ASSERT(rc == 0);

	rc = M0_BTREE_OP_SYNC_WITH_RC(&b_op, m0_btree_close(btree, &b_op));
	M0_ASSERT(rc == 0);
	b_op.bo_arbor = temp_btree;

	if (b_op.bo_arbor->t_desc->t_ref > 0) {
		rc = M0_BTREE_OP_SYNC_WITH_RC(&b_op,
					      m0_btree_destroy(b_op.bo_arbor,
							       &b_op));
		M0_ASSERT(rc == 0);
	}
	m0_free_aligned(temp_node, (1024 + sizeof(struct nd)), 10);

	/** Now run some invalid cases */

	/** Open a non-existent btree */
	/**
	 * ToDo: This condition needs to be uncommented once the check for
	 * node_isvalid is properly implemented in btree_open_tick.
	 *
	 * rc = M0_BTREE_OP_SYNC_WITH_RC(&b_op,
	 *                             m0_btree_open(invalid_addr, 1024, &btree,
	 *                                           &b_op));
	 * M0_ASSERT(rc == -EFAULT);
	 */

	/** Close a non-existent btree */
	/**
	 * The following close function are not called as the open operation
	 * being called before this doesnt increase the t_ref variable for
	 * given tree descriptor.
	 *
	 * m0_btree_close(btree); */

	/** Destroy a non-existent btree */
	/**
	 * Commenting this case till the time we can gracefully handle failure.
	 *
	 * M0_BTREE_OP_SYNC_WITH_RC(&b_op, m0_btree_destroy(btree, &b_op));
	 */

	/** Create a new btree */
	temp_node = m0_alloc_aligned((1024 + sizeof(struct nd)), 10);
	rc = M0_BTREE_OP_SYNC_WITH_RC(&b_op, m0_btree_create(temp_node, 1024,
							     &btree_type, nt,
							     &b_op, tx));
	M0_ASSERT(rc == 0);
	/** Close it */
	/**
	 * The following 2 close functions are not used as there is no open
	 * operation being called before this. Hence, the t_ref variable for
	 * tree descriptor has not increased.
	 *
	 * m0_btree_close(b_op.bo_arbor);
	 */

	/** Try closing again */
	/* m0_btree_close(b_op.bo_arbor); */

	/** Re-open it */
	/**
	 * ToDo: This condition needs to be uncommented once the check for
	 * node_isvalid is properly implemented in btree_open_tick.
	 *
	 * rc = M0_BTREE_OP_SYNC_WITH_RC(&b_op,
	 *                             m0_btree_open(invalid_addr, 1024, &btree,
	 *                                           &b_op));
	 * M0_ASSERT(rc == -EFAULT);
	 */

	/** Open it again */
	/**
	 * ToDo: This condition needs to be uncommented once the check for
	 * node_isvalid is properly implemented in btree_open_tick.
	 *
	 * rc = M0_BTREE_OP_SYNC_WITH_RC(&b_op,
	 *      			 m0_btree_open(invalid_addr, 1024,
	 *      				       &btree, &b_op));
	 * M0_ASSERT(rc == -EFAULT);
	 */

	/** Destory it */
	if (b_op.bo_arbor->t_desc->t_ref > 0) {
		rc = M0_BTREE_OP_SYNC_WITH_RC(&b_op,
					      m0_btree_destroy(b_op.bo_arbor,
							       &b_op));
		M0_ASSERT(rc == 0);
	}
	m0_free_aligned(temp_node, (1024 + sizeof(struct nd)), 10);
	/** Attempt to reopen the destroyed tree */

	/**
	 * ToDo: This condition needs to be uncommented once the check for
	 * node_isvalid is properly implemented in btree_open_tick.
	 *
	 * rc = M0_BTREE_OP_SYNC_WITH_RC(&b_op,
	 *      			 m0_btree_open(invalid_addr, 1024,
	 *      				       &btree, &b_op));
	 * M0_ASSERT(rc == -EFAULT);
	 */

	btree_ut_fini();
	m0_free(btree);
}

struct cb_data {
	/** Key that needs to be stored or retrieved. */
	struct m0_btree_key *key;

	/** Value associated with the key that is to be stored or retrieved. */
	struct m0_bufvec    *value;

	/** If value is retrieved (GET) then check if has expected contents. */
	bool                 check_value;

	/**
	 *  This field is filled by the callback routine with the flags which
	 *  the CB routine received from the _tick(). This flag can then be
	 *  analyzed by the caller for further processing.
	 */
	uint32_t             flags;
};

static int btree_kv_put_cb(struct m0_btree_cb *cb, struct m0_btree_rec *rec)
{
	struct m0_bufvec_cursor  scur;
	struct m0_bufvec_cursor  dcur;
	m0_bcount_t              ksize;
	m0_bcount_t              vsize;
	struct cb_data          *datum = cb->c_datum;

	/** The caller can look at these flags if he needs to. */
	datum->flags = rec->r_flags;

	if (rec->r_flags == M0_BSC_KEY_EXISTS)
		return M0_BSC_KEY_EXISTS;

	ksize = m0_vec_count(&datum->key->k_data.ov_vec);
	M0_ASSERT(m0_vec_count(&rec->r_key.k_data.ov_vec) >= ksize);

	vsize = m0_vec_count(&datum->value->ov_vec);
	M0_ASSERT(m0_vec_count(&rec->r_val.ov_vec) >= vsize);

	m0_bufvec_cursor_init(&scur, &datum->key->k_data);
	m0_bufvec_cursor_init(&dcur, &rec->r_key.k_data);
	m0_bufvec_cursor_copy(&dcur, &scur, ksize);

	m0_bufvec_cursor_init(&scur, datum->value);
	m0_bufvec_cursor_init(&dcur, &rec->r_val);
	m0_bufvec_cursor_copy(&dcur, &scur, vsize);

	return 0;
}

static int btree_kv_get_cb(struct m0_btree_cb *cb, struct m0_btree_rec *rec)
{
	struct m0_bufvec_cursor  scur;
	struct m0_bufvec_cursor  dcur;
	m0_bcount_t              ksize;
	m0_bcount_t              vsize;
	struct cb_data          *datum = cb->c_datum;

	/** The caller can look at these flags if he needs to. */
	datum->flags = rec->r_flags;

	if (rec->r_flags == M0_BSC_KEY_NOT_FOUND ||
	    rec->r_flags == M0_BSC_KEY_BTREE_BOUNDARY)
		return rec->r_flags;

	ksize = m0_vec_count(&datum->key->k_data.ov_vec);
	M0_PRE(m0_vec_count(&rec->r_key.k_data.ov_vec) <= ksize);

	vsize = m0_vec_count(&datum->value->ov_vec);
	M0_PRE(m0_vec_count(&rec->r_val.ov_vec) <= vsize);

	m0_bufvec_cursor_init(&dcur, &datum->key->k_data);
	m0_bufvec_cursor_init(&scur, &rec->r_key.k_data);
	m0_bufvec_cursor_copy(&dcur, &scur, ksize);

	m0_bufvec_cursor_init(&dcur, datum->value);
	m0_bufvec_cursor_init(&scur, &rec->r_val);
	m0_bufvec_cursor_copy(&dcur, &scur, vsize);

	if (datum->check_value) {
		struct m0_bufvec_cursor kcur;
		struct m0_bufvec_cursor vcur;
		m0_bcount_t             v_off = 0;

		while (v_off <= vsize) {
			m0_bufvec_cursor_init(&kcur, &rec->r_key.k_data);
			m0_bufvec_cursor_init(&vcur, &rec->r_val);
			m0_bufvec_cursor_move(&vcur, v_off);

			if (m0_bufvec_cursor_cmp(&kcur,&vcur)) {
				M0_ASSERT(0);
			}
			v_off += ksize;
		}
	}

	return 0;
}

static int btree_kv_del_cb(struct m0_btree_cb *cb, struct m0_btree_rec *rec)
{
	struct cb_data          *datum = cb->c_datum;

	/** The caller can look at these flags if he needs to. */
	datum->flags = rec->r_flags;

	return rec->r_flags;
}

/**
 * This unit test exercises the KV operations for both valid and invalid
 * conditions.
 */
static void ut_basic_kv_oper(void)
{
	struct m0_btree_type    btree_type  = {.tt_id = M0_BT_UT_KV_OPS,
					      .ksize = 8,
					      .vsize = 8, };
	struct m0_be_tx        *tx          = NULL;
	struct m0_btree_op      b_op        = {};
	struct m0_btree        *tree;
	void                   *temp_node;
	int                     i;
	time_t                  curr_time;
	struct m0_btree_cb      ut_cb;
	uint64_t                first_key;
	bool                    first_key_initialized = false;
	struct m0_btree_op      kv_op                 = {};
	const struct node_type *nt                    = &fixed_format;
	int                     rc;
	M0_ENTRY();

	time(&curr_time);
	printf("\nUsing seed %lu", curr_time);
	srandom(curr_time);

	/** Prepare transaction to capture tree operations. */
	m0_be_tx_init(tx, 0, NULL, NULL, NULL, NULL, NULL, NULL);
	m0_be_tx_prep(tx, NULL);
	btree_ut_init();
	/**
	 *  Run valid scenario:
	 *  1) Create a btree
	 *  2) Adds a few records to the created tree.
	 *  3) Confirms the records are present in the tree.
	 *  4) Deletes all the records from the tree.
	 *  4) Close the btree
	 *  5) Destroy the btree
	 */

	/** Create temp node space and use it as root node for btree */
	temp_node = m0_alloc_aligned((1024 + sizeof(struct nd)), 10);
	M0_BTREE_OP_SYNC_WITH_RC(&b_op, m0_btree_create(temp_node, 1024,
							&btree_type, nt,
							&b_op, tx));

	tree = b_op.bo_arbor;

	for (i = 0; i < 2048; i++) {
		uint64_t             key;
		uint64_t             value;
		struct cb_data       put_data;
		struct m0_btree_rec  rec;
		m0_bcount_t          ksize  = sizeof key;
		m0_bcount_t          vsize  = sizeof value;
		void                *k_ptr  = &key;
		void                *v_ptr  = &value;

		/**
		 *  There is a very low possibility of hitting the same key
		 *  again. This is fine as it helps debug the code when insert
		 *  is called with the same key instead of update function.
		 */
		key = value = m0_byteorder_cpu_to_be64(random());

		if (!first_key_initialized) {
			first_key = key;
			first_key_initialized = true;
		}

		rec.r_key.k_data   = M0_BUFVEC_INIT_BUF(&k_ptr, &ksize);
		rec.r_val          = M0_BUFVEC_INIT_BUF(&v_ptr, &vsize);

		put_data.key       = &rec.r_key;
		put_data.value     = &rec.r_val;

		ut_cb.c_act        = btree_kv_put_cb;
		ut_cb.c_datum      = &put_data;

		M0_BTREE_OP_SYNC_WITH_RC(&kv_op, m0_btree_put(tree, &rec,
							      &ut_cb, 0,
							      &kv_op, tx));
	}

	{
		uint64_t             key;
		uint64_t             value;
		struct cb_data       get_data;
		struct m0_btree_key  get_key;
		struct m0_bufvec     get_value;
		m0_bcount_t          ksize            = sizeof key;
		m0_bcount_t          vsize            = sizeof value;
		void                *k_ptr            = &key;
		void                *v_ptr            = &value;
		uint64_t             find_key;
		void                *find_key_ptr     = &find_key;
		m0_bcount_t          find_key_size    = sizeof find_key;
		struct m0_btree_key  find_key_in_tree;

		get_key.k_data = M0_BUFVEC_INIT_BUF(&k_ptr, &ksize);
		get_value      = M0_BUFVEC_INIT_BUF(&v_ptr, &vsize);

		get_data.key    = &get_key;
		get_data.value  = &get_value;

		ut_cb.c_act   = btree_kv_get_cb;
		ut_cb.c_datum = &get_data;

		find_key = first_key;

		find_key_in_tree.k_data =
				M0_BUFVEC_INIT_BUF(&find_key_ptr, &find_key_size);

		M0_BTREE_OP_SYNC_WITH_RC(&kv_op,
					 m0_btree_get(tree,
						      &find_key_in_tree,
						      &ut_cb, BOF_EQUAL,
						      &kv_op));

		for (i = 1; i < 2048; i++) {
			find_key = key;
			M0_BTREE_OP_SYNC_WITH_RC(&kv_op,
						 m0_btree_iter(tree,
							       &find_key_in_tree,
							       &ut_cb, BOF_NEXT,
							       &kv_op));
		}
	}

	rc = M0_BTREE_OP_SYNC_WITH_RC(&b_op, m0_btree_close(tree, &b_op));
	M0_ASSERT(rc == 0);

	if (b_op.bo_arbor->t_desc->t_ref > 0) {
		rc = M0_BTREE_OP_SYNC_WITH_RC(&b_op,
					      m0_btree_destroy(tree, &b_op));
		M0_ASSERT(rc == 0);
	}
	btree_ut_fini();
}


enum {
	MIN_STREAM_CNT         = 5,
	MAX_STREAM_CNT         = 20,

	MIN_RECS_PER_STREAM    = 5,
	MAX_RECS_PER_STREAM    = 2048,

	MAX_RECS_PER_THREAD    = 100000, /** Records count for each thread */

	MIN_TREE_LOOPS         = 5000,
	MAX_TREE_LOOPS         = 15000,
	MAX_RECS_FOR_TREE_TEST = 100,
};


/**
 * This unit test exercises the KV operations triggered by multiple streams.
 */
static void ut_multi_stream_kv_oper(void)
{
	void                   *temp_node;
	int                     i;
	time_t                  curr_time;
	struct m0_btree_cb      ut_cb;
	struct m0_be_tx        *tx              = NULL;
	struct m0_btree_op      b_op            = {};
	uint32_t                stream_count    = 0;
	uint64_t                recs_per_stream = 0;
	struct m0_btree_op      kv_op           = {};
	struct m0_btree        *tree;
	const struct node_type *nt              = &fixed_format;
	struct m0_btree_type    btree_type      = {.tt_id = M0_BT_UT_KV_OPS,
						  .ksize = sizeof(uint64_t),
						  .vsize = btree_type.ksize*2,
						  };
	int                     rc;
	M0_ENTRY();

	time(&curr_time);
	printf("\nUsing seed %lu", curr_time);
	srandom(curr_time);

	stream_count = (random() % (MAX_STREAM_CNT - MIN_STREAM_CNT)) +
			MIN_STREAM_CNT;

	recs_per_stream = (random()%
			   (MAX_RECS_PER_STREAM - MIN_RECS_PER_STREAM)) +
			    MIN_RECS_PER_STREAM;

	/** Prepare transaction to capture tree operations. */
	m0_be_tx_init(tx, 0, NULL, NULL, NULL, NULL, NULL, NULL);
	m0_be_tx_prep(tx, NULL);
	btree_ut_init();
	/**
	 *  Run valid scenario:
	 *  1) Create a btree
	 *  2) Adds records in multiple streams to the created tree.
	 *  3) Confirms the records are present in the tree.
	 *  4) Deletes all the records from the tree using multiple streams.
	 *  5) Close the btree
	 *  6) Destroy the btree
	 */

	/** Create temp node space and use it as root node for btree */
	temp_node = m0_alloc_aligned((1024 + sizeof(struct nd)), 10);
	M0_BTREE_OP_SYNC_WITH_RC(&b_op, m0_btree_create(temp_node, 1024,
							&btree_type, nt,
							&b_op, tx));
	tree = b_op.bo_arbor;

	for (i = 1; i <= recs_per_stream; i++) {
		uint64_t             key;
		uint64_t             value[btree_type.vsize / sizeof(uint64_t)];
		struct cb_data       put_data;
		struct m0_btree_rec  rec;
		m0_bcount_t          ksize  = sizeof key;
		m0_bcount_t          vsize  = sizeof value;
		void                *k_ptr  = &key;
		void                *v_ptr  = &value;
		uint32_t             stream_num;

		for (stream_num = 0; stream_num < stream_count; stream_num++) {
			int k;

			key = i + (stream_num * recs_per_stream);
			key = m0_byteorder_cpu_to_be64(key);
			for (k = 0; k < ARRAY_SIZE(value);k++) {
				value[k] = key;
			}

			rec.r_key.k_data   = M0_BUFVEC_INIT_BUF(&k_ptr, &ksize);
			rec.r_val          = M0_BUFVEC_INIT_BUF(&v_ptr, &vsize);

			put_data.key       = &rec.r_key;
			put_data.value     = &rec.r_val;

			ut_cb.c_act        = btree_kv_put_cb;
			ut_cb.c_datum      = &put_data;

			M0_BTREE_OP_SYNC_WITH_RC(&kv_op,
						 m0_btree_put(tree, &rec,
							      &ut_cb, 0,
							      &kv_op, tx));
		}
	}

	for (i = 1; i <= (recs_per_stream*stream_count); i++) {
		uint64_t             key;
		uint64_t             value[btree_type.vsize/sizeof(uint64_t)];
		struct cb_data       get_data;
		struct m0_btree_key  get_key;
		struct m0_bufvec     get_value;
		m0_bcount_t          ksize             = sizeof key;
		m0_bcount_t          vsize             = sizeof value;
		void                *k_ptr             = &key;
		void                *v_ptr             = &value;
		uint64_t             find_key;
		void                *find_key_ptr      = &find_key;
		m0_bcount_t          find_key_size     = sizeof find_key;
		struct m0_btree_key  find_key_in_tree;

		find_key = m0_byteorder_cpu_to_be64(i);
		find_key_in_tree.k_data =
			M0_BUFVEC_INIT_BUF(&find_key_ptr, &find_key_size);

		get_key.k_data = M0_BUFVEC_INIT_BUF(&k_ptr, &ksize);
		get_value      = M0_BUFVEC_INIT_BUF(&v_ptr, &vsize);

		get_data.key         = &get_key;
		get_data.value       = &get_value;
		get_data.check_value = true;

		ut_cb.c_act   = btree_kv_get_cb;
		ut_cb.c_datum = &get_data;

		M0_BTREE_OP_SYNC_WITH_RC(&kv_op,
					 m0_btree_get(tree,
						      &find_key_in_tree,
						      &ut_cb, BOF_EQUAL,
						      &kv_op));
	}

	for (i = 1; i <= recs_per_stream; i++) {
		uint64_t             del_key;
		struct m0_btree_key  del_key_in_tree;
		void                *p_del_key    = &del_key;
		m0_bcount_t          del_key_size = sizeof del_key;
		struct cb_data       del_data;
		uint32_t             stream_num;

		del_data = (struct cb_data) { .key = &del_key_in_tree,
						 .value = NULL,
						 .check_value = false,
						};

		del_key_in_tree.k_data =
				M0_BUFVEC_INIT_BUF(&p_del_key, &del_key_size);

		ut_cb.c_act   = btree_kv_del_cb;
		ut_cb.c_datum = &del_data;

		for (stream_num = 0; stream_num < stream_count; stream_num++) {
			del_key = i + (stream_num * recs_per_stream);
			del_key = m0_byteorder_cpu_to_be64(del_key);

			M0_BTREE_OP_SYNC_WITH_RC(&kv_op,
						 m0_btree_del(tree,
							      &del_key_in_tree,
							      &ut_cb, 0,
							      &kv_op, tx));
		}
	}

	rc = M0_BTREE_OP_SYNC_WITH_RC(&b_op, m0_btree_close(tree, &b_op));
	M0_ASSERT(rc == 0);

	if (b_op.bo_arbor->t_desc->t_ref > 0) {
		rc = M0_BTREE_OP_SYNC_WITH_RC(&b_op,
					      m0_btree_destroy(tree, &b_op));
		M0_ASSERT(rc == 0);
	}

	btree_ut_fini();
}

struct btree_ut_thread_info {
	struct m0_thread   ti_q;             /** Used for thread operations. */
	struct m0_bitmap   ti_cpu_map;       /** CPU map to run this thread. */
	uint64_t           ti_key_first;     /** First Key value to use. */
	uint64_t           ti_key_count;     /** Keys to use. */
	uint64_t           ti_key_incr;      /** Key value to increment by. */
	uint16_t           ti_thread_id;     /** Thread ID <= 65535. */
	struct m0_btree   *ti_tree;          /** Tree for KV operations */
	uint16_t           ti_key_size;      /** Key size in bytes. */
	uint16_t           ti_value_size;    /** Value size in bytes. */
	bool               ti_random_bursts; /** Burstiness in IO pattern. */

	/**
	 *  The fields below are used by the thread functions (init and func)
	 *  to share information. These fields should not be touched by thread
	 *  launcher.
	 */
	struct random_data  ti_random_buf;    /** Buffer used by random func. */
	char               *ti_rnd_state_ptr; /** State array used by RNG. */
};

/**
 *  All the threads wait for this variable to turn TRUE.
 *  The main thread sets to TRUE once it has initialized all the threads so
 *  that all the threads start running on different CPU cores and can compete
 *  for the same btree nodes to work on thus exercising possible race
 *  conditions.
 */
static volatile bool thread_start = false;

/**
 * Thread init function which will do basic setup such as setting CPU affinity
 * and initializing the RND seed for the thread. Any other initialization that
 * might be needed such as resource allocation/initialization needed for the
 * thread handler function can also be done here.
 */
static int btree_ut_thread_init(struct btree_ut_thread_info *ti)
{
	M0_ALLOC_ARR(ti->ti_rnd_state_ptr, 64);
	if (ti->ti_rnd_state_ptr == NULL) {
		return -ENOMEM;
	}

	M0_SET0(&ti->ti_random_buf);
	initstate_r(ti->ti_thread_id + 1, ti->ti_rnd_state_ptr, 64,
		    &ti->ti_random_buf);

	srandom_r(ti->ti_thread_id + 1, &ti->ti_random_buf);

	return m0_thread_confine(&ti->ti_q, &ti->ti_cpu_map);
}

/**
 * This routine is a thread handler which launches PUT, GET, ITER and DEL
 * operations on the btree passed as parameter.
 */
static void btree_ut_kv_oper_thread_handler(struct btree_ut_thread_info *ti)
{
	uint64_t               key[ti->ti_key_size / sizeof(uint64_t)];
	uint64_t               value[ti->ti_value_size / sizeof(uint64_t)];
	m0_bcount_t            ksize         = sizeof key;
	m0_bcount_t            vsize         = sizeof value;
	void                  *k_ptr         = &key;
	void                  *v_ptr         = &value;
	struct m0_btree_rec    rec;
	struct m0_btree_cb     ut_cb;
	struct cb_data         data;

	uint64_t               get_key[ti->ti_key_size / sizeof(uint64_t)];
	uint64_t               get_value[ti->ti_value_size / sizeof(uint64_t)];
	m0_bcount_t            get_ksize     = sizeof get_key;
	m0_bcount_t            get_vsize     = sizeof get_value;
	void                  *get_k_ptr     = &get_key;
	void                  *get_v_ptr     = &get_value;
	struct m0_btree_rec    get_rec;
	struct m0_btree_cb     ut_get_cb;
	struct cb_data         get_data;

	uint64_t               key_iter_start;
	uint64_t               key_end;
	struct m0_btree_op     kv_op     = {};
	struct m0_btree       *tree;
	struct m0_be_tx       *tx        = NULL;

	/**
	 *  Currently our thread routine only supports Keys and Values which are
	 *  a multiple of 8 bytes.
	 */
	M0_ASSERT(ti->ti_key_size % sizeof(uint64_t) == 0);
	M0_ASSERT(ti->ti_value_size % sizeof(uint64_t) == 0);

	/** Prepare transaction to capture tree operations. */
	m0_be_tx_init(tx, 0, NULL, NULL, NULL, NULL, NULL, NULL);
	m0_be_tx_prep(tx, NULL);

	key_iter_start = ti->ti_key_first;
	key_end        = ti->ti_key_first +
			 (ti->ti_key_count * ti->ti_key_incr) - ti->ti_key_incr;

	rec.r_key.k_data   = M0_BUFVEC_INIT_BUF(&k_ptr, &ksize);
	rec.r_val          = M0_BUFVEC_INIT_BUF(&v_ptr, &vsize);

	data.key           = &rec.r_key;
	data.value         = &rec.r_val;

	ut_cb.c_act        = btree_kv_put_cb;
	ut_cb.c_datum      = &data;

	get_rec.r_key.k_data   = M0_BUFVEC_INIT_BUF(&get_k_ptr, &get_ksize);
	get_rec.r_val          = M0_BUFVEC_INIT_BUF(&get_v_ptr, &get_vsize);

	get_data.key           = &get_rec.r_key;
	get_data.value         = &get_rec.r_val;
	get_data.check_value   = true;

	ut_get_cb.c_act        = btree_kv_get_cb;
	ut_get_cb.c_datum      = &get_data;

	tree                   = ti->ti_tree;

	/** Wait till all the threads have been initialised. */
	while (!thread_start)
		;

	while (key_iter_start <= key_end) {
		uint64_t  key_first;
		uint64_t  key_last;
		uint64_t  keys_put_count = 0;
		uint64_t  keys_found_count = 0;
		int       i;
		int32_t   r;
		uint64_t  iter_dir;
		uint64_t  del_key;

		key_first = key_iter_start;
		if (ti->ti_random_bursts) {
			random_r(&ti->ti_random_buf, &r);
			if (key_first == key_end)
				key_last = key_end;
			else
				key_last = (r % (key_end - key_first)) +
					   key_first;
			key_last = (key_last / ti->ti_key_incr) *
				   ti->ti_key_incr + ti->ti_key_first;
		} else
			key_last = key_end;

		/** PUT keys and their corresponding values in the tree. */

		ut_cb.c_act   = btree_kv_put_cb;
		ut_cb.c_datum = &data;

		while (key_first <= key_last) {
			/**
			 *  Embed the thread-id in LSB so that different threads
			 *  will target the same node thus causing race
			 *  conditions useful to mimic and test btree operations
			 *  in a loaded system.
			 */
			key[0] = (key_first << (sizeof(ti->ti_thread_id) * 8)) +
				 ti->ti_thread_id;
			key[0] = m0_byteorder_cpu_to_be64(key[0]);
			for (i = 1; i < ARRAY_SIZE(key); i++)
				key[i] = key[0];

			value[0] = key[0];
			for (i = 1; i < ARRAY_SIZE(value); i++)
				value[i] = value[0];

			M0_BTREE_OP_SYNC_WITH_RC(&kv_op,
						 m0_btree_put(tree, &rec,
							      &ut_cb, 0,
							      &kv_op, tx));
			M0_ASSERT(data.flags == M0_BSC_SUCCESS);

			keys_put_count++;
			key_first += ti->ti_key_incr;
		}

		/** GET and ITERATE over the keys which we inserted above. */

		/**  Randomly decide the iteration direction. */
		random_r(&ti->ti_random_buf, &r);

		key_first = key_iter_start;
		if (r % 2) {
			/** Iterate forward. */
			iter_dir = BOF_NEXT;
			key[0] = (key_first <<
				  (sizeof(ti->ti_thread_id) * 8)) +
				 ti->ti_thread_id;
			key[0] = m0_byteorder_cpu_to_be64(key[0]);
			for (i = 1; i < ARRAY_SIZE(key); i++)
				key[i] = key[0];
		} else {
			/** Iterate backward. */
			iter_dir = BOF_PREV;
			key[0] = (key_last <<
				  (sizeof(ti->ti_thread_id) * 8)) +
				 ti->ti_thread_id;
			key[0] = m0_byteorder_cpu_to_be64(key[0]);
			for (i = 1; i < ARRAY_SIZE(key); i++)
				key[i] = key[0];
		}

		get_data.check_value = true; /** Compare value with key */

		M0_BTREE_OP_SYNC_WITH_RC(&kv_op,
					 m0_btree_get(tree,
						      &rec.r_key, &ut_get_cb,
						      BOF_EQUAL, &kv_op));
		M0_ASSERT(get_data.flags == M0_BSC_SUCCESS);

		keys_found_count++;

		while (1) {
			M0_BTREE_OP_SYNC_WITH_RC(&kv_op,
						 m0_btree_iter(tree,
							       &rec.r_key,
							       &ut_get_cb,
							       iter_dir,
							       &kv_op));
			if (get_data.flags == M0_BSC_KEY_BTREE_BOUNDARY)
				break;

			keys_found_count++;

			/** Copy over the gotten key for the next search. */
			for (i = 0; i < ARRAY_SIZE(key); i++)
				key[i] = get_key[i];
		}

		/**
		 * For single thread, keys_found_count should be equal to
		 * keys_put_count. But for multi-thread, multiple threads can
		 * put records, hence keys_found_count will be greater than
		 * keys_put_count.
		 */
		M0_ASSERT(keys_found_count >= keys_put_count);

		/**
		 *  Test slant only if possible. If the increment counter is
		 *  more than 1 we can provide the intermediate value to be got
		 *  in slant mode.
		 */

		if (ti->ti_key_incr > 1) {
			uint64_t  slant_key;
			uint64_t  got_key;
			struct m0_btree_rec r;
			struct m0_btree_cb  cb;

			M0_ASSERT(key_first >= 1);

			slant_key = key_first - 1;
			get_data.check_value = false;

			/**
			 *  The following short named variables are used just
			 *  to maintain the code decorum by limiting code lines
			 *  within 80 chars..
			 */
			r = rec;
			cb = ut_get_cb;

			do {
				key[0] = (slant_key <<
					  (sizeof(ti->ti_thread_id) * 8)) +
					 ti->ti_thread_id;
				key[0] = m0_byteorder_cpu_to_be64(key[0]);
				for (i = 1; i < ARRAY_SIZE(key); i++)
					key[i] = key[0];

				M0_BTREE_OP_SYNC_WITH_RC(&kv_op,
							 m0_btree_get(tree,
								      &r.r_key,
								      &cb,
								      BOF_SLANT,
								      &kv_op));

				/**
				 *  If multiple threads are running then slant
				 *  could return us the value which was added
				 *  by a different thread. We anyways make sure
				 *  that the got value (without the embedded
				 *  thread ID) is more than the slant value.
				 */
				got_key = m0_byteorder_cpu_to_be64(get_key[0]);
				got_key >>= (sizeof(ti->ti_thread_id) * 8);
				M0_ASSERT(got_key == slant_key + 1);

				slant_key += ti->ti_key_incr;
			} while (slant_key <= key_last);
		}

		/**
		 *  DEL the keys which we had created in this iteration. The
		 *  direction of traversing the delete keys is randomly
		 *  selected.
		 */
		random_r(&ti->ti_random_buf, &r);

		key_first = key_iter_start;
		del_key = (r % 2 == 0) ? key_first : key_last;

		ut_cb.c_act   = btree_kv_del_cb;
		ut_cb.c_datum = &data;
		while (keys_put_count) {
			key[0] = (del_key << (sizeof(ti->ti_thread_id) * 8)) +
				 ti->ti_thread_id;
			key[0] = m0_byteorder_cpu_to_be64(key[0]);
			for (i = 1; i < ARRAY_SIZE(key); i++)
				key[i] = key[0];

			M0_BTREE_OP_SYNC_WITH_RC(&kv_op,
						 m0_btree_del(tree, &rec.r_key,
							      &ut_cb, 0,
							      &kv_op, tx));
			del_key = (r % 2 == 0) ?
						del_key + ti->ti_key_incr :
						del_key - ti->ti_key_incr;
			keys_put_count--;
		}

		key_iter_start = key_last + ti->ti_key_incr;
	}

	/** Free resources. */
	m0_free(ti->ti_rnd_state_ptr);
}

/**
 * This function allocates an array pointed by cpuid_ptr and fills it with the
 * CPU ID of the CPUs which are currently online.
 */
static void online_cpu_id_get(uint16_t **cpuid_ptr, uint16_t *cpu_count)
{
	size_t           cpu_max;
	uint32_t         cpuid;
	struct m0_bitmap map_cpu_online  = {};
	int              rc;

	*cpu_count = 0;
	cpu_max = m0_processor_nr_max();
	rc = m0_bitmap_init(&map_cpu_online, cpu_max);
	if (rc != 0)
		return;

	m0_processors_online(&map_cpu_online);

	for (cpuid = 0; cpuid < map_cpu_online.b_nr; cpuid++) {
		if (m0_bitmap_get(&map_cpu_online, cpuid)) {
			(*cpu_count)++;
		}
	}

	if (*cpu_count) {
		M0_ALLOC_ARR(*cpuid_ptr, *cpu_count);
		M0_ASSERT(*cpuid_ptr != NULL);

		*cpu_count = 0;
		for (cpuid = 0; cpuid < map_cpu_online.b_nr; cpuid++) {
			if (m0_bitmap_get(&map_cpu_online, cpuid)) {
				(*cpuid_ptr)[*cpu_count] = cpuid;
				(*cpu_count)++;
			}
		}
	}
}


/**
 * This test launches multiple threads which launch KV operations against one
 * btree in parallel. If thread_count is passed as '0' then one thread per core
 * is launched. If tree_count is passed as '0' then one tree per thread is
 * created.
 */
static void btree_ut_num_threads_num_trees_kv_oper(uint32_t thread_count,
						   uint32_t tree_count)
{
	int                           rc;
	struct btree_ut_thread_info  *ti;
	int                           i;
	struct m0_btree             **ut_trees;
	uint16_t                      cpu;
	void                         *temp_node;
	struct m0_btree_op            b_op         = {};
	struct m0_be_tx              *tx           = NULL;
	const struct node_type       *nt           = &fixed_format;
	const uint32_t                ksize_to_use = sizeof(uint64_t);
	struct m0_btree_type          btree_type   = {.tt_id = M0_BT_UT_KV_OPS,
				         	     .ksize = ksize_to_use,
				         	     .vsize = ksize_to_use*2,
				         	    };
	uint16_t                     *cpuid_ptr;
	uint16_t                      cpu_count;
	size_t                        cpu_max;

	/**
	 *  1) Create btree(s) to be used by all the threads.
	 *  2) Assign CPU cores to the threads.
	 *  3) Init and Start the threads which do KV operations.
	 *  4) Wait till all the threads are done.
	 *  5) Close the btree
	 *  6) Destroy the btree
	 */

	/** Prepare transaction to capture tree operations. */
	m0_be_tx_init(tx, 0, NULL, NULL, NULL, NULL, NULL, NULL);
	m0_be_tx_prep(tx, NULL);
	btree_ut_init();

	online_cpu_id_get(&cpuid_ptr, &cpu_count);

	if (thread_count == 0)
		thread_count = cpu_count - 1; /** Skip Core-0 */

	if (tree_count == 0)
		tree_count = thread_count;

	M0_ASSERT(thread_count >= tree_count);

	thread_start = false;

	M0_ALLOC_ARR(ut_trees, tree_count);
	M0_ASSERT(ut_trees != NULL);

	for (i = 0; i < tree_count; i++) {
		M0_SET0(&b_op);

		/** Create temp node space and use it as root node for btree */
		temp_node = m0_alloc_aligned((1024 + sizeof(struct nd)), 10);

		M0_BTREE_OP_SYNC_WITH_RC(&b_op,
					 m0_btree_create(temp_node, 1024,
							 &btree_type, nt, &b_op,
							 tx));

		ut_trees[i] = b_op.bo_arbor;
	}

	m0_be_tx_close(tx);
	m0_be_tx_fini(tx);

	M0_ALLOC_ARR(ti, thread_count);
	M0_ASSERT(ti != NULL);

	cpu_max = m0_processor_nr_max();

	cpu = 1; /** We skip Core-0 for Linux kernel and other processes. */
	for (i = 0; i < thread_count; i++) {
		rc = m0_bitmap_init(&ti[i].ti_cpu_map, cpu_max);
		m0_bitmap_set(&ti[i].ti_cpu_map, cpuid_ptr[cpu], true);
		cpu++;
		if (cpu >= cpu_count)
			/**
			 *  Circle around if thread count is higher than the
			 *  CPU cores in the system.
			 */
			cpu = 1;

		ti[i].ti_key_first  = 1;
		ti[i].ti_key_count  = MAX_RECS_PER_THREAD;
		ti[i].ti_key_incr   = 5;
		ti[i].ti_thread_id  = i;
		ti[i].ti_tree       = ut_trees[i % tree_count];
		ti[i].ti_key_size   = btree_type.ksize;
		ti[i].ti_value_size = btree_type.vsize;
		ti[i].ti_random_bursts = (thread_count > 1);
	}

	for (i = 0; i < thread_count; i++) {
		rc = M0_THREAD_INIT(&ti[i].ti_q, struct btree_ut_thread_info *,
				    btree_ut_thread_init,
				    &btree_ut_kv_oper_thread_handler, &ti[i],
				    "Thread-%d", i);
		M0_ASSERT(rc == 0);
	}

	/** Initialized all the threads by now. Let's get rolling ... */
	thread_start = true;

	for (i = 0; i < thread_count;i++) {
		m0_thread_join(&ti[i].ti_q);
		m0_thread_fini(&ti[i].ti_q);
	}

	for (i = 0; i < tree_count; i++) {
		// m0_btree_close(ut_trees[i]);
		rc = M0_BTREE_OP_SYNC_WITH_RC(&b_op,
				      m0_btree_close(ut_trees[i], &b_op));
		M0_ASSERT(rc == 0);
		/**
		 * Commenting this code as the delete operation is not done here.
		 * Due to this, the destroy operation will crash.
		 *
		 * M0_BTREE_OP_SYNC_WITH_RC(&b_op,
		 *	     m0_btree_destroy(ut_trees[i].tree,
		 * 	      &b_op));
		 */
	}

	m0_free(ut_trees);

	/**
	 * Commenting this code as the delete operation is not done here.
	 * Due to this, the destroy operation will crash.
	 *
	 *
	 * M0_BTREE_OP_SYNC_WITH_RC(&b_op,
	 *				 m0_btree_destroy(b_op.bo_arbor, &b_op));
	 */

	m0_free(ti);
	btree_ut_fini();
}

static void ut_st_st_kv_oper(void)
{
	btree_ut_num_threads_num_trees_kv_oper(1, 1);
}

static void ut_mt_st_kv_oper(void)
{
	btree_ut_num_threads_num_trees_kv_oper(0, 1);
}

static void ut_mt_mt_kv_oper(void)
{
	btree_ut_num_threads_num_trees_kv_oper(0, 0);
}



/**
 * This routine is a thread handler which primarily involves in creating,
 * opening, closing and destroying btree. To run out-of-sync with other threads
 * it also launches PUT, GET, ITER and DEL operations on the btree for a random
 * count.
 */
static void btree_ut_tree_oper_thread_handler(struct btree_ut_thread_info *ti)
{
	uint64_t               key;
	uint64_t               value;
	m0_bcount_t            ksize = sizeof key;
	m0_bcount_t            vsize = sizeof value;
	void                  *k_ptr = &key;
	void                  *v_ptr = &value;
	struct m0_btree_rec    rec   = {
				     .r_key.k_data = M0_BUFVEC_INIT_BUF(&k_ptr,
									&ksize),
				     .r_val        = M0_BUFVEC_INIT_BUF(&v_ptr,
									&vsize),
				     .r_flags      = 0,
				     };
	struct cb_data         data  = {
					.key         = &rec.r_key,
					.value       = &rec.r_val,
					.check_value = false,
					.flags       = 0,
				       };
	struct m0_btree_cb     ut_cb   = {
					  .c_act       = btree_kv_put_cb,
					  .c_datum     = &data,
					 };
	int32_t                loop_count;
	struct m0_btree_op     kv_op     = {};
	void                  *temp_node;
	struct m0_btree_type   btree_type  = {.tt_id = M0_BT_UT_KV_OPS,
					      .ksize = sizeof(key),
					      .vsize = sizeof(value),
					     };
	const struct node_type *nt         = &fixed_format;
	struct m0_be_tx        *tx         = NULL;
	int                     rc;

	random_r(&ti->ti_random_buf, &loop_count);
	loop_count %= (MAX_TREE_LOOPS - MIN_TREE_LOOPS);
	loop_count += MIN_TREE_LOOPS;

	while (!thread_start)
		;

	/** Create temp node space and use it as root node for btree */
	temp_node = m0_alloc_aligned((1024 + sizeof(struct nd)), 10);

	while (loop_count--) {
		struct m0_btree_op  b_op        = {};
		struct m0_btree    *tree;
		int32_t             rec_count;
		uint32_t            i;

		/**
		 * 1) Create a tree
		 * 2) Add a few random count of records in the tree.
		 * 3) Close the tree
		 * 4) Open the tree
		 * 5) Confirm the records are present in the tree.
		 * 6) Close the tree
		 * 4) Open the tree
		 * 5) Delete all the records from the tree.
		 * 6) Close the tree
		 * 7) Destroy the tree
		 */

		rc = M0_BTREE_OP_SYNC_WITH_RC(&b_op,
					      m0_btree_create(temp_node, 1024,
							      &btree_type, nt,
							      &b_op, tx));
		M0_ASSERT(rc == 0);

		tree = b_op.bo_arbor;

		random_r(&ti->ti_random_buf, &rec_count);
		rec_count %= MAX_RECS_FOR_TREE_TEST;
		rec_count = rec_count ? : (MAX_RECS_FOR_TREE_TEST / 2);

		ut_cb.c_act = btree_kv_put_cb;
		for (i = 1; i <= rec_count; i++) {
			value = key = i;

			rc = M0_BTREE_OP_SYNC_WITH_RC(&kv_op,
						      m0_btree_put(tree, &rec,
								   &ut_cb, 0,
								   &kv_op, tx));
			M0_ASSERT(data.flags == M0_BSC_SUCCESS && rc == 0);
		}

		rc = M0_BTREE_OP_SYNC_WITH_RC(&b_op,
					      m0_btree_close(tree, &b_op));
		M0_ASSERT(rc == 0);

		rc = M0_BTREE_OP_SYNC_WITH_RC(&kv_op,
					      m0_btree_open(temp_node,
							    1024, &tree,
							    &kv_op));
		M0_ASSERT(rc == 0);

		ut_cb.c_act = btree_kv_get_cb;
		for (i = 1; i <= rec_count; i++) {
			value = key = i;

			rc = M0_BTREE_OP_SYNC_WITH_RC(&kv_op,
						      m0_btree_get(tree,
								   &rec.r_key,
								   &ut_cb,
								   BOF_EQUAL,
								   &kv_op));
			M0_ASSERT(data.flags == M0_BSC_SUCCESS && rc == 0);
		}

		rc = M0_BTREE_OP_SYNC_WITH_RC(&b_op,
					      m0_btree_close(tree, &b_op));
		M0_ASSERT(rc == 0);

		rc = M0_BTREE_OP_SYNC_WITH_RC(&kv_op,
					      m0_btree_open(temp_node,
							    1024, &tree,
							    &kv_op));
		M0_ASSERT(rc == 0);

		ut_cb.c_act = btree_kv_del_cb;
		for (i = 1; i <= rec_count; i++) {
			value = key = i;

			rc = M0_BTREE_OP_SYNC_WITH_RC(&kv_op,
						      m0_btree_del(tree,
								   &rec.r_key,
								   &ut_cb, 0,
								   &kv_op, tx));
			M0_ASSERT(data.flags == M0_BSC_SUCCESS && rc == 0);
		}

		rc = M0_BTREE_OP_SYNC_WITH_RC(&b_op,
					      m0_btree_close(tree, &b_op));
		M0_ASSERT(rc == 0);

		if (b_op.bo_arbor->t_desc->t_ref > 0) {
			rc = M0_BTREE_OP_SYNC_WITH_RC(&b_op,
						      m0_btree_destroy(tree,
								       &b_op));
			M0_ASSERT(rc == 0);
		}
	}

	m0_free_aligned(temp_node, (1024 + sizeof(struct nd)), 10);
}

static void btree_ut_num_threads_tree_oper(uint32_t thread_count)
{
	uint16_t                    *cpuid_ptr;
	uint16_t                     cpu_count;
	size_t                       cpu_max;
	struct btree_ut_thread_info *ti;
	uint16_t                     cpu;
	int                          i;
	int                          rc;

	btree_ut_init();
	online_cpu_id_get(&cpuid_ptr, &cpu_count);

	if (thread_count == 0)
		thread_count = cpu_count - 1; /** Skip Core-0 */

	thread_start = false;

	M0_ALLOC_ARR(ti, thread_count);
	M0_ASSERT(ti != NULL);

	cpu_max = m0_processor_nr_max();

	cpu = 1; /** We skip Core-0 for Linux kernel and other processes. */
	for (i = 0; i < thread_count; i++) {
		rc = m0_bitmap_init(&ti[i].ti_cpu_map, cpu_max);
		m0_bitmap_set(&ti[i].ti_cpu_map, cpuid_ptr[cpu], true);
		cpu++;
		if (cpu >= cpu_count)
			/**
			 *  Circle around if thread count is higher than the
			 *  CPU cores in the system.
			 */
			cpu = 1;

		ti[i].ti_thread_id  = i;
	}

	for (i = 0; i < thread_count; i++) {
		rc = M0_THREAD_INIT(&ti[i].ti_q, struct btree_ut_thread_info *,
				    btree_ut_thread_init,
				    &btree_ut_tree_oper_thread_handler, &ti[i],
				    "Thread-%d", i);
		M0_ASSERT(rc == 0);
	}

	/** Initialized all the threads. Now start the chaos ... */
	thread_start = true;

	for (i = 0; i < thread_count; i++) {
		m0_thread_join(&ti[i].ti_q);
		m0_thread_fini(&ti[i].ti_q);
	}

	m0_free(ti);
	btree_ut_fini();
}

static void ut_st_tree_oper(void)
{
	btree_ut_num_threads_tree_oper(1);
}

static void ut_mt_tree_oper(void)
{
	btree_ut_num_threads_tree_oper(0);
}

/**
 * Commenting this ut as it is not required as a part for test-suite but my
 * required for testing purpose
**/
#if 0
/**
 * This function is for traversal of tree in breadth-first order and it will
 * print level and key-value pair for each node.
 */
static void ut_traversal(struct td *tree)
{
	struct nd *root = tree->t_root;
	struct nd *queue[1000000];
	int front = 0, rear = 0;
	queue[front] = root;

        int count = 0;
	int lev = -1;

	while (front != -1 && rear != -1)
	{
		//pop one elemet
		struct nd* element = queue[front];
		if (front == rear) {
			front = -1;
			rear = -1;
		} else {
			front++;
		}
		printf("\n");
		int level = node_level(element);
		if (level > 0) {
			printf("level : %d =>    ", level);
			if (level != lev)
			{
				lev = level;
				count =0;

			}
			printf("count : %d =>\n", count++);
			int total_count = node_count(element);
			int j;
			for (j=0 ; j < total_count; j++)
			{
				uint64_t key = 0;
				get_key_at_index(element, j, &key);

				key = m0_byteorder_be64_to_cpu(key);
				printf("%"PRIu64"\t", key);

				struct segaddr child_node_addr;
				struct slot    node_slot = {};
				node_slot.s_node = element;

				node_slot.s_idx = j;
				node_child(&node_slot, &child_node_addr);
				struct node_op  i_nop;
				i_nop.no_opc = NOP_LOAD;
				node_get(&i_nop, tree, &child_node_addr,
					 P_NEXTDOWN);
				node_put(&i_nop, i_nop.no_node, NULL);
				if (front == -1) {
					front = 0;
				}
				rear++;
				if (rear == 999999) {
					printf("***********OVERFLOW**********");
					break;
				}
				queue[rear] = i_nop.no_node;
			}
			/* store last child: */
			struct segaddr child_node_addr;
			struct slot    node_slot = {};
			node_slot.s_node = element;

			node_slot.s_idx = j;
			node_child(&node_slot, &child_node_addr);
			struct node_op  i_nop;
			i_nop.no_opc = NOP_LOAD;
			node_get(&i_nop, tree, &child_node_addr, P_NEXTDOWN);
			node_put(&i_nop, i_nop.no_node, NULL);
			if (front == -1) {
				front = 0;
			}
			rear++;
			if (rear == 999999) {
				printf("***********OVERFLOW**********");
				break;
			}
			queue[rear] = i_nop.no_node;
			printf("\n\n");
		} else {
			printf("level : %d =>", level);
			if (level != lev)
			{
				lev = level;
				count =0;

			}
			printf("count : %d =>\n", count++);
			int total_count = node_count(element);
			int j;
			for (j=0 ; j < total_count; j++)
			{
				uint64_t key = 0;
				uint64_t val = 0;
				get_rec_at_index(element, j, &key, &val);

				key = m0_byteorder_be64_to_cpu(key);
				val = m0_byteorder_be64_to_cpu(val);
				printf("%"PRIu64",%"PRIu64"\t", key, val);


			}
			printf("\n\n");
		}
	}
}
/**
 * This function will check if the keys of records present in the nodes at each
 * level are in increasing order or not.
 */
static void ut_invariant_check(struct td *tree)
{
	struct nd *root = tree->t_root;
	struct nd *queue[1000000];
	int front = 0, rear = 0;
	queue[front] = root;
	bool firstkey = true;
	int lev = -1;
	uint64_t prevkey;
	int max_level = node_level(root);
	while (front != -1 && rear != -1)
	{
		struct nd* element = queue[front];
		if (front == rear) {
			front = -1;
			rear = -1;
		} else {
			front++;
		}
		int level = node_level(element);
		if (level > 0) {
			if (level != lev)
			{
				lev = level;
				firstkey = true;
			}
			int total_count = node_count(element);
			if (level == max_level){
				if (element->n_ref > 2){
					printf("***INVARIENT FAIL***");
					M0_ASSERT(0);
				}
			} else {
				if (element->n_ref != 0) {
					printf("***INVARIENT FAIL***");
					M0_ASSERT(0);
				}
			}
			int j;
			for (j=0 ; j < total_count; j++)
			{
				uint64_t key = 0;
				get_key_at_index(element, j, &key);

				key = m0_byteorder_be64_to_cpu(key);
				if (!firstkey) {
					if (key < prevkey) {
						printf("***INVARIENT FAIL***");
						M0_ASSERT(0);
					}
				}
				prevkey = key;
				firstkey = false;
				struct segaddr child_node_addr;
				struct slot    node_slot = {};
				node_slot.s_node = element;

				node_slot.s_idx = j;
				node_child(&node_slot, &child_node_addr);
				struct node_op  i_nop;
				i_nop.no_opc = NOP_LOAD;
				node_get(&i_nop, tree, &child_node_addr,
					 P_NEXTDOWN);
				node_put(&i_nop, i_nop.no_node, NULL);
				if (front == -1) {
					front = 0;
				}
				rear++;
				if (rear == 999999) {
					printf("***********OVERFLW***********");
					break;
				}
				queue[rear] = i_nop.no_node;
			}
			struct segaddr child_node_addr;
			struct slot    node_slot = {};
			node_slot.s_node = element;

			node_slot.s_idx = j;
			node_child(&node_slot, &child_node_addr);
			struct node_op  i_nop;
			i_nop.no_opc = NOP_LOAD;
			node_get(&i_nop, tree, &child_node_addr, P_NEXTDOWN);
			node_put(&i_nop, i_nop.no_node, NULL);
			if (front == -1) {
				front = 0;
			}
			rear++;
			if (rear == 999999) {
				printf("***********OVERFLW***********");
				break;
			}
			queue[rear] = i_nop.no_node;
		} else {
			if (level != lev)
			{
				lev = level;
				firstkey = true;
			}
			int total_count = node_count(element);
			if (level == max_level){
				if (element->n_ref > 2){
					printf("***INVARIENT FAIL***");
					M0_ASSERT(0);
				}
			} else {
				if (element->n_ref != 0) {
					printf("***INVARIENT FAIL***");
					M0_ASSERT(0);
				}
			}
			int j;
			for (j=0 ; j < total_count; j++)
			{
				uint64_t key = 0;
				uint64_t val = 0;
				get_rec_at_index(element, j, &key, &val);

				key = m0_byteorder_be64_to_cpu(key);
				val = m0_byteorder_be64_to_cpu(val);
				if (!firstkey) {
					if (key < prevkey) {
						printf("***INVARIENT FAIL***");
						M0_ASSERT(0);
					}

				}
				prevkey = key;
				firstkey = false;
			}
		}
	}
}

/**
 * This ut will put records in the tree and delete those records in sequencial
 * manner.
 */
static void ut_put_del_operation(void)
{
	struct m0_btree_type    btree_type = {.tt_id = M0_BT_UT_KV_OPS,
					      .ksize = 8,
					      .vsize = 8, };
	struct m0_be_tx        *tx          = NULL;
	struct m0_btree_op      b_op        = {};
	struct m0_btree        *tree;
	void                   *temp_node;
	int                     i;
	struct m0_btree_cb      ut_cb;
	struct m0_btree_op      kv_op                = {};
	const struct node_type *nt                   = &fixed_format;
	int                     total_records        = 1000000;
	bool                    inc;
	M0_ENTRY();

	/** Prepare transaction to capture tree operations. */
	m0_be_tx_init(tx, 0, NULL, NULL, NULL, NULL, NULL, NULL);
	m0_be_tx_prep(tx, NULL);
	btree_ut_init();
	/**
	 *  Run valid scenario:
	 *  1) Create a btree
	 *  2) Adds a few records to the created tree.
	 *  3) Confirms the records are present in the tree.
	 *  4) Deletes all the records from the tree.
	 *  4) Close the btree
	 *  5) Destroy the btree
	 */

	/** Create temp node space and use it as root node for btree */
	temp_node = m0_alloc_aligned((1024 + sizeof(struct nd)), 10);
	M0_BTREE_OP_SYNC_WITH_RC(&b_op,
				 m0_btree_create(temp_node, 1024, &btree_type,
						 nt, &b_op, tx));

	tree = b_op.bo_arbor;
	inc = false;
	for (i = 0; i < 1000000; i++) {
		uint64_t             key;
		uint64_t             value;
		struct cb_data       put_data;
		struct m0_btree_rec  rec;
		m0_bcount_t          ksize  = sizeof key;
		m0_bcount_t          vsize  = sizeof value;
		void                *k_ptr  = &key;
		void                *v_ptr  = &value;

		/**
		 *  There is a very low possibility of hitting the same key
		 *  again. This is fine as it helps debug the code when insert
		 *  is called with the same key instead of update function.
		 */
		int temp = inc ? total_records - i : i;
		key = value = m0_byteorder_cpu_to_be64(temp);

		rec.r_key.k_data   = M0_BUFVEC_INIT_BUF(&k_ptr, &ksize);
		rec.r_val          = M0_BUFVEC_INIT_BUF(&v_ptr, &vsize);

		put_data.key       = &rec.r_key;
		put_data.value     = &rec.r_val;

		ut_cb.c_act        = btree_kv_put_cb;
		ut_cb.c_datum      = &put_data;

		M0_BTREE_OP_SYNC_WITH_RC(&kv_op,
					 m0_btree_put(tree, &rec, &ut_cb, 0,
						      &kv_op, tx));
		if (put_data.flags == M0_BSC_KEY_EXISTS) {
			printf("M0_BSC_KEY_EXISTS ");
		} else {
			M0_ASSERT(put_data.flags == M0_BSC_SUCCESS);
		}

	}
	printf("level : %d\n", node_level(tree->t_desc->t_root));
	ut_invariant_check(tree->t_desc);
	inc = false;
	for (i = 0; i < 1000000; i++) {
		uint64_t             key;
		uint64_t             value;
		struct cb_data       del_data;
		struct m0_btree_rec  rec;
		m0_bcount_t          ksize  = sizeof key;
		m0_bcount_t          vsize  = sizeof value;
		void                *k_ptr  = &key;
		void                *v_ptr  = &value;

		/**
		 *  There is a very low possibility of hitting the same key
		 *  again. This is fine as it helps debug the code when insert
		 *  is called with the same key instead of update function.
		 */
		int temp = inc ? total_records - i : i;
		key = value = m0_byteorder_cpu_to_be64(temp);

		rec.r_key.k_data   = M0_BUFVEC_INIT_BUF(&k_ptr, &ksize);
		rec.r_val          = M0_BUFVEC_INIT_BUF(&v_ptr, &vsize);

		del_data.key       = &rec.r_key;
		del_data.value     = &rec.r_val;

		ut_cb.c_act        = btree_kv_del_cb;
		ut_cb.c_datum      = &del_data;

		M0_BTREE_OP_SYNC_WITH_RC(&kv_op,
					 m0_btree_del(tree, &rec.r_key,
						      &ut_cb, 0, &kv_op, tx));
		if (del_data.flags == M0_BSC_KEY_NOT_FOUND) {
			printf("M0_BSC_KEY_NOT_FOUND ");
		} else {
			M0_ASSERT(del_data.flags == M0_BSC_SUCCESS);
		}



	}
	printf("\n After deletion:\n");
	ut_traversal(tree->t_desc);
	//m0_btree_close(tree);
	/**
	 * Commenting this code as the delete operation is not done here.
	 * Due to this, the destroy operation will crash.
	 *
	 *
	 * M0_BTREE_OP_SYNC_WITH_RC(&b_op.bo_op,
	 *				 m0_btree_destroy(b_op.bo_arbor, &b_op),
	 *				 &b_op.bo_sm_group, &b_op.bo_op_exec);
	 */
	btree_ut_fini();
}
#endif

struct m0_ut_suite btree_ut = {
	.ts_name = "btree-ut",
	.ts_yaml_config_string = "{ valgrind: { timeout: 3600 },"
	"  helgrind: { timeout: 3600 },"
	"  exclude:  ["
	"   "
	"  ] }",
	.ts_init = NULL,
	.ts_fini = NULL,
	.ts_tests = {
		{"node_create_delete",              ut_node_create_delete},
		{"node_add_del_rec",                ut_node_add_del_rec},
		{"basic_tree_op",                   ut_basic_tree_oper},
		{"basic_kv_ops",                    ut_basic_kv_oper},
		{"multi_stream_kv_op",              ut_multi_stream_kv_oper},
		{"single_thread_single_tree_kv_op", ut_st_st_kv_oper},
		{"single_thread_tree_op",           ut_st_tree_oper},
		{"multi_thread_single_tree_kv_op",  ut_mt_st_kv_oper},
		{"multi_thread_multi_tree_kv_op",   ut_mt_mt_kv_oper},
		{"multi_thread_tree_op",            ut_mt_tree_oper},
		/* {"btree_kv_add_del",                ut_put_del_operation}, */
		{NULL, NULL}
	}
};

#endif  /** KERNEL */
#undef M0_TRACE_SUBSYSTEM


/*
 * Test plan:
 *
 * - test how cookies affect performance (for large trees and small trees);
 */
/** @} end of btree group */

/*
 *  Local variables:
 *  c-indentation-style: "K&R"
 *  c-basic-offset: 8
 *  tab-width: 8
 *  fill-column: 80
 *  scroll-step: 1
 *  End:
 */
/*
 * vim: tabstop=8 shiftwidth=8 noexpandtab textwidth=80 nowrap
 */

/*  LocalWords:  btree allocator smop smops
 */<|MERGE_RESOLUTION|>--- conflicted
+++ resolved
@@ -2924,12 +2924,11 @@
 	int i;
 	for (i = 0; i <= oi->i_used; ++i) {
 		if (oi->i_level[i].l_node != NULL) {
-			node_put(&oi->i_nop, oi->i_level[i].l_node, false, tx);
+			node_put(&oi->i_nop, oi->i_level[i].l_node, tx);
 			oi->i_level[i].l_node = NULL;
 		}
 		if (oi->i_level[i].l_sibling != NULL) {
-			node_put(&oi->i_nop, oi->i_level[i].l_sibling, false,
-				 tx);
+			node_put(&oi->i_nop, oi->i_level[i].l_sibling, tx);
 			oi->i_level[i].l_sibling = NULL;
 		}
 	}
@@ -2949,14 +2948,7 @@
 	/** Put all the nodes back. */
 	level_put(oi, tx);
 	/** Free up allocated nodes. */
-	for (i = 0; i <= oi->i_used; ++i) {
-<<<<<<< HEAD
-=======
-		if (oi->i_level[i].l_node != NULL) {
-			node_put(&oi->i_nop, oi->i_level[i].l_node, tx);
-			oi->i_level[i].l_node = NULL;
-		}
->>>>>>> d57d783c
+	for (i = 0; i < oi->i_height; ++i) {
 		if (oi->i_level[i].l_alloc != NULL) {
 			oi->i_nop.no_opc = NOP_FREE;
 			/**
@@ -2967,13 +2959,6 @@
 			node_free(&oi->i_nop, oi->i_level[i].l_alloc, tx, 0);
 			oi->i_level[i].l_alloc = NULL;
 		}
-<<<<<<< HEAD
-=======
-		if (oi->i_level[i].l_sibling != NULL) {
-			node_put(&oi->i_nop, oi->i_level[i].l_sibling, tx);
-			oi->i_level[i].l_sibling = NULL;
-		}
->>>>>>> d57d783c
 	}
 	if (oi->i_extra_node != NULL) {
 		oi->i_nop.no_opc = NOP_FREE;
