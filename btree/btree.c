/* -*- C -*- */
/*
 * Copyright (c) 2013-2021 Seagate Technology LLC and/or its Affiliates
 *
 * Licensed under the Apache License, Version 2.0 (the "License");
 * you may not use this file except in compliance with the License.
 * You may obtain a copy of the License at
 *
 *     http://www.apache.org/licenses/LICENSE-2.0
 *
 * Unless required by applicable law or agreed to in writing, software
 * distributed under the License is distributed on an "AS IS" BASIS,
 * WITHOUT WARRANTIES OR CONDITIONS OF ANY KIND, either express or implied.
 * See the License for the specific language governing permissions and
 * limitations under the License.
 *
 * For any questions about this software or licensing,
 * please email opensource@seagate.com or cortx-questions@seagate.com.
 *
 */

/**
 * @addtogroup btree
 *
 * Overview
 * --------
 *
 * Glossary
 * --------
 *
 * Btree documentation and implementation use the following terms.
 *
 * - segment, segment device, log device: segment is an area of motr process
 *   address space in which meta-data are memory mapped. motr meta-data beck-end
 *   (BE) retrieves meta-data from and stores them to a segment device. To
 *   achieve transactional meta-data updates, meta-data are also logged to a log
 *   device.
 *
 * - btree is a persistent container of key-value records, implemented by this
 *   module. Key-value records and additional internal btree data are stored in
 *   a segment. When a btree is actively used, some additional state is kept in
 *   memory outside of the segment. A btree is an instance of btree type, which
 *   specifies certain operational parameters.
 *
 *   btree persistent state is stored as a collection of btree nodes. The nodes
 *   are allocated within a segment. A btree node is a contiguous region of a
 *   segment allocated to hold tree state. The nodes of a tree can have
 *   different size subject to tree type constraints. There are 2 types of
 *   nodes:
 *
 *       -# internal nodes contain delimiting keys and pointers to child nodes;
 *
 *       -# leaf nodes contain key-value records.
 *
 *   A tree always has at least a root node. The root node can be either leaf
 *   (if the tree is small) or internal. Root node is allocated when the tree is
 *   created. All other nodes are allocated and freed dynamically.
 *
 * - tree structure. An internal node has a set of children. A descendant of a
 *   node is either its child or a descendant of a child. The parent of a node
 *   is the (only) node (necessarily internal) of which the node is a child. An
 *   ancestor of a node is either its parent or the parent of an ancestor. The
 *   sub-tree rooted at a node is the node together with all its descendants.
 *
 *   A node has a level, assigned when the node is allocated. Leaves are on the
 *   level 0 and the level of an internal node is one larger than the
 *   (identical) level of its children. In other words, the tree is balanced:
 *   the path from the root to any leaf has the same length;
 *
 * - delimiting key is a key separating ("delimiting") two children of an
 *   internal node. E.g., in the diagram below, key[0] of the root node is the
 *   delimiting key for child[0] and child[1]. btree algorithms guarantee that
 *   any key in the sub-tree rooted an a child is less than the delimiting key
 *   between this child and the next one, and not less than the delimiting key
 *   between this child and the previous one;
 *
 * - node split ...
 *
 * - adding new root ...
 *
 * - tree traversal is a process of descending through the tree from the root to
 *   the target leaf. Tree traversal takes a key as an input and returns the
 *   leaf node that contains the given key (or should contain it, if the key is
 *   missing from the tree). Such a leaf is unique by btree construction. All
 *   tree operations (lookup, insertion, deletion) start with tree traversal.
 *
 *   Traversal starts with the root. By doing binary search over delimiting keys
 *   in the root node, the target child, at which the sub-tree with the target
 *   key is rooted, is found. The child is loaded in memory, if necessary, and
 *   the process continues until a leaf is reached.
 *
 * - smop. State machine operation (smop, m0_sm_op) is a type of state machine
 *   (m0_sm) tailored for asynchronous non-blocking execution. See sm/op.h for
 *   details.
 *
 * Functional specification
 * ------------------------
 *
 * Logical specification
 * ---------------------
 *
 * Lookup
 * ......
 *
 * Tree lookup (GET) operation traverses a tree to find a given key. If the key
 * is found, the key and its value are the result of the operation. If the key
 * is not present in the tree, the operation (depending on flags) either fails,
 * or returns the next key (the smallest key in the tree greater than the
 * missing key) and its value.
 *
 * Lookup takes a "cookie" as an additional optional parameter. A cookie
 * (returned by a previous tree operation) is a safe pointer to the leaf node. A
 * cookie can be tested to check whether it still points to a valid cached leaf
 * node containing the target key. If the check is successful, the lookup
 * completes.
 *
 * Otherwise, lookup performs a tree traversal.
 *
 * @verbatim
 *
 *                        INIT------->COOKIE
 *                          |           | |
 *                          +----+ +----+ |
 *                               | |      |
 *                               v v      |
 *                     +--------SETUP<----+-------+
 *                     |          |       |       |
 *                     |          v       |       |
 *                     +-------LOCKALL<---+-------+
 *                     |          |       |       |
 *                     |          v       |       |
 *                     +--------DOWN<-----+-------+
 *                     |          |       |       |
 *                     |          v       v       |
 *                     |  +-->NEXTDOWN-->LOCK-->CHECK
 *                     |  |     |  |              |
 *                     |  +-----+  |              v
 *                     |           |             ACT
 *                     |           |              |
 *                     |           |              v
 *                     +-----------+---------->CLEANUP-->DONE
 *
 *
 * @endverbatim
 *
 * (https://asciiflow.com/#/share/eJyrVspLzE1VslJydw1RKC5JLElVyE1MzsjMS1XSUcpJrEwtAspVxyhVxChZWVga68QoVQJZRuYGQFZJakUJkBOjpKCg4OnnGfJoyh4saNouZ39%2Fb0%2FXmJg8BRAAiikgAIgHxEiSaAiHEEwDsiFwDqrktD1gjCSJ3aFgFOwaEhrwaHoLHiXICGIYqkuwsDCUTcOjDCvy8Xf2dvTxIdJldHMWELn4h%2FsRH2BUcdw0LMqQE5yfa0QI2FkwAVDoIZKjh6uzN5I2hNWoSROX%2BcgpEYuWaRgux1Dk6BxCUA22IMBjGxUQMGR8XB39gMkfxnfx93ONUapVqgUAYgr3kQ%3D%3D))
 *
 * @verbatim
 *
 *                                                   OPERATION
 *                           +----------------------------tree
 *                           |                            level
 *                           |                            +---+
 *                           |     +----------------------+[0]|
 *                           v     v                      +---+
 *                           +-----+---------+   +--------+[1]|
 *                           |HEADR|ROOT NODE|   |        +---+
 *                           +-----++-+--+---+   |  +-----+[2]|
 *                                  | |  |       |  |     +---+
 *                         <--------+ |  +->     |  |  +--+[3]|
 *                                    v          |  |  |  +---+
 *                                 +--------+    |  |  |  |[4]| == NULL
 *                                 |INTERNAL|<---+  |  |  +---+
 *                                 +-+--+--++       |  |  |...|
 *                                   |  |  |        |  |  +---+
 *                          +--------+  |  +->      |  |  |[N]| == NULL
 *                          |           |           |  |  +---+
 *                          v           v           |  |
 *                         +--------+               |  |
 *                         |INTERNAL|<--------------+  |
 *                         +-+-+--+-+                  |
 *                           | |  |                    |
 *                      <----+ |  +----+               |
 *                             |       |               |
 *                             v       v               |
 *                                     +---------+     |
 *                                     |LEAF     |<----+
 *                                     +---------+
 *
 * @endverbatim
 *
 * (https://asciiflow.com/#/share/eJytU70OwiAQfhVyc9NoNf49hLoLAwOJgxpTiWljTBwcHRya6sP4NH0SESsebakMkgt80Lvv7uPoATZ8LWACMuZ7Ee%2F4CgJY8VTE6uxAIaEwGY3GAYVUoWgwVEiKRKoNBdIyZnNKN2otsscfTcZCGF4D%2FpJmy%2BVy0WElaf54zxURCl2K7OS2K3EVo%2Fm7rE6YaXT6zNjUyZ1gsaTclaqJtTYljF4JW1TrwDAMrWBD944lODGGyCtHXl%2BsoSkXldVjSI%2Fjwmyt9hW4Gn47N%2BmrBdtakBpdXJ95Odecch8nVytQ5eTTFN9g87UaUC2%2ByKoP2tMwl76jKcN%2FX9P45sp%2Fu%2Fg108daCCkc4fgEE6VxEw%3D%3D)
 *
 * Insertion (PUT)
 * ...............
 *
 * @verbatim
 *
 *                      INIT------->COOKIE
 *                        |           | |
 *                        +----+ +----+ |
 *                             | |      |
 *                             v v      |
 *                           SETUP<-----+--------+
 *                             |        |        |
 *                             v        |        |
 *                          LOCKALL<----+------+ |
 *                             |        |      | |
 *                             v        |      | |
 *                           DOWN<------+----+ | |
 *                     +----+  |        |    | | |
 *                     |    |  v        v    | | |
 *                     +-->NEXTDOWN-->LOCK-->CHECK
 *                             |        ^      |
 *                             v        |      v
 *                        +--ALLOC------+ +---MAKESPACE<-+
 *                        |    ^          |       |      |
 *                        +----+          v       v      |
 *                                       ACT-->NEXTUP----+
 *                                                |
 *                                                v
 *                                             CLEANUP-->DONE
 *
 * @endverbatim
 *
 * (https://asciiflow.com/#/share/eJyVUj1rwzAQ%2FSvi5gwlS0M2oQhq7EqGOLSDFlMELSQeWg8JIVBCxw4djNrf0TH41%2FiXVA62LNnKR8UZTrqnu%2Bent4UsXUmYQrxI0Fue5hKt0qfnl0zCCJbpRr7q2lbAWsB0MhmPBGx0Nr690Vku17neCEABC5KqePeEOhDOw4AKkSGEqmKPulXvqqJsS4V790sffbpHPx3carBvN05JlcdvUJrTZBFX3x%2F67ProzTRpaaW94WcxESchjqIraXj%2But%2Fdg%2FJw6KNm%2FIH9g0Nz11P0cBrcMTWbmfJjm1AHRh%2BTI8vWTbVynbXuKAkdZazOv0atS6ooY8FmsH4aTk7KYOIeh3QeY0KNhqaPQ8GlNjSsT9AhYa%2Bb7YVJ4uimbX7SxZ51GaDOAUhEMatHNm8z44wK2MHuDxf739Y%3D))
 *
 * MAKESPACE provides sufficient free space in the current node. It handles
 * multple cases:
 *
 *     - on the leaf level, provide space for the new record being inserted;
 *
 *     - on an internal level, provide space for the new child pointer;
 *
 *     - insert new root.
 *
 * For an insert operation, the cookie is usable only if it is not stale (the
 * node is still here) and there is enough free space in the leaf node to
 * complete insertion without going up through the tree.
 *
 * Deletion (DEL)
 * ..............
 * There are basically 2 cases for deletion
 * 1. No underflow after deletion
 * 2. Underflow after deletion
 *  a. Balance by borrowing key from sibling
 *  b. Balance by merging with sibling
 *    b.i. No underflow at parent node
 *    b.ii. Underflow at parent node
 *      b.ii.A. Borrow key-pivot from sibling at parent node
 *      b.ii.B. Merge with sibling at parent node
 * @verbatim
 *
 *
 *                       INIT-------->COOKIE
 *                        |             | |
 *                        +-----+ +-----+ |
 *                              | |       |
 *                              v v       |
 *                             SETUP<-----+--------+
 *                               |        |        |
 *                               v        |        |
 *                            LOCKALL<----+------+ |
 *                               |        |      | |
 *                               v        |      | |
 *                             DOWN<------+----+ | |
 *                       +----+  |        |    | | |
 *                       |    |  v        |    | | |
 *                       +-->NEXTDOWN     |    | | |
 *                               |        |    | | |
 *                               v        v    | | |
 *                          +---LOAD--->LOCK-->CHECK     +--MOVEUP
 *                          |     ^              |       |      |
 *                          +-----+              v       v      |
 *                                              ACT--->RESOLVE--+
 *                                               |        |
 *                                               v        |
 *                                            CLEANUP<----+
 *                                               |
 *                                               v
 *                                             DONE
 * @endverbatim
 *
 * Phases Description:
 * step 1. NEXTDOWN: traverse down the tree searching for given key till we
 * 		      reach leaf node containing that key
 * step 2. LOAD : load left and/or, right only if there are chances of underflow
 * 		  at the node (i.e.number of keys == min or any other conditions
 * 		  defined for underflow can be used)
 * step 3. CHECK : check if any of the nodes referenced (or loaded) during the
 * 		   traversal have changed if the nodes have changed then repeat
 * 		   traversal again after UNLOCKING the tree if the nodes have
 * 		   not changed then check will call ACT
 * step 4. ACT: This state will find the key and delete it. If there is no
 * 		underflow, move to CLEANUP, otherwise move to RESOLVE.
 * step 5. RESOLVE: This state will resolve underflow, it will get sibling and
 * 		    perform merging or rebalancing with sibling. Once the
 * 		    underflow is resolved at the node, if there is an underflow
 * 		    at parent node Move to MOVEUP , else move to CEANUP.
 * step 6. MOVEUP: This state moves to the parent node
 *
 *
 * Iteration (NEXT)
 * ................
 * @verbatim
 *
 *                       INIT
 *                         |
 *                         v
 *                       SETUP <----------------+----------------+
 *                         |                    |                |
 *                         v                    |                |
 *                      LOCKALL<----------------+                |
 *                         |                    |                |
 *                         v                    |                |
 *                       DOWN  <----------------+                |
 *                         |                    |              UNLOCK
 *                         v                    |                |
 *                   +->NEXTDOWN---->LOCK---->CHECK              |
 *                   |   |   |   ^              | <--------+     |
 *                   +---+   v   |              |          |     |
 *                          LOAD-+              +-------+  |     |
 *                                              |       v  |     |
 *                                             ACT----->NEXTKEY  |
 *                                              |        |   ^   |
 *                                              v        |   |   |
 *                                           CLEANUP     v   |   |
 *                                              |       NEXTNODE-+
 *                                              v
 *                                            DONE
 *
 * @endverbatim
 * Iteration function will return the record for the search key and iteratively
 * the record of subsequent keys as requested by the caller, if returned key is
 * last key in the node , we may need to fetch next node. To fetch keys in next
 * node: first release the LOCK, call Iteration function and pass key as
 * 'last fetched' key and next_sibling_flag= 'True'.
 * If next_sibling_flag == 'True', we will also load the right sibling node
 * which is to the node containing the search key. As we are releasing lock for
 * finding next node, updates such as(insertion of new keys, merging due to
 * deletion) can happen, so to handle such cases, we load both earlier node and
 * node to the right of it
 *
 * Phases Description:
 * step 1. NEXTDOWN: this state will load nodes searching for the given key,
 *                   but if next_sibling_flag == 'True' then this state will
 * 		     also load the leftmost child nodes during its downward
 * 		     traversal.
 * step 2. LOAD: this function will get called only when value of
 * 		 next_sibling_flag is 'True'.Functionality of this function is
 * 	         to load next node so, it will search and LOAD next sibling
 * step 3. CHECK: check function will check the traversal path for node with key
 * 		  and traversal path for next sibling node if it is also loaded
 *                if traverse path of any of the node has changed, repeat
 * 		  traversal again after UNLOCKING the tree else, if
 * 		  next_sibling_flag == 'True', go to NEXTKEY to fetch next key,
 * 	          else to ACT for callback
 * step 4. ACT: ACT will provide an input as 0 or 1:
 * 		where, 0 ->done 1-> return nextkey
 * step 5. NEXTKEY:
 *         if next_sibling_flag == 'True',
 *             check last key in the current node.
 *                 if it is <= given key, go for next node which was loaded at
 * 		      phase LOAD (step 2) and return first key
 *                 else return key next to last fetched key
 *            and call ACT for further input (1/0)
 *         else
 *             if no keys to return i.e., last returned key was last key in node
 *                 check if next node is loaded.
 *                  if yes go to next node else and return first key from that
 * 		       node
 *                  else call Iteration function and pass key='last fetched key'
 * 		         and next_sibling_flag='True'
 *             else return key == given key, or next to earlier retune key and
 * 		    call ACT for further input (1/0)
 *
 *
 * Data structures
 * ---------------
 *
 * Concurrency
 * -----------
 *
 * Persistent state
 * ----------------
 *
 * @verbatim
 *
 *
 *              +----------+----------+--------+----------+-----+----------+
 *              | root hdr | child[0] | key[0] | child[1] | ... | child[N] |
 *              +----------+----+-----+--------+----+-----+-----+----+-----+
 *                              |                   |                |
 *                              |                   |                |
 *                              |                   |                |
 *                              |                   |                |
 *  <---------------------------+                   |                +-------->
 *                                                  |
 *                                                  |
 * +------------------------------------------------+
 * |
 * |
 * v
 * +----------+----------+--------+----------+-----+----------+
 * | node hdr | child[0] | key[0] | child[1] | ... | child[N] |
 * +----------+----+-----+--------+----+-----+-----+----+-----+
 *                 |                   |                |
 *                 |                   |                |
 *   <-------------+                   |                +---------->
 *                                     |
 *                                     |
 *                                     |
 * +-----------------------------------+
 * |
 * |
 * v
 * +----------+----------+--------+----------+-----+----------+
 * | node hdr | child[0] | key[0] | child[1] | ... | child[N] |
 * +----------+----+-----+--------+----+-----+-----+----+-----+
 *                 |                   |                |
 *                 |                   .                |
 *   <-------------+                   .                +---------->
 *                                     .
 *
 *
 * +-------------------- ...
 * |
 * v
 * +----------+--------+--------+--------+--------+-----+--------+--------+
 * | leaf hdr | key[0] | val[0] | key[1] | val[1] | ... | key[N] | val[N] |
 * +----------+--------+--------+--------+--------+-----+--------+--------+
 *
 * @endverbatim
 *
 * (https://asciiflow.com/#/share/eJyrVspLzE1VslLKL0stSszJUUjJTEwvSsxV0lHKSaxMLQLKVMcoVcQoWVmYWerEKFUCWUbmhkBWSWpFCZATo6SADB5N2TPkUExMHrofFIry80sUMlKKwJzkjMyclGiDWDAnO7USxoSIG0I4enp6SIJ%2BYEEsJg85hO4HdADyM1GiI8isR9N20SIqiHYDUWjaLkLexhEU5Gsb8MSMK4WjkNMGr1OJ8YhCXn5KKlXKrgH3EHlhQEQewS5KJe2PprcQ716ijSaAiM7N2D1JDZX0j%2BlHWLJtz6MpDXjRGgoUkKGXoJYJYGc3IWfbJuRs24TItk3I2bYJmm2bkLNtE9iwKYTs3ELIjVtw6yUmcki1bgbWfNeEPalhUUi0dj1cmsGZFn%2BgIVxLnMGEYoHoLKsHVAdBFGYZUIqBpDZSMgy9i3DqlQ5NCjmpiWnwTIVU%2FZUl5iBXioYIUbQqESTrh5BFqhsJZrKBDwRywk2pVqkWAP5HeOE%3D))
 *
 * Liveness and ownership
 * ----------------------
 *
 * Use cases
 * ---------
 *
 * Tests
 * -----
 *
 * State machines
 * --------------
 *
 * Sub-modules
 * -----------
 *
 * Node
 * ....
 *
 * Node sub-module provides interfaces that the rest of btree implementation
 * uses to access nodes. This interface includes operations to:
 *
 *     - load an existing node to memory. This is an asynchronous operation
 *       implemented as a smop. It uses BE pager interface to initiate read
 *       operation;
 *
 *     - pin a node in memory, release pinned node;
 *
 *     - access node header;
 *
 *     - access keys, values and child pointers in the node;
 *
 *     - access auxiliary information, for example, flags, check-sums;
 *
 *     - allocate a new node or free an existing one. These smops use BE
 *       allocator interface.
 *
 * Node code uses BE pager and allocator interfaces and BE transaction interface
 * (m0_be_tx_capture()).
 *
 * Node itself exists in the segment (and the corresponding segment device). In
 * addition, for each actively used node, an additional data-structure, called
 * "node descriptor" (nd) is allocated in memory outside of the segment. The
 * descriptor is used to track the state of its node.
 *
 * Node format is constrained by conflicting requirements:
 *
 *     - space efficiency: as many keys, values and pointers should fit in a
 *       node as possible, to improve cache utilisation and reduce the number of
 *       read operations necessary for tree traversal. This is especially
 *       important for the leaf nodes, because they consitute the majority of
 *       tree nodes;
 *
 *     - processor efficiency: key lookup be as cheap as possible (in terms of
 *       processor cycles). This is especially important for the internal nodes,
 *       because each tree traversal inspects multiple internal nodes before it
 *       gets to the leaf;
 *
 *     - fault-tolerance. It is highly desirable to be able to recover as much
 *       as possible of btree contents in case of media corruption. Because
 *       btree can be much larger than the primary memory, this means that each
 *       btree node should be self-contained so that it can be recovered
 *       individually.
 *
 * To satisfy all these constraints, the format of leaves is different from the
 * format of internal nodes.
 *
 * @verbatim
 *
 *  node index
 * +-----------+                                     segment
 * |           |                                    +-----------------------+
 * | . . . . . |   +-------------+                  |                       |
 * +-----------+   |             v                  |                       |
 * | &root     +---+           +----+               |   +------+            |
 * +-----------+      +--------| nd |---------------+-->| root |            |
 * | . . . . . |      v        +----+               |   +----+-+            |
 * |           |   +----+                           |        |              |
 * |           |   | td |                           |        |              |
 * |           |   +----+                           |        v              |
 * |           |      ^        +----+               |        +------+       |
 * |           |      +--------| nd |---------------+------->| node |       |
 * | . . . . . |               +---++               |        +------+       |
 * +-----------+                ^  |                |                       |
 * | &node     +----------------+  +-----+          |                       |
 * +-----------+                         v          |                       |
 * | . . . . . |                   +--------+       |                       |
 * |           |                   | nodeop |       |                       |
 * |           |                   +-----+--+       |                       |
 * |           |                         |          |                       |
 * +-----------+                         v          |                       |
 *                                 +--------+       |                       |
 *                                 | nodeop |       +-----------------------+
 *                                 +--------+
 *
 * @endverbatim
 *
 * (https://asciiflow.com/#/share/eJzNVM1OwzAMfpXIB04TEhxg2kPwBLlMJEKTWDK1OXSaJqGdd%2BBQTTwHR8TT9Elow0Z%2FsBundGitD2li%2B%2Fv82c0GzHypYQYPVmmhdPqYLFbOJilM4Hm%2B1kl5tJGQSZhN76YTCetydXt%2FU66czlz5IUGYKnZhlM6kNEX%2ByTHBeVL9tNTGfWdt7DPjmVQ4dqRw7d%2BaQlQOlCBNPUrLbqbiMAxOXCXWOky9Xl1RII4OsXUGNRdG%2FaHvh48qhZeAIvprBtpqn0MbRjTR1xZLZAB6IYRTgT9tcOph7LszTUN47%2FfGHqcnhG8roh%2FyjJOJDqq%2FeDFyyIw26Y6uBsdEF6ZqELbPuaV85WHNaS4BigwSQ2puFB8H1tvRsA4RQCFap7mzKzF64v%2BpADm7qHaTWX689kX%2BQtjraCC7us27OnQsY1HI6TrfJGxh%2BwUTzJjQ))
 *
 * Interfaces
 * ----------
 *
 * Failures
 * --------
 *
 * Compatibility
 * -------------
 *
 * @{
 */

#define M0_TRACE_SUBSYSTEM M0_TRACE_SUBSYS_BTREE
#include "lib/trace.h"
#include "lib/rwlock.h"
#include "lib/thread.h"     /** struct m0_thread */
#include "lib/bitmap.h"     /** struct m0_bitmap */
#include "lib/byteorder.h"   /** m0_byteorder_cpu_to_be64() */
#include "btree/btree.h"
#include "fid/fid.h"
#include "format/format.h"   /** m0_format_header ff_fmt */
#include "module/instance.h"
#include "lib/memory.h"
#include "lib/misc.h"
#include "lib/assert.h"
#include "ut/ut.h"          /** struct m0_ut_suite */

#ifndef __KERNEL__
#include <stdlib.h>
#include <time.h>
#include <unistd.h>
#endif

/**
 *  --------------------------------------------
 *  Section START - BTree Structure and Operations
 *  --------------------------------------------
 */

struct td;
struct m0_btree {
	const struct m0_btree_type *t_type;
	unsigned                    t_height;
	struct td                  *t_desc;
	struct m0_rwlock            t_lock;
};

enum base_phase {
	P_INIT = M0_SOS_INIT,
	P_DONE = M0_SOS_DONE,
	P_DOWN = M0_SOS_NR,
	P_NEXTDOWN,
	P_ALLOC,
	P_SETUP,
	P_LOCKALL,
	P_LOCK,
	P_CHECK,
	P_MAKESPACE,
	P_NEXTUP,
	P_ACT,
	P_CLEANUP,
	P_COOKIE,
	P_NR
};

enum btree_node_type {
	BNT_FIXED_FORMAT                         = 1,
	BNT_FIXED_KEYSIZE_VARIABLE_VALUESIZE     = 2,
	BNT_VARIABLE_KEYSIZE_FIXED_VALUESIZE     = 3,
	BNT_VARIABLE_KEYSIZE_VARIABLE_VALUESIZE  = 4,
};

enum {
	M0_TREE_COUNT = 20,
	M0_NODE_COUNT = 100,
};

enum {
	MAX_NODE_SIZE            = 10, /*node size is a power-of-2 this value.*/
	MAX_KEY_SIZE             = 8,
	MAX_VAL_SIZE             = 8,
	MAX_TRIALS               = 3,
	INTERNAL_NODE_VALUE_SIZE = sizeof(void *),
};

#if 0
static int fail(struct m0_btree_op *bop, int rc)
{
	bop->bo_op.o_sm.sm_rc = rc;
	return m0_sm_op_sub(&bop->bo_op, P_CLEANUP, P_DONE);
}

static int get_tick(struct m0_btree_op *bop)
{
	struct td             *tree  = (void *)bop->bo_arbor;
	uint64_t               flags = bop->bo_flags;
	struct m0_btree_oimpl *oi    = bop->bo_i;
	struct level          *level = &oi->i_level[oi->i_used];

	switch (bop->bo_op.o_sm.sm_state) {
	case P_INIT:
		if ((flags & BOF_COOKIE) && cookie_is_set(&bop->bo_key.k_cookie))
			return P_COOKIE;
		else
			return P_SETUP;
	case P_COOKIE:
		if (cookie_is_valid(tree, &bop->bo_key.k_cookie))
			return P_LOCK;
		else
			return P_SETUP;
	case P_SETUP:
		alloc(bop->bo_i, tree->t_height);
		if (bop->bo_i == NULL)
			return fail(bop, M0_ERR(-ENOMEM));
		return P_LOCKALL;
	case P_LOCKALL:
		if (bop->bo_flags & BOF_LOCKALL)
			return m0_sm_op_sub(&bop->bo_op, P_LOCK, P_DOWN);
	case P_DOWN:
		oi->i_used = 0;
		/* Load root node. */
		return node_get(&oi->i_nop, tree, &tree->t_root, P_NEXTDOWN);
	case P_NEXTDOWN:
		if (oi->i_nop.no_op.o_sm.sm_rc == 0) {
			struct slot    slot = {};
			struct segaddr down;

			level->l_node = slot.s_node = oi->i_nop.no_node;
			node_op_fini(&oi->i_nop);
			node_find(&slot, bop->bo_rec.r_key);
			if (node_level(slot.s_node) > 0) {
				level->l_idx = slot.s_idx;
				node_child(&slot, &down);
				oi->i_used++;
				return node_get(&oi->i_nop, tree,
						&down, P_NEXTDOWN);
			} else
				return P_LOCK;
		} else {
			node_op_fini(&oi->i_nop);
			return fail(bop, oi->i_nop.no_op.o_sm.sm_rc);
		}
	case P_LOCK:
		if (!locked)
			return lock_op_init(&bop->bo_op, &bop->bo_i->i_lop,
					    P_CHECK);
		else
			return P_CHECK;
	case P_CHECK:
		if (used_cookie || check_path())
			return P_ACT;
		if (too_many_restarts) {
			if (bop->bo_flags & BOF_LOCKALL)
				return fail(bop, -ETOOMANYREFS);
			else
				bop->bo_flags |= BOF_LOCKALL;
		}
		if (height_increased) {
			return m0_sm_op_sub(&bop->bo_op, P_CLEANUP, P_INIT);
		} else {
			oi->i_used = 0;
			return P_DOWN;
		}
	case P_ACT: {
		struct slot slot = {
			.s_node = level->l_node;
			.s_idx  = level->l_idx;
		};
		node_rec(&slot);
		bop->bo_cb->c_act(&bop->bo_cb, &slot.s_rec);
		lock_op_unlock(&bop->bo_i->i_lop);
		return m0_sm_op_sub(&bop->bo_op, P_CLEANUP, P_DONE);
	}
	case P_CLEANUP: {
		int i;

		for (i = 0; i < oi->i_used; ++i) {
			if (oi->i_level[i].l_node != NULL) {
				node_put(oi->i_level[i].l_node);
				oi->i_level[i].l_node = NULL;
			}
		}
		free(bop->bo_i);
		return m0_sm_op_ret(&bop->bo_op);
	}
	default:
		M0_IMPOSSIBLE("Wrong state: %i", bop->bo_op.o_sm.sm_state);
	};
}
#endif

/**
 *  --------------------------------------------
 *  Section END - BTree Structure and Operations
 *  --------------------------------------------
 */

/**
 *  ---------------------------------------------------
 *  Section START - BTree Node Structure and Operations
 *  ---------------------------------------------------
 */


/**
 * "Address" of a node in a segment.
 *
 * Highest 8 bits (56--63) are reserved and must be 0.
 *
 * Lowest 4 bits (0--3) contains the node size, see below.
 *
 * Next 5 bits (4--8) are reserved and must be 0.
 *
 * Remaining 47 (9--55) bits contain the address in the segment, measured in 512
 * byte units.
 *
 * @verbatim
 *
 *  6      5 5                                            0 0   0 0  0
 *  3      6 5                                            9 8   4 3  0
 * +--------+----------------------------------------------+-----+----+
 * |   0    |                     ADDR                     |  0  | X  |
 * +--------+----------------------------------------------+-----+----+
 *
 * @endverbatim
 *
 * Node size is 2^(9+X) bytes (i.e., the smallest node is 512 bytes and the
 * largest node is 2^(9+15) == 16MB).
 *
 * Node address is ADDR << 9.
 *
 * This allows for 128T nodes (2^47) and total of 64PB (2^56) of meta-data per
 * segment.
 */
struct segaddr {
	uint64_t as_core;
};

enum {
	NODE_SHIFT_MIN = 9,
};

static struct segaddr segaddr_build(const void *addr, int shift);
static void          *segaddr_addr (const struct segaddr *addr);
static int            segaddr_shift(const struct segaddr *addr);

/**
 * B-tree node in a segment.
 *
 * This definition is private to the node sub-module.
 */
struct segnode;

/**
 * Tree descriptor.
 *
 * A tree descriptor is allocated for each b-tree actively used by the b-tree
 * module.
 */
struct td {
	const struct m0_btree_type *t_type;
	/**
	 * The lock that protects the fields below. The fields above are
	 * read-only after the tree root is loaded into memory.
	 */
	struct m0_rwlock            t_lock;
	struct nd                  *t_root;
	int                         t_height;
	int                         r_ref;
};

/** Special values that can be passed to node_move() as 'nr' parameter. */
enum {
	/**
	 * Move records so that both nodes has approximately the same amount of
	 * free space.
	 */
	NR_EVEN = -1,
	/**
	 * Move as many records as possible without overflowing the target node.
	 */
	NR_MAX  = -2
};

/** Direction of move in node_move(). */
enum dir {
	/** Move (from right to) left. */
	D_LEFT = 1,
	/** Move (from left to) right. */
	D_RIGHT
};

struct nd;
struct slot;

/**
 *  Different types of btree node formats are supported. While the basic btree
 *  operations remain the same, the differences are encapsulated in the nodes
 *  contained in the btree.
 *  Each supported node type provides the same interface to implement the btree
 *  operations so that the node-specific changes are captured in the node
 *  implementation.
 */
struct node_type {
	uint32_t                    nt_id;
	const char                 *nt_name;
	const struct m0_format_tag  nt_tag;

	/** Initializes newly allocated node */
	void (*nt_init)(const struct nd *node, int shift, int ksize, int vsize,
			struct m0_be_tx *tx);

	/** Cleanup of the node if any before deallocation */
	void (*nt_fini)(const struct nd *node);

	/** Returns count of keys in the node */
	int  (*nt_count)(const struct nd *node);

	/** Returns count of records/values in the node*/
	int  (*nt_count_rec)(const struct nd *node);

	/** Returns the space (in bytes) available in the node */
	int  (*nt_space)(const struct nd *node);

	/** Returns level of this node in the btree */
	int  (*nt_level)(const struct nd *node);

	/** Returns size of the node (as a shift value) */
	int  (*nt_shift)(const struct nd *node);

	/** Returns size of the key of node. In case of variable key size return
	 * -1. */
	int  (*nt_keysize)(const struct nd *node);

	/** Returns size of the value of node. In case variable value size
	 * return -1. */
	int  (*nt_valsize)(const struct nd *node);

	/** Returns unique FID for this node */
	void (*nt_fid)  (const struct nd *node, struct m0_fid *fid);

	/** Returns record (KV pair) for specific index. */
	void (*nt_rec)  (struct slot *slot);

	/** Returns Key at a specifix index */
	void (*nt_key)  (struct slot *slot);

	/** Returns Child pointer (in segment) at specific index */
	void (*nt_child)(struct slot *slot, struct segaddr *addr);

	/**
	 *  Returns TRUE if node has space to fit a new entry whose key and
	 *  value length is provided in slot.
	 */
	bool (*nt_isfit)(struct slot *slot);

	/**
	 *  Node changes related to last record have completed; any post
	 *  processing related to the record needs to be done in this function.
	 */
	void (*nt_done) (struct slot *slot, struct m0_be_tx *tx, bool modified);

	/** Makes space in the node for inserting new entry at specific index */
	void (*nt_make) (struct slot *slot, struct m0_be_tx *tx);

	/** Returns index of the record containing the key in the node */
	bool (*nt_find) (struct slot *slot, const struct m0_btree_key *key);

	/**
	 *  All the changes to the node have completed. Any post processing can
	 *  be done here.
	 */
	void (*nt_fix)  (const struct nd *node, struct m0_be_tx *tx);

	/**
	 *  Changes the size of the value (increase or decrease) for the
	 *  specified key
	 */
	void (*nt_cut)  (const struct nd *node, int idx, int size,
			 struct m0_be_tx *tx);

	/** Deletes the record from the node at specific index */
	void (*nt_del)  (const struct nd *node, int idx, struct m0_be_tx *tx);

	/** Updates the level of node */
	void (*nt_set_level)  (const struct nd *node, uint8_t new_level,
			       struct m0_be_tx *tx);

	/** Moves record(s) between nodes */
	void (*nt_move) (struct nd *src, struct nd *tgt,
			 enum dir dir, int nr, struct m0_be_tx *tx);

	/** Validates node composition */
	bool (*nt_invariant)(const struct nd *node);

	/** Validates node footer */
	int (*nt_verify)(const struct nd *node);
};

/**
 * Node descriptor.
 *
 * This structure is allocated (outside of the segment) for each node actively
 * used by the b-tree module. Node descriptors are cached.
 */
struct nd {
	struct segaddr          n_addr;
	struct td              *n_tree;
	const struct node_type *n_type;

	/** if n_skip_rec_count_check is true, it will skip invarient check
	 * record count as it is required for some scenarios */
	bool                    n_skip_rec_count_check;

	/**
	 * The lock that protects the fields below. The fields above are
	 * read-only after the node is loaded into memory.
	 */
	struct m0_rwlock        n_lock;
	int                     n_ref;
	uint64_t                n_seq;
	struct node_op         *n_op;
};

enum node_opcode {
	NOP_LOAD = 1,
	NOP_ALLOC,
	NOP_FREE
};

/**
 * Node operation state-machine.
 *
 * This represents a state-machine used to execute a potentially blocking tree
 * or node operation.
 */
struct node_op {
	/** Operation to do. */
	enum node_opcode no_opc;
	struct m0_sm_op  no_op;

	/** Which tree to operate on. */
	struct td       *no_tree;

	/** Address of the node withing the segment. */
	struct segaddr   no_addr;

	/** The node to operate on. */
	struct nd       *no_node;

	/** Optional transaction. */
	struct m0_be_tx *no_tx;

	/** Next operation acting on the same node. */
	struct node_op  *no_next;
};


/**
 * Key-value record within a node.
 *
 * When the node is a leaf, ->s_rec means key and value. When the node is
 * internal, ->s_rec means the key and the corresponding child pointer
 * (potentially with some node-format specific data such as child checksum).
 *
 * Slot is used as a parameter of many node_*() functions. In some functions,
 * all fields must be set by the caller. In others, only ->s_node and ->s_idx
 * are set by the caller, and the function sets ->s_rec.
 */
struct slot {
	const struct nd     *s_node;
	int                  s_idx;
	struct m0_btree_rec  s_rec;
};

static int64_t tree_get   (struct node_op *op, struct segaddr *addr, int nxt);
#ifndef __KERNEL__
static int64_t tree_create(struct node_op *op, struct m0_btree_type *tt,
			   int rootshift, struct m0_be_tx *tx, int nxt);
static int64_t tree_delete(struct node_op *op, struct td *tree,
			   struct m0_be_tx *tx, int nxt);
#endif
static void    tree_put   (struct td *tree);
#ifndef __KERNEL__
static int64_t    node_get  (struct node_op *op, struct td *tree,
			     struct segaddr *addr, int nxt);
static void       node_put  (struct nd *node);
#endif


#if 0
static struct nd *node_try  (struct td *tree, struct segaddr *addr);
#endif

static int64_t    node_alloc(struct node_op *op, struct td *tree, int size,
			     const struct node_type *nt, int ksize, int vsize,
			     struct m0_be_tx *tx, int nxt);
#ifndef __KERNEL__
static int64_t    node_free(struct node_op *op, struct nd *node,
			    struct m0_be_tx *tx, int nxt);
static void node_op_fini(struct node_op *op);
#endif

#if 0
static int  node_verify(const struct nd *node);
#endif
#ifndef __KERNEL__
static void node_init(struct node_op *n_op, int ksize, int vsize,
		      struct m0_be_tx *tx);
#endif
static int  node_count(const struct nd *node);
static int  node_count_rec(const struct nd *node);
static int  node_space(const struct nd *node);
#ifndef __KERNEL__
static int  node_level(const struct nd *node);
static int  node_shift(const struct nd *node);
static int  node_keysize(const struct nd *node);
static int  node_valsize(const struct nd *node);
#endif
#if 0
static void node_fid  (const struct nd *node, struct m0_fid *fid);
#endif

static void node_rec  (struct slot *slot);
#ifndef __KERNEL__
static void node_key  (struct slot *slot);
static void node_child(struct slot *slot, struct segaddr *addr);
#endif
static bool node_isfit(struct slot *slot);
static void node_done (struct slot *slot, struct m0_be_tx *tx, bool modified);
static void node_make (struct slot *slot, struct m0_be_tx *tx);

#ifndef __KERNEL__
static bool node_find (struct slot *slot, const struct m0_btree_key *key);
#endif
static void node_fix  (const struct nd *node, struct m0_be_tx *tx);
#if 0
static void node_cut  (const struct nd *node, int idx, int size,
		       struct m0_be_tx *tx);
#endif
static void node_del  (const struct nd *node, int idx, struct m0_be_tx *tx);

#ifndef __KERNEL__
static void node_set_level  (const struct nd *node, uint8_t new_level, 
			     struct m0_be_tx *tx);
static void node_move (struct nd *src, struct nd *tgt,
		       enum dir dir, int nr, struct m0_be_tx *tx);
#endif

/**
 * Common node header.
 *
 * This structure is located at the beginning of every node, right after
 * m0_format_header. It is used by the segment operations (node_op) to identify
 * node and tree types.
 */
struct node_header {
	uint32_t h_node_type;
	uint32_t h_tree_type;
	uint64_t h_opaque;
};

/**
 * This structure will store information required at particular level
 */
struct level {
	/** nd for required node at currrent level. **/
	struct nd *l_node;
	uint64_t   l_seq;

	/** Index for required record from the node. **/
	unsigned   l_idx;

	/** nd for newly allocated node at the level. **/
	struct nd *l_alloc;

	/** nd for left sibling of required node at current level. **/
	struct nd *l_prev;

	/** nd for right sibling of required node at current level. **/
	struct nd *l_next;
};

/**
 * Btree implementation structure.
 *
 * This structure will get created for each operation on btree and it will be
 * used while executing the given operation.
 */
struct m0_btree_oimpl {
	struct node_op  i_nop;
	/* struct lock_op  i_lop; */

	/** It will provide current level number. **/
	unsigned        i_used;

	/** Array of levels for storing data about each level. **/
	struct level   *i_level;

	/** Store node_find() output. */
	bool            i_key_found;

	/** When there will be requirement for new node in case of root
	 * splitting i_extra_node will be used. **/
	struct nd      *i_extra_node;

	/** Track number of trials done to complete operation. **/
	unsigned        i_trial;
};

static struct td        trees[M0_TREE_COUNT];
static uint64_t         trees_in_use[ARRAY_SIZE_FOR_BITS(M0_TREE_COUNT,
							 sizeof(uint64_t))];
static uint32_t         trees_loaded = 0;
static struct m0_rwlock trees_lock;

#ifndef __KERNEL__
static void node_init(struct node_op *n_op, int ksize, int vsize,
		      struct m0_be_tx *tx)
{
	const struct node_type *n_type = n_op->no_node->n_type;

	n_type->nt_init(n_op->no_node, segaddr_shift(&n_op->no_node->n_addr),
			ksize, vsize, tx);
}
#endif
static bool node_invariant(const struct nd *node)
{
	return node->n_type->nt_invariant(node);
}
#if 0
static int node_verify(const struct nd *node)
{
	return node->n_type->nt_verify(node);
}
#endif
static int node_count(const struct nd *node)
{
	M0_PRE(node_invariant(node));
	return node->n_type->nt_count(node);
}

static int node_count_rec(const struct nd *node)
{
	M0_PRE(node_invariant(node));
	return node->n_type->nt_count_rec(node);
}
static int node_space(const struct nd *node)
{
	M0_PRE(node_invariant(node));
	return node->n_type->nt_space(node);
}
#ifndef __KERNEL__
static int node_level(const struct nd *node)
{
	M0_PRE(node_invariant(node));
	return (node->n_type->nt_level(node));
}

static int node_shift(const struct nd *node)
{
	M0_PRE(node_invariant(node));
	return (node->n_type->nt_shift(node));
}
static int node_keysize(const struct nd *node)
{
	M0_PRE(node_invariant(node));
	return (node->n_type->nt_keysize(node));
}

static int node_valsize(const struct nd *node)
{
	M0_PRE(node_invariant(node));
	return (node->n_type->nt_valsize(node));
}
#endif
#if 0
static void node_fid(const struct nd *node, struct m0_fid *fid)
{
	M0_PRE(node_invariant(node));
	node->n_type->nt_fid(node, fid);
}
#endif

static void node_rec(struct slot *slot)
{
	M0_PRE(node_invariant(slot->s_node));
	slot->s_node->n_type->nt_rec(slot);
}

#ifndef __KERNEL__
static void node_key(struct slot *slot)
{
	M0_PRE(node_invariant(slot->s_node));
	slot->s_node->n_type->nt_key(slot);
}

static void node_child(struct slot *slot, struct segaddr *addr)
{
	M0_PRE(node_invariant(slot->s_node));
	slot->s_node->n_type->nt_child(slot, addr);
}
#endif

static bool node_isfit(struct slot *slot)
{
	M0_PRE(node_invariant(slot->s_node));
	return slot->s_node->n_type->nt_isfit(slot);
}

static void node_done(struct slot *slot, struct m0_be_tx *tx, bool modified)
{
	M0_PRE(node_invariant(slot->s_node));
	slot->s_node->n_type->nt_done(slot, tx, modified);
}

static void node_make(struct slot *slot, struct m0_be_tx *tx)
{
	M0_PRE(node_invariant(slot->s_node));
	slot->s_node->n_type->nt_make(slot, tx);
}

#ifndef __KERNEL__
static bool node_find(struct slot *slot, const struct m0_btree_key *key)
{
	M0_PRE(node_invariant(slot->s_node));
	return slot->s_node->n_type->nt_find(slot, key);
}
#endif
static void node_fix(const struct nd *node, struct m0_be_tx *tx)
{
	M0_PRE(node_invariant(node));
	node->n_type->nt_fix(node, tx);
}


#if 0
static void node_cut(const struct nd *node, int idx, int size,
		     struct m0_be_tx *tx)
{
	M0_PRE(node_invariant(node));
	node->n_type->nt_cut(node, idx, size, tx);
}
#endif

static void node_del(const struct nd *node, int idx, struct m0_be_tx *tx)
{
	M0_PRE(node_invariant(node));
	node->n_type->nt_del(node, idx, tx);
}


#ifndef __KERNEL__
static void node_set_level(const struct nd *node, uint8_t new_level,
			   struct m0_be_tx *tx)
{
	//M0_PRE(node_invariant(node));
	node->n_type->nt_set_level(node, new_level, tx);
}

static void node_move(struct nd *src, struct nd *tgt,
		      enum dir dir, int nr, struct m0_be_tx *tx)
{
	M0_PRE(node_invariant(src));
	M0_PRE(node_invariant(tgt));
	M0_IN(dir,(D_LEFT, D_RIGHT));
	tgt->n_type->nt_move(src, tgt, dir, nr, tx);
}
#endif

static struct mod *mod_get(void)
{
	return m0_get()->i_moddata[M0_MODULE_BTREE];
}

enum {
	NTYPE_NR = 0x100,
	TTYPE_NR = 0x100
};

struct mod {
	const struct node_type     *m_ntype[NTYPE_NR];
	const struct m0_btree_type *m_ttype[TTYPE_NR];
};

int m0_btree_mod_init(void)
{
	struct mod *m;

	M0_SET_ARR0(trees);
	M0_SET_ARR0(trees_in_use);
	trees_loaded = 0;
	m0_rwlock_init(&trees_lock);

	M0_ALLOC_PTR(m);
	if (m != NULL) {
		m0_get()->i_moddata[M0_MODULE_BTREE] = m;
		return 0;
	} else
		return M0_ERR(-ENOMEM);
}

void m0_btree_mod_fini(void)
{
	m0_rwlock_fini(&trees_lock);
	m0_free(mod_get());
}

static bool node_shift_is_valid(int shift)
{
	return shift >= NODE_SHIFT_MIN && shift < NODE_SHIFT_MIN + 0x10;
}

/**
 * Tells if the segment address is aligned to 512 bytes.
 * This function should be called right after the allocation to make sure that
 * the allocated memory starts at a properly aligned address.
 *
 * @param addr is the start address of the allocated space.
 *
 * @return True if the input address is properly aligned.
 */
static bool addr_is_aligned(const void *addr)
{
	return ((size_t)addr & ((1ULL << NODE_SHIFT_MIN) - 1)) == 0;
}

/**
 * Validates the segment address (of node).
 *
 * @param seg_addr points to the start address (of the node) in the segment.
 *
 * @return True if seg_addr is VALID according to the segment
 *                address semantics.
 */
static bool segaddr_is_valid(const struct segaddr *seg_addr)
{
	return (0xff000000000001f0ull & seg_addr->as_core) == 0;
}

/**
 * Returns a segaddr formatted segment address.
 *
 * @param addr  is the start address (of the node) in the segment.
 *        shift is the size of the node as pow-of-2 value.
 *
 * @return Formatted Segment address.
 */
static struct segaddr segaddr_build(const void *addr, int shift)
{
	struct segaddr sa;
	M0_PRE(node_shift_is_valid(shift));
	M0_PRE(addr_is_aligned(addr));
	sa.as_core = ((uint64_t)addr) | (shift - NODE_SHIFT_MIN);
	M0_POST(segaddr_is_valid(&sa));
	M0_POST(segaddr_addr(&sa) == addr);
	M0_POST(segaddr_shift(&sa) == shift);
	return sa;
}

/**
 * Returns the CPU addressable pointer from the formatted segment address.
 *
 * @param seg_addr points to the formatted segment address.
 *
 * @return CPU addressable value.
 */
static void* segaddr_addr(const struct segaddr *seg_addr)
{
	M0_PRE(segaddr_is_valid(seg_addr));
	return (void *)(seg_addr->as_core & ~((1ULL << NODE_SHIFT_MIN) - 1));
}

/**
 * Returns the size (pow-of-2) of the node extracted out of the segment address.
 *
 * @param seg_addr points to the formatted segment address.
 *
 * @return Size of the node as pow-of-2 value.
 */
static int segaddr_shift(const struct segaddr *addr)
{
	M0_PRE(segaddr_is_valid(addr));
	return (addr->as_core & 0xf) + NODE_SHIFT_MIN;
}

#if 0
static void node_type_register(const struct node_type *nt)
{
	struct mod *m = mod_get();

	M0_PRE(IS_IN_ARRAY(nt->nt_id, m->m_ntype));
	M0_PRE(m->m_ntype[nt->nt_id] == NULL);
	m->m_ntype[nt->nt_id] = nt;
}

static void node_type_unregister(const struct node_type *nt)
{
	struct mod *m = mod_get();

	M0_PRE(IS_IN_ARRAY(nt->nt_id, m->m_ntype));
	M0_PRE(m->m_ntype[nt->nt_id] == nt);
	m->m_ntype[nt->nt_id] = NULL;
}

static void tree_type_register(const struct m0_btree_type *tt)
{
	struct mod *m = mod_get();

	M0_PRE(IS_IN_ARRAY(tt->tt_id, m->m_ttype));
	M0_PRE(m->m_ttype[tt->tt_id] == NULL);
	m->m_ttype[tt->tt_id] = tt;
}

static void tree_type_unregister(const struct m0_btree_type *tt)
{
	struct mod *m = mod_get();

	M0_PRE(IS_IN_ARRAY(tt->tt_id, m->m_ttype));
	M0_PRE(m->m_ttype[tt->tt_id] == tt);
	m->m_ttype[tt->tt_id] = NULL;
}
#endif

struct seg_ops {
	int64_t    (*so_tree_get)(struct node_op *op,
			          struct segaddr *addr, int nxt);
	int64_t    (*so_tree_create)(struct node_op *op,
	                             struct m0_btree_type *tt,
				     int rootshift, struct m0_be_tx *tx,
				     int nxt);
	int64_t    (*so_tree_delete)(struct node_op *op, struct td *tree,
				     struct m0_be_tx *tx, int nxt);
	void       (*so_tree_put)(struct td *tree);
	int64_t    (*so_node_get)(struct node_op *op, struct td *tree,
			          struct segaddr *addr, int nxt);
	void       (*so_node_put)(struct nd *node);
	struct nd *(*so_node_try)(struct td *tree, struct segaddr *addr);
	int64_t    (*so_node_alloc)(struct node_op *op, struct td *tree,
				    int shift, const struct node_type *nt,
				    struct m0_be_tx *tx, int nxt);
	int64_t    (*so_node_free)(struct node_op *op, struct nd *node,
				   struct m0_be_tx *tx, int nxt);
	void       (*so_node_op_fini)(struct node_op *op);
};

static struct seg_ops *segops;

/**
 * Locates a tree descriptor whose root node points to the node at addr and
 * return this tree to the caller.
 * If an existing tree descriptor pointing to this root node is not found then
 * a new tree descriptor is allocated from the free pool and the root node is
 * assigned to this new tree descriptor.
 * If root node pointer is not provided then this function will just allocate a
 * tree descriptor and return it to the caller. This functionality currently is
 * used by the create_tree function.
 *
 * @param op is used to exchange operation parameters and return values..
 * @param addr is the segment address of root node.
 * @param nxt is the next state to be returned to the caller.
 *
 * @return Next state to proceed in.
 */
static int64_t tree_get(struct node_op *op, struct segaddr *addr, int nxt)
{
	int        nxt_state;

	nxt_state = segops->so_tree_get(op, addr, nxt);

	return nxt_state;
}

#ifndef __KERNEL__

/**
 * Creates a tree with an empty root node.
 *
 * @param op is used to exchange operation parameters and return values.
 * @param tt is the btree type to be assiged to the newly created btree.
 * @param rootshift is the size of the root node.
 * @param tx captures the operation in a transaction.
 * @param nxt is the next state to be returned to the caller.
 *
 * @return Next state to proceed in.
 */
static int64_t tree_create(struct node_op *op, struct m0_btree_type *tt,
			   int rootshift, struct m0_be_tx *tx, int nxt)
{
	return segops->so_tree_create(op, tt, rootshift, tx, nxt);
}

/**
 * Deletes an existing tree.
 *
 * @param op is used to exchange operation parameters and return values..
 * @param tree points to the tree to be deleted.
 * @param tx captures the operation in a transaction.
 * @param nxt is the next state to be returned to the caller.
 *
 * @return Next state to proceed in.
 */
static int64_t tree_delete(struct node_op *op, struct td *tree,
			   struct m0_be_tx *tx, int nxt)
{
	M0_PRE(tree != NULL);
	return segops->so_tree_delete(op, tree, tx, nxt);
}
#endif
/**
 * Returns the tree to the free tree pool if the reference count for this tree
 * reaches zero.
 *
 * @param tree points to the tree to be released.
 *
 * @return Next state to proceed in.
 */
static void tree_put(struct td *tree)
{
	segops->so_tree_put(tree);
}


#ifndef __KERNEL__
/**
 * This function loads the node descriptor for the node at segaddr in memory.
 * If a node descriptor pointing to this node is already loaded in memory then
 * this function will increment the reference count in the node descriptor
 * before returning it to the caller.
 * If the parameter tree is NULL then the function assumes the node at segaddr
 * to be the root node and will also load the tree descriptor in memory for
 * this root node.
 *
 * @param op load operation to perform.
 * @param tree pointer to tree whose node is to be loaded or NULL if tree has
 *             not been loaded.
 * @param addr node address in the segment.
 * @param nxt state to return on successful completion
 *
 * @return next state
 */
static int64_t node_get(struct node_op *op, struct td *tree,
			struct segaddr *addr, int nxt){
	return segops->so_node_get(op, tree, addr, nxt);
}


/**
 * This function decrements the reference count for this node and if the
 * reference count reaches '0' then the node is made available for future
 * mode_get requests.
 *
 * @param op load operation to perform.
 * @param tree pointer to tree whose node is to be loaded or NULL if tree has
 *             not been loaded.
 * @param addr node address in the segment.
 * @param nxt state to return on successful completion
 *
 * @return next state
 */
static void node_put(struct nd *node){
	M0_PRE(node != NULL);
	segops->so_node_put(node);
}
#endif

# if 0
static struct nd *node_try(struct td *tree, struct segaddr *addr){
	return segops->so_node_try(tree, addr);
}
#endif



/**
 * Allocates node in the segment and a node-descriptor if all the resources are
 * available.
 *
 * @param op indicates node allocate operation.
 * @param tree points to the tree this node will be a part-of.
 * @param size is a power-of-2 size of this node.
 * @param nt points to the node type
 * @param ksize is the size of key (if constant) if not this contains '0'.
 * @param vsize is the size of value (if constant) if not this contains '0'.
 * @param tx points to the transaction which captures this operation.
 * @param nxt tells the next state to return when operation completes
 *
 * @return int64_t
 */
static int64_t node_alloc(struct node_op *op, struct td *tree, int size,
			  const struct node_type *nt, int ksize, int vsize,
			  struct m0_be_tx *tx, int nxt)
{
	int  nxt_state;

	nxt_state = segops->so_node_alloc(op, tree, size, nt, tx, nxt);

	nt->nt_init(op->no_node, size, ksize, vsize, tx);

	return nxt_state;
}

#ifndef __KERNEL__
static int64_t node_free(struct node_op *op, struct nd *node,
			 struct m0_be_tx *tx, int nxt)
{
	node->n_type->nt_fini(node);
	return segops->so_node_free(op, node, tx, nxt);
}

static void node_op_fini(struct node_op *op)
{
	segops->so_node_op_fini(op);
}

#endif

static int64_t mem_node_get(struct node_op *op, struct td *tree,
			    struct segaddr *addr, int nxt);
static int64_t mem_node_alloc(struct node_op *op, struct td *tree, int shift,
			      const struct node_type *nt, struct m0_be_tx *tx,
			      int nxt);
static int64_t mem_node_free(struct node_op *op, struct nd *node,
			     struct m0_be_tx *tx, int nxt);
static const struct node_type fixed_format;

static int64_t mem_tree_get(struct node_op *op, struct segaddr *addr, int nxt)
{
	struct td *tree = NULL;
	int        i     = 0;
	uint32_t   offset;

	m0_rwlock_write_lock(&trees_lock);

	M0_ASSERT(trees_loaded <= ARRAY_SIZE(trees));

	/**
	 *  If existing allocated tree is found then return it after increasing
	 *  the reference count.
	 */
	if (addr != NULL && trees_loaded)
		for (i = 0; i < ARRAY_SIZE(trees); i++) {
			tree = &trees[i];
			m0_rwlock_write_lock(&tree->t_lock);
			if (tree->r_ref != 0) {
				M0_ASSERT(tree->t_root != NULL);
				if (tree->t_root->n_addr.as_core ==
				    addr->as_core) {
					tree->r_ref++;
					op->no_node = tree->t_root;
					op->no_tree = tree;
					m0_rwlock_write_unlock(&tree->t_lock);
					m0_rwlock_write_unlock(&trees_lock);
					return nxt;
				}
			}
			m0_rwlock_write_unlock(&tree->t_lock);
		}

	/** Assign a free tree descriptor to this tree. */
	for (i = 0; i < ARRAY_SIZE(trees_in_use); i++) {
		uint64_t   t = ~trees_in_use[i];

		if (t != 0) {
			offset = __builtin_ffsl(t);
			M0_ASSERT(offset != 0);
			offset--;
			trees_in_use[i] |= (1ULL << offset);
			offset += (i * sizeof trees_in_use[0]);
			tree = &trees[offset];
			trees_loaded++;
			break;
		}
	}

	M0_ASSERT(tree != NULL && tree->r_ref == 0);

	m0_rwlock_init(&tree->t_lock);

	m0_rwlock_write_lock(&tree->t_lock);
	tree->r_ref++;

	if (addr) {
		mem_node_get(op, tree, addr, nxt);
		tree->t_root         =  op->no_node;
		tree->t_root->n_addr = *addr;
		tree->t_root->n_tree =  tree;
		//tree->t_height = tree_height_get(op->no_node);
	}

	op->no_node = tree->t_root;
	op->no_tree = tree;
	//op->no_addr = tree->t_root->n_addr;

	m0_rwlock_write_unlock(&tree->t_lock);

	m0_rwlock_write_unlock(&trees_lock);

	return nxt;
}

static int64_t mem_tree_create(struct node_op *op, struct m0_btree_type *tt,
			       int rootshift, struct m0_be_tx *tx, int nxt)
{
	struct td *tree;

	/**
	 * Creates root node and then assigns a tree descriptor for this root
	 * node.
	 */

	tree_get(op, NULL, nxt);

	tree = op->no_tree;
	node_alloc(op, tree, rootshift, &fixed_format, 8, 8, NULL, nxt);

	m0_rwlock_write_lock(&tree->t_lock);
	tree->t_root = op->no_node;
	tree->t_type = tt;
	m0_rwlock_write_unlock(&tree->t_lock);

	return nxt;
}

static int64_t mem_tree_delete(struct node_op *op, struct td *tree,
			       struct m0_be_tx *tx, int nxt)
{
	struct nd *root = tree->t_root;
	op->no_tree = tree;
	op->no_node = root;
	mem_node_free(op, root, tx, nxt);
	tree_put(tree);
	return nxt;
}

static void mem_tree_put(struct td *tree)
{
	m0_rwlock_write_lock(&tree->t_lock);

	M0_ASSERT(tree->r_ref > 0);
	M0_ASSERT(tree->t_root != NULL);

	tree->r_ref--;

	if (tree->r_ref == 0) {
		int i;
		int array_offset;
		int bit_offset_in_array;

		m0_rwlock_write_lock(&trees_lock);
		M0_ASSERT(trees_loaded > 0);
		i = tree - &trees[0];
		array_offset = i / sizeof(trees_in_use[0]);
		bit_offset_in_array = i % sizeof(trees_in_use[0]);
		trees_in_use[array_offset] &= ~(1ULL << bit_offset_in_array);
		trees_loaded--;
		m0_rwlock_write_unlock(&tree->t_lock);
		m0_rwlock_fini(&tree->t_lock);
		m0_rwlock_write_unlock(&trees_lock);
	}
	m0_rwlock_write_unlock(&tree->t_lock);
}

static int64_t mem_node_get(struct node_op *op, struct td *tree,
			    struct segaddr *addr, int nxt)
{
	int nxt_state = nxt;

	/**
	 *  In this implementation we assume to have the node descritors for
	 *  ALL the nodes present in memory. If the tree pointer is NULL then
	 *  we load the tree in memory before returning the node descriptor to
	 * the caller.
	 */

	if (tree == NULL) {
		nxt_state = mem_tree_get(op, addr, nxt);
	}

	op->no_node = segaddr_addr(addr) + (1ULL << segaddr_shift(addr));
	op->no_node->n_ref++;
	return nxt_state;
}

static void mem_node_put(struct nd *node)
{
	/**
	 * This implementation does not perform any action, but the final one
	 * should decrement the reference count of the node and if this
	 * reference count goes to '0' then detach this node descriptor from the
	 * existing node and make this node descriptor available for 'node_get'.
	 */
	node->n_ref--;
}

static struct nd *mem_node_try(struct td *tree, struct segaddr *addr)
{
	return NULL;
}

static int64_t mem_node_alloc(struct node_op *op, struct td *tree, int shift,
			      const struct node_type *nt, struct m0_be_tx *tx,
			      int nxt)
{
	void          *area;
	struct nd     *node;
	int            size = 1ULL << shift;

	M0_PRE(op->no_opc == NOP_ALLOC);
	M0_PRE(node_shift_is_valid(shift));
	area = m0_alloc_aligned(sizeof *node + size, shift);
	M0_ASSERT(area != NULL);
	node = area + size;
	node->n_addr = segaddr_build(area, shift);
	node->n_tree = tree;
	node->n_type = nt;
	node->n_seq = 0;
	m0_rwlock_init(&node->n_lock);
	op->no_node = node;
	op->no_addr = node->n_addr;
	op->no_tree = tree;
	return nxt;
}

static int64_t mem_node_free(struct node_op *op, struct nd *node,
			     struct m0_be_tx *tx, int nxt)
{
	int shift = node->n_type->nt_shift(node);
	m0_free_aligned(((void *)node) - (1ULL << shift),
			sizeof *node + (1ULL << shift), shift);
	return nxt;
}

static void mem_node_op_fini(struct node_op *op)
{
}

static const struct seg_ops mem_seg_ops = {
	.so_tree_get     = &mem_tree_get,
	.so_tree_create  = &mem_tree_create,
	.so_tree_delete  = &mem_tree_delete,
	.so_tree_put     = &mem_tree_put,
	.so_node_get     = &mem_node_get,
	.so_node_put     = &mem_node_put,
	.so_node_try     = &mem_node_try,
	.so_node_alloc   = &mem_node_alloc,
	.so_node_free    = &mem_node_free,
	.so_node_op_fini = &mem_node_op_fini
};

/**
 *  Structure of the node in persistent store.
 */
struct ff_head {
	struct m0_format_header ff_fmt;   /*< Node Header */
	struct node_header      ff_seg;   /*< Node type information */
	uint16_t                ff_used;  /*< Count of records */
	uint8_t                 ff_shift; /*< Node size as pow-of-2 */
	uint8_t                 ff_level; /*< Level in Btree */
	uint16_t                ff_ksize; /*< Size of key in bytes */
	uint16_t                ff_vsize; /*< Size of value in bytes */
	struct m0_format_footer ff_foot;  /*< Node Footer */
	/**
	 *  This space is used to host the Keys and Values upto the size of the
	 *  node
	 */
} M0_XCA_RECORD M0_XCA_DOMAIN(be);


static void ff_init(const struct nd *node, int shift, int ksize, int vsize,
		    struct m0_be_tx *tx);
static void ff_fini(const struct nd *node);
static int  ff_count(const struct nd *node);
static int  ff_count_rec(const struct nd *node);
static int  ff_space(const struct nd *node);
static int  ff_level(const struct nd *node);
static int  ff_shift(const struct nd *node);
static int  ff_valsize(const struct nd *node);
static int  ff_keysize(const struct nd *node);
static void ff_fid(const struct nd *node, struct m0_fid *fid);
static void ff_rec(struct slot *slot);
static void ff_node_key(struct slot *slot);
static void ff_child(struct slot *slot, struct segaddr *addr);
static bool ff_isfit(struct slot *slot);
static void ff_done(struct slot *slot, struct m0_be_tx *tx, bool modified);
static void ff_make(struct slot *slot, struct m0_be_tx *tx);
static bool ff_find(struct slot *slot, const struct m0_btree_key *key);
static void ff_fix(const struct nd *node, struct m0_be_tx *tx);
static void ff_cut(const struct nd *node, int idx, int size,
		   struct m0_be_tx *tx);
static void ff_del(const struct nd *node, int idx, struct m0_be_tx *tx);
static void ff_set_level(const struct nd *node, uint8_t new_level,
			 struct m0_be_tx *tx);
static void generic_move(struct nd *src, struct nd *tgt,
			 enum dir dir, int nr, struct m0_be_tx *tx);
static bool ff_invariant(const struct nd *node);
static int ff_verify(const struct nd *node);
/**
 *  Implementation of node which supports fixed format/size for Keys and Values
 *  contained in it.
 */
static const struct node_type fixed_format = {
	.nt_id        = BNT_FIXED_FORMAT,
	.nt_name      = "m0_bnode_fixed_format",
	//.nt_tag,
	.nt_init      = ff_init,
	.nt_fini      = ff_fini,
	.nt_count     = ff_count,
	.nt_count_rec = ff_count_rec,
	.nt_space     = ff_space,
	.nt_level     = ff_level,
	.nt_shift     = ff_shift,
	.nt_keysize   = ff_keysize,
	.nt_valsize   = ff_valsize,
	.nt_fid       = ff_fid,
	.nt_rec       = ff_rec,
	.nt_key       = ff_node_key,
	.nt_child     = ff_child,
	.nt_isfit     = ff_isfit,
	.nt_done      = ff_done,
	.nt_make      = ff_make,
	.nt_find      = ff_find,
	.nt_fix       = ff_fix,
	.nt_cut       = ff_cut,
	.nt_del       = ff_del,
	.nt_set_level = ff_set_level,
	.nt_move      = generic_move,
	.nt_invariant = ff_invariant,
	.nt_verify    = ff_verify,
};

static struct ff_head *ff_data(const struct nd *node)
{
	return segaddr_addr(&node->n_addr);
}

static void *ff_key(const struct nd *node, int idx)
{
	struct ff_head *h    = ff_data(node);
	void           *area = h + 1;

	M0_PRE(ergo(!(h->ff_used == 0 && idx == 0),
		   (0 <= idx && idx <= h->ff_used)));
	return area + (h->ff_ksize + h->ff_vsize) * idx;
}

static void *ff_val(const struct nd *node, int idx)
{
	struct ff_head *h    = ff_data(node);
	void           *area = h + 1;

	M0_PRE(ergo(!(h->ff_used == 0 && idx == 0),
		    0 <= idx && idx <= h->ff_used));
	return area + (h->ff_ksize + h->ff_vsize) * idx + h->ff_ksize;
}

static bool ff_rec_is_valid(const struct slot *slot)
{
	struct ff_head *h = ff_data(slot->s_node);
	bool   val_is_valid;
	val_is_valid = h->ff_level > 0 ?
		       m0_vec_count(&slot->s_rec.r_val.ov_vec) <= h->ff_vsize :
		       m0_vec_count(&slot->s_rec.r_val.ov_vec) == h->ff_vsize;

	return
	   _0C(m0_vec_count(&slot->s_rec.r_key.k_data.ov_vec) == h->ff_ksize) &&
	   _0C(val_is_valid);
}

static bool ff_invariant(const struct nd *node)
{
	const struct ff_head *h = ff_data(node);

	return  _0C(h->ff_shift == segaddr_shift(&node->n_addr)) &&
		_0C(node->n_skip_rec_count_check ||
		    ergo(h->ff_level > 0, h->ff_used > 0));
}

static int ff_verify(const struct nd *node)
{
	const struct ff_head *h = ff_data(node);
	return m0_format_footer_verify(h, true);
}

static void ff_init(const struct nd *node, int shift, int ksize, int vsize,
		    struct m0_be_tx *tx)
{
	struct ff_head *h   = ff_data(node);

	M0_PRE(ksize != 0);
	M0_PRE(vsize != 0);
	M0_SET0(h);

	h->ff_shift = shift;
	h->ff_ksize = ksize;
	h->ff_vsize = vsize;
	//m0_be_tx_capture();
}

static void ff_fini(const struct nd *node)
{
}

static int ff_count(const struct nd *node)
{
	int used = ff_data(node)->ff_used;
	if (ff_data(node)->ff_level > 0)
		used --;
	return used;
}

static int ff_count_rec(const struct nd *node)
{
	return ff_data(node)->ff_used;
}

static int ff_space(const struct nd *node)
{
	struct ff_head *h = ff_data(node);
	return (1ULL << h->ff_shift) - sizeof *h -
		(h->ff_ksize + h->ff_vsize) * h->ff_used;
}

static int ff_level(const struct nd *node)
{
	return ff_data(node)->ff_level;
}

static int ff_shift(const struct nd *node)
{
	return ff_data(node)->ff_shift;
}

static int ff_keysize(const struct nd *node)
{
	return ff_data(node)->ff_ksize;
}

static int ff_valsize(const struct nd *node)
{
	return ff_data(node)->ff_vsize;
}

static void ff_fid(const struct nd *node, struct m0_fid *fid)
{
}

static void ff_node_key(struct slot *slot);

static void ff_rec(struct slot *slot)
{
	struct ff_head *h = ff_data(slot->s_node);

	M0_PRE(ergo(!(h->ff_used == 0 && slot->s_idx == 0),
		    slot->s_idx <= h->ff_used));

	slot->s_rec.r_val.ov_vec.v_nr = 1;
	slot->s_rec.r_val.ov_vec.v_count[0] = h->ff_vsize;
	slot->s_rec.r_val.ov_buf[0] = ff_val(slot->s_node, slot->s_idx);
	ff_node_key(slot);
	M0_POST(ff_rec_is_valid(slot));
}

static void ff_node_key(struct slot *slot)
{
	const struct nd  *node = slot->s_node;
	struct ff_head   *h    = ff_data(node);

	M0_PRE(ergo(!(h->ff_used == 0 && slot->s_idx == 0),
		    slot->s_idx <= h->ff_used));

	slot->s_rec.r_key.k_data.ov_vec.v_nr = 1;
	slot->s_rec.r_key.k_data.ov_vec.v_count[0] = h->ff_ksize;
	slot->s_rec.r_key.k_data.ov_buf[0] = ff_key(slot->s_node, slot->s_idx);
}

static void ff_child(struct slot *slot, struct segaddr *addr)
{
	const struct nd *node = slot->s_node;
	struct ff_head  *h    = ff_data(node);

	M0_PRE(slot->s_idx < h->ff_used);
	*addr = *(struct segaddr *)ff_val(node, slot->s_idx);
}

static bool ff_isfit(struct slot *slot)
{
	struct ff_head *h = ff_data(slot->s_node);

	M0_PRE(ff_rec_is_valid(slot));
	return h->ff_ksize + h->ff_vsize <= ff_space(slot->s_node);
}

static void ff_done(struct slot *slot, struct m0_be_tx *tx, bool modified)
{
}

static void ff_make(struct slot *slot, struct m0_be_tx *tx)
{
	const struct nd *node  = slot->s_node;
	struct ff_head  *h     = ff_data(node);
	int              rsize = h->ff_ksize + h->ff_vsize;
	void            *start = ff_key(node, slot->s_idx);

	M0_PRE(ff_rec_is_valid(slot));
	M0_PRE(ff_isfit(slot));
	memmove(start + rsize, start, rsize * (h->ff_used - slot->s_idx));
	//m0_be_tx_capture();
	h->ff_used++;
	//m0_be_tx_capture();
}

static bool ff_find(struct slot *slot, const struct m0_btree_key *find_key)
{
	struct ff_head          *h     = ff_data(slot->s_node);
	int                      i     = -1;
	int                      j     = node_count(slot->s_node);
	struct m0_btree_key      key;
	void                    *p_key;
	m0_bcount_t              ksize = h->ff_ksize;
	struct m0_bufvec_cursor  cur_1;
	struct m0_bufvec_cursor  cur_2;
	int                      diff;
	int                      m;

	key.k_data = M0_BUFVEC_INIT_BUF(&p_key, &ksize);

	M0_PRE(find_key->k_data.ov_vec.v_count[0] == h->ff_ksize);
	M0_PRE(find_key->k_data.ov_vec.v_nr == 1);

	while (i + 1 < j) {
		m = (i + j) / 2;

		key.k_data.ov_buf[0] = ff_key(slot->s_node, m);

		m0_bufvec_cursor_init(&cur_1, &key.k_data);
		m0_bufvec_cursor_init(&cur_2, &find_key->k_data);
		diff = m0_bufvec_cursor_cmp(&cur_1, &cur_2);

		M0_ASSERT(i < m && m < j);
		if (diff < 0)
			i = m;
		else if (diff > 0)
			j = m;
		else {
			i = j = m;
			break;
		}
	}

	slot->s_idx = j;

	return (i == j);
}

static void ff_fix(const struct nd *node, struct m0_be_tx *tx)
{
}

static void ff_cut(const struct nd *node, int idx, int size,
		   struct m0_be_tx *tx)
{
	M0_PRE(size == ff_data(node)->ff_vsize);
}

static void ff_del(const struct nd *node, int idx, struct m0_be_tx *tx)
{
	struct ff_head *h     = ff_data(node);
	int             rsize = h->ff_ksize + h->ff_vsize;
	void           *start = ff_key(node, idx);

	M0_PRE(idx < h->ff_used);
	M0_PRE(h->ff_used > 0);
	memmove(start, start + rsize, rsize * (h->ff_used - idx - 1));
	//m0_be_tx_capture();
	h->ff_used--;
	//m0_be_tx_capture();
}

static void ff_set_level(const struct nd *node, uint8_t new_level,
			 struct m0_be_tx *tx)
{
	struct ff_head *h = ff_data(node);

	h->ff_level = new_level;
	//m0_be_tx_capture();
}

static void generic_move(struct nd *src, struct nd *tgt,
			 enum dir dir, int nr, struct m0_be_tx *tx)
{
	struct slot  rec;
	struct slot  tmp;
	m0_bcount_t  rec_ksize;
	m0_bcount_t  rec_vsize;
	m0_bcount_t  temp_ksize;
	m0_bcount_t  temp_vsize;
	void        *rec_p_key;
	void        *rec_p_val;
	void        *temp_p_key;
	void        *temp_p_val;
	int          srcidx;
	int          tgtidx;
	int          last_idx_src;
	int          last_idx_tgt;

	rec.s_rec.r_key.k_data = M0_BUFVEC_INIT_BUF(&rec_p_key, &rec_ksize);
	rec.s_rec.r_val        = M0_BUFVEC_INIT_BUF(&rec_p_val, &rec_vsize);

	tmp.s_rec.r_key.k_data = M0_BUFVEC_INIT_BUF(&temp_p_key, &temp_ksize);
	tmp.s_rec.r_val        = M0_BUFVEC_INIT_BUF(&temp_p_val, &temp_vsize);

	M0_PRE(src != tgt);

	last_idx_src = node_count_rec(src);
	last_idx_tgt = node_count_rec(tgt);

	srcidx = dir == D_LEFT ? 0 : last_idx_src - 1;
	tgtidx = dir == D_LEFT ? last_idx_tgt : 0;

	while (true) {
		if (nr == 0 || (nr == NR_EVEN &&
			       (node_space(tgt) <= node_space(src))) ||
			       (nr == NR_MAX && srcidx == -1))
			break;

		/** Get the record at src index in rec. */
		rec.s_node = src;
		rec.s_idx  = srcidx;
		node_rec(&rec);

		/**
		 *  With record from src in rec; check if that record can fit in
		 *  the target node. If yes then make space to host this record
		 *  in target node.
		 */
		rec.s_node = tgt;
		rec.s_idx  = tgtidx;
		if (!node_isfit(&rec))
			break;
		node_make(&rec, tx);

		/** Get the location in the target node where the record from
		 *  the source node will be copied later
		 */
		tmp.s_node = tgt;
		tmp.s_idx  = tgtidx;
		node_rec(&tmp);

		rec.s_node = src;
		rec.s_idx  = srcidx;
		m0_bufvec_copy(&tmp.s_rec.r_key.k_data, &rec.s_rec.r_key.k_data,
			       m0_vec_count(&rec.s_rec.r_key.k_data.ov_vec));
		m0_bufvec_copy(&tmp.s_rec.r_val, &rec.s_rec.r_val,
			       m0_vec_count(&rec.s_rec.r_val.ov_vec));
		node_del(src, srcidx, tx);
		if (nr > 0)
			nr--;
		node_done(&tmp, tx, true);
		if (dir == D_LEFT)
			tgtidx++;
		else
			srcidx--;
	}
	node_fix(src, tx);
	node_fix(tgt, tx);
	//m0_be_tx_capture();
	//m0_be_tx_capture();
}

/** Insert operation section start point: */

#ifndef __KERNEL__
static bool m0_btree_overflow_is_possible(const struct nd *node, int ksize,
					  int vsize)
{
	return (node_space(node) < ksize + vsize) ? true : false;
}
#endif

#if 0
static bool m0_btree_underflow_is_possible(const struct nd *node)
{
	/**
	 * defination of this function can be modified as, MAX_NODE_SIZE can
	 * vary according to level
	 */
	/* calculate remaining space after deletion of key-value */
	int space = node_space(node) -  MAX_KEY_SIZE - MAX_VAL_SIZE;
	return space < MIN_NODE_SIZE_UNDERFLOW ? true : false;
}
#endif

#ifndef __KERNEL__

static bool cookie_is_set(struct m0_bcookie *k_cookie)
{
	/* TBD : function definition */
	return false;
}

static bool cookie_is_used(void)
{
	/* TBD : function definition */
	return false;
}

static bool cookie_is_valid(struct td *tree, struct m0_bcookie *k_cookie)
{
	/* TBD : function definition */
	return false;
}

/**
 * checks if overflow possible for given cookie
 */
static bool cookie_overflow_is_possible(void *segaddr)
{
	/* TBD : function definition */
	return false;
}

static int fail(struct m0_btree_op *bop, int rc)
{
	bop->bo_op.o_sm.sm_rc = rc;
	//return m0_sm_op_sub(&bop->bo_op, P_CLEANUP, P_DONE);
	return P_CLEANUP;
}

/**
 * checks if given node is still exists
 */
static int node_is_valid(const struct nd *node)
{
	/* function definition is yet to be implemented */
	return 0;
}

/**
 * This function will validate the cookie or path traversed by the operation and
 * return result. If if cookie is used it will validate cookie else check for
 * traversed path.
 *
 * @param oi which provide all information about traversed nodes.
 * @param tree needed in case of cookie validation.
 * @param cookie provided by the user which needs to get validate if used.
 * @return bool return true if validation succeed else false.
 */
static bool path_check(struct m0_btree_oimpl *oi, struct td *tree,
		       struct m0_bcookie *k_cookie)
{
	int        total_level = oi->i_used;
	struct nd *l_node      = oi->i_level[total_level].l_node;

	if (cookie_is_used())
		return cookie_is_valid(tree, k_cookie);

	while (total_level >= 0) {
		int rc = node_is_valid(l_node);
		if (rc) {
			node_op_fini(&oi->i_nop);
			//return fail(bop, rc);
			return false;
		}
		if (oi->i_level[total_level].l_seq != l_node->n_seq) {
			return false;
		}
		total_level--;
	}
	return true;
}

static bool locked(struct td *tree)
{
	return false;
}

static int64_t lock_op_init(struct m0_sm_op *bo_op, struct node_op  *i_nop,
			    struct td       *tree, int nxt)
{
	/** parameters which has passed but not will be used while state machine
	 *  implementation for  locks
	 */
	m0_rwlock_write_lock(&tree->t_lock);
	return nxt;
}

static void lock_op_unlock(struct td *tree)
{
	m0_rwlock_write_unlock(&tree->t_lock);
}

static struct m0_btree_oimpl *level_alloc(int height)
{
	struct m0_btree_oimpl *oi;

	oi = m0_alloc(sizeof *oi);
	if (oi == NULL)
		return NULL;
	oi->i_level = m0_alloc(height * (sizeof *oi->i_level));
	if (oi->i_level == NULL) {
		m0_free(oi);
		oi = NULL;
	}
	return oi;
}

static void level_cleanup(struct m0_btree_oimpl *oi)
{
	int i;
	for (i = 0; i < oi->i_used; ++i) {
		if (oi->i_level[i].l_node != NULL) {
			node_put(oi->i_level[i].l_node);
			oi->i_level[i].l_node = NULL;
		}
		if (oi->i_level[i].l_alloc != NULL) {
			node_put(oi->i_level[i].l_alloc);
			oi->i_level[i].l_alloc = NULL;
		}
	}
	if (oi->i_extra_node != NULL) {
		node_put(oi->i_extra_node);
	}
	m0_free(oi->i_level);
	m0_free(oi);
}

/**
 * Checks if given segaddr is within segment boundaries.
*/
static bool address_in_segment(struct segaddr addr)
{
	//TBD: function definition
	return true;
}

/**
 * This function will be called when there is possiblity of overflow at required
 * node present at particular level. TO handle the overflow this function will
 * allocate new nodes. It will store of newly allocated node in l_alloc and
 * i_extra_node(for root node).
 *
 * @param bop it structure for btree operation which contains all required data.
 * @return int64_t it return state which needs to get executed next.
 */
static int64_t m0_btree_put_alloc_phase(struct m0_btree_op *bop)
{
	struct td             *tree       = bop->bo_arbor->t_desc;
	struct m0_btree_oimpl *oi         = bop->bo_i;
	struct level          *curr_level = &oi->i_level[oi->i_used];

	if (oi->i_used == 0) {
		if ((oi->i_extra_node == NULL || curr_level->l_alloc == NULL)) {
			/**
			 * If we reach root node and there is possibility of
			 * overflow at root,allocate two nodes: l_alloc,
			 * i_extra_node. i)l_alloc is required in case of
			 * splitting operation of root ii)i_extra_node is
			 * required if splitting is done at root node so to have
			 * pointers to these splitted nodes at root level, there
			 * will be need for new node.
			 * Depending on the level of node, shift can be updated.
			 */
			if (oi->i_nop.no_node == NULL) {
				int ksize = node_keysize(curr_level->l_node);
				int vsize = node_valsize(curr_level->l_node);
				int shift = node_shift(curr_level->l_node);
				oi->i_nop.no_opc = NOP_ALLOC;
				return node_alloc(&oi->i_nop, tree,
						  shift,
						  curr_level->l_node->n_type,
						  ksize, vsize,
						  bop->bo_tx, P_ALLOC);
			}
			if (oi->i_nop.no_op.o_sm.sm_rc == 0) {
				if (oi->i_extra_node == NULL)
					oi->i_extra_node = oi->i_nop.no_node;
				else
					curr_level->l_alloc = oi->i_nop.no_node;

				oi->i_nop.no_node = NULL;

				return P_ALLOC;
			} else {
				node_op_fini(&oi->i_nop);
				level_cleanup(oi);
				return P_INIT;
			}
		}
		/* Reset oi->i_used */
		oi->i_used = bop->bo_arbor->t_height - 1;
		return P_LOCK;
	} else {
		if (oi->i_nop.no_node == NULL) {
			int ksize = node_keysize(curr_level->l_node);
			int vsize = node_valsize(curr_level->l_node);
			int shift = node_shift(curr_level->l_node);
			oi->i_nop.no_opc = NOP_ALLOC;
			return node_alloc(&oi->i_nop, tree, shift,
					  curr_level->l_node->n_type, ksize,
					  vsize, bop->bo_tx, P_ALLOC);
		}
		if (oi->i_nop.no_op.o_sm.sm_rc == 0) {
			curr_level->l_alloc = oi->i_nop.no_node;
			oi->i_nop.no_node = NULL;

			oi->i_used--;
			return P_ALLOC;
		} else {
			node_op_fini(&oi->i_nop);
			level_cleanup(oi);
			return P_INIT;
		}
	}
}

/**
 * This function gets called when splitting is done at root node. This function
 * is responsible to handle this scanario and ultimately root will point out to
 * the two splitted node.
 * @param bop it structure for btree operation which contains all required data
 * @param new_rec it will contain key and value as address pointing to newly
 * allocated node at root
 * @return int64_t it return state which needs to get executed next
 */
static int64_t m0_btree_put_root_split_handle(struct m0_btree_op *bop,
					      struct m0_btree_rec *new_rec)
{
	struct td              *tree       = bop->bo_arbor->t_desc;
	struct m0_btree_oimpl  *oi         = bop->bo_i;
	struct level           *curr_level = &oi->i_level[oi->i_used];
	m0_bcount_t             ksize;
	void                   *p_key;
	m0_bcount_t             vsize;
	void                   *p_val;
	struct m0_btree_rec     temp_rec;
	m0_bcount_t             ksize_2;
	void                   *p_key_2;
	m0_bcount_t             vsize_2;
	void                   *p_val_2;
	struct m0_btree_rec     temp_rec_2;

	bop->bo_rec   = *new_rec;

	temp_rec.r_key.k_data = M0_BUFVEC_INIT_BUF(&p_key, &ksize);
	temp_rec.r_val        = M0_BUFVEC_INIT_BUF(&p_val, &vsize);

	/**
	 * When splitting is done at root node, tree height needs to get
	 * increased by one. As, we do not want to change the pointer to the
	 * root node, we will copy all contents from root to i_extra_node and
	 * make i_extra_node as one of the child of existing root
	 * 1) First copy all contents from root node to extra_node
	 * 2) add new 2 records at root node:
	 *      i.for first record, key = rec.r_key, value = rec.r_val
	 *      ii.for second record, key = null, value = segaddr(i_extra_node)
	 */

	int curr_max_level = node_level(curr_level->l_node);

	node_set_level(oi->i_extra_node, curr_max_level, bop->bo_tx);
	node_set_level(curr_level->l_node, curr_max_level + 1, bop->bo_tx);

	/* skip the invarient check for level */
	oi->i_extra_node->n_skip_rec_count_check   = true;
	curr_level->l_node->n_skip_rec_count_check = true;

	node_move(curr_level->l_node, oi->i_extra_node, D_RIGHT, NR_MAX,
		  bop->bo_tx);
	oi->i_extra_node->n_skip_rec_count_check = false;
	/* M0_ASSERT(node_count(curr_level->l_node) == 0); */

	/* 2) add new 2 records at root node. */

	/* Add first rec at root */
	struct slot node_slot = {
		.s_node = curr_level->l_node,
		.s_idx  = 0
	};
	node_slot.s_rec = bop->bo_rec;

	/* M0_ASSERT(node_isfit(&node_slot)) */
	node_make(&node_slot, bop->bo_tx);
	node_slot.s_rec = temp_rec;
	node_rec(&node_slot);
	m0_bufvec_copy(&node_slot.s_rec.r_key.k_data, &bop->bo_rec.r_key.k_data,
		       m0_vec_count(&bop->bo_rec.r_key.k_data.ov_vec));
	m0_bufvec_copy(&node_slot.s_rec.r_val, &bop->bo_rec.r_val,
		       m0_vec_count(&bop->bo_rec.r_val.ov_vec));

	/* if we need to update vec_count for root, update here */
	curr_level->l_node->n_skip_rec_count_check = false;
	node_done(&node_slot, bop->bo_tx, true);

	/* Add second rec at root */
	temp_rec_2.r_key.k_data = M0_BUFVEC_INIT_BUF(&p_key_2, &ksize_2);
	temp_rec_2.r_val        = M0_BUFVEC_INIT_BUF(&p_val_2, &vsize_2);

	node_slot.s_idx  = 1;
	node_slot.s_rec = temp_rec;
	/* M0_ASSERT(node_isfit(&node_slot)) */
	node_make(&node_slot, bop->bo_tx);
	node_slot.s_rec = temp_rec_2;
	node_rec(&node_slot);

	temp_rec.r_val.ov_buf[0] = &(oi->i_extra_node->n_addr);
	m0_bufvec_copy(&node_slot.s_rec.r_val, &temp_rec.r_val,
		       m0_vec_count(&temp_rec.r_val.ov_vec));
	/* if we need to update vec_count for root slot, update at this place */

	node_done(&node_slot, bop->bo_tx, true);
	node_fix(curr_level->l_node, bop->bo_tx);

	/* Increase height by one */
	tree->t_height++;

	lock_op_unlock(tree);
	/* return m0_sm_op_sub(&bop->bo_op, P_CLEANUP, P_DONE); */
	return P_CLEANUP;
}

/**
 * This function is called when there is overflow and splitting needs to be
 * done. It is will move some records from right node(l_node) to left
 * node(l_alloc) and find the appropriate slot for given record. It will store
 * the node and index for slot at tgt slot as a result. It will
 *
 * @param l_alloc It is the newly allocated node, where we want to move record.
 * @param l_node It is the current node, from where we want to move record.
 * @param rec It is the given record for which we want to find slot
 * @param tgt result of record find will get stored in tgt slot
 * @param tx It represents the transaction of which the current operation is
 * part of.
 */
static void m0_btree_put_split_and_find(struct nd *l_alloc , struct nd *l_node,
				        struct m0_btree_rec *rec,
					struct slot *tgt, struct m0_be_tx *tx)
{
	struct slot r_slot ;
	struct slot l_slot;
	struct m0_bufvec_cursor  cur_1;
	struct m0_bufvec_cursor  cur_2;
	int                      diff;
	m0_bcount_t              ksize;
	void                    *p_key;
	m0_bcount_t              vsize;
	void                    *p_val;
	struct m0_btree_rec      temp_rec;

	/* intialised slot for left and right node*/
	l_slot.s_node = l_alloc;
	r_slot.s_node = l_node;
	/* 1)Move some records from current node to new node */
	l_alloc->n_skip_rec_count_check = true;
	node_set_level(l_alloc, node_level(l_node), tx);

	node_move(l_node, l_alloc, D_LEFT, NR_EVEN, tx);
	l_alloc->n_skip_rec_count_check = false;

	/*2) Find appropriate slot for given record */
	temp_rec.r_key.k_data = M0_BUFVEC_INIT_BUF(&p_key, &ksize);
	temp_rec.r_val        = M0_BUFVEC_INIT_BUF(&p_val, &vsize);

	r_slot.s_idx = 0;
	r_slot.s_rec = temp_rec;
	node_key(&r_slot);

	m0_bufvec_cursor_init(&cur_1, &rec->r_key.k_data);
	m0_bufvec_cursor_init(&cur_2, &r_slot.s_rec.r_key.k_data);

	diff = m0_bufvec_cursor_cmp(&cur_1, &cur_2);
	tgt->s_node = diff < 0 ? l_slot.s_node : r_slot.s_node;

	node_find(tgt, &rec->r_key);
}

/**
 * This function is responsible to handle the overflow at node at particular
 * level. It will get called when given record is not able to fit in node. This
 * function will split the node and update bop->bo_rec which needs to get added
 * at parent node.
 *
 * If record is not able to fit in the node, split the node
 *     1) Move some records from current node(l_node) to new node(l_alloc).
 *     2) Insert given record to appropriate node.
 *     3) Modify last key from left node(in case of internal node) and key,
 *       value for record which needs to get inserted at parent.
 *
 * @param bop it structure for btree operation which contains all required data.
 * @return int64_t it return state which needs to get executed next.
 */
static int64_t m0_btree_put_makespace_phase(struct m0_btree_op *bop)
{
	struct m0_btree_oimpl *oi         = bop->bo_i;
	struct level          *curr_level = &oi->i_level[oi->i_used];
	m0_bcount_t            ksize;
	void                  *p_key;
	m0_bcount_t            vsize;
	void                  *p_val;
	struct m0_btree_rec    temp_rec;
	m0_bcount_t            ksize_1;
	void                  *p_key_1;
	m0_bcount_t            vsize_1;
	void                  *p_val_1;
	struct m0_btree_rec    temp_rec_1;
	uint64_t               newvalue;
	m0_bcount_t            newvsize  = INTERNAL_NODE_VALUE_SIZE;
	void                  *newv_ptr  = &newvalue;
	struct m0_btree_rec    new_rec;
	struct slot            tgt;
	struct slot            node_slot;
	int                    i;

	temp_rec.r_key.k_data = M0_BUFVEC_INIT_BUF(&p_key, &ksize);
	temp_rec.r_val        = M0_BUFVEC_INIT_BUF(&p_val, &vsize);

	/**
	 * move records from current node to new node and find slot for given
	 * record
	 */
	m0_btree_put_split_and_find(curr_level->l_alloc, curr_level->l_node,
			       &bop->bo_rec, &tgt, bop->bo_tx);
	tgt.s_rec = bop->bo_rec;
	node_make (&tgt, bop->bo_tx);
	tgt.s_rec = temp_rec;
	node_rec(&tgt);
	tgt.s_rec.r_flags = M0_BSC_SUCCESS;
	int rc = bop->bo_cb.c_act(&bop->bo_cb, &tgt.s_rec);
	if (rc) {
		/* If callback failed, undo make space, splitted node */
		node_del(tgt.s_node, tgt.s_idx, bop->bo_tx);
		node_done(&tgt, bop->bo_tx, true);
		node_fix(curr_level->l_node, bop->bo_tx);
		node_move(curr_level->l_alloc, curr_level->l_node, D_RIGHT,
		          NR_MAX, bop->bo_tx);
		lock_op_unlock(bop->bo_arbor->t_desc);
		return fail(bop, rc);
	}
	node_done(&tgt, bop->bo_tx, true);
	node_fix(tgt.s_node, bop->bo_tx);

	/* Initialized new record which will get inserted at parent */
	node_slot.s_node = curr_level->l_node;
	node_slot.s_idx = 0;
	node_slot.s_rec = temp_rec;
	node_key(&node_slot);
	new_rec.r_key = node_slot.s_rec.r_key;

	newvalue      = INTERNAL_NODE_VALUE_SIZE;
	newv_ptr      = &(curr_level->l_alloc->n_addr);
	new_rec.r_val = M0_BUFVEC_INIT_BUF(&newv_ptr, &newvsize);

	temp_rec_1.r_key.k_data   = M0_BUFVEC_INIT_BUF(&p_key_1, &ksize_1);
	temp_rec_1.r_val          = M0_BUFVEC_INIT_BUF(&p_val_1, &vsize_1);

	for (i = oi->i_used - 1; i >= 0; i--) {
		curr_level = &oi->i_level[i];
		node_slot.s_node = curr_level->l_node;
		node_slot.s_idx  = curr_level->l_idx;
		node_slot.s_rec  = new_rec;
		if (node_isfit(&node_slot)) {
			struct m0_btree_rec *rec;
			node_make(&node_slot, bop->bo_tx);
			node_slot.s_rec = temp_rec_1;
			node_rec(&node_slot);
			rec = &new_rec;
			m0_bufvec_copy(&node_slot.s_rec.r_key.k_data,
			       	       &rec->r_key.k_data,
			               m0_vec_count(&rec->r_key.k_data.ov_vec));
			m0_bufvec_copy(&node_slot.s_rec.r_val, &rec->r_val,
				       m0_vec_count(&rec->r_val.ov_vec));

			node_done(&node_slot, bop->bo_tx, true);
			node_fix(curr_level->l_node, bop->bo_tx);

			lock_op_unlock(bop->bo_arbor->t_desc);
			return P_CLEANUP;
		}

		m0_btree_put_split_and_find(curr_level->l_alloc,
					    curr_level->l_node, &new_rec,
					    &tgt, bop->bo_tx);
		tgt.s_rec = new_rec;
		node_make(&tgt, bop->bo_tx);
		tgt.s_rec = temp_rec_1;
		node_rec(&tgt);
		m0_bufvec_copy(&tgt.s_rec.r_key.k_data, &new_rec.r_key.k_data,
			       m0_vec_count(&new_rec.r_key.k_data.ov_vec));
		m0_bufvec_copy(&tgt.s_rec.r_val, &new_rec.r_val,
			       m0_vec_count(&new_rec.r_val.ov_vec));
		node_slot.s_node = curr_level->l_alloc;
		node_slot.s_idx = node_count(node_slot.s_node);
		node_slot.s_rec = temp_rec;
		node_key(&node_slot);
		new_rec.r_key = node_slot.s_rec.r_key;
		newv_ptr = &(curr_level->l_alloc->n_addr);
	}

	oi->i_used  = 0;
	/**
	 * If we reach root node and splitting is done at root handle spliting
	 * of root
	*/
	return m0_btree_put_root_split_handle(bop, &new_rec);
}

/* get_tick for insert operation */
static int64_t btree_put_tick(struct m0_sm_op *smop)
{
	struct m0_btree_op    *bop        = M0_AMB(bop, smop, bo_op);
	struct td             *tree       = bop->bo_arbor->t_desc;
	uint64_t               flags      = bop->bo_flags;
	struct m0_btree_oimpl *oi         = bop->bo_i;
	struct level          *curr_level;

	if (oi)
		curr_level = &oi->i_level[oi->i_used];

	switch (bop->bo_op.o_sm.sm_state) {
	case P_INIT:
		if ((flags & BOF_COOKIE) &&
		    cookie_is_set(&bop->bo_rec.r_key.k_cookie))
			return P_COOKIE;
		else
			return P_SETUP;
	case P_COOKIE: {
		void *cookie_segaddr = bop->bo_rec.r_key.k_cookie.segaddr;
		if (cookie_is_valid(tree, &bop->bo_rec.r_key.k_cookie) &&
		    !cookie_overflow_is_possible(cookie_segaddr))
			return P_LOCK;
		else
			return P_SETUP;
	}
	case P_SETUP: {
		bop->bo_arbor->t_height = tree->t_height;
		bop->bo_i = level_alloc(bop->bo_arbor->t_height);
		if (bop->bo_i == NULL)
			return fail(bop, M0_ERR(-ENOMEM));
		bop->bo_i->i_key_found = false;
		return P_LOCKALL;
	}
	case P_LOCKALL:
		if (bop->bo_flags & BOF_LOCKALL) {
			//return m0_sm_op_sub(&bop->bo_op, P_LOCK, P_DOWN);
			m0_rwlock_write_lock(&tree->t_lock);
		}
		/* Fall through to the next stage */
	case P_DOWN:
		oi->i_used = 0;
		/* Load root node. */
		return node_get(&oi->i_nop, tree, &tree->t_root->n_addr,
				P_NEXTDOWN);
	case P_NEXTDOWN:
		if (oi->i_nop.no_op.o_sm.sm_rc == 0) {
			struct slot    node_slot = {};
			struct segaddr child_node_addr;

			curr_level->l_node = oi->i_nop.no_node;
			node_slot.s_node = oi->i_nop.no_node;
			curr_level->l_seq = curr_level->l_node->n_seq;
			/* Verify node footer */
			/*int rc = node_verify(curr_level->l_node);
			if (rc)
			{
				node_op_fini(&oi->i_nop);
				return fail(bop, rc);
			}*/
			oi->i_nop.no_node = NULL;

			oi->i_key_found = node_find(&node_slot,
						    &bop->bo_rec.r_key);
			curr_level->l_idx = node_slot.s_idx;
			if (node_level(node_slot.s_node) > 0) {
				if (oi->i_key_found) {
					curr_level->l_idx++;
					node_slot.s_idx++;
				}
				node_child(&node_slot, &child_node_addr);
				if (!address_in_segment(child_node_addr)) {
					node_op_fini(&oi->i_nop);
					return fail(bop, M0_ERR(-EFAULT));
				}
				oi->i_used++;
				return node_get(&oi->i_nop, tree,
						&child_node_addr, P_NEXTDOWN);
			} else
				return P_ALLOC;
		} else {
			node_op_fini(&oi->i_nop);
			return fail(bop, oi->i_nop.no_op.o_sm.sm_rc);
		}
	case P_ALLOC: {
		int ksize;
		int vsize;
		/* Validate curr_level->l_node(i.e.is it still exists or not) */
		int rc = node_is_valid(curr_level->l_node);
		if (rc) {
			node_op_fini(&oi->i_nop);
			return fail(bop, rc);
		}
		if (curr_level->l_node->n_type->nt_id == BNT_FIXED_FORMAT) {
			ksize = node_keysize(curr_level->l_node);
			vsize = node_valsize(curr_level->l_node);
		} else {
			/**
			 * @todo : ksize, vsize for variable key:
			 * get the correct max key size at runtime
			 * */
			ksize = MAX_KEY_SIZE;
			vsize = MAX_VAL_SIZE;
		}
		if (m0_btree_overflow_is_possible(curr_level->l_node, ksize,
						  vsize))
			return m0_btree_put_alloc_phase(bop);

		/* Reset oi->i_used */
		oi->i_used = bop->bo_arbor->t_height - 1;
		return P_LOCK;
	}
	case P_LOCK:
		if (!locked(tree))
			return lock_op_init(&bop->bo_op, &bop->bo_i->i_nop,
					    bop->bo_arbor->t_desc, P_CHECK);
		else
			return P_CHECK;
	case P_CHECK: {
		oi->i_trial++;
		if (!path_check(oi, tree, &bop->bo_rec.r_key.k_cookie)) {
			if (oi->i_trial == MAX_TRIALS) {
				if (bop->bo_flags & BOF_LOCKALL)
					return fail(bop, -ETOOMANYREFS);
				else
					bop->bo_flags |= BOF_LOCKALL;
			}
			if (bop->bo_arbor->t_height <= tree->t_height) {
				/* If height increased */
				//return m0_sm_op_sub(&bop->bo_op, P_CLEANUP,
				//                    P_INIT);
				lock_op_unlock(tree);
				return P_CLEANUP;
			} else {
				/* If height decreased */
				lock_op_unlock(tree);
				return P_DOWN;
			}
		}
		/* Fall through to the next step i.e. P_MAKESPACE */
	}
	case P_MAKESPACE: {
		if (oi->i_key_found) {
			struct m0_btree_rec rec;
			rec.r_flags = M0_BSC_KEY_EXISTS;
			int rc = bop->bo_cb.c_act(&bop->bo_cb, &rec);
			if (rc) {
				lock_op_unlock(tree);
				return fail(bop, rc);
			}
			lock_op_unlock(tree);
			return P_CLEANUP;
		}
		struct slot slot_for_right_node = {
			.s_node = curr_level->l_node,
			.s_idx  = curr_level->l_idx,
			.s_rec  = bop->bo_rec
		};
		if(!node_isfit(&slot_for_right_node)) {
			return m0_btree_put_makespace_phase(bop);
		}
		node_make (&slot_for_right_node, bop->bo_tx);
		/** Fallthrough to the P_ACT  **/
	}
	case P_ACT: {
		m0_bcount_t          ksize;
		void                *p_key;
		m0_bcount_t          vsize;
		void                *p_val;
		struct m0_btree_rec *rec;
		struct slot  node_slot = {
			.s_node = curr_level->l_node,
			.s_idx  = curr_level->l_idx
		};
		rec = &node_slot.s_rec;
		rec->r_key.k_data =  M0_BUFVEC_INIT_BUF(&p_key, &ksize);
		rec->r_val        =  M0_BUFVEC_INIT_BUF(&p_val, &vsize);

		node_rec(&node_slot);

		/**
		 * If we are at leaf node, and we have made the space
		 * for inserting a record, callback will be called.
		 * Callback will be provided with the record. It is
		 * user's responsibility to fill the value as well as
		 * key in the given record. if callback failed,we will
		 * revert back the changes made on btree. Detailed
		 * explination is provided at P_MAKESPACE stage.
		 */
		rec->r_flags = M0_BSC_SUCCESS;
		int rc = bop->bo_cb.c_act(&bop->bo_cb, rec);
		if (rc) {
			/* handle if callback fail i.e undo make */
			node_del(node_slot.s_node, node_slot.s_idx, bop->bo_tx);
			node_done(&node_slot, bop->bo_tx, true);
			node_fix(curr_level->l_node, bop->bo_tx);
			lock_op_unlock(tree);
			return fail(bop, rc);
		}
		node_done(&node_slot, bop->bo_tx, true);
		node_fix(curr_level->l_node, bop->bo_tx);

		lock_op_unlock(tree);
		return P_CLEANUP;
		//return m0_sm_op_sub(&bop->bo_op, P_CLEANUP, P_DONE);
	}
	case P_CLEANUP:
		level_cleanup(oi);
		return P_DONE;
		//return m0_sm_op_ret(&bop->bo_op);
	default:
		M0_IMPOSSIBLE("Wrong state: %i", bop->bo_op.o_sm.sm_state);
	};
}
/* Insert operation section end point */
#endif
#ifndef __KERNEL__
//static struct m0_sm_group G;

static struct m0_sm_state_descr btree_states[P_NR] = {
	[P_INIT] = {
		.sd_flags   = M0_SDF_INITIAL,
		.sd_name    = "P_INIT",
		.sd_allowed = M0_BITS(P_COOKIE, P_SETUP, P_ACT, P_DONE),
	},
	[P_COOKIE] = {
		.sd_flags   = 0,
		.sd_name    = "P_COOKIE",
		.sd_allowed = M0_BITS(P_LOCK, P_SETUP),
	},
	[P_SETUP] = {
		.sd_flags   = 0,
		.sd_name    = "P_SETUP",
		.sd_allowed = M0_BITS(P_LOCKALL, P_CLEANUP),
	},
	[P_LOCKALL] = {
		.sd_flags   = 0,
		.sd_name    = "P_LOCKALL",
		.sd_allowed = M0_BITS(P_LOCK, P_DOWN, P_NEXTDOWN),
	},
	[P_DOWN] = {
		.sd_flags   = 0,
		.sd_name    = "P_DOWN",
		.sd_allowed = M0_BITS(P_NEXTDOWN),
	},
	[P_NEXTDOWN] = {
		.sd_flags   = 0,
		.sd_name    = "P_NEXTDOWN",
		.sd_allowed = M0_BITS(P_NEXTDOWN, P_ALLOC, P_CLEANUP, P_LOCK),
	},
	[P_ALLOC] = {
		.sd_flags   = 0,
		.sd_name    = "P_ALLOC",
		.sd_allowed = M0_BITS(P_ALLOC, P_LOCK, P_CLEANUP, P_INIT),
	},
	[P_LOCK] = {
		.sd_flags   = 0,
		.sd_name    = "P_LOCK",
		.sd_allowed = M0_BITS(P_CHECK),
	},
	[P_CHECK] = {
		.sd_flags   = 0,
		.sd_name    = "P_CHECK",
		.sd_allowed = M0_BITS(P_MAKESPACE, P_CLEANUP, P_DOWN, P_ACT,
				      P_INIT, P_NEXTUP),
	},
	[P_MAKESPACE] = {
		.sd_flags   = 0,
		.sd_name    = "P_MAKESPACE",
		.sd_allowed = M0_BITS(P_ACT, P_NEXTUP),
	},
	[P_NEXTUP] = {
		.sd_flags   = 0,
		.sd_name    = "P_NEXTUP",
		.sd_allowed = M0_BITS(P_MAKESPACE, P_CLEANUP),
	},
	[P_ACT] = {
		.sd_flags   = 0,
		.sd_name    = "P_ACT",
		.sd_allowed = M0_BITS(P_CLEANUP, P_DONE),
	},
	[P_CLEANUP] = {
		.sd_flags   = 0,
		.sd_name    = "P_CLEANUP",
		.sd_allowed = M0_BITS(P_DONE),
	},
	[P_DONE] = {
		.sd_flags   = M0_SDF_TERMINAL,
		.sd_name    = "P_DONE",
		.sd_allowed = 0,
	},
};

static struct m0_sm_trans_descr btree_trans[256] = {
	{ "create-init", P_INIT,  P_ACT  },
	{ "create-act",  P_ACT,   P_DOWN },
	{ "destroy", P_INIT, P_DONE},
	{ "put/get-init-cookie", P_INIT, P_COOKIE },
	{ "put/get-init", P_INIT, P_SETUP },
	{ "put/get-cookie-valid", P_COOKIE, P_LOCK },
	{ "put/get-cookie-invalid", P_COOKIE, P_SETUP },
	{ "put/get-setup", P_SETUP, P_LOCKALL },
	{ "put/get-setup-failed", P_SETUP, P_CLEANUP },
	{ "put/get-lockall-lock", P_LOCKALL, P_LOCK },
	{ "put/get-lockall", P_LOCKALL, P_DOWN },
	{ "put/get-lockall-ft", P_LOCKALL, P_NEXTDOWN},
	{ "put/get-down", P_DOWN, P_NEXTDOWN },
	{ "put/get-nextdown-repeat", P_NEXTDOWN, P_NEXTDOWN },
	{ "put-nextdown-next", P_NEXTDOWN, P_ALLOC },
	{ "get-nextdown-next", P_NEXTDOWN, P_LOCK},
	{ "put/get-nextdown-failed", P_NEXTDOWN, P_CLEANUP },
	{ "put-alloc-repeat", P_ALLOC, P_ALLOC },
	{ "put-alloc-next", P_ALLOC, P_LOCK },
	{ "put-alloc-fail", P_ALLOC, P_INIT },
	{ "put-alloc-failed", P_ALLOC, P_CLEANUP },
	{ "put/get-lock", P_LOCK, P_CHECK },
	{ "put/get-check-height-inc", P_CHECK, P_CLEANUP },
	{ "put/get-check-height-decr", P_CHECK, P_DOWN },
	{ "put/get-check-ft", P_CHECK, P_ACT },
	{ "put-check-ft-makespace", P_CHECK, P_MAKESPACE },
	{ "put-check-ft-resolve", P_CHECK, P_NEXTUP },
	{ "put-check-init", P_CHECK, P_INIT },
	{ "put-makespace", P_MAKESPACE, P_ACT },
	{ "put-makespace-resolve", P_MAKESPACE, P_NEXTUP },
	{ "put-nextup", P_NEXTUP, P_MAKESPACE },
	{ "put-nextup-done", P_NEXTUP, P_CLEANUP },
	{ "put/get-act", P_ACT, P_CLEANUP },
	{ "put/get-done", P_CLEANUP, P_DONE },
};

static struct m0_sm_conf btree_conf = {
	.scf_name      = "btree-conf",
	.scf_nr_states = ARRAY_SIZE(btree_states),
	.scf_state     = btree_states,
	.scf_trans_nr  = ARRAY_SIZE(btree_trans),
	.scf_trans     = btree_trans
};

#endif

#ifndef __KERNEL__
/**
 * calc_shift is used to calculate the shift for the given number of bytes.
 * Shift is the exponent of nearest power-of-2 value greater than or equal to
 * number of bytes.
 *
 * @param value It represents the number of bytes
 * @return int returns the shift value.
 */

int calc_shift(int value)
{
	unsigned int sample = (unsigned int) value;
	unsigned int pow    = 0;

	while (sample > 0)
	{
		sample >>=1;
		pow += 1;
	}

	return pow - 1;
}

/**
 * btree_create_tick function is the main function used to create btree.
 * It traverses through multiple states to perform its operation.
 *
 * @param smop Represents the state machine operation
 * @return int64_t It returns the next state to be executed.
 */

int64_t btree_create_tick(struct m0_sm_op *smop)
{
	struct m0_btree_op    *bop = M0_AMB(bop, smop, bo_op);
	struct m0_btree_oimpl *oi = bop->bo_i;
	struct m0_btree_idata *data = &bop->b_data;
	int                    k_size = data->bt->ksize == -1 ? MAX_KEY_SIZE :
					data->bt->ksize;
	int                    v_size = data->bt->vsize == -1 ? MAX_VAL_SIZE :
					data->bt->vsize;


	switch(bop->bo_op.o_sm.sm_state)
	{
		case P_INIT:
			bop->bo_i = m0_alloc(sizeof *bop->bo_i);
			if (bop->bo_i == NULL)
				return M0_ERR(-ENOMEM);
			oi = bop->bo_i;
			bop->bo_arbor = m0_alloc(sizeof *bop->bo_arbor);
			if (bop->bo_arbor == NULL)
				return M0_ERR(-ENOMEM);

			oi->i_nop.no_addr = segaddr_build(data->addr,
							  calc_shift(
							  data->num_bytes));
			return tree_get(&oi->i_nop, &oi->i_nop.no_addr, P_ACT);

		case P_ACT:
			oi->i_nop.no_node->n_type = data->nt;

			node_init(&oi->i_nop, k_size, v_size, bop->bo_tx);

			m0_rwlock_write_lock(&bop->bo_arbor->t_lock);
			bop->bo_arbor->t_desc           = oi->i_nop.no_tree;
			bop->bo_arbor->t_type           = data->bt;
			bop->bo_arbor->t_desc->t_height = 1;
			m0_rwlock_write_unlock(&bop->bo_arbor->t_lock);

			m0_free(oi);

			return P_DONE;

		default:
			return 0;
	}
}

/**
 * btree_destroy_tick function is the main function used to destroy btree.
 *
 * @param smop Represents the state machine operation
 * @return int64_t It returns the next state to be executed.
 */

int64_t btree_destroy_tick(struct m0_sm_op *smop)
{
	struct m0_btree_op *bop = M0_AMB(bop, smop, bo_op);

	switch(bop->bo_op.o_sm.sm_state)
	{
		case P_INIT:
			M0_PRE(bop->bo_arbor != NULL);
			M0_PRE(bop->bo_arbor->t_desc != NULL);
			M0_PRE(node_invariant(bop->bo_arbor->t_desc->t_root));

			/** The following pre-condition is currently a
			 *  compulsion as the delete routine has not been
			 *  implemented yet.
			 *  Once it is implemented, this pre-condition can be
			 *  modified to compulsorily remove the records and get
			 *  the node count to 0.
			 */

			M0_PRE(node_count(bop->bo_arbor->t_desc->t_root) == 0);
			bop->bo_i = m0_alloc(sizeof *bop->bo_i);

			tree_delete(&bop->bo_i->i_nop, bop->bo_arbor->t_desc,
				    bop->bo_tx, P_ACT);
			//m0_be_tx_capture();
			m0_free(bop->bo_arbor);
			m0_free(bop->bo_i);
			bop->bo_arbor = NULL;
			bop->bo_i = NULL;

			return P_DONE;

		default:
			return 0;
	}
}

/**
 *  Search from the leaf + 1 level till the root level and find a node
 *  which has valid sibling. Once found, get the leftmost leaf record from the
 *  sibling subtree.
 */
int  btree_sibling_first_key_get(struct m0_btree_oimpl *oi, struct td *tree,
				 struct slot *s)
{
	int             i;
	struct level   *lev;
	struct segaddr  child;

	for (i = oi->i_used - 1; i >= 0; i--) {
		lev = &oi->i_level[i];
		if (lev->l_idx < node_count(lev->l_node)) {
			s->s_node = oi->i_nop.no_node = lev->l_node;
			s->s_idx = lev->l_idx + 1;
			while (i-- >= 0) {
				node_child(s, &child);
				if (!address_in_segment(child))
					return M0_ERR(-EFAULT);
				node_get(&oi->i_nop, tree,
					 &child, P_CLEANUP);
				s->s_idx = 0;
				s->s_node = oi->i_nop.no_node;
			}
			node_rec(s);
			return 0;
		}
	}
	s->s_rec.r_flags = M0_BSC_KEY_NOT_FOUND;
	return 0;

}

/** Tree GET (lookup) state machine. */
static int64_t btree_get_tick(struct m0_sm_op *smop)
{
	struct m0_btree_op    *bop   = M0_AMB(bop, smop, bo_op);
	struct td             *tree  = bop->bo_arbor->t_desc;
	struct m0_btree_oimpl *oi    = bop->bo_i;
	struct level          *lev;

	switch (bop->bo_op.o_sm.sm_state) {
	case P_INIT:
		if ((bop->bo_flags & BOF_COOKIE) &&
		    cookie_is_set(&bop->bo_rec.r_key.k_cookie))
			return P_COOKIE;
		else
			return P_SETUP;
	case P_COOKIE:
		if (cookie_is_valid(tree, &bop->bo_rec.r_key.k_cookie))
			return P_LOCK;
		else
			return P_SETUP;
	case P_SETUP:
		bop->bo_arbor->t_height = tree->t_height;
		oi = level_alloc(tree->t_height);
		if (oi == NULL)
			return fail(bop, M0_ERR(-ENOMEM));
		return P_LOCKALL;
	case P_LOCKALL:
		if (bop->bo_flags & BOF_LOCKALL)
			/* return m0_sm_op_sub(&bop->bo_op, P_LOCK, P_DOWN); */
			return P_LOCK;
		/** Fall through if LOCKALL flag is not set. */
	case P_DOWN:
		oi->i_used = 0;
		return node_get(&oi->i_nop, tree, &tree->t_root->n_addr,
				P_NEXTDOWN);
	case P_NEXTDOWN:
		if (oi->i_nop.no_op.o_sm.sm_rc == 0) {
			struct slot    node_slot = {};
			struct segaddr child;

			lev = &oi->i_level[oi->i_used];
			lev->l_node = oi->i_nop.no_node;
			node_slot.s_node = oi->i_nop.no_node;
			lev->l_seq = lev->l_node->n_seq;
			oi->i_key_found = node_find(&node_slot,
						    &bop->bo_rec.r_key);
			lev->l_idx = node_slot.s_idx;

			if (node_level(node_slot.s_node) > 0) {
				if (oi->i_key_found) {
					node_slot.s_idx++;
					lev->l_idx++;
				}
				node_child(&node_slot, &child);
				if (!address_in_segment(child)) {
					node_op_fini(&oi->i_nop);
					return fail(bop, M0_ERR(-EFAULT));
				}
				oi->i_used++;
				return node_get(&oi->i_nop, tree,
						&child, P_NEXTDOWN);
			} else
				return P_LOCK;
		} else {
			node_op_fini(&oi->i_nop);
			return fail(bop, oi->i_nop.no_op.o_sm.sm_rc);
		}
	case P_LOCK:
		if (!locked(tree))
			return lock_op_init(&bop->bo_op, &bop->bo_i->i_nop,
					    bop->bo_arbor->t_desc, P_CHECK);
		else
			return P_CHECK;
	case P_CHECK:
		oi->i_trial++;
		if (!path_check(oi, tree, &bop->bo_rec.r_key.k_cookie)) {
			if (oi->i_trial == MAX_TRIALS) {
				if (bop->bo_flags & BOF_LOCKALL)
					return fail(bop, -ETOOMANYREFS);
				else
					bop->bo_flags |= BOF_LOCKALL;
			}
			if (bop->bo_arbor->t_height <= tree->t_height) {
				/* If height increased */
				//return m0_sm_op_sub(&bop->bo_op, P_CLEANUP,
				//                    P_INIT);
				lock_op_unlock(tree);
				return P_CLEANUP;
			} else {
				/* If height decreased */
				lock_op_unlock(tree);
				return P_DOWN;
			}
		}
		/** Fall through if path_check is successful. */
	case P_ACT: {
		m0_bcount_t  ksize;
		m0_bcount_t  vsize;
		void        *pkey;
		void        *pval;
		struct slot  s = {};
		int          rc;

		lev = &oi->i_level[oi->i_used];

		s.s_node             = lev->l_node;
		s.s_idx              = lev->l_idx;
		s.s_rec.r_key.k_data = M0_BUFVEC_INIT_BUF(&pkey, &ksize);
		s.s_rec.r_val        = M0_BUFVEC_INIT_BUF(&pval, &vsize);
		s.s_rec.r_flags      = M0_BSC_SUCCESS;
		/**
		 *  There are two cases based on the flag set by user :
		 *  1. Flag BRF_EQUAL: If requested key found return record else
		 *  return key not exist.
		 *  2. Flag BRF_SLANT: If the key index(found during P_NEXTDOWN)
		 *  is less than total number of keys, return the record at key
		 *  index. Else loop through the levels to find valid sibling.
		 *  If valid sibling found, return first key of the sibling
		 *  subtree else return key not exist.
		 */
		if (bop->bo_flags & BOF_EQUAL) {
			if (oi->i_key_found)
				node_rec(&s);
			else
				s.s_rec.r_flags = M0_BSC_KEY_NOT_FOUND;
		} else {
			if (lev->l_idx < node_count(lev->l_node))
				node_rec(&s);
			else {
				rc = btree_sibling_first_key_get(oi, tree, &s);
				if (rc != 0) {
					node_op_fini(&oi->i_nop);
					return fail(bop, rc);
				}
			}
		}

		bop->bo_cb.c_act(&bop->bo_cb, &s.s_rec);

		lock_op_unlock(tree);
		return P_CLEANUP;
		//return m0_sm_op_sub(&bop->bo_op, P_CLEANUP, P_DONE);
	}
	case P_CLEANUP:
		level_cleanup(oi);
		return P_DONE;
		//return m0_sm_op_ret(&bop->bo_op);
	default:
		M0_IMPOSSIBLE("Wrong state: %i", bop->bo_op.o_sm.sm_state);
	};
}

int64_t btree_iter_tick(struct m0_sm_op *smop)
{
	struct m0_btree_op *bop = M0_AMB(bop, smop, bo_op);
	//ToDo: Implement complete destroy tick function.
	switch(bop->bo_op.o_sm.sm_state)
	{
		case P_INIT:
			return P_ACT;

		case P_ACT:
			return P_DONE;

		default:
			return 0;
	}
}

int64_t btree_del_tick(struct m0_sm_op *smop)
{
	struct m0_btree_op *bop = M0_AMB(bop, smop, bo_op);
	//ToDo: Implement complete destroy tick function.
	switch(bop->bo_op.o_sm.sm_state)
	{
		case P_INIT:
			return P_ACT;

		case P_ACT:
			return P_DONE;

		default:
			return 0;
	}
}

int  m0_btree_open(void *addr, int nob, struct m0_btree **out)
{
	return 0;
}

void m0_btree_close(struct m0_btree *arbor)
{
}

/**
 * m0_btree_create is the API which is used by motr to create btree.
 *
 * @param addr It is the address of root node allocated by the caller of this
 * function
 * @param nob It is the size of root node.
 * @param bt It is the type of btree to be created.
 * @param tx It represents the transaction of which the current operation is
 * part of.
 * @param bop It represents the structure containing all the relevant details
 * for carrying out btree operations.
 */

void m0_btree_create(void *addr, int nob, const struct m0_btree_type *bt,
		     const struct node_type *nt, struct m0_be_tx *tx,
		     struct m0_btree_op *bop)
{
	bop->b_data.addr      = addr;
	bop->b_data.num_bytes = nob;
	bop->b_data.bt        = bt;
	bop->b_data.nt        = nt;

	m0_sm_op_init(&bop->bo_op, &btree_create_tick, &bop->bo_op_exec,
		      &btree_conf, &bop->bo_sm_group);
}

/**
 * m0_btree_destroy is the API which is used by motr to destroy btree.
 *
 * @param arbor It is the address of m0_btree allocated by the caller of this
 * function
 * @param bop It represents the structure containing all the relevant details
 * for carrying out btree operations.
 */

void m0_btree_destroy(struct m0_btree *arbor, struct m0_btree_op *bop)
{
	bop->bo_arbor = arbor;
	bop->bo_tx    = NULL;

	m0_sm_op_init(&bop->bo_op, &btree_destroy_tick, &bop->bo_op_exec,
		      &btree_conf, &bop->bo_sm_group);
}

/**
 * Looks up for the key/slant key by the given search key in the btree.
 * The callback routine returns record if key is found else it returns error.
 *
 * @param arbor Btree parameteres.`
 * @param key   Key to be searched in the btree.
 * @param cb    Callback routine to return operation output.
 * @param flags Operation specific flags (cookie, slant etc.).
 * @param bop   Btree operation related parameters.
 */
void m0_btree_get(struct m0_btree *arbor, const struct m0_btree_key *key,
		  const struct m0_btree_cb *cb, uint64_t flags,
		  struct m0_btree_op *bop)
{
	bop->bo_opc = M0_BO_GET;
	bop->bo_arbor = arbor;
	bop->bo_rec.r_key = *key;
	bop->bo_flags = flags;
	bop->bo_cb = *cb;
	m0_sm_op_init(&bop->bo_op, &btree_get_tick, &bop->bo_op_exec,
		      &btree_conf, &bop->bo_sm_group);
}

/**
 * Iterates through the tree and finds next/previous key of the given search
 * key based on the flag. The callback routine returns record if key is found 
 * else it returns error.
 *
 * @param arbor Btree parameteres.`
 * @param key   Key to be searched in the btree.
 * @param cb    Callback routine to return operation output.
 * @param flags Operation specific flags (cookie, slant, prev, next etc.).
 * @param bop   Btree operation related parameters.
 */
void m0_btree_iter(struct m0_btree *arbor, const struct m0_btree_key *key,
		   const struct m0_btree_cb *cb, uint64_t flags,
		   struct m0_btree_op *bop)
{
	m0_sm_op_init(&bop->bo_op, &btree_iter_tick, &bop->bo_op_exec,
		      &btree_conf, &bop->bo_sm_group);
}

/**
 * m0_btree_put is the API which is used by motr to put the given record into
 * the btree.
 *
 * @param arbor It provides all the required data about the tree in which user
 * wants to insert record.
 * @param tx It represents the transaction of which the current operation is
 * part of.
 * @param rec It represents the record which needs to get inserted. Note that,
 * user may or may not provide valid value but record should be provided with
 * valid key, key size and value size as it is needed for operation.
 * @param cb It represents callback which will get called by the operation to
 * allow user to insert key and record at provided place.
 * @param flags
 * @param bop It represents the structure containing all the relevant details
 * for carrying out btree operations.
 */
void m0_btree_put(struct m0_btree *arbor, struct m0_be_tx *tx,
		  const struct m0_btree_rec *rec,
		  const struct m0_btree_cb *cb, uint64_t flags,
		  struct m0_btree_op *bop)
{
	bop->bo_opc    = M0_BO_PUT;
	bop->bo_arbor  = arbor;
	bop->bo_rec    = *rec;
	bop->bo_cb     = *cb;
	bop->bo_tx     = tx;
	bop->bo_flags  = flags;
	bop->bo_i      = NULL;

	m0_sm_op_init(&bop->bo_op, &btree_put_tick, &bop->bo_op_exec,
		   &btree_conf, &bop->bo_sm_group);
}

void m0_btree_del(struct m0_btree *arbor, const struct m0_btree_key *key,
		  const struct m0_btree_cb *cb, uint64_t flags,
		  struct m0_btree_op *bop)
{
	bop->bo_opc = M0_BO_DEL;
	bop->bo_arbor = arbor;
	bop->bo_rec.r_key = *key;
	bop->bo_cb = *cb;
	bop->bo_flags = flags;

	m0_sm_op_init(&bop->bo_op, &btree_del_tick, &bop->bo_op_exec,
		      &btree_conf, &bop->bo_sm_group);
}

#endif

#ifndef __KERNEL__
/**
 *  --------------------------
 *  Section START - Unit Tests
 *  --------------------------
 */

/**
 * The code contained below is 'ut'. This is a little experiment to contain the
 * ut code in the same file containing the functionality code. We are open to
 * changes iff enough reasons are found that this model either does not work or
 * is not intuitive or maintainable.
 */

#define m0_be_tx_init(tx,tid,dom,sm_group,persistent,discarded,filler,datum) \
	do {                                                                 \
	                                                                     \
	} while (0)

#define m0_be_tx_prep(tx,credit)                                             \
	do {                                                                 \
                                                                             \
	} while (0)

static bool btree_ut_initialised = false;
static void btree_ut_init(void)
{
	if (!btree_ut_initialised) {
		segops = (struct seg_ops *)&mem_seg_ops;
		m0_btree_mod_init();
		btree_ut_initialised = true;
	}
}

static void btree_ut_fini(void)
{
	segops = NULL;
	m0_btree_mod_fini();
	btree_ut_initialised = false;
}

/**
 * This test will create a few nodes and then delete them before exiting. The
 * main intent of this test is to debug the create and delete nodes functions.
 */
static void m0_btree_ut_node_create_delete(void)
{
	struct node_op          op;
	struct m0_btree_type    tt;
	struct td              *tree;
	struct td              *tree_clone;
	struct nd              *node1;
	struct nd              *node2;
	const struct node_type *nt    = &fixed_format;

	M0_ENTRY();

	btree_ut_init();

	M0_SET0(&op);

	M0_ASSERT(trees_loaded == 0);

	// Create a Fixed-Format tree.
	op.no_opc = NOP_ALLOC;
	tree_create(&op, &tt, 10, NULL, 0);

	tree = op.no_tree;

	M0_ASSERT(tree->r_ref == 1);
	M0_ASSERT(tree->t_root != NULL);
	M0_ASSERT(trees_loaded == 1);

	// Add a few nodes to the created tree.
	op.no_opc = NOP_ALLOC;
	node_alloc(&op, tree, 10, nt, 8, 8, NULL, 0);
	node1 = op.no_node;

	op.no_opc = NOP_ALLOC;
	node_alloc(&op,  tree, 10, nt, 8, 8, NULL, 0);
	node2 = op.no_node;

	op.no_opc = NOP_FREE;
	node_free(&op, node1, NULL, 0);

	op.no_opc = NOP_FREE;
	node_free(&op, node2, NULL, 0);

	/* Get another reference to the same tree. */
	tree_get(&op, &tree->t_root->n_addr, 0);
	tree_clone = op.no_tree;
	M0_ASSERT(tree_clone->r_ref == 2);
	M0_ASSERT(tree->t_root == tree_clone->t_root);
	M0_ASSERT(trees_loaded == 1);


	tree_put(tree_clone);
	M0_ASSERT(trees_loaded == 1);

	// Done playing with the tree - delete it.
	op.no_opc = NOP_FREE;
	tree_delete(&op, tree, NULL, 0);
	M0_ASSERT(trees_loaded == 0);

	btree_ut_fini();
	M0_LEAVE();
}


static bool add_rec(struct nd *node,
		    uint64_t   key,
		    uint64_t   val)
{
	struct ff_head      *h = ff_data(node);
	struct slot          slot;
	struct m0_btree_key  find_key;
	m0_bcount_t          ksize;
	void                *p_key;
	m0_bcount_t          vsize;
	void                *p_val;

	/**
	 * To add a record if space is available in the node to hold a new
	 * record:
	 * 1) Search index in the node where the new record is to be inserted.
	 * 2) Get the location in the node where the key & value should be
	 *    inserted.
	 * 3) Insert the new record at the determined location.
	 */

	ksize = h->ff_ksize;
	p_key = &key;
	vsize = h->ff_vsize;
	p_val = &val;

	M0_SET0(&slot);
	slot.s_node                            = node;
	slot.s_rec.r_key.k_data.ov_vec.v_nr    = 1;
	slot.s_rec.r_key.k_data.ov_vec.v_count = &ksize;
	slot.s_rec.r_val.ov_vec.v_nr           = 1;
	slot.s_rec.r_val.ov_vec.v_count        = &vsize;

	if (node_count(node) != 0) {
		if (!node_isfit(&slot))
			return false;
		find_key.k_data.ov_vec.v_nr = 1;
		find_key.k_data.ov_vec.v_count = &ksize;
		find_key.k_data.ov_buf = &p_key;
		node_find(&slot, &find_key);
	}

	node_make(&slot, NULL);

	slot.s_rec.r_key.k_data.ov_buf = &p_key;
	slot.s_rec.r_val.ov_buf = &p_val;

	node_rec(&slot);

	*((uint64_t *)p_key) = key;
	*((uint64_t *)p_val) = val;

	return true;
}

static void get_next_rec_to_add(struct nd *node, uint64_t *key,  uint64_t *val)
{
	struct slot          slot;
	uint64_t             proposed_key;
	struct m0_btree_key  find_key;
	m0_bcount_t          ksize;
	void                *p_key;
	m0_bcount_t          vsize;
	void                *p_val;
	struct ff_head      *h = ff_data(node);

	M0_SET0(&slot);
	slot.s_node = node;

	ksize = h->ff_ksize;
	proposed_key = rand();

	find_key.k_data = M0_BUFVEC_INIT_BUF(&p_key, &ksize);

	slot.s_rec.r_key.k_data = M0_BUFVEC_INIT_BUF(&p_key, &ksize);

	slot.s_rec.r_val = M0_BUFVEC_INIT_BUF(&p_val, &vsize);

	while (true) {
		uint64_t found_key;

		proposed_key %= 256;
		p_key = &proposed_key;

		if (node_count(node) == 0)
			break;
		node_find(&slot, &find_key);
		node_rec(&slot);

		if (slot.s_idx >= node_count(node))
			break;

		found_key = *(uint64_t *)p_key;

		if (found_key == proposed_key)
			proposed_key++;
		else
			break;
	}

	*key = proposed_key;
	memset(val, *key, sizeof(*val));
}

void get_rec_at_index(struct nd *node, int idx, uint64_t *key,  uint64_t *val)
{
	struct slot          slot;
	m0_bcount_t          ksize;
	void                *p_key;
	m0_bcount_t          vsize;
	void                *p_val;

	M0_SET0(&slot);
	slot.s_node = node;
	slot.s_idx  = idx;

	M0_ASSERT(idx<node_count(node));

	slot.s_rec.r_key.k_data.ov_vec.v_nr = 1;
	slot.s_rec.r_key.k_data.ov_vec.v_count = &ksize;
	slot.s_rec.r_key.k_data.ov_buf = &p_key;

	slot.s_rec.r_val.ov_vec.v_nr = 1;
	slot.s_rec.r_val.ov_vec.v_count = &vsize;
	slot.s_rec.r_val.ov_buf = &p_val;

	node_rec(&slot);

	if (key != NULL)
		*key = *(uint64_t *)p_key;

	if (val != NULL)
		*val = *(uint64_t *)p_val;
}

void get_key_at_index(struct nd *node, int idx, uint64_t *key)
{
	struct slot          slot;
	m0_bcount_t          ksize;
	void                *p_key;

	M0_SET0(&slot);
	slot.s_node = node;
	slot.s_idx  = idx;

	M0_ASSERT(idx<node_count(node));

	slot.s_rec.r_key.k_data.ov_vec.v_nr = 1;
	slot.s_rec.r_key.k_data.ov_vec.v_count = &ksize;
	slot.s_rec.r_key.k_data.ov_buf = &p_key;

	node_key(&slot);

	if (key != NULL)
		*key = *(uint64_t *)p_key;
}
/**
 * This unit test will create a tree, add a node and then populate the node with
 * some records. It will also confirm the records are in ascending order of Key.
 */
static void m0_btree_ut_node_add_del_rec(void)
{
	struct node_op          op;
	struct m0_btree_type    tt;
	struct td              *tree;
	struct nd              *node1;
	const struct node_type *nt      = &fixed_format;
	uint64_t                key;
	uint64_t                val;
	uint64_t                prev_key;
	uint64_t                curr_key;
	time_t                  curr_time;
	int                     run_loop;

	M0_ENTRY();

	time(&curr_time);
	printf("\nUsing seed %lu", curr_time);
	srand(curr_time);

	run_loop = 50000;

	btree_ut_init();

	M0_SET0(&op);

	op.no_opc = NOP_ALLOC;
	tree_create(&op, &tt, 10, NULL, 0);

	tree = op.no_tree;

	op.no_opc = NOP_ALLOC;
	node_alloc(&op, tree, 10, nt, 8, 8, NULL, 0);
	node1 = op.no_node;

	while (run_loop--) {
		int i;

		/** Add records */
		i = 0;
		while (true) {
			get_next_rec_to_add(node1, &key, &val);
			if (!add_rec(node1, key, val))
				break;
			M0_ASSERT(++i == node_count(node1));
		}

		/** Confirm all the records are in ascending value of key. */
		get_rec_at_index(node1, 0, &prev_key, NULL);
		for (i = 1; i < node_count(node1); i++) {
			get_rec_at_index(node1, i, &curr_key, NULL);
			M0_ASSERT(prev_key < curr_key);
			prev_key = curr_key;
		}

		/** Delete all the records from the node. */
		i = node_count(node1) - 1;
		while (node_count(node1) != 0) {
			int j = rand() % node_count(node1);
			node_del(node1, j, NULL);
			M0_ASSERT(i-- == node_count(node1));
		}
	}

	printf("\n");
	op.no_opc = NOP_FREE;
	node_free(&op, node1, NULL, 0);

	// Done playing with the tree - delete it.
	op.no_opc = NOP_FREE;
	tree_delete(&op, tree, NULL, 0);

	btree_ut_fini();

	M0_LEAVE();
}

/**
 * In this unit test we exercise a few tree operations in both valid and invalid
 * conditions.
 */
static void m0_btree_ut_basic_tree_oper(void)
{
	void                   *invalid_addr = (void *)0xbadbadbadbad;
	struct m0_btree        *btree;
	struct m0_btree_type    btree_type = {  .tt_id = M0_BT_UT_KV_OPS,
						.ksize = 8,
						.vsize = 8, };
	struct m0_be_tx        *tx = NULL;
	struct m0_btree_op      b_op = {};
	void                   *temp_node;
	const struct node_type *nt = &fixed_format;

	/** Prepare transaction to capture tree operations. */
	m0_be_tx_init(tx, 0, NULL, NULL, NULL, NULL, NULL, NULL);
	m0_be_tx_prep(tx, NULL);
	btree_ut_init();
	/**
	 *  Run a valid scenario which:
	 *  1) Creates a btree
	 *  2) Closes the btree
	 *  3) Opens the btree
	 *  4) Closes the btree
	 *  5) Destroys the btree
	 */

	/** Create temp node space*/
	temp_node = m0_alloc_aligned((1024 + sizeof(struct nd)), 10);
	M0_BTREE_OP_SYNC_WITH_RC(&b_op.bo_op,
				 m0_btree_create(temp_node, 1024, &btree_type,
						 nt, tx, &b_op),
				 &b_op.bo_sm_group, &b_op.bo_op_exec);

	m0_btree_close(b_op.bo_arbor);

	m0_btree_open(temp_node, 1024, &btree);

	m0_btree_close(btree);

	btree = b_op.bo_arbor;

	M0_BTREE_OP_SYNC_WITH_RC(&b_op.bo_op, m0_btree_destroy(btree, &b_op),
				 &b_op.bo_sm_group, &b_op.bo_op_exec);

	/**
	 * Commenting this line as btree destroy will take care of it.
	 *
	 * m0_free_aligned(temp_node, (1024 + sizeof(struct nd)), 10);
	 */

	/** Now run some invalid cases */

	/** Open a non-existent btree */
	m0_btree_open(invalid_addr, 1024, &btree);

	/** Close a non-existent btree */
	m0_btree_close(btree);

	/** Destroy a non-existent btree */
	/**
	 * Commenting this case till the time we can gracefully handle failure.
	 *
	 * M0_BTREE_OP_SYNC_WITH_RC(&b_op.bo_op, m0_btree_destroy(btree, &b_op),
	 *			 &b_op.bo_sm_group, &b_op.bo_op_exec);
	 */

	/** Create a new btree */
	temp_node = m0_alloc_aligned((1024 + sizeof(struct nd)), 10);
	M0_BTREE_OP_SYNC_WITH_RC(&b_op.bo_op,
				 m0_btree_create(temp_node, 1024, &btree_type,
						 nt, tx, &b_op),
				 &b_op.bo_sm_group, &b_op.bo_op_exec);

	/** Close it */
	m0_btree_close(b_op.bo_arbor);

	/** Try closing again */
	m0_btree_close(b_op.bo_arbor);

	/** Re-open it */
	m0_btree_open(invalid_addr, 1024, &btree);

	/** Open it again */
	m0_btree_open(invalid_addr, 1024, &btree);

	/** Destory it */
	M0_BTREE_OP_SYNC_WITH_RC(&b_op.bo_op, m0_btree_destroy(btree, &b_op),
				 &b_op.bo_sm_group, &b_op.bo_op_exec);

	/** Attempt to reopen the destroyed tree */
	m0_btree_open(invalid_addr, 1024, &btree);
	btree_ut_fini();

}

struct cb_data {
	/** Key that needs to be stored or retrieved. */
	struct m0_btree_key *key;

	/** Value associated with the key that is to be stored or retrieved. */
	struct m0_bufvec    *value;

	/** If value is retrieved (GET) then check if has expected contents. */
	bool                 check_value;

	/**
	 *  This field is filled by the callback routine with the flags which
	 *  the CB routine received from the _tick(). This flag can then be
	 *  analyzed by the caller for further processing.
	 */
	uint32_t             flags;
};

static int btree_kv_put_cb(struct m0_btree_cb *cb, struct m0_btree_rec *rec)
{
	struct m0_bufvec_cursor  scur;
	struct m0_bufvec_cursor  dcur;
	m0_bcount_t              ksize;
	m0_bcount_t              vsize;
	struct cb_data          *datum = cb->c_datum;

	/** The caller can look at these flags if he needs to. */
	datum->flags = rec->r_flags;

	if (rec->r_flags == M0_BSC_KEY_EXISTS)
		return M0_BSC_KEY_EXISTS;

	ksize = m0_vec_count(&datum->key->k_data.ov_vec);
	M0_ASSERT(m0_vec_count(&rec->r_key.k_data.ov_vec) >= ksize);

	vsize = m0_vec_count(&datum->value->ov_vec);
	M0_ASSERT(m0_vec_count(&rec->r_val.ov_vec) >= vsize);

	m0_bufvec_cursor_init(&scur, &datum->key->k_data);
	m0_bufvec_cursor_init(&dcur, &rec->r_key.k_data);
	m0_bufvec_cursor_copy(&dcur, &scur, ksize);

	m0_bufvec_cursor_init(&scur, datum->value);
	m0_bufvec_cursor_init(&dcur, &rec->r_val);
	m0_bufvec_cursor_copy(&dcur, &scur, vsize);

	return 0;
}

static int btree_kv_get_cb(struct m0_btree_cb *cb, struct m0_btree_rec *rec)
{
	struct m0_bufvec_cursor  scur;
	struct m0_bufvec_cursor  dcur;
	m0_bcount_t              ksize;
	m0_bcount_t              vsize;
	struct cb_data          *datum = cb->c_datum;

	/** The caller can look at these flags if he needs to. */
	datum->flags = rec->r_flags;

	if (rec->r_flags == M0_BSC_KEY_NOT_FOUND)
		return M0_BSC_KEY_NOT_FOUND;

	ksize = m0_vec_count(&datum->key->k_data.ov_vec);
	M0_PRE(m0_vec_count(&rec->r_key.k_data.ov_vec) <= ksize);

	vsize = m0_vec_count(&datum->value->ov_vec);
	M0_PRE(m0_vec_count(&rec->r_val.ov_vec) <= vsize);

	m0_bufvec_cursor_init(&dcur, &datum->key->k_data);
	m0_bufvec_cursor_init(&scur, &rec->r_key.k_data);
	m0_bufvec_cursor_copy(&dcur, &scur, ksize);

	m0_bufvec_cursor_init(&dcur, datum->value);
	m0_bufvec_cursor_init(&scur, &rec->r_val);
	m0_bufvec_cursor_copy(&dcur, &scur, vsize);

	if (datum->check_value) {
		struct m0_bufvec_cursor kcur;
		struct m0_bufvec_cursor vcur;
		m0_bcount_t             v_off = 0;

		while (v_off <= vsize) {
			m0_bufvec_cursor_init(&kcur, &rec->r_key.k_data);
			m0_bufvec_cursor_init(&vcur, &rec->r_val);
			m0_bufvec_cursor_move(&vcur, v_off);

			if (m0_bufvec_cursor_cmp(&kcur,&vcur)) {
				M0_ASSERT(0);
			}
			v_off += ksize;
		}
	}

	return 0;
}

static int btree_kv_del_cb(struct m0_btree_cb *cb, struct m0_btree_rec *rec)
{
	struct cb_data          *datum = cb->c_datum;

	/** The caller can look at these flags if he needs to. */
	datum->flags = rec->r_flags;

	M0_ASSERT(rec && rec->r_flags == M0_BSC_KEY_NOT_FOUND);

	return 0;
}

/**
 * This unit test exercises the KV operations for both valid and invalid
 * conditions.
 */
static void m0_btree_ut_basic_kv_oper(void)
{
<<<<<<< HEAD
	struct m0_btree_type  btree_type = {    .tt_id = M0_BT_UT_KV_OPS,
						.ksize = 8,
						.vsize = 8, };
	struct m0_be_tx      *tx          = NULL;
	struct m0_btree_op    b_op        = {};
	void                 *temp_node;
	int                   i;
	time_t                curr_time;
	struct m0_btree_cb    ut_cb;
	uint64_t              first_key;
	bool                  first_key_initialized = false;
	struct m0_btree_op    kv_op                 = {};
	const struct node_type *nt                  = &fixed_format;
=======
	struct m0_btree_type    btree_type = {.tt_id = M0_BT_UT_KV_OPS,
					      .ksize = 8,
					      .vsize = 8, };
	struct m0_be_tx        *tx          = NULL;
	struct m0_btree_op      b_op        = {};
	struct m0_btree        *tree;
	void                   *temp_node;
	int                     i;
	time_t                  curr_time;
	struct m0_btree_cb      ut_cb;
	uint64_t                first_key;
	bool                    first_key_initialized = false;
	struct m0_btree_op      kv_op                 = {};
	const struct node_type *nt                   = &fixed_format;
>>>>>>> e519acbc

	M0_ENTRY();

	time(&curr_time);
	printf("\nUsing seed %lu", curr_time);
	srandom(curr_time);

	/** Prepare transaction to capture tree operations. */
	m0_be_tx_init(tx, 0, NULL, NULL, NULL, NULL, NULL, NULL);
	m0_be_tx_prep(tx, NULL);
	btree_ut_init();
	/**
	 *  Run valid scenario:
	 *  1) Create a btree
	 *  2) Adds a few records to the created tree.
	 *  3) Confirms the records are present in the tree.
	 *  4) Deletes all the records from the tree.
	 *  4) Close the btree
	 *  5) Destroy the btree
	 */

	/** Create temp node space and use it as root node for btree */
	temp_node = m0_alloc_aligned((1024 + sizeof(struct nd)), 10);
	M0_BTREE_OP_SYNC_WITH_RC(&b_op.bo_op,
				 m0_btree_create(temp_node, 1024, &btree_type,
						 nt, tx, &b_op),
				 &b_op.bo_sm_group, &b_op.bo_op_exec);

	tree = b_op.bo_arbor;

	for (i = 0; i < 2048; i++) {
		uint64_t             key;
		uint64_t             value;
		struct cb_data       put_data;
		struct m0_btree_rec  rec;
		m0_bcount_t          ksize  = sizeof key;
		m0_bcount_t          vsize  = sizeof value;
		void                *k_ptr  = &key;
		void                *v_ptr  = &value;

		/**
		 *  There is a very low possibility of hitting the same key
		 *  again. This is fine as it helps debug the code when insert
		 *  is called with the same key instead of update function.
		 */
		key = value = m0_byteorder_cpu_to_be64(random());

		if (!first_key_initialized) {
			first_key = key;
			first_key_initialized = true;
		}

		rec.r_key.k_data   = M0_BUFVEC_INIT_BUF(&k_ptr, &ksize);
		rec.r_val          = M0_BUFVEC_INIT_BUF(&v_ptr, &vsize);

		put_data.key       = &rec.r_key;
		put_data.value     = &rec.r_val;

		ut_cb.c_act        = btree_kv_put_cb;
		ut_cb.c_datum      = &put_data;

		M0_BTREE_OP_SYNC_WITH_RC(&kv_op.bo_op,
					 m0_btree_put(tree, tx, &rec,
						      &ut_cb, 0, &kv_op),
					 &kv_op.bo_sm_group, &kv_op.bo_op_exec);
	}

	{
		uint64_t             key;
		uint64_t             value;
		struct cb_data       get_data;
		struct m0_btree_key  get_key;
		struct m0_bufvec     get_value;
		m0_bcount_t          ksize            = sizeof key;
		m0_bcount_t          vsize            = sizeof value;
		void                *k_ptr            = &key;
		void                *v_ptr            = &value;
		uint64_t             find_key;
		void                *find_key_ptr     = &find_key;
		m0_bcount_t          find_key_size    = sizeof find_key;
		struct m0_btree_key  find_key_in_tree;

		get_key.k_data = M0_BUFVEC_INIT_BUF(&k_ptr, &ksize);
		get_value      = M0_BUFVEC_INIT_BUF(&v_ptr, &vsize);

		get_data.key    = &get_key;
		get_data.value  = &get_value;

		ut_cb.c_act   = btree_kv_get_cb;
		ut_cb.c_datum = &get_data;

		find_key = first_key;

		find_key_in_tree.k_data =
				M0_BUFVEC_INIT_BUF(&find_key_ptr, &find_key_size);

		M0_BTREE_OP_SYNC_WITH_RC(&kv_op.bo_op,
					 m0_btree_get(tree,
						      &find_key_in_tree,
						      &ut_cb, BOF_EQUAL, &kv_op),
					 &kv_op.bo_sm_group, &kv_op.bo_op_exec);

		for (i = 1; i < 2048; i++) {
			find_key = key;
			M0_BTREE_OP_SYNC_WITH_RC(&kv_op.bo_op,
						 m0_btree_iter(tree,
							       &find_key_in_tree,
							       &ut_cb, BOF_NEXT,
							       &kv_op),
						 &kv_op.bo_sm_group,
						 &kv_op.bo_op_exec);
		}
	}

	m0_btree_close(tree);
	/**
	 * Commenting this code as the delete operation is not done here.
	 * Due to this, the destroy operation will crash.
	 *
	 *
	 * M0_BTREE_OP_SYNC_WITH_RC(&b_op.bo_op,
	 *				 m0_btree_destroy(b_op.bo_arbor, &b_op),
	 *				 &b_op.bo_sm_group, &b_op.bo_op_exec);
	 */
	btree_ut_fini();
}

#define MIN_STREAM_CNT             5
#define MAX_STREAM_CNT             20

#define MIN_RECS_PER_STREAM        5
#define MAX_RECS_PER_STREAM        2048

/**
 * This unit test exercises the KV operations triggered by multiple streams.
 */
static void m0_btree_ut_multi_stream_kv_oper(void)
{
	void                   *temp_node;
	int                     i;
	time_t                  curr_time;
	struct m0_btree_cb      ut_cb;
	struct m0_be_tx        *tx              = NULL;
	struct m0_btree_op      b_op            = {};
	uint32_t                stream_count    = 0;
	uint64_t                recs_per_stream = 0;
	struct m0_btree_op      kv_op           = {};
	struct m0_btree        *tree;
	const struct node_type *nt              = &fixed_format;
	struct m0_btree_type    btree_type      = {.tt_id = M0_BT_UT_KV_OPS,
						  .ksize = sizeof(uint64_t),
						  .vsize = btree_type.ksize*2,
						  };

	M0_ENTRY();

	time(&curr_time);
	printf("\nUsing seed %lu", curr_time);
	srandom(curr_time);

	stream_count = (random() % (MAX_STREAM_CNT - MIN_STREAM_CNT)) +
			MIN_STREAM_CNT;

	recs_per_stream = (random()%
			   (MAX_RECS_PER_STREAM - MIN_RECS_PER_STREAM)) +
			    MIN_RECS_PER_STREAM;

	/** Prepare transaction to capture tree operations. */
	m0_be_tx_init(tx, 0, NULL, NULL, NULL, NULL, NULL, NULL);
	m0_be_tx_prep(tx, NULL);
	btree_ut_init();
	/**
	 *  Run valid scenario:
	 *  1) Create a btree
	 *  2) Adds records in multiple streams to the created tree.
	 *  3) Confirms the records are present in the tree.
	 *  4) Deletes all the records from the tree using multiple streams.
	 *  5) Close the btree
	 *  6) Destroy the btree
	 */

	/** Create temp node space and use it as root node for btree */
	temp_node = m0_alloc_aligned((1024 + sizeof(struct nd)), 10);
	M0_BTREE_OP_SYNC_WITH_RC(&b_op.bo_op,
				 m0_btree_create(temp_node, 1024, &btree_type,
						 nt, tx, &b_op),
				 &b_op.bo_sm_group, &b_op.bo_op_exec);
	tree = b_op.bo_arbor;

	for (i = 1; i <= recs_per_stream; i++) {
		uint64_t             key;
		uint64_t             value[btree_type.vsize / sizeof(uint64_t)];
		struct cb_data       put_data;
		struct m0_btree_rec  rec;
		m0_bcount_t          ksize  = sizeof key;
		m0_bcount_t          vsize  = sizeof value;
		void                *k_ptr  = &key;
		void                *v_ptr  = &value;
		uint32_t             stream_num;

		for (stream_num = 0; stream_num < stream_count; stream_num++) {
			int k;

			key = i + (stream_num * recs_per_stream);
			key = m0_byteorder_cpu_to_be64(key);
			for (k = 0; k < ARRAY_SIZE(value);k++) {
				value[k] = key;
			}

			rec.r_key.k_data   = M0_BUFVEC_INIT_BUF(&k_ptr, &ksize);
			rec.r_val          = M0_BUFVEC_INIT_BUF(&v_ptr, &vsize);

			put_data.key       = &rec.r_key;
			put_data.value     = &rec.r_val;

			ut_cb.c_act        = btree_kv_put_cb;
			ut_cb.c_datum      = &put_data;

			M0_BTREE_OP_SYNC_WITH_RC(&kv_op.bo_op,
						 m0_btree_put(tree, tx,
							      &rec, &ut_cb, 0,
							      &kv_op),
						 &kv_op.bo_sm_group,
						 &kv_op.bo_op_exec);
		}
	}

	for (i = 1; i <= (recs_per_stream*stream_count); i++) {
		uint64_t             key;
		uint64_t             value[btree_type.vsize/sizeof(uint64_t)];
		struct cb_data       get_data;
		struct m0_btree_key  get_key;
		struct m0_bufvec     get_value;
		m0_bcount_t          ksize             = sizeof key;
		m0_bcount_t          vsize             = sizeof value;
		void                *k_ptr             = &key;
		void                *v_ptr             = &value;
		uint64_t             find_key;
		void                *find_key_ptr      = &find_key;
		m0_bcount_t          find_key_size     = sizeof find_key;
		struct m0_btree_key  find_key_in_tree;

		find_key = m0_byteorder_cpu_to_be64(i);
		find_key_in_tree.k_data =
			M0_BUFVEC_INIT_BUF(&find_key_ptr, &find_key_size);

		get_key.k_data = M0_BUFVEC_INIT_BUF(&k_ptr, &ksize);
		get_value      = M0_BUFVEC_INIT_BUF(&v_ptr, &vsize);

		get_data.key         = &get_key;
		get_data.value       = &get_value;
		get_data.check_value = true;

		ut_cb.c_act   = btree_kv_get_cb;
		ut_cb.c_datum = &get_data;

		M0_BTREE_OP_SYNC_WITH_RC(&kv_op.bo_op,
					 m0_btree_get(tree,
						      &find_key_in_tree,
						      &ut_cb, BOF_EQUAL, &kv_op),
					 &kv_op.bo_sm_group, &kv_op.bo_op_exec);
	}

	for (i = 1; i <= recs_per_stream; i++) {
		uint64_t             del_key;
		struct m0_btree_key  del_key_in_tree;
		void                *p_del_key    = &del_key;
		m0_bcount_t          del_key_size = sizeof del_key;
		struct cb_data       del_data;
		uint32_t             stream_num;

		del_data = (struct cb_data) { .key = &del_key_in_tree,
						 .value = NULL,
						 .check_value = false,
						};

		del_key_in_tree.k_data =
				M0_BUFVEC_INIT_BUF(&p_del_key, &del_key_size);

		ut_cb.c_act   = btree_kv_del_cb;
		ut_cb.c_datum = &del_data;

		for (stream_num = 0; stream_num < stream_count; stream_num++) {
			del_key = i + (stream_num * recs_per_stream);
			del_key = m0_byteorder_cpu_to_be64(del_key);

			M0_BTREE_OP_SYNC_WITH_RC(&kv_op.bo_op,
						 m0_btree_del(tree,
							      &del_key_in_tree,
							      &ut_cb, 0,
							      &kv_op),
						 &kv_op.bo_sm_group,
						 &kv_op.bo_op_exec);
		}
	}

	m0_btree_close(tree);

	/**
	 * Commenting this code as the delete operation is not done here.
	 * Due to this, the destroy operation will crash.
	 *
	 * 
	 * M0_BTREE_OP_SYNC_WITH_RC(&b_op.bo_op,
	 *				 m0_btree_destroy(b_op.bo_arbor, &b_op),
	 *				 &b_op.bo_sm_group, &b_op.bo_op_exec);
	 */

	btree_ut_fini();
}

struct btree_ut_thread_info {
	struct m0_thread   ti_q;             /** Used for thread operations. */
	struct m0_bitmap   ti_cpu_map;       /** CPU map to run this thread. */
	uint64_t           ti_key_first;     /** First Key value to use. */
	uint64_t           ti_key_last;      /** Last Key value to use. */
	uint16_t           ti_thread_id;     /** Thread ID <= 65535. */
	struct m0_btree   *ti_tree;          /** Tree for KV operations */
	uint16_t           ti_key_size;      /** Key size in bytes. */
	uint16_t           ti_value_size;    /** Value size in bytes. */
	bool               ti_random_bursts; /** Burstiness in IO pattern. */

	/**
	 *  The fields below are used by the thread functions (init and func)
	 *  to share information. These fields should not be touched by thread
	 *  launcher.
	 */
	struct random_data  ti_random_buf;    /** Buffer used by random func. */
	char               *ti_rnd_state_ptr; /** State array used by RNG. */
};


/**
 *  All the threads wait for this variable to turn TRUE.
 *  The main thread sets to TRUE once it has initialized all the threads so
 *  that all the threads start running on different CPU cores and can compete
 *  for the same btree nodes to work on thus exercising possible race
 *  conditions.
 */
static volatile bool thread_start = false;

/**
 * Thread init function which will do basic setup such as setting CPU affinity
 * for the thread. Any other initialization that might be needed such as
 * resource allocation/initialization needed for the thread handler function
 * can also be done here.
 */
static int btree_ut_thread_init(struct btree_ut_thread_info *ti)
{
	M0_ALLOC_ARR(ti->ti_rnd_state_ptr, 64);
	if (ti->ti_rnd_state_ptr == NULL) {
		return -ENOMEM;
	}

	M0_SET0(&ti->ti_random_buf);
	initstate_r(ti->ti_thread_id + 1, ti->ti_rnd_state_ptr, 64,
		    &ti->ti_random_buf);

	srandom_r(ti->ti_thread_id + 1, &ti->ti_random_buf);

	return m0_thread_confine(&ti->ti_q, &ti->ti_cpu_map);
}

/**
 * This routine is a thread handler which launches PUT, GET, ITER and DEL
 * operations on the btree passed as parameter.
 */
static void btree_ut_thread_kv_oper(struct btree_ut_thread_info *ti)
{
	uint64_t               key[ti->ti_key_size / sizeof(uint64_t)];
	uint64_t               value[ti->ti_value_size / sizeof(uint64_t)];
	m0_bcount_t            ksize         = sizeof key;
	m0_bcount_t            vsize         = sizeof value;
	void                  *k_ptr         = &key;
	void                  *v_ptr         = &value;
	struct m0_btree_rec    rec;
	struct m0_btree_cb     ut_cb;
	struct cb_data         data;

	uint64_t               get_key[ti->ti_key_size / sizeof(uint64_t)];
	uint64_t               get_value[ti->ti_value_size / sizeof(uint64_t)];
	m0_bcount_t            get_ksize     = sizeof get_key;
	m0_bcount_t            get_vsize     = sizeof get_value;
	void                  *get_k_ptr     = &get_key;
	void                  *get_v_ptr     = &get_value;
	struct m0_btree_rec    get_rec;
	struct m0_btree_cb     ut_get_cb;
	struct cb_data         get_data;

	uint64_t               key_iter;
	struct m0_btree_op     kv_op     = {};
	struct m0_btree       *tree;
	struct m0_be_tx       *tx        = NULL;

	/**
	 *  Currently our thread routine only supports Keys and Values which are
	 *  a multiple of 8 bytes.
	 */
	M0_ASSERT(ti->ti_key_size % sizeof(uint64_t) == 0);
	M0_ASSERT(ti->ti_value_size % sizeof(uint64_t) == 0);

	/** Prepare transaction to capture tree operations. */
	m0_be_tx_init(tx, 0, NULL, NULL, NULL, NULL, NULL, NULL);
	m0_be_tx_prep(tx, NULL);

	key_iter = ti->ti_key_first;

	rec.r_key.k_data   = M0_BUFVEC_INIT_BUF(&k_ptr, &ksize);
	rec.r_val          = M0_BUFVEC_INIT_BUF(&v_ptr, &vsize);

	data.key           = &rec.r_key;
	data.value         = &rec.r_val;

	ut_cb.c_act        = btree_kv_put_cb;
	ut_cb.c_datum      = &data;

	get_rec.r_key.k_data   = M0_BUFVEC_INIT_BUF(&get_k_ptr, &get_ksize);
	get_rec.r_val          = M0_BUFVEC_INIT_BUF(&get_v_ptr, &get_vsize);

	get_data.key           = &get_rec.r_key;
	get_data.value         = &get_rec.r_val;
	get_data.check_value   = true;

	ut_get_cb.c_act        = btree_kv_get_cb;
	ut_get_cb.c_datum      = &get_data;

	tree                   = ti->ti_tree;

	/** Wait till all the threads have been initialised. */
	while (!thread_start)
	;

	while (key_iter <= ti->ti_key_last) {
		uint64_t  key_start;
		uint64_t  key_end;
		uint64_t  keys_put_count = 0;
		uint64_t  keys_found_count = 0;
		int       i;
		int32_t   r;
		uint64_t  iter_dir;
		uint64_t  del_key;

		key_start = key_iter;
		if (ti->ti_random_bursts) {
			random_r(&ti->ti_random_buf, &r);
			key_end = (r % (ti->ti_key_last - key_start)) +
				  key_start;
		} else
			key_end = ti->ti_key_last;

		/** PUT keys and their corresponding values in the tree. */
		while (key_start <= key_end) {
			/**
			 *  Embed the thread-id in LSB so that different threads
			 *  will target the same node thus causing race
			 *  conditions useful to mimic and test btree operations
			 *  in a loaded system.
			 */
			key[0] = (key_start << (sizeof(ti->ti_thread_id) * 8)) +
				ti->ti_thread_id;
			key[0] = m0_byteorder_cpu_to_be64(key[0]);
			for (i = 1; i < ARRAY_SIZE(key); i++)
				key[i] = key[0];

			value[0] = key[0];
			for (i = 1; i < ARRAY_SIZE(value); i++)
				value[i] = value[0];

			M0_BTREE_OP_SYNC_WITH_RC(&kv_op.bo_op,
						 m0_btree_put(tree, tx,
							      &rec, &ut_cb,
							      0, &kv_op),
						 &kv_op.bo_sm_group,
						 &kv_op.bo_op_exec);
			M0_ASSERT(data.flags == 0);

			keys_put_count++;
			key_start++;
		}

		/** GET and ITERATE over the keys which we inserted above. */

		/**  Randomly decide the iteration direction. */
		random_r(&ti->ti_random_buf, &r);

		key_start = key_iter;
		if (r % 2) {
			/** Iterate forward. */
			iter_dir = BOF_NEXT;
			key[0] = (key_start <<
				  (sizeof(ti->ti_thread_id) * 8)) +
				 ti->ti_thread_id;
			key[0] = m0_byteorder_cpu_to_be64(key[0]);
			for (i = 1; i < ARRAY_SIZE(key); i++)
				key[i] = key[0];
		} else {
			/** Iterate backward. */
			iter_dir = BOF_PREV;
			key[0] = (key_end <<
				  (sizeof(ti->ti_thread_id) * 8)) +
				 ti->ti_thread_id;
			key[0] = m0_byteorder_cpu_to_be64(key[0]);
			for (i = 1; i < ARRAY_SIZE(key); i++)
				key[i] = key[0];
		}

		M0_BTREE_OP_SYNC_WITH_RC(&kv_op.bo_op,
					 m0_btree_get(tree,
						      &rec.r_key, &ut_get_cb,
						      BOF_EQUAL, &kv_op),
					 &kv_op.bo_sm_group,
					 &kv_op.bo_op_exec);
		keys_found_count++;

		while (get_data.flags != M0_BSC_KEY_NOT_FOUND) {
			M0_BTREE_OP_SYNC_WITH_RC(&kv_op.bo_op,
						 m0_btree_iter(tree,
							       &rec.r_key,
							       &ut_get_cb,
							       iter_dir,
							       &kv_op),
						 &kv_op.bo_sm_group,
						 &kv_op.bo_op_exec);
			keys_found_count++;

			/** Copy over the gotten key for the next search. */
			for (i = 1; i < ARRAY_SIZE(key); i++)
				key[i] = get_key[0];
		}

		M0_ASSERT(keys_found_count == keys_put_count);

		/**
		 *  DEL the keys which we had created in this iteration. The
		 *  direction of traversing the delete keys is randomly
		 *  selected.
		 */
		random_r(&ti->ti_random_buf, &r);

		key_start = key_iter;
		del_key = (r % 2 == 0) ? key_start : key_end;
		while (keys_found_count) {
			key[0] = (del_key << (sizeof(ti->ti_thread_id) * 8)) +
				 ti->ti_thread_id;
			key[0] = m0_byteorder_cpu_to_be64(key[0]);
			for (i = 1; i < ARRAY_SIZE(key); i++)
				key[i] = key[0];

			M0_BTREE_OP_SYNC_WITH_RC(&kv_op.bo_op,
						 m0_btree_del(tree, &rec.r_key,
							      &ut_cb, 0,
							      &kv_op),
						 &kv_op.bo_sm_group,
						 &kv_op.bo_op_exec);
			del_key = (r % 2 == 0) ? del_key + 1 : del_key - 1;
			keys_found_count--;
		}

		key_iter = key_end + 1;
	}

	/** Free resources. */
	m0_free(ti->ti_rnd_state_ptr);
}


/**
 * This function allocates an array pointed by cpuid_ptr and fills it with the
 * CPU ID of the CPUs which are currently online.
 */
static void online_cpu_id_get(uint16_t **cpuid_ptr, uint16_t *cpu_count)
{
	size_t           cpu_max;
	uint32_t         cpuid;
	struct m0_bitmap map_cpu_online  = {};
	int              rc;

	*cpu_count = 0;
	cpu_max = m0_processor_nr_max();
	rc = m0_bitmap_init(&map_cpu_online, cpu_max);
	if (rc != 0)
		return;

	m0_processors_online(&map_cpu_online);

	for (cpuid = 0; cpuid < map_cpu_online.b_nr; cpuid++) {
		if (m0_bitmap_get(&map_cpu_online, cpuid)) {
			(*cpu_count)++;
		}
	}

	if (*cpu_count) {
		M0_ALLOC_ARR(*cpuid_ptr, *cpu_count);
		M0_ASSERT(*cpuid_ptr != NULL);

		*cpu_count = 0;
		for (cpuid = 0; cpuid < map_cpu_online.b_nr; cpuid++) {
			if (m0_bitmap_get(&map_cpu_online, cpuid)) {
				(*cpuid_ptr)[*cpu_count] = cpuid;
				(*cpu_count)++;
			}
		}
	}
}

struct btree_ut_tree_info {
	struct m0_btree *tree;
};

/**
 * This test launches multiple threads which launch KV operations against one
 * btree in parallel. If thread_count is passed as '0' then one thread per core
 * is launched. If tree_count is passed as '0' then one tree per thread is
 * created.
 */
static void btree_ut_num_threads_num_trees_kv_oper(uint32_t thread_count,
						   uint32_t tree_count)
{
	int                          rc;
	struct btree_ut_thread_info *ti;
	int                          threads_to_run;
	int                          i;
	struct btree_ut_tree_info   *ut_trees;
	uint16_t                     cpu;
	void                        *temp_node;
	struct m0_btree_op           b_op        = {};
	struct m0_be_tx             *tx          = NULL;
	const struct node_type      *nt          = &fixed_format;
	struct m0_btree_type         btree_type  = {.tt_id = M0_BT_UT_KV_OPS,
						    .ksize = sizeof(uint64_t),
						    .vsize = btree_type.ksize*2,
						   };
	uint16_t                    *cpuid_ptr;
	uint16_t                     cpu_count;
	size_t                       cpu_max;

	/**
	 *  1) Create one btree to be used by all the threads.
	 *  2) Assign CPU cores to the threads.
	 *  3) Init and Start the threads which do KV operations.
	 *  4) Wait till all the threads are done.
	 *  5) Close the btree
	 *  6) Destroy the btree
	 */

	/** Prepare transaction to capture tree operations. */
	m0_be_tx_init(tx, 0, NULL, NULL, NULL, NULL, NULL, NULL);
	m0_be_tx_prep(tx, NULL);
	btree_ut_init();

	online_cpu_id_get(&cpuid_ptr, &cpu_count);

	if (thread_count == 0)
		threads_to_run = cpu_count -1; /** Skip Core-0 */
	else
		threads_to_run = thread_count;

	if (tree_count == 0)
		tree_count = threads_to_run;

	M0_ASSERT(thread_count >= tree_count);

	thread_start = false;

	M0_ALLOC_ARR(ut_trees, tree_count);
	M0_ASSERT(ut_trees != NULL);

	for (i = 0; i < tree_count; i++) {
		M0_SET0(&b_op);

		/** Create temp node space and use it as root node for btree */
		temp_node = m0_alloc_aligned((1024 + sizeof(struct nd)), 10);

		M0_BTREE_OP_SYNC_WITH_RC(&b_op.bo_op,
					 m0_btree_create(temp_node, 1024,
							 &btree_type,nt, tx,
							 &b_op),
					 &b_op.bo_sm_group, &b_op.bo_op_exec);

		ut_trees[i].tree = b_op.bo_arbor;
	}

	M0_ALLOC_ARR(ti, threads_to_run);
	M0_ASSERT(ti != NULL);

	cpu_max = m0_processor_nr_max();

	cpu = 1; /** We skip Core-0 for Linux kernel and other processes. */
	for (i = 0; i < threads_to_run; i++) {
		rc = m0_bitmap_init(&ti[i].ti_cpu_map, cpu_max);
		m0_bitmap_set(&ti[i].ti_cpu_map, cpuid_ptr[cpu], true);
		cpu++;
		if (cpu >= cpu_count)
			/**
			 *  Circle around if thread count is higher than the
			 *  CPU cores in the system.
			 */
			cpu = 1;

		ti[i].ti_key_first  = 1;
		ti[i].ti_key_last    = ti[i].ti_key_first + MAX_RECS_PER_STREAM;
		ti[i].ti_thread_id  = i;
		ti[i].ti_tree       = ut_trees[i % tree_count].tree;
		ti[i].ti_key_size   = btree_type.ksize;
		ti[i].ti_value_size = btree_type.vsize;
	}

	for (i = 0; i < threads_to_run; i++) {
		rc = M0_THREAD_INIT(&ti[i].ti_q, struct btree_ut_thread_info *,
				    btree_ut_thread_init,
				    &btree_ut_thread_kv_oper, &ti[i],
				    "Thread-%d", i);
		M0_ASSERT(rc == 0);
	}

	/** Initialized all the threads by now. Let's get rolling ... */
	thread_start = true;

	for (i = 0; i < threads_to_run;i++) {
		m0_thread_join(&ti[i].ti_q);
		m0_thread_fini(&ti[i].ti_q);
	}

	for (i = 0; i < tree_count; i++) {
		m0_btree_close(ut_trees[i].tree);
	}

	m0_free(ut_trees);

	/**
	 * Commenting this code as the delete operation is not done here.
	 * Due to this, the destroy operation will crash.
	 *
	 *
	 * M0_BTREE_OP_SYNC_WITH_RC(&b_op.bo_op,
	 *				 m0_btree_destroy(b_op.bo_arbor, &b_op),
	 *				 &b_op.bo_sm_group, &b_op.bo_op_exec);
	 */

	m0_free(ti);
	btree_ut_fini();
}

static void m0_btree_ut_mt_st_kv_oper(void)
{
	btree_ut_num_threads_num_trees_kv_oper(0, 1);
}

static void m0_btree_ut_mt_mt_kv_oper(void)
{
	btree_ut_num_threads_num_trees_kv_oper(0, 0);
}

#if 0
/**
 * Commenting this ut as it is not required as a part for test-suite but my
 * required for testing purpose
**/
/**
 * This function is for traversal of tree in breadth-first order and it will
 * print level and key-value pair for each node.
 */
static void m0_btree_ut_traversal(struct td *tree)
{
	struct nd *root = tree->t_root;
	struct nd *queue[10000];
	int front = 0, rear = 0;
	queue[front] = root;


	while (front != -1 && rear != -1)
	{
		//pop one elemet
		struct nd* element = queue[front];
		if (front == rear) {
			front = -1;
			rear = -1;
		} else {
			front++;
		}
		printf("\n");
		int level = node_level(element);
		if (level > 0) {
			printf("level : %d \n",level);
			int total_count = node_count(element);
			int j;
			for(j=0 ; j < total_count; j++)
			{
				uint64_t key = 0;
				get_key_at_index(element, j, &key);
				printf("%"PRIu64"\t", key);

				struct segaddr child_node_addr;
				struct slot    node_slot = {};
				node_slot.s_node = element;

				node_slot.s_idx = j;
				node_child(&node_slot, &child_node_addr);
				struct node_op  i_nop;
				i_nop.no_opc = NOP_LOAD;
				node_get(&i_nop, tree, &child_node_addr,
					 P_NEXTDOWN);
				if (front == -1) {
					front = 0;
				}
				rear++;
				if (rear == 9999) {
					printf("***********OVERFLW***********");
					break;
				}
				queue[rear] = i_nop.no_node;
			}
			//store last child:
			struct segaddr child_node_addr;
			struct slot    node_slot = {};
			node_slot.s_node = element;

			node_slot.s_idx = j;
			node_child(&node_slot, &child_node_addr);
			struct node_op  i_nop;
			i_nop.no_opc = NOP_LOAD;
			node_get(&i_nop, tree, &child_node_addr, P_NEXTDOWN);
			if (front == -1) {
				front = 0;
			}
			rear++;
			if (rear == 9999) {
				printf("***********OVERFLW***********");
				break;
			}
			queue[rear] = i_nop.no_node;
			printf("\n\n");
		} else {
			printf("level : %d \n",level);
			int total_count = node_count(element);
			int j;
			for(j=0 ; j < total_count; j++)
			{
				uint64_t key = 0;
				uint64_t val = 0;
				get_rec_at_index(element, j, &key, &val);
				printf("%"PRIu64",%"PRIu64"\t", key, val);
			}
			printf("\n\n");
		}
	}
}

/**
 * This test will create tree and insert records it into the created tree
 * using insert function for btree(i.e.btree_put_tick())
 */
static void m0_btree_ut_insert_record(void)
{
	struct node_op          op;
	struct m0_btree_type    tt;
	struct td              *tree;
	m0_bcount_t             ksize;
	m0_bcount_t             vsize;
	struct ff_head         *h;

	M0_ENTRY();

	btree_ut_init();

	M0_SET0(&op);

	// Create a Fixed-Format tree.
	op.no_opc = NOP_ALLOC;

	tree_create(&op, &tt, 10, NULL, 0);

	tree = op.no_tree;

	M0_ASSERT(tree->r_ref == 1);
	M0_ASSERT(tree->t_root != NULL);

	tree->t_height = 1;
	h = ff_data(tree->t_root);
	ksize = h->ff_ksize;
	vsize = h->ff_vsize;
        int r;
	for(r=0;r<3;r++) {
	uint64_t total_record = 255;

	uint64_t temp = 255;

	bool inc = false;

	while (total_record) {
		uint64_t               key;
		uint64_t               val;

		struct cb_data         put_data;
		struct m0_btree_key    put_key;
		struct m0_bufvec       put_value;
		struct m0_btree_cb     ut_cb;
		void                  *p_key;
		void                  *p_val;

		key = inc ? temp - total_record : total_record;
		val = key + 1;

		p_key = &key;
		p_val = &val;

		printf("%"PRIu64",",key);

		struct m0_btree_op bop;
		M0_SET0(&bop);
		struct m0_btree btree;
		M0_SET0(&btree);

		bop.bo_op.o_sm.sm_state = P_INIT;
		bop.bo_arbor = &btree;
		bop.bo_arbor->t_desc = tree;

		bop.bo_rec.r_key.k_data = M0_BUFVEC_INIT_BUF(&p_key, &ksize);
		bop.bo_rec.r_val        = M0_BUFVEC_INIT_BUF(&p_val, &vsize);

		put_key.k_data     = M0_BUFVEC_INIT_BUF(&p_key, &ksize);
		put_value          = M0_BUFVEC_INIT_BUF(&p_val, &vsize);

		put_data.key       = &put_key;
		put_data.value     = &put_value;

		ut_cb.c_act   = btree_kv_put_cb;
		ut_cb.c_datum = &put_data;
		bop.bo_cb = ut_cb;

		//struct m0_sm_op        bo_op;
		//bop.bo_op = bo_op;

		while (1) {
			int64_t nxt = btree_put_tick(&bop.bo_op);
			if (nxt == P_DONE )
				break;
			bop.bo_op.o_sm.sm_state = nxt;
		}
		total_record--;
		//printf("\n");
		//m0_btree_ut_traversal(tree);
	}
	printf("\n");
	m0_btree_ut_traversal(tree);
	}
	// Done playing with the tree - delete it.

	op.no_opc = NOP_FREE;
	tree_delete(&op, tree, NULL, 0);

	btree_ut_fini();
	M0_LEAVE();
}
#endif

struct m0_ut_suite btree_ut = {
	.ts_name = "btree-ut",
	.ts_yaml_config_string = "{ valgrind: { timeout: 3600 },"
	"  helgrind: { timeout: 3600 },"
	"  exclude:  ["
	"   "
	"  ] }",
	.ts_init = NULL,
	.ts_fini = NULL,
	.ts_tests = {
		{"node_create_delete",  m0_btree_ut_node_create_delete},
		{"node_add_del_rec",    m0_btree_ut_node_add_del_rec},
		{"basic_tree_op",       m0_btree_ut_basic_tree_oper},
		{"basic_kv_ops",        m0_btree_ut_basic_kv_oper},
		{"multi_stream_kv_op",  m0_btree_ut_multi_stream_kv_oper},
		{"multi_thread_single_tree_kv_op",
					m0_btree_ut_mt_st_kv_oper},
		{"multi_thread_multi_tree_kv_op",
					m0_btree_ut_mt_mt_kv_oper},
		/* {"insert_rec",          m0_btree_ut_insert_record}, */
		{NULL, NULL}
	}
};

#endif  /** KERNEL */
#undef M0_TRACE_SUBSYSTEM


/*
 * Test plan:
 *
 * - test how cookies affect performance (for large trees and small trees);
 */
/** @} end of btree group */

/*
 *  Local variables:
 *  c-indentation-style: "K&R"
 *  c-basic-offset: 8
 *  tab-width: 8
 *  fill-column: 80
 *  scroll-step: 1
 *  End:
 */
/*
 * vim: tabstop=8 shiftwidth=8 noexpandtab textwidth=80 nowrap
 */

/*  LocalWords:  btree allocator smop smops
 */<|MERGE_RESOLUTION|>--- conflicted
+++ resolved
@@ -4217,21 +4217,6 @@
  */
 static void m0_btree_ut_basic_kv_oper(void)
 {
-<<<<<<< HEAD
-	struct m0_btree_type  btree_type = {    .tt_id = M0_BT_UT_KV_OPS,
-						.ksize = 8,
-						.vsize = 8, };
-	struct m0_be_tx      *tx          = NULL;
-	struct m0_btree_op    b_op        = {};
-	void                 *temp_node;
-	int                   i;
-	time_t                curr_time;
-	struct m0_btree_cb    ut_cb;
-	uint64_t              first_key;
-	bool                  first_key_initialized = false;
-	struct m0_btree_op    kv_op                 = {};
-	const struct node_type *nt                  = &fixed_format;
-=======
 	struct m0_btree_type    btree_type = {.tt_id = M0_BT_UT_KV_OPS,
 					      .ksize = 8,
 					      .vsize = 8, };
@@ -4246,7 +4231,6 @@
 	bool                    first_key_initialized = false;
 	struct m0_btree_op      kv_op                 = {};
 	const struct node_type *nt                   = &fixed_format;
->>>>>>> e519acbc
 
 	M0_ENTRY();
 
