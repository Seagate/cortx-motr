--- conflicted
+++ resolved
@@ -1112,17 +1112,8 @@
 	/** nd for newly allocated node at the level. **/
 	struct nd *l_alloc;
 
-<<<<<<< HEAD
 	/** nd for sibling node at current level. **/
 	struct nd *l_sibling;
-=======
-	/** nd for left sibling of required node at current level. **/
-	struct nd *l_prev;
-
-	/** nd for right sibling of required node at current level. **/
-	struct nd *l_next;
-
->>>>>>> 63e0b522
 };
 
 /**
@@ -2528,14 +2519,10 @@
 			oi->i_level[i].l_alloc = NULL;
 		}
 	}
-<<<<<<< HEAD
 	if (oi->i_level[oi->i_used].l_sibling != NULL) {
 		node_put(oi->i_level[oi->i_used].l_sibling);
 		oi->i_level[oi->i_used].l_sibling = NULL;
 	}
-=======
-
->>>>>>> 63e0b522
 	if (oi->i_extra_node != NULL) {
 		node_put(oi->i_extra_node);
 		oi->i_nop.no_opc = NOP_FREE;
@@ -3038,29 +3025,6 @@
 			return fail(bop, oi->i_nop.no_op.o_sm.sm_rc);
 		}
 	case P_ALLOC: {
-<<<<<<< HEAD
-		int ksize;
-		int vsize;
-		/* Validate curr_level->l_node(i.e.is it still exists or not) */
-		if (!node_is_valid(curr_level->l_node)) {
-			node_op_fini(&oi->i_nop);
-			return fail(bop, M0_ERR(-EFAULT));
-		}
-		if (curr_level->l_node->n_type->nt_id == BNT_FIXED_FORMAT) {
-			ksize = node_keysize(curr_level->l_node);
-			vsize = node_valsize(curr_level->l_node);
-		} else {
-			/**
-			 * @todo : ksize, vsize for variable key:
-			 * get the correct max key size at runtime
-			 * */
-			ksize = MAX_KEY_SIZE;
-			vsize = MAX_VAL_SIZE;
-		}
-		if (m0_btree_overflow_is_possible(curr_level->l_node, ksize,
-						  vsize))
-			return m0_btree_put_alloc_phase(bop);
-=======
 		int           ksize;
 		int           vsize;
 		bool          alloc = false;
@@ -3098,7 +3062,6 @@
 
 			oi->i_used--;
 		} while (1);
->>>>>>> 63e0b522
 
 		if (alloc)
 			return m0_btree_put_alloc_phase(bop);
@@ -3278,11 +3241,7 @@
 	[P_CLEANUP] = {
 		.sd_flags   = 0,
 		.sd_name    = "P_CLEANUP",
-<<<<<<< HEAD
-		.sd_allowed = M0_BITS(P_SETUP, P_DONE),
-=======
-		.sd_allowed = M0_BITS(P_DONE, P_INIT),
->>>>>>> 63e0b522
+		.sd_allowed = M0_BITS(P_SETUP, P_DONE, P_INIT),
 	},
 	[P_DONE] = {
 		.sd_flags   = M0_SDF_TERMINAL,
@@ -3673,19 +3632,10 @@
 /** Iterator state machine. */
 int64_t btree_iter_tick(struct m0_sm_op *smop)
 {
-<<<<<<< HEAD
 	struct m0_btree_op    *bop   = M0_AMB(bop, smop, bo_op);
 	struct td             *tree  = bop->bo_arbor->t_desc;
 	struct m0_btree_oimpl *oi    = bop->bo_i;
 	struct level          *lev;
-=======
-	struct m0_btree_op *bop = M0_AMB(bop, smop, bo_op);
-	//ToDo: Implement complete destroy tick function.
-	switch(bop->bo_op.o_sm.sm_state)
-	{
-		case P_INIT:
-			return P_ACT;
->>>>>>> 63e0b522
 
 	switch (bop->bo_op.o_sm.sm_state) {
 	case P_INIT:
@@ -4579,17 +4529,9 @@
 	m0_bcount_t              vsize;
 	struct cb_data          *datum = cb->c_datum;
 
-<<<<<<< HEAD
 	if (rec->r_flags == M0_BSC_KEY_NOT_FOUND ||
 	    rec->r_flags == M0_BSC_KEY_BTREE_BOUNDARY)
      		return rec->r_flags;
-=======
-	/** The caller can look at these flags if he needs to. */
-	datum->flags = rec->r_flags;
-
-	if (rec->r_flags == M0_BSC_KEY_NOT_FOUND)
-		return M0_BSC_KEY_NOT_FOUND;
->>>>>>> 63e0b522
 
 	ksize = m0_vec_count(&datum->key->k_data.ov_vec);
 	M0_PRE(m0_vec_count(&rec->r_key.k_data.ov_vec) <= ksize);
