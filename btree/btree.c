--- conflicted
+++ resolved
@@ -3251,14 +3251,9 @@
 };
 
 static struct m0_sm_trans_descr btree_trans[256] = {
-	{ "create-init", P_INIT,  P_ACT  },
-<<<<<<< HEAD
-	{ "create-act",  P_ACT,   P_DONE },
-        { "destroy", P_INIT, P_DONE},
-=======
-	{ "create-act",  P_ACT,   P_DOWN },
+	{ "create-init", P_INIT, P_ACT  },
+	{ "create-act", P_ACT, P_DONE },
 	{ "destroy", P_INIT, P_DONE},
->>>>>>> e85b4781
 	{ "put/get-init-cookie", P_INIT, P_COOKIE },
 	{ "put/get-init", P_INIT, P_SETUP },
 	{ "put/get-cookie-valid", P_COOKIE, P_LOCK },
@@ -3339,23 +3334,13 @@
 
 int64_t btree_create_tick(struct m0_sm_op *smop)
 {
-<<<<<<< HEAD
 	struct m0_btree_op    *bop    = M0_AMB(bop, smop, bo_op);
 	struct m0_btree_oimpl *oi     = bop->bo_i;
 	struct m0_btree_idata *data   = &bop->b_data;
-=======
-	struct m0_btree_op    *bop = M0_AMB(bop, smop, bo_op);
-	struct m0_btree_oimpl *oi = bop->bo_i;
-	struct m0_btree_idata *data = &bop->b_data;
->>>>>>> e85b4781
 	int                    k_size = data->bt->ksize == -1 ? MAX_KEY_SIZE :
 					data->bt->ksize;
 	int                    v_size = data->bt->vsize == -1 ? MAX_VAL_SIZE :
 					data->bt->vsize;
-<<<<<<< HEAD
-=======
-
->>>>>>> e85b4781
 
 	switch(bop->bo_op.o_sm.sm_state)
 	{
@@ -3379,13 +3364,8 @@
 			}
 		case P_ACT:
 			oi->i_nop.no_node->n_type = data->nt;
-<<<<<<< HEAD
 			oi->i_nop.no_tree->t_type = data->bt;
-			node_init(&oi->i_nop, k_size, v_size);
-=======
-
 			node_init(&oi->i_nop, k_size, v_size, bop->bo_tx);
->>>>>>> e85b4781
 
 			m0_rwlock_write_lock(&bop->bo_arbor->t_lock);
 			bop->bo_arbor->t_desc           = oi->i_nop.no_tree;
@@ -3394,12 +3374,7 @@
 			m0_rwlock_write_unlock(&bop->bo_arbor->t_lock);
 
 			m0_free(oi);
-<<<<<<< HEAD
 			bop->bo_i = NULL;
-			mem_update();
-=======
-
->>>>>>> e85b4781
 			return P_DONE;
 
 		default:
