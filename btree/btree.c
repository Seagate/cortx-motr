/* -*- C -*- */
/*
 * Copyright (c) 2013-2021 Seagate Technology LLC and/or its Affiliates
 *
 * Licensed under the Apache License, Version 2.0 (the "License");
 * you may not use this file except in compliance with the License.
 * You may obtain a copy of the License at
 *
 *     http://www.apache.org/licenses/LICENSE-2.0
 *
 * Unless required by applicable law or agreed to in writing, software
 * distributed under the License is distributed on an "AS IS" BASIS,
 * WITHOUT WARRANTIES OR CONDITIONS OF ANY KIND, either express or implied.
 * See the License for the specific language governing permissions and
 * limitations under the License.
 *
 * For any questions about this software or licensing,
 * please email opensource@seagate.com or cortx-questions@seagate.com.
 *
 */

/**
 * @addtogroup btree
 *
 * Overview
 * --------
 *
 * Glossary
 * --------
 *
 * Btree documentation and implementation use the following terms.
 *
 * - segment, segment device, log device: segment is an area of motr process
 *   address space in which meta-data are memory mapped. motr meta-data beck-end
 *   (BE) retrieves meta-data from and stores them to a segment device. To
 *   achieve transactional meta-data updates, meta-data are also logged to a log
 *   device.
 *
 * - btree is a persistent container of key-value records, implemented by this
 *   module. Key-value records and additional internal btree data are stored in
 *   a segment. When a btree is actively used, some additional state is kept in
 *   memory outside of the segment. A btree is an instance of btree type, which
 *   specifies certain operational parameters.
 *
 *   btree persistent state is stored as a collection of btree nodes. The nodes
 *   are allocated within a segment. A btree node is a contiguous region of a
 *   segment allocated to hold tree state. The nodes of a tree can have
 *   different size subject to tree type constraints. There are 2 types of
 *   nodes:
 *
 *       -# internal nodes contain delimiting keys and pointers to child nodes;
 *
 *       -# leaf nodes contain key-value records.
 *
 *   A tree always has at least a root node. The root node can be either leaf
 *   (if the tree is small) or internal. Root node is allocated when the tree is
 *   created. All other nodes are allocated and freed dynamically.
 *
 * - tree structure. An internal node has a set of children. A descendant of a
 *   node is either its child or a descendant of a child. The parent of a node
 *   is the (only) node (necessarily internal) of which the node is a child. An
 *   ancestor of a node is either its parent or the parent of an ancestor. The
 *   sub-tree rooted at a node is the node together with all its descendants.
 *
 *   A node has a level, assigned when the node is allocated. Leaves are on the
 *   level 0 and the level of an internal node is one larger than the
 *   (identical) level of its children. In other words, the tree is balanced:
 *   the path from the root to any leaf has the same length;
 *
 * - delimiting key is a key separating ("delimiting") two children of an
 *   internal node. E.g., in the diagram below, key[0] of the root node is the
 *   delimiting key for child[0] and child[1]. btree algorithms guarantee that
 *   any key in the sub-tree rooted an a child is less than the delimiting key
 *   between this child and the next one, and not less than the delimiting key
 *   between this child and the previous one;
 *
 * - node split ...
 *
 * - adding new root ...
 *
 * - tree traversal is a process of descending through the tree from the root to
 *   the target leaf. Tree traversal takes a key as an input and returns the
 *   leaf node that contains the given key (or should contain it, if the key is
 *   missing from the tree). Such a leaf is unique by btree construction. All
 *   tree operations (lookup, insertion, deletion) start with tree traversal.
 *
 *   Traversal starts with the root. By doing binary search over delimiting keys
 *   in the root node, the target child, at which the sub-tree with the target
 *   key is rooted, is found. The child is loaded in memory, if necessary, and
 *   the process continues until a leaf is reached.
 *
 * - smop. State machine operation (smop, m0_sm_op) is a type of state machine
 *   (m0_sm) tailored for asynchronous non-blocking execution. See sm/op.h for
 *   details.
 *
 * Functional specification
 * ------------------------
 *
 * Logical specification
 * ---------------------
 *
 * Lookup
 * ......
 *
 * Tree lookup (GET) operation traverses a tree to find a given key. If the key
 * is found, the key and its value are the result of the operation. If the key
 * is not present in the tree, the operation (depending on flags) either fails,
 * or returns the next key (the smallest key in the tree greater than the
 * missing key) and its value.
 *
 * Lookup takes a "cookie" as an additional optional parameter. A cookie
 * (returned by a previous tree operation) is a safe pointer to the leaf node. A
 * cookie can be tested to check whether it still points to a valid cached leaf
 * node containing the target key. If the check is successful, the lookup
 * completes.
 *
 * Otherwise, lookup performs a tree traversal.
 *
 * @verbatim
 *
 *                        INIT------->COOKIE
 *                          |           | |
 *                          +----+ +----+ |
 *                               | |      |
 *                               v v      |
 *                     +--------SETUP<----+-------+
 *                     |          |       |       |
 *                     |          v       |       |
 *                     +-------LOCKALL<---+-------+
 *                     |          |       |       |
 *                     |          v       |       |
 *                     +--------DOWN<-----+-------+
 *                     |          |       |       |
 *                     |          v       v       |
 *                     |  +-->NEXTDOWN-->LOCK-->CHECK
 *                     |  |     |  |              |
 *                     |  +-----+  |              v
 *                     |           |             ACT
 *                     |           |              |
 *                     |           |              v
 *                     +-----------+---------->CLEANUP-->DONE
 *
 *
 * @endverbatim
 *
 * (https://asciiflow.com/#/share/eJyrVspLzE1VslJydw1RKC5JLElVyE1MzsjMS1XSUcpJrEwtAspVxyhVxChZWVga68QoVQJZRuYGQFZJakUJkBOjpKCg4OnnGfJoyh4saNouZ39%2Fb0%2FXmJg8BRAAiikgAIgHxEiSaAiHEEwDsiFwDqrktD1gjCSJ3aFgFOwaEhrwaHoLHiXICGIYqkuwsDCUTcOjDCvy8Xf2dvTxIdJldHMWELn4h%2FsRH2BUcdw0LMqQE5yfa0QI2FkwAVDoIZKjh6uzN5I2hNWoSROX%2BcgpEYuWaRgux1Dk6BxCUA22IMBjGxUQMGR8XB39gMkfxnfx93ONUapVqgUAYgr3kQ%3D%3D))
 *
 * @verbatim
 *
 *                                                   OPERATION
 *                           +----------------------------tree
 *                           |                            level
 *                           |                            +---+
 *                           |     +----------------------+[0]|
 *                           v     v                      +---+
 *                           +-----+---------+   +--------+[1]|
 *                           |HEADR|ROOT NODE|   |        +---+
 *                           +-----++-+--+---+   |  +-----+[2]|
 *                                  | |  |       |  |     +---+
 *                         <--------+ |  +->     |  |  +--+[3]|
 *                                    v          |  |  |  +---+
 *                                 +--------+    |  |  |  |[4]| == NULL
 *                                 |INTERNAL|<---+  |  |  +---+
 *                                 +-+--+--++       |  |  |...|
 *                                   |  |  |        |  |  +---+
 *                          +--------+  |  +->      |  |  |[N]| == NULL
 *                          |           |           |  |  +---+
 *                          v           v           |  |
 *                         +--------+               |  |
 *                         |INTERNAL|<--------------+  |
 *                         +-+-+--+-+                  |
 *                           | |  |                    |
 *                      <----+ |  +----+               |
 *                             |       |               |
 *                             v       v               |
 *                                     +---------+     |
 *                                     |LEAF     |<----+
 *                                     +---------+
 *
 * @endverbatim
 *
 * (https://asciiflow.com/#/share/eJytU70OwiAQfhVyc9NoNf49hLoLAwOJgxpTiWljTBwcHRya6sP4NH0SESsebakMkgt80Lvv7uPoATZ8LWACMuZ7Ee%2F4CgJY8VTE6uxAIaEwGY3GAYVUoWgwVEiKRKoNBdIyZnNKN2otsscfTcZCGF4D%2FpJmy%2BVy0WElaf54zxURCl2K7OS2K3EVo%2Fm7rE6YaXT6zNjUyZ1gsaTclaqJtTYljF4JW1TrwDAMrWBD944lODGGyCtHXl%2BsoSkXldVjSI%2Fjwmyt9hW4Gn47N%2BmrBdtakBpdXJ95Odecch8nVytQ5eTTFN9g87UaUC2%2ByKoP2tMwl76jKcN%2FX9P45sp%2Fu%2Fg108daCCkc4fgEE6VxEw%3D%3D)
 *
 * Insertion (PUT)
 * ...............
 *
 * @verbatim
 *
 *                      INIT------->COOKIE
 *                        |           | |
 *                        +----+ +----+ |
 *                             | |      |
 *                             v v      |
 *                           SETUP<-----+--------+
 *                             |        |        |
 *                             v        |        |
 *                          LOCKALL<----+------+ |
 *                             |        |      | |
 *                             v        |      | |
 *                           DOWN<------+----+ | |
 *                     +----+  |        |    | | |
 *                     |    |  v        v    | | |
 *                     +-->NEXTDOWN-->LOCK-->CHECK
 *                             |        ^      |
 *                             v        |      v
 *                        +--ALLOC------+ +---MAKESPACE<-+
 *                        |    ^          |       |      |
 *                        +----+          v       v      |
 *                                       ACT-->NEXTUP----+
 *                                                |
 *                                                v
 *                                             CLEANUP-->DONE
 *
 * @endverbatim
 *
 * (https://asciiflow.com/#/share/eJyVUj1rwzAQ%2FSvi5gwlS0M2oQhq7EqGOLSDFlMELSQeWg8JIVBCxw4djNrf0TH41%2FiXVA62LNnKR8UZTrqnu%2Bent4UsXUmYQrxI0Fue5hKt0qfnl0zCCJbpRr7q2lbAWsB0MhmPBGx0Nr690Vku17neCEABC5KqePeEOhDOw4AKkSGEqmKPulXvqqJsS4V790sffbpHPx3carBvN05JlcdvUJrTZBFX3x%2F67ProzTRpaaW94WcxESchjqIraXj%2But%2Fdg%2FJw6KNm%2FIH9g0Nz11P0cBrcMTWbmfJjm1AHRh%2BTI8vWTbVynbXuKAkdZazOv0atS6ooY8FmsH4aTk7KYOIeh3QeY0KNhqaPQ8GlNjSsT9AhYa%2Bb7YVJ4uimbX7SxZ51GaDOAUhEMatHNm8z44wK2MHuDxf739Y%3D))
 *
 * MAKESPACE provides sufficient free space in the current node. It handles
 * multple cases:
 *
 *     - on the leaf level, provide space for the new record being inserted;
 *
 *     - on an internal level, provide space for the new child pointer;
 *
 *     - insert new root.
 *
 * For an insert operation, the cookie is usable only if it is not stale (the
 * node is still here) and there is enough free space in the leaf node to
 * complete insertion without going up through the tree.
 *
 * Deletion (DEL)
 * ..............
 * There are basically 2 cases for deletion
 * 1. No underflow after deletion
 * 2. Underflow after deletion
 *  a. Balance by borrowing key from sibling
 *  b. Balance by merging with sibling
 *    b.i. No underflow at parent node
 *    b.ii. Underflow at parent node
 *      b.ii.A. Borrow key-pivot from sibling at parent node
 *      b.ii.B. Merge with sibling at parent node
 * @verbatim
 *
 *
 *                       INIT-------->COOKIE
 *                        |             | |
 *                        +-----+ +-----+ |
 *                              | |       |
 *                              v v       |
 *                             SETUP<-----+--------+
 *                               |        |        |
 *                               v        |        |
 *                            LOCKALL<----+------+ |
 *                               |        |      | |
 *                               v        |      | |
 *                             DOWN<------+----+ | |
 *                       +----+  |        |    | | |
 *                       |    |  v        |    | | |
 *                       +-->NEXTDOWN     |    | | |
 *                               |        |    | | |
 *                               v        v    | | |
 *                          +---LOAD--->LOCK-->CHECK     +--MOVEUP
 *                          |     ^              |       |      |
 *                          +-----+              v       v      |
 *                                              ACT--->RESOLVE--+
 *                                               |        |
 *                                               v        |
 *                                            CLEANUP<----+
 *                                               |
 *                                               v
 *                                             DONE
 * @endverbatim
 *
 * Phases Description:
 * step 1. NEXTDOWN: traverse down the tree searching for given key till we
 * 		      reach leaf node containing that key
 * step 2. LOAD : load left and/or, right only if there are chances of underflow
 * 		  at the node (i.e.number of keys == min or any other conditions
 * 		  defined for underflow can be used)
 * step 3. CHECK : check if any of the nodes referenced (or loaded) during the
 * 		   traversal have changed if the nodes have changed then repeat
 * 		   traversal again after UNLOCKING the tree if the nodes have
 * 		   not changed then check will call ACT
 * step 4. ACT: This state will find the key and delete it. If there is no
 * 		underflow, move to CLEANUP, otherwise move to RESOLVE.
 * step 5. RESOLVE: This state will resolve underflow, it will get sibling and
 * 		    perform merging or rebalancing with sibling. Once the
 * 		    underflow is resolved at the node, if there is an underflow
 * 		    at parent node Move to MOVEUP, else move to CEANUP.
 * step 6. MOVEUP: This state moves to the parent node
 *
 *
 * Iteration (PREVIOUS or NEXT)
 * ................
 * @verbatim
 *
 *			 INIT------->COOKIE
 * 			   |           | |
 * 			   +----+ +----+ |
 * 			        | |      |
 * 			        v v      |
 * 			      SETUP<-----+---------------+
 * 			        |        |               |
 * 			        v        |               |
 * 			     LOCKALL<----+-------+       |
 * 			        |        |       |       |
 * 			        v        |       |       |
 * 			      DOWN<------+-----+ |       |
 * 			+----+  |        |     | |       |
 * 			|    |  v        v     | |       |
 * 			+---NEXTDOWN-->LOCK-->CHECK-->CLEANUP
 * 			 +----+ |        ^      |      ^   |
 * 			 |    | v        |      v      |   v
 * 			 +---SIBLING-----+     ACT-----+  DONE
 *
 * @endverbatim
 *
 * Iteration operation traverses a tree to find the next or previous key
 * (depending on the the flag) to the given key. If the next or previous key is
 * found then the key and its value are returned as the result of operation.
 * Otherwise, a flag, indicating boundary keys, is returned.
 *
 * Iteration also takes a "cookie" as an additional optional parameter. A cookie
 * (returned by a previous tree operation) is a safe pointer to the leaf node. A
 * cookie can be tested to check whether it still points to a valid cached leaf
 * node containing the target key. If the check is successful and the next or
 * previous key is present in the cached leaf node then return its record
 * otherwise traverse through the tree to find next or previous tree.
 *
 * Iterator start traversing the tree till the leaf node to find the
 * next/previous key to the search key. While traversing down the the tree, it
 * marks level as pivot if the node at that level has valid sibling. At the end
 * of the tree traversal, the level which is closest to leaf level and has valid
 * sibling will be marked as pivot level.
 *
 * These are the possible scenarios after tree travesal:
 * case 1: The search key has valid sibling in the leaf node i.e. search key is
 *	   greater than first key (for previous key search operation) or search
 *	   key is less than last key (for next key search operation).
 *	   Return the next/previous key's record to the caller.
 * case 2: The pivot level is not updated with any of the non-leaf level. It
 *         means the search key is rightmost(for next operation) or leftmost(for
 *	   previous operation). Return a flag indicating the search key is
 *         boundary key.
 * case 3: The search key does not have valid sibling in the leaf node i.e.
 *	   search key is less than or equal to the first key (for previous key
 *	   search operation) or search key is greater than or equal to last key
 *	   (for next key search operation) and pivot level is updated with
 *	   non-leaf level.
 *	   In this case, start loading the sibling nodes from the node at pivot
 *	   level till the leaf level. Return the last record (for previous key
 *	   operation) or first record (for next operation) from the sibling leaf
 *	   node.
 *
 * Phases Description:
 * NEXTDOWN: This state will load nodes found during tree traversal for the
 *           search key.It will also update the pivot internal node. On reaching
 *           the leaf node if the found next/previous key is not valid and
 *           pivot level is updated, load the sibling index's child node from
 *           the internal node pivot level.
 * SIBLING: Load the sibling records (first key for next operation or last key
 *	    for prev operation) from the sibling nodes till leaf node.
 * CHECK: Check the traversal path for node with key and also the validity of
 *	  leaf sibling node (if loaded). If the traverse path of any of the node
 *	  has changed, repeat traversal again after UNLOCKING the tree else go
 *	  to ACT.
 * ACT: ACT will perform following actions:
 *	1. If it has a valid leaf node sibling index (next/prev key index)
 *	   return record.
 *	2. If the leaf node sibling index is invalid and pivot node is also
 *	   invalid, it means we are at the boundary of th btree (i.e. rightmost
 *	   or leftmost key). Return flag indicating boundary keys.
 *	3. If the leaf node sibling index is invalid and pivot level was updated
 *	   with the non-leaf level, return the record (first record for next
 *	   operation or last record for prev operation) from the sibling node.
 *
 * Data structures
 * ---------------
 *
 * Concurrency
 * -----------
 *
 * Persistent state
 * ----------------
 *
 * @verbatim
 *
 *
 *              +----------+----------+--------+----------+-----+----------+
 *              | root hdr | child[0] | key[0] | child[1] | ... | child[N] |
 *              +----------+----+-----+--------+----+-----+-----+----+-----+
 *                              |                   |                |
 *                              |                   |                |
 *                              |                   |                |
 *                              |                   |                |
 *  <---------------------------+                   |                +-------->
 *                                                  |
 *                                                  |
 * +------------------------------------------------+
 * |
 * |
 * v
 * +----------+----------+--------+----------+-----+----------+
 * | node hdr | child[0] | key[0] | child[1] | ... | child[N] |
 * +----------+----+-----+--------+----+-----+-----+----+-----+
 *                 |                   |                |
 *                 |                   |                |
 *   <-------------+                   |                +---------->
 *                                     |
 *                                     |
 *                                     |
 * +-----------------------------------+
 * |
 * |
 * v
 * +----------+----------+--------+----------+-----+----------+
 * | node hdr | child[0] | key[0] | child[1] | ... | child[N] |
 * +----------+----+-----+--------+----+-----+-----+----+-----+
 *                 |                   |                |
 *                 |                   .                |
 *   <-------------+                   .                +---------->
 *                                     .
 *
 *
 * +-------------------- ...
 * |
 * v
 * +----------+--------+--------+--------+--------+-----+--------+--------+
 * | leaf hdr | key[0] | val[0] | key[1] | val[1] | ... | key[N] | val[N] |
 * +----------+--------+--------+--------+--------+-----+--------+--------+
 *
 * @endverbatim
 *
 * (https://asciiflow.com/#/share/eJyrVspLzE1VslLKL0stSszJUUjJTEwvSsxV0lHKSaxMLQLKVMcoVcQoWVmYWerEKFUCWUbmhkBWSWpFCZATo6SADB5N2TPkUExMHrofFIry80sUMlKKwJzkjMyclGiDWDAnO7USxoSIG0I4enp6SIJ%2BYEEsJg85hO4HdADyM1GiI8isR9N20SIqiHYDUWjaLkLexhEU5Gsb8MSMK4WjkNMGr1OJ8YhCXn5KKlXKrgH3EHlhQEQewS5KJe2PprcQ716ijSaAiM7N2D1JDZX0j%2BlHWLJtz6MpDXjRGgoUkKGXoJYJYGc3IWfbJuRs24TItk3I2bYJmm2bkLNtE9iwKYTs3ELIjVtw6yUmcki1bgbWfNeEPalhUUi0dj1cmsGZFn%2BgIVxLnMGEYoHoLKsHVAdBFGYZUIqBpDZSMgy9i3DqlQ5NCjmpiWnwTIVU%2FZUl5iBXioYIUbQqESTrh5BFqhsJZrKBDwRywk2pVqkWAP5HeOE%3D))
 *
 * Liveness and ownership
 * ----------------------
 *
 * Use cases
 * ---------
 *
 * Tests
 * -----
 *
 * State machines
 * --------------
 *
 * Sub-modules
 * -----------
 *
 * Node
 * ....
 *
 * Node sub-module provides interfaces that the rest of btree implementation
 * uses to access nodes. This interface includes operations to:
 *
 *     - load an existing node to memory. This is an asynchronous operation
 *       implemented as a smop. It uses BE pager interface to initiate read
 *       operation;
 *
 *     - pin a node in memory, release pinned node;
 *
 *     - access node header;
 *
 *     - access keys, values and child pointers in the node;
 *
 *     - access auxiliary information, for example, flags, check-sums;
 *
 *     - allocate a new node or free an existing one. These smops use BE
 *       allocator interface.
 *
 * Node code uses BE pager and allocator interfaces and BE transaction interface
 * (m0_be_tx_capture()).
 *
 * Node itself exists in the segment (and the corresponding segment device). In
 * addition, for each actively used node, an additional data-structure, called
 * "node descriptor" (nd) is allocated in memory outside of the segment. The
 * descriptor is used to track the state of its node.
 *
 * Node format is constrained by conflicting requirements:
 *
 *     - space efficiency: as many keys, values and pointers should fit in a
 *       node as possible, to improve cache utilisation and reduce the number of
 *       read operations necessary for tree traversal. This is especially
 *       important for the leaf nodes, because they consitute the majority of
 *       tree nodes;
 *
 *     - processor efficiency: key lookup be as cheap as possible (in terms of
 *       processor cycles). This is especially important for the internal nodes,
 *       because each tree traversal inspects multiple internal nodes before it
 *       gets to the leaf;
 *
 *     - fault-tolerance. It is highly desirable to be able to recover as much
 *       as possible of btree contents in case of media corruption. Because
 *       btree can be much larger than the primary memory, this means that each
 *       btree node should be self-contained so that it can be recovered
 *       individually.
 *
 * To satisfy all these constraints, the format of leaves is different from the
 * format of internal nodes.
 *
 * @verbatim
 *
 *  node index
 * +-----------+                                     segment
 * |           |                                    +-----------------------+
 * | . . . . . |   +-------------+                  |                       |
 * +-----------+   |             v                  |                       |
 * | &root     +---+           +----+               |   +------+            |
 * +-----------+      +--------| nd |---------------+-->| root |            |
 * | . . . . . |      v        +----+               |   +----+-+            |
 * |           |   +----+                           |        |              |
 * |           |   | td |                           |        |              |
 * |           |   +----+                           |        v              |
 * |           |      ^        +----+               |        +------+       |
 * |           |      +--------| nd |---------------+------->| node |       |
 * | . . . . . |               +---++               |        +------+       |
 * +-----------+                ^  |                |                       |
 * | &node     +----------------+  +-----+          |                       |
 * +-----------+                         v          |                       |
 * | . . . . . |                   +--------+       |                       |
 * |           |                   | nodeop |       |                       |
 * |           |                   +-----+--+       |                       |
 * |           |                         |          |                       |
 * +-----------+                         v          |                       |
 *                                 +--------+       |                       |
 *                                 | nodeop |       +-----------------------+
 *                                 +--------+
 *
 * @endverbatim
 *
 * (https://asciiflow.com/#/share/eJzNVM1OwzAMfpXIB04TEhxg2kPwBLlMJEKTWDK1OXSaJqGdd%2BBQTTwHR8TT9Elow0Z%2FsBundGitD2li%2B%2Fv82c0GzHypYQYPVmmhdPqYLFbOJilM4Hm%2B1kl5tJGQSZhN76YTCetydXt%2FU66czlz5IUGYKnZhlM6kNEX%2ByTHBeVL9tNTGfWdt7DPjmVQ4dqRw7d%2BaQlQOlCBNPUrLbqbiMAxOXCXWOky9Xl1RII4OsXUGNRdG%2FaHvh48qhZeAIvprBtpqn0MbRjTR1xZLZAB6IYRTgT9tcOph7LszTUN47%2FfGHqcnhG8roh%2FyjJOJDqq%2FeDFyyIw26Y6uBsdEF6ZqELbPuaV85WHNaS4BigwSQ2puFB8H1tvRsA4RQCFap7mzKzF64v%2BpADm7qHaTWX689kX%2BQtjraCC7us27OnQsY1HI6TrfJGxh%2BwUTzJjQ))
 *
 * Interfaces
 * ----------
 *
 * Failures
 * --------
 *
 * Compatibility
 * -------------
 *
 * @{
 */

#define M0_TRACE_SUBSYSTEM M0_TRACE_SUBSYS_BTREE
#include "lib/trace.h"
#include "lib/rwlock.h"
#include "lib/thread.h"     /** struct m0_thread */
#include "lib/bitmap.h"     /** struct m0_bitmap */
#include "lib/byteorder.h"  /** m0_byteorder_cpu_to_be64() */
#include "lib/atomic.h"     /** m0_atomic64_set() */
#include "btree/btree.h"
#include "fid/fid.h"
#include "format/format.h"   /** m0_format_header ff_fmt */
#include "module/instance.h"
#include "lib/memory.h"
#include "lib/misc.h"
#include "lib/assert.h"
#include "ut/ut.h"          /** struct m0_ut_suite */
#include "lib/tlist.h"     /** m0_tl */
#include "lib/time.h"      /** m0_time_t */

#include "be/ut/helper.h"  /** m0_be_ut_backend_init() */

#ifndef __KERNEL__
#include <stdlib.h>
#include <time.h>
#include <unistd.h>
#endif

#define AVOID_BE_SEGMENT    1
/**
 *  --------------------------------------------
 *  Section START - BTree Structure and Operations
 *  --------------------------------------------
 */

struct td;
struct m0_btree {
	const struct m0_btree_type *t_type;
	unsigned                    t_height;
	struct td                  *t_desc;
};

enum base_phase {
	P_INIT = M0_SOS_INIT,
	P_DONE = M0_SOS_DONE,
	P_DOWN = M0_SOS_NR,
	P_NEXTDOWN,
	P_SIBLING,
	P_ALLOC_REQUIRE,
	P_ALLOC_STORE,
	P_STORE_CHILD,
	P_SETUP,
	P_LOCKALL,
	P_LOCK,
	P_CHECK,
	P_SANITY_CHECK,
	P_MAKESPACE,
	P_ACT,
	P_CAPTURE,
	P_FREENODE,
	P_CLEANUP,
	P_FINI,
	P_COOKIE,
	P_TIMECHECK,
	P_TREE_GET,
	P_NR
};

enum btree_node_type {
	BNT_FIXED_FORMAT                         = 1,
	BNT_FIXED_KEYSIZE_VARIABLE_VALUESIZE     = 2,
	BNT_VARIABLE_KEYSIZE_FIXED_VALUESIZE     = 3,
	BNT_VARIABLE_KEYSIZE_VARIABLE_VALUESIZE  = 4,
};

enum {
	M0_TREE_COUNT = 20,
	M0_NODE_COUNT = 100,
};

enum {
	MAX_NODE_SIZE            = 10, /*node size is a power-of-2 this value.*/
	MIN_KEY_SIZE             = 8,
	MAX_KEY_SIZE             = 32,
	MIN_VAL_SIZE             = 8,
	MAX_VAL_SIZE             = 32,
	MAX_TRIALS               = 3,
	MAX_TREE_HEIGHT          = 5,
	BTREE_CB_CREDIT_CNT      = MAX_TREE_HEIGHT * 2 + 1,
	INTERNAL_NODE_VALUE_SIZE = sizeof(void *),
};

#define M0_BTREE_TX_CAPTURE(tx, seg, ptr, size)                              \
			   m0_be_tx_capture(tx, &M0_BE_REG(seg, size, ptr))

#define M0_BTREE_TX_CB_CAPTURE(tx, node, cb)                                 \
			      m0_be_tx_cb_capture(tx, node, cb)

#if (AVOID_BE_SEGMENT == 1)

#undef M0_BTREE_TX_CAPTURE
#define M0_BTREE_TX_CAPTURE(tx, seg, ptr, size)                              \
	do {                                                                 \
		typeof(size) __size = (size);                                \
		(tx) = (tx);                                                 \
		(seg) = (seg);                                               \
		(ptr) = (ptr);                                               \
		(__size) = (__size);                                         \
	} while (0)

#undef M0_BTREE_TX_CB_CAPTURE
#define M0_BTREE_TX_CB_CAPTURE(tx, node, cb)                                 \
	do {                                                                 \
		typeof(cb) __cb = (cb);                                      \
		(tx)   = (tx);                                               \
		(node) = (node);                                             \
		(__cb) = (__cb);                                             \
	} while (0)

#undef M0_BE_ALLOC_ALIGN_BUF_SYNC
#define M0_BE_ALLOC_ALIGN_BUF_SYNC(buf, shift, seg, tx)                      \
		(buf)->b_addr = m0_alloc_aligned((buf)->b_nob, shift)

#undef M0_BE_FREE_ALIGN_BUF_SYNC
#define M0_BE_FREE_ALIGN_BUF_SYNC(buf, shift, seg, tx)                       \
		m0_free_aligned((buf)->b_addr, (buf)->b_nob, shift)

#undef M0_BE_ALLOC_CREDIT_BUF
#define M0_BE_ALLOC_CREDIT_BUF(buf, seg, cred)                               \
	do { *(buf) = *(buf); (seg) = (seg); *(cred) = *(cred); } while (0)

#define m0_be_ut_tx_init(tx, ut_be)                                          \
	do { } while (0)

#define m0_be_tx_init(tx,tid,dom,sm_group,persistent,discarded,filler,datum) \
	do { } while (0)

#define m0_be_tx_prep(tx,credit)                                             \
	do { } while (0)

#define m0_be_tx_open_sync(tx)  (0)

#define m0_be_tx_open(tx)                                                    \
	do { } while (0)

#define m0_be_tx_capture(tx,req)                                             \
	do { } while (0)

#define m0_be_tx_close_sync(tx)                                              \
	do { } while (0)

#define m0_be_tx_close(tx)                                                   \
	do { } while (0)

#define m0_be_tx_fini(tx)                                                    \
	do { } while (0)

#define m0_be_ut_seg_reload(ut_seg)                                          \
	do { } while (0)

#define m0_be_ut_backend_init(ut_be)                                         \
	do { } while (0)

#define m0_be_ut_seg_init(ut_seg, ut_be, size)                               \
	do { } while (0)

#define m0_be_ut_seg_fini(ut_seg)                                            \
	do { } while (0)

#define m0_be_ut_backend_fini(ut_be)                                         \
	do { } while (0)
#endif

#if 0
static int fail(struct m0_btree_op *bop, int rc)
{
	bop->bo_op.o_sm.sm_rc = rc;
	return m0_sm_op_sub(&bop->bo_op, P_CLEANUP, P_DONE);
}

static int get_tick(struct m0_btree_op *bop)
{
	struct td             *tree  = (void *)bop->bo_arbor;
	uint64_t               flags = bop->bo_flags;
	struct m0_btree_oimpl *oi    = bop->bo_i;
	struct level          *level = &oi->i_level[oi->i_used];

	switch (bop->bo_op.o_sm.sm_state) {
	case P_INIT:
		if ((flags & BOF_COOKIE) && cookie_is_set(&bop->bo_key.k_cookie))
			return P_COOKIE;
		else
			return P_SETUP;
	case P_COOKIE:
		if (cookie_is_valid(tree, &bop->bo_key.k_cookie))
			return P_LOCK;
		else
			return P_SETUP;
	case P_SETUP:
		alloc(bop->bo_i, tree->t_height);
		if (bop->bo_i == NULL)
			return fail(bop, M0_ERR(-ENOMEM));
		return P_LOCKALL;
	case P_LOCKALL:
		if (bop->bo_flags & BOF_LOCKALL)
			return m0_sm_op_sub(&bop->bo_op, P_LOCK, P_DOWN);
	case P_DOWN:
		oi->i_used = 0;
		/* Load root node. */
		return node_get(&oi->i_nop, tree, &tree->t_root, P_NEXTDOWN);
	case P_NEXTDOWN:
		if (oi->i_nop.no_op.o_sm.sm_rc == 0) {
			struct slot    slot = {};
			struct segaddr down;

			level->l_node = slot.s_node = oi->i_nop.no_node;
			node_op_fini(&oi->i_nop);
			node_find(&slot, bop->bo_rec.r_key);
			if (node_level(slot.s_node) > 0) {
				level->l_idx = slot.s_idx;
				node_child(&slot, &down);
				oi->i_used++;
				return node_get(&oi->i_nop, tree,
						&down, P_NEXTDOWN);
			} else
				return P_LOCK;
		} else {
			node_op_fini(&oi->i_nop);
			return fail(bop, oi->i_nop.no_op.o_sm.sm_rc);
		}
	case P_LOCK:
		if (!locked)
			return lock_op_init(&bop->bo_op, &bop->bo_i->i_lop,
					    P_CHECK);
		else
			return P_CHECK;
	case P_CHECK:
		if (used_cookie || check_path())
			return P_ACT;
		if (too_many_restarts) {
			if (bop->bo_flags & BOF_LOCKALL)
				return fail(bop, -ETOOMANYREFS);
			else
				bop->bo_flags |= BOF_LOCKALL;
		}
		if (height_increased) {
			return m0_sm_op_sub(&bop->bo_op, P_CLEANUP, P_INIT);
		} else {
			oi->i_used = 0;
			return P_DOWN;
		}
	case P_ACT: {
		struct slot slot = {
			.s_node = level->l_node;
			.s_idx  = level->l_idx;
		};
		node_rec(&slot);
		bop->bo_cb->c_act(&bop->bo_cb, &slot.s_rec);
		lock_op_unlock(&bop->bo_i->i_lop);
		return m0_sm_op_sub(&bop->bo_op, P_CLEANUP, P_DONE);
	}
	case P_CLEANUP: {
		int i;

		for (i = 0; i < oi->i_used; ++i) {
			if (oi->i_level[i].l_node != NULL) {
				node_put(oi->i_level[i].l_node);
				oi->i_level[i].l_node = NULL;
			}
		}
		free(bop->bo_i);
		return m0_sm_op_ret(&bop->bo_op);
	}
	default:
		M0_IMPOSSIBLE("Wrong state: %i", bop->bo_op.o_sm.sm_state);
	};
}
#endif

/**
 *  --------------------------------------------
 *  Section END - BTree Structure and Operations
 *  --------------------------------------------
 */

/**
 *  ---------------------------------------------------
 *  Section START - BTree Node Structure and Operations
 *  ---------------------------------------------------
 */


/**
 * "Address" of a node in a segment.
 *
 * Highest 8 bits (56--63) are reserved and must be 0.
 *
 * Lowest 4 bits (0--3) contains the node size, see below.
 *
 * Next 5 bits (4--8) are reserved and must be 0.
 *
 * Remaining 47 (9--55) bits contain the address in the segment, measured in 512
 * byte units.
 *
 * @verbatim
 *
 *  6      5 5                                            0 0   0 0  0
 *  3      6 5                                            9 8   4 3  0
 * +--------+----------------------------------------------+-----+----+
 * |   0    |                     ADDR                     |  0  | X  |
 * +--------+----------------------------------------------+-----+----+
 *
 * @endverbatim
 *
 * Node size is 2^(9+X) bytes (i.e., the smallest node is 512 bytes and the
 * largest node is 2^(9+15) == 16MB).
 *
 * Node address is ADDR << 9.
 *
 * This allows for 128T nodes (2^47) and total of 64PB (2^56) of meta-data per
 * segment.
 */
struct segaddr {
	uint64_t as_core;
};

enum {
	NODE_SHIFT_MIN = 9,
};

#ifndef __KERNEL__
static struct segaddr  segaddr_build(const void *addr, int shift);
#endif
static void           *segaddr_addr (const struct segaddr *addr);
static int             segaddr_shift(const struct segaddr *addr);
#ifndef __KERNEL__
static uint32_t        segaddr_ntype_get(const struct segaddr *addr);
#endif
static bool            segaddr_header_isvalid(const struct segaddr *addr);

/**
 * B-tree node in a segment.
 *
 * This definition is private to the node sub-module.
 */
struct segnode;

/**
 * Tree descriptor.
 *
 * A tree descriptor is allocated for each b-tree actively used by the b-tree
 * module.
 */
struct td {
	const struct m0_btree_type *t_type;

	/**
	 * The lock that protects the fields below. The fields above are
	 * read-only after the tree root is loaded into memory.
	 */
	struct m0_rwlock            t_lock;
	struct nd                  *t_root;
	int                         t_height;
	int                         t_ref;
	struct m0_be_seg           *t_seg; /** Segment hosting tree nodes. */

	/**
	 * Start time is basically used in tree close to calculate certain time-
	 * frame for other threads to complete their operation when tree_close
	 * is called. This is used when the nd_active list has more members than
	 * expected.
	 */
	m0_time_t               t_starttime;
};

/** Special values that can be passed to node_move() as 'nr' parameter. */
enum {
	/**
	 * Move records so that both nodes has approximately the same amount of
	 * free space.
	 */
	NR_EVEN = -1,
	/**
	 * Move as many records as possible without overflowing the target node.
	 */
	NR_MAX  = -2
};

/** Direction of move in node_move(). */
enum direction {
	/** Move (from right to) left. */
	D_LEFT = 1,
	/** Move (from left to) right. */
	D_RIGHT
};

struct nd;
struct slot;

/**
 *  Different types of btree node formats are supported. While the basic btree
 *  operations remain the same, the differences are encapsulated in the nodes
 *  contained in the btree.
 *  Each supported node type provides the same interface to implement the btree
 *  operations so that the node-specific changes are captured in the node
 *  implementation.
 */
struct node_type {
	uint32_t                    nt_id;
	const char                 *nt_name;
	const struct m0_format_tag  nt_tag;

	/** Initializes newly allocated node */
	void (*nt_init)(const struct segaddr *addr, int shift, int ksize,
			int vsize, uint32_t ntype, struct m0_be_seg *seg,
			struct m0_be_tx *tx);

	/** Cleanup of the node if any before deallocation */
	void (*nt_fini)(const struct nd *node, struct m0_be_tx *tx);

	/** Returns count of keys in the node */
	int  (*nt_count)(const struct nd *node);

	/** Returns count of records/values in the node*/
	int  (*nt_count_rec)(const struct nd *node);

	/** Returns the space (in bytes) available in the node */
	int  (*nt_space)(const struct nd *node);

	/** Returns level of this node in the btree */
	int  (*nt_level)(const struct nd *node);

	/** Returns size of the node (as a shift value) */
	int  (*nt_shift)(const struct nd *node);

	/**
	 * Returns size of the key of node. In case of variable key size return
	 * -1.
	 */
	int  (*nt_keysize)(const struct nd *node);

	/**
	 * Returns size of the value of node. In case variable value size
	 * return -1.
	 */
	int  (*nt_valsize)(const struct nd *node);

	/**
	 * If predict is set as true, function determines if there is
	 * possibility of underflow else it determines if there is an underflow
	 * at node.
	 */
	bool  (*nt_isunderflow)(const struct nd *node, bool predict);

	/** Returns true if there is possibility of overflow. */
	bool  (*nt_isoverflow)(const struct nd *node);

	/** Returns unique FID for this node */
	void (*nt_fid)  (const struct nd *node, struct m0_fid *fid);

	/** Returns record (KV pair) for specific index. */
	void (*nt_rec)  (struct slot *slot);

	/** Returns Key at a specifix index */
	void (*nt_key)  (struct slot *slot);

	/** Returns Child pointer (in segment) at specific index */
	void (*nt_child)(struct slot *slot, struct segaddr *addr);

	/**
	 *  Returns TRUE if node has space to fit a new entry whose key and
	 *  value length is provided in slot.
	 */
	bool (*nt_isfit)(struct slot *slot);

	/**
	 *  Node changes related to last record have completed; any post
	 *  processing related to the record needs to be done in this function.
	 */
	void (*nt_done)(struct slot *slot, struct m0_be_tx *tx, bool modified);

	/** Makes space in the node for inserting new entry at specific index */
	void (*nt_make) (struct slot *slot, struct m0_be_tx *tx);

	/** Returns index of the record containing the key in the node */
	bool (*nt_find) (struct slot *slot, const struct m0_btree_key *key);

	/**
	 *  All the changes to the node have completed. Any post processing can
	 *  be done here.
	 */
	void (*nt_fix)  (const struct nd *node, struct m0_be_tx *tx);

	/**
	 *  Changes the size of the value (increase or decrease) for the
	 *  specified key
	 */
	void (*nt_cut)  (const struct nd *node, int idx, int size,
			 struct m0_be_tx *tx);

	/** Deletes the record from the node at specific index */
	void (*nt_del)  (const struct nd *node, int idx, struct m0_be_tx *tx);

	/** Updates the level of node */
	void (*nt_set_level)  (const struct nd *node, uint8_t new_level,
			       struct m0_be_tx *tx);

	/** Moves record(s) between nodes */
	void (*nt_move) (struct nd *src, struct nd *tgt,
			 enum direction dir, int nr, struct m0_be_tx *tx);

	/** Validates node composition */
	bool (*nt_invariant)(const struct nd *node);

	/** Validates key order within node */
	bool (*nt_expensive_invariant)(const struct nd *node);

	/** Does a thorough validation */
	bool (*nt_verify)(const struct nd *node);

	/** Does minimal (or basic) validation */
	bool (*nt_isvalid)(const struct segaddr *addr);

	/** Saves opaque data. */
	void (*nt_opaque_set)(const struct segaddr *addr, void *opaque);

	/** Gets opaque data. */
	void* (*nt_opaque_get)(const struct segaddr *addr);

	/** Captures node data in segment */
	void (*nt_capture)(struct slot *slot, struct m0_be_tx *tx);

	/** Returns the header size for credit calculation of tree operations */
	int  (*nt_create_delete_credit_size)(void);

	/**
	 * Calculates credits required to allocate the node and adds those
	 * credits to @accum.
	 */
	void (*nt_node_alloc_credit)(const struct nd *node,
				     struct m0_be_tx_credit *accum);

	/**
	 * Calculates credits required to free the node and adds those credits
	 * to @accum.
	 */
	void (*nt_node_free_credit)(const struct nd *node,
				    struct m0_be_tx_credit *accum);

	/**
	 * Calculates credits required to put record in the node and adds those
	 * credits to @accum.
	 */
	void (*nt_rec_put_credit)(const struct nd *node, m0_bcount_t ksize,
				  m0_bcount_t vsize,
				  struct m0_be_tx_credit *accum);

	/**
	 * Calculates credits required to update the record and adds those
	 * credits to @accum.
	 */
	void (*nt_rec_update_credit)(const struct nd *node, m0_bcount_t ksize,
				     m0_bcount_t vsize,
				     struct m0_be_tx_credit *accum);

	/**
	 * Calculates credits required to delete the record and adds those
	 * credits to @accum.
	 */
	void (*nt_rec_del_credit)(const struct nd *node, m0_bcount_t ksize,
				  m0_bcount_t vsize,
				  struct m0_be_tx_credit *accum);

	/** Gets key size from segment. */
	/* uint16_t (*nt_ksize_get)(const struct segaddr *addr); */

	/** Gets value size from segment. */
	/* uint16_t (*nt_valsize_get)(const struct segaddr *addr); */
};

/**
 * Node descriptor.
 *
 * This structure is allocated (outside of the segment) for each node actively
 * used by the b-tree module. Node descriptors are cached.
 */
struct nd {
	struct segaddr          n_addr;
	struct td              *n_tree;
	const struct node_type *n_type;

	/**
	 * Linkage into node descriptor list.
	 * ndlist_tl, btree_active_nds, btree_lru_nds.
	 */
	struct m0_tlink	        n_linkage;
	uint64_t                n_magic;

	/**
	 * The lock that protects the fields below. The fields above are
	 * read-only after the node is loaded into memory.
	 */
	struct m0_rwlock        n_lock;

	/**
	 * Node refernce count. n_ref count indicates the number of times this
	 * node is fetched for different operations (KV delete, put, get etc.).
	 * If the n_ref count is non-zero the node should be in active node
	 * descriptor list. Once n_ref count reaches, it means the node is not
	 * in use by any operation and is safe to move to global lru list.
	 */
	int                     n_ref;

	/**
	 * Transaction reference count. A non-zero txref value indicates
	 * the active transactions for this node. Once the txref count goes to
	 * '0' the segment data in the mmapped memory can be released if the
	 * kernel starts to run out of physical memory in the system.
	 */
	int                     n_txref;

	uint64_t                n_seq;
	struct node_op         *n_op;

	/**
	 * flag for indicating if node on BE segment is valid or not, but it
	 * does not indicated anything about node descriptor validity.
	 */
	bool                    n_be_node_valid;
};

enum node_opcode {
	NOP_LOAD = 1,
	NOP_ALLOC,
	NOP_FREE
};

/**
 * Node operation state-machine.
 *
 * This represents a state-machine used to execute a potentially blocking tree
 * or node operation.
 */
struct node_op {
	/** Operation to do. */
	enum node_opcode no_opc;
	struct m0_sm_op  no_op;

	/** Which tree to operate on. */
	struct td       *no_tree;

	/** Address of the node withing the segment. */
	struct segaddr   no_addr;

	/** The node to operate on. */
	struct nd       *no_node;

	/** Optional transaction. */
	struct m0_be_tx *no_tx;

	/** Next operation acting on the same node. */
	struct node_op  *no_next;
};


/**
 * Key-value record within a node.
 *
 * When the node is a leaf, ->s_rec means key and value. When the node is
 * internal, ->s_rec means the key and the corresponding child pointer
 * (potentially with some node-format specific data such as child checksum).
 *
 * Slot is used as a parameter of many node_*() functions. In some functions,
 * all fields must be set by the caller. In others, only ->s_node and ->s_idx
 * are set by the caller, and the function sets ->s_rec.
 */
struct slot {
	const struct nd     *s_node;
	int                  s_idx;
	struct m0_btree_rec  s_rec;
};

#ifndef __KERNEL__
static int64_t tree_get   (struct node_op *op, struct segaddr *addr, int nxt);
#if 0
static int64_t tree_create(struct node_op *op, struct m0_btree_type *tt,
			   int rootshift, struct m0_be_tx *tx, int nxt);
#endif
static int64_t tree_delete(struct node_op *op, struct td *tree,
			   struct m0_be_tx *tx, int nxt);
static void    tree_put   (struct td *tree);

static int64_t    node_get  (struct node_op *op, struct td *tree,
			     struct segaddr *addr, int nxt);
static void       node_put  (struct node_op *op, struct nd *node,
			     struct m0_be_tx *tx);
#endif


#if 0
static struct nd *node_try  (struct td *tree, struct segaddr *addr);
#endif

#ifndef __KERNEL__
static int64_t    node_free(struct node_op *op, struct nd *node,
			    struct m0_be_tx *tx, int nxt);
static int64_t    node_alloc(struct node_op *op, struct td *tree, int shift,
			     const struct node_type *nt, int ksize, int vsize,
			     struct m0_be_tx *tx, int nxt);
static void node_op_fini(struct node_op *op);
#endif
#ifndef __KERNEL__
static int node_access(struct segaddr *addr, int shift, int nxt);
static int  node_init(struct segaddr *addr, int ksize, int vsize,
		      const struct node_type *nt, struct m0_be_seg *seg,
		      struct m0_be_tx *tx, int nxt);
#endif
#if 0
static bool node_verify(const struct nd *node);
#endif
static int  node_count(const struct nd *node);
static int  node_count_rec(const struct nd *node);
static int  node_space(const struct nd *node);
#ifndef __KERNEL__
static int  node_level(const struct nd *node);
static int  node_shift(const struct nd *node);
static int  node_keysize(const struct nd *node);
static int  node_valsize(const struct nd *node);
static bool  node_isunderflow(const struct nd *node, bool predict);
static bool  node_isoverflow(const struct nd *node);
#endif
#if 0
static void node_fid  (const struct nd *node, struct m0_fid *fid);
#endif

static void node_rec  (struct slot *slot);
#ifndef __KERNEL__
static void node_key  (struct slot *slot);
static void node_child(struct slot *slot, struct segaddr *addr);
#endif
static bool node_isfit(struct slot *slot);
static void node_done(struct slot *slot, struct m0_be_tx *tx, bool modified);
static void node_make(struct slot *slot, struct m0_be_tx *tx);

#ifndef __KERNEL__
static bool node_find (struct slot *slot, const struct m0_btree_key *key);
#endif
static void node_seq_cnt_update (struct nd *node);
static void node_fix  (const struct nd *node, struct m0_be_tx *tx);
#if 0
static void node_cut  (const struct nd *node, int idx, int size,
		       struct m0_be_tx *tx);
#endif
static void node_del  (const struct nd *node, int idx, struct m0_be_tx *tx);
#ifndef __KERNEL__
static void node_set_level  (const struct nd *node, uint8_t new_level,
			     struct m0_be_tx *tx);
static void node_move (struct nd *src, struct nd *tgt, enum direction dir,
		       int nr, struct m0_be_tx *tx);

static void node_capture(struct slot *slot, struct m0_be_tx *tx);

static void node_lock(struct nd *node);
static void node_unlock(struct nd *node);
static void node_fini(const struct nd *node, struct m0_be_tx *tx);
#endif
/**
 * Common node header.
 *
 * This structure is located at the beginning of every node, right after
 * m0_format_header. It is used by the segment operations (node_op) to identify
 * node and tree types.
 */
struct node_header {
	uint32_t h_node_type;
	uint32_t h_tree_type;
	uint64_t h_opaque;
};

/**
 * This structure will store information required at particular level
 */
struct level {
	/** nd for required node at currrent level. **/
	struct nd *l_node;

	/** Sequence number of the node */
	uint64_t   l_seq;

	/** nd for sibling node at current level. **/
	struct nd *l_sibling;

	/** Sequence number of the sibling node */
	uint64_t   l_sib_seq;

	/** Index for required record from the node. **/
	int        l_idx;

	/** nd for newly allocated node at the level. **/
	struct nd *l_alloc;

	/**
	 * Flag for indicating if l_alloc has been used or not. This flag is
	 * used by level_cleanup. If flag is set, node_put() will be called else
	 * node_free() will get called for l_alloc.
	 */
	bool      i_alloc_in_use;

	/**
	 * This is the flag for indicating if node needs to be freed. Currently
	 * this flag is set in delete operation and is used by P_FREENODE phase
	 * to determine if the node should be freed.
	 */
	bool       l_freenode;
};

/**
 * Node Capture Structure.
 *
 * This stucture will store the address of node descriptor and index of record
 * which will be used for capturing transaction.
 */
struct node_capture_info {
	/**
	 * Address of node descriptor which needs to be captured in
	 * transaction.
	 */
	struct nd  *nc_node;

	 /* Starting index from where record may have been added or deleted. */
	int         nc_idx;
};

/**
 * Btree implementation structure.
 *
 * This structure will get created for each operation on btree and it will be
 * used while executing the given operation.
 */
struct m0_btree_oimpl {
	struct node_op             i_nop;
	/* struct lock_op  i_lop; */

	/** Count of entries initialized in l_level array. **/
	unsigned                   i_used;

	/** Array of levels for storing data about each level. **/
	struct level              *i_level;

	/** Level from where sibling nodes needs to be loaded. **/
	int                        i_pivot;

	/** i_alloc_lev will be used for P_ALLOC_REQUIRE and P_ALLOC_STORE phase
	 * to indicate current level index. **/
	int                        i_alloc_lev;

	/** Store node_find() output. */
	bool                       i_key_found;

	/** When there will be requirement for new node in case of root
	 * splitting i_extra_node will be used. **/
	struct nd                 *i_extra_node;

	/** Track number of trials done to complete operation. **/
	unsigned                   i_trial;

	/** Used to store height of tree at the beginning of any operation **/
	unsigned                   i_height;

	/** Node descriptor for cookie if it is going to be used. **/
	struct nd                 *i_cookie_node;

	/**
	 * Array of node_capture structures which hold nodes that need to be
	 * captured in transactions. This array is populated when the nodes are
	 * modified as a part of KV operations. The nodes in this array are
	 * later captured in P_CAPTURE state of the KV_tick() function.
	 */
	struct node_capture_info   i_capture[BTREE_CB_CREDIT_CNT];

	/**
	 * Flag for indicating if root child needs to be freed. After deleting
	 * record from root node, if root node is an internal node and it
	 * contains only one child, we copy all records from that child node to
	 * root node, decrease the height of tree and set this flag. This flag
	 * will be used by P_FREENODE to determine if child node needs to be
	 * freed.
	*/
	bool                       i_root_child_free;

};


/**
 * Node descriptor LRU list.
 * Following actions will be performed on node descriptors:
 * 1. If nds are not active, they will be moved from btree_active_nds to
 * btree_lru_nds list head.
 * 2. If the nds in btree_lru_nds become active, they will be moved to
 * btree_active_nds list head.
 * 3. Based on certain conditions, the nds can be freed from btree_lru_nds
 * list tail.
 */
static struct m0_tl     btree_lru_nds;

/**
 * Active node descriptor list contains the node descriptors that are
 * currently in use by the trees.
 * Node descriptors are linked through nd:n_linkage to this list.
 */
struct m0_tl btree_active_nds;

/**
 * node descriptor list lock.
 * It protects node descriptor movement between lru node descriptor list and
 * active node descriptor list.
 */
static struct m0_rwlock list_lock;

M0_TL_DESCR_DEFINE(ndlist, "node descr list", static, struct nd,
		   n_linkage, n_magic, M0_BTREE_ND_LIST_MAGIC,
		   M0_BTREE_ND_LIST_HEAD_MAGIC);
M0_TL_DEFINE(ndlist, static, struct nd);

#ifndef __KERNEL__
static int node_access(struct segaddr *addr, int shift, int nxt)
{
	/**
	 * TODO: Implement node_access function to ensure that node data has
	 * been read from BE segment. This operation will be used during
	 * async mode of btree operations.
	 */
	return nxt;
}

static int node_init(struct segaddr *addr, int ksize, int vsize,
		     const struct node_type *nt, struct m0_be_seg *seg,
		     struct m0_be_tx *tx, int nxt)
{
	/**
	 * node_access() will ensure that we have node data loaded in our memory
	 * before initialisation.
	 */
	nxt = node_access(addr, segaddr_shift(addr), nxt);

	/**
	 * TODO: Consider adding a state here to return in case node_access()
	 * requires some time to complete its operation.
	 */

	nt->nt_init(addr, segaddr_shift(addr), ksize, vsize, nt->nt_id, seg,
		    tx);
	return nxt;
}
#endif

static bool node_invariant(const struct nd *node)
{
	return node->n_type->nt_invariant(node);
}

#ifndef __KERNEL__
/**
 * This function is implemented for debugging purpose and should get called in
 * node lock mode.
 */
static bool node_expensive_invariant(const struct nd *node)
{
	return node->n_type->nt_expensive_invariant(node);
}
#endif

#if 0
static bool node_verify(const struct nd *node)
{
	return node->n_type->nt_verify(&node->n_addr);
}
#endif

#ifndef __KERNEL__
/**
 * This function should be called after acquiring node lock.
 */
static bool node_isvalid(const struct nd *node)
{
	if (node->n_be_node_valid)
		return node->n_type->nt_isvalid(&node->n_addr);

	return false;
}

#endif
static int node_count(const struct nd *node)
{
	M0_PRE(node_invariant(node));
	return node->n_type->nt_count(node);
}

static int node_count_rec(const struct nd *node)
{
	M0_PRE(node_invariant(node));
	return node->n_type->nt_count_rec(node);
}
static int node_space(const struct nd *node)
{
	M0_PRE(node_invariant(node));
	return node->n_type->nt_space(node);
}

#ifndef __KERNEL__
static int node_level(const struct nd *node)
{
	M0_PRE(node_invariant(node));
	return (node->n_type->nt_level(node));
}

static int node_shift(const struct nd *node)
{
	M0_PRE(node_invariant(node));
	return (node->n_type->nt_shift(node));
}
static int node_keysize(const struct nd *node)
{
	M0_PRE(node_invariant(node));
	return (node->n_type->nt_keysize(node));
}

static int node_valsize(const struct nd *node)
{
	M0_PRE(node_invariant(node));
	return (node->n_type->nt_valsize(node));
}

/**
 * If predict is set as true,
 *        If predict is 'true' the function returns a possibility of underflow if
 *         another record is deleted from this node without addition of any more
 *         records.
 * If predict is 'false' the function returns the node's current underflow
 * state.
 */
static bool  node_isunderflow(const struct nd *node, bool predict)
{
	M0_PRE(node_invariant(node));
	return node->n_type->nt_isunderflow(node, predict);
}

static bool  node_isoverflow(const struct nd *node)
{
	M0_PRE(node_invariant(node));
	return node->n_type->nt_isoverflow(node);
}
#endif
#if 0
static void node_fid(const struct nd *node, struct m0_fid *fid)
{
	M0_PRE(node_invariant(node));
	node->n_type->nt_fid(node, fid);
}
#endif

static void node_rec(struct slot *slot)
{
	M0_PRE(node_invariant(slot->s_node));
	slot->s_node->n_type->nt_rec(slot);
}

#ifndef __KERNEL__
static void node_key(struct slot *slot)
{
	M0_PRE(node_invariant(slot->s_node));
	slot->s_node->n_type->nt_key(slot);
}

static void node_child(struct slot *slot, struct segaddr *addr)
{
	M0_PRE(node_invariant(slot->s_node));
	slot->s_node->n_type->nt_child(slot, addr);
}
#endif

static bool node_isfit(struct slot *slot)
{
	M0_PRE(node_invariant(slot->s_node));
	return slot->s_node->n_type->nt_isfit(slot);
}

static void node_done(struct slot *slot, struct m0_be_tx *tx, bool modified)
{
	M0_PRE(node_invariant(slot->s_node));
	slot->s_node->n_type->nt_done(slot, tx, modified);
}

static void node_make(struct slot *slot, struct m0_be_tx *tx)
{
	M0_PRE(node_invariant(slot->s_node));
	slot->s_node->n_type->nt_make(slot, tx);
}

#ifndef __KERNEL__
static bool node_find(struct slot *slot, const struct m0_btree_key *key)
{
	M0_PRE(node_invariant(slot->s_node));
	return slot->s_node->n_type->nt_find(slot, key);
}
#endif

/**
 * Increment the sequence counter by one. This function needs to called whenever
 * there is change in node.
 */
static void node_seq_cnt_update(struct nd *node)
{
	M0_PRE(node_invariant(node));
	node->n_seq++;
}

static void node_fix(const struct nd *node, struct m0_be_tx *tx)
{
	M0_PRE(node_invariant(node));
	node->n_type->nt_fix(node, tx);
}

#if 0
static void node_cut(const struct nd *node, int idx, int size,
		     struct m0_be_tx *tx)
{
	M0_PRE(node_invariant(node));
	node->n_type->nt_cut(node, idx, size, tx);
}
#endif

static void node_del(const struct nd *node, int idx, struct m0_be_tx *tx)
{
	M0_PRE(node_invariant(node));
	node->n_type->nt_del(node, idx, tx);
}

#ifndef __KERNEL__
static void node_set_level(const struct nd *node, uint8_t new_level,
			   struct m0_be_tx *tx)
{
	M0_PRE(node_invariant(node));
	node->n_type->nt_set_level(node, new_level, tx);
}

static void node_move(struct nd *src, struct nd *tgt, enum direction dir,
		      int nr, struct m0_be_tx *tx)
{
	M0_PRE(node_invariant(src));
	M0_PRE(node_invariant(tgt));
	M0_IN(dir,(D_LEFT, D_RIGHT));
	tgt->n_type->nt_move(src, tgt, dir, nr, tx);
}

static void node_capture(struct slot *slot, struct m0_be_tx *tx)
{
	slot->s_node->n_type->nt_capture(slot, tx);
}

static void node_lock(struct nd *node)
{
	m0_rwlock_write_lock(&node->n_lock);
}

static void node_unlock(struct nd *node)
{
	m0_rwlock_write_unlock(&node->n_lock);
}

static void node_fini(const struct nd *node, struct m0_be_tx *tx)
{
	node->n_type->nt_fini(node, tx);
}

static void node_alloc_credit(const struct nd *node, m0_bcount_t ksize,
			      m0_bcount_t vsize, struct m0_be_tx_credit *accum)
{
	node->n_type->nt_node_alloc_credit(node, accum);
}

static void node_free_credit(const struct nd *node, m0_bcount_t ksize,
			     m0_bcount_t vsize, struct m0_be_tx_credit *accum)
{
	node->n_type->nt_node_free_credit(node, accum);
}

static void node_rec_put_credit(const struct nd *node, m0_bcount_t ksize,
				m0_bcount_t vsize,
				struct m0_be_tx_credit *accum)
{
	node->n_type->nt_rec_put_credit(node, ksize, vsize, accum);
}

#if 0
static void node_rec_update_credit(const struct nd *node, m0_bcount_t ksize,
				   m0_bcount_t vsize,
				   struct m0_be_tx_credit *accum)
{
	node->n_type->nt_rec_update_credit(node, ksize, vsize, accum);
}

static void node_rec_del_credit(const struct nd *node, m0_bcount_t ksize,
				m0_bcount_t vsize,
				struct m0_be_tx_credit *accum)
{
	node->n_type->nt_rec_del_credit(node, ksize, vsize, accum);
}
#endif

#endif

static struct mod *mod_get(void)
{
	return m0_get()->i_moddata[M0_MODULE_BTREE];
}

enum {
	NTYPE_NR = 0x100,
	TTYPE_NR = 0x100
};

struct mod {
	const struct node_type     *m_ntype[NTYPE_NR];
	const struct m0_btree_type *m_ttype[TTYPE_NR];
};

int m0_btree_mod_init(void)
{
	struct mod *m;

	/** Initialtise lru list, active list and lock. */
	ndlist_tlist_init(&btree_lru_nds);
	ndlist_tlist_init(&btree_active_nds);
	m0_rwlock_init(&list_lock);

	M0_ALLOC_PTR(m);
	if (m != NULL) {
		m0_get()->i_moddata[M0_MODULE_BTREE] = m;
		return 0;
	} else
		return M0_ERR(-ENOMEM);
}

void m0_btree_mod_fini(void)
{
	struct nd* node;

	if (!ndlist_tlist_is_empty(&btree_lru_nds))
		m0_tl_teardown(ndlist, &btree_lru_nds, node) {
			ndlist_tlink_fini(node);
			m0_rwlock_fini(&node->n_lock);
			m0_free(node);
		}
	ndlist_tlist_fini(&btree_lru_nds);

	if (!ndlist_tlist_is_empty(&btree_active_nds))
		m0_tl_teardown(ndlist, &btree_active_nds, node) {
			ndlist_tlink_fini(node);
			m0_rwlock_fini(&node->n_lock);
			m0_free(node);
		}
	ndlist_tlist_fini(&btree_active_nds);

	m0_rwlock_fini(&list_lock);
	m0_free(mod_get());
}

#ifndef __KERNEL__
static bool node_shift_is_valid(int shift)
{
	return shift >= NODE_SHIFT_MIN && shift < NODE_SHIFT_MIN + 0x10;
}

/**
 * Tells if the segment address is aligned to 512 bytes.
 * This function should be called right after the allocation to make sure that
 * the allocated memory starts at a properly aligned address.
 *
 * @param addr is the start address of the allocated space.
 *
 * @return True if the input address is properly aligned.
 */
static bool addr_is_aligned(const void *addr)
{
	return ((size_t)addr & ((1ULL << NODE_SHIFT_MIN) - 1)) == 0;
}
#endif

/**
 * Validates the segment address (of node).
 *
 * @param seg_addr points to the start address (of the node) in the segment.
 *
 * @return True if seg_addr is VALID according to the segment
 *                address semantics.
 */
static bool segaddr_is_valid(const struct segaddr *seg_addr)
{
	return (0xff000000000001f0ull & seg_addr->as_core) == 0;
}

#ifndef __KERNEL__
/**
 * Returns a segaddr formatted segment address.
 *
 * @param addr  is the start address (of the node) in the segment.
 *        shift is the size of the node as pow-of-2 value.
 *
 * @return Formatted Segment address.
 */
static struct segaddr segaddr_build(const void *addr, int shift)
{
	struct segaddr sa;
	M0_PRE(node_shift_is_valid(shift));
	M0_PRE(addr_is_aligned(addr));
	sa.as_core = ((uint64_t)addr) | (shift - NODE_SHIFT_MIN);
	M0_POST(segaddr_is_valid(&sa));
	M0_POST(segaddr_addr(&sa) == addr);
	M0_POST(segaddr_shift(&sa) == shift);
	return sa;
}
#endif

/**
 * Returns the CPU addressable pointer from the formatted segment address.
 *
 * @param seg_addr points to the formatted segment address.
 *
 * @return CPU addressable value.
 */
static void* segaddr_addr(const struct segaddr *seg_addr)
{
	M0_PRE(segaddr_is_valid(seg_addr));
	return (void *)(seg_addr->as_core & ~((1ULL << NODE_SHIFT_MIN) - 1));
}

/**
 * Returns the size (pow-of-2) of the node extracted out of the segment address.
 *
 * @param seg_addr points to the formatted segment address.
 *
 * @return Size of the node as pow-of-2 value.
 */
static int segaddr_shift(const struct segaddr *addr)
{
	M0_PRE(segaddr_is_valid(addr));
	return (addr->as_core & 0xf) + NODE_SHIFT_MIN;
}

#ifndef __KERNEL__
/**
 * Returns the node type stored at segment address.
 *
 * @param seg_addr points to the formatted segment address.
 *
 * @return Node type.
 */
uint32_t segaddr_ntype_get(const struct segaddr *addr)
{
	struct node_header *h  =  segaddr_addr(addr) +
				  sizeof(struct m0_format_header);

	/** Modify M0_PRE as and when more node type support is addedd. */
	M0_PRE(h->h_node_type == BNT_FIXED_FORMAT);
	return h->h_node_type;
}
#endif

#if 0
static void node_type_register(const struct node_type *nt)
{
	struct mod *m = mod_get();

	M0_PRE(IS_IN_ARRAY(nt->nt_id, m->m_ntype));
	M0_PRE(m->m_ntype[nt->nt_id] == NULL);
	m->m_ntype[nt->nt_id] = nt;
}

static void node_type_unregister(const struct node_type *nt)
{
	struct mod *m = mod_get();

	M0_PRE(IS_IN_ARRAY(nt->nt_id, m->m_ntype));
	M0_PRE(m->m_ntype[nt->nt_id] == nt);
	m->m_ntype[nt->nt_id] = NULL;
}

static void tree_type_register(const struct m0_btree_type *tt)
{
	struct mod *m = mod_get();

	M0_PRE(IS_IN_ARRAY(tt->tt_id, m->m_ttype));
	M0_PRE(m->m_ttype[tt->tt_id] == NULL);
	m->m_ttype[tt->tt_id] = tt;
}

static void tree_type_unregister(const struct m0_btree_type *tt)
{
	struct mod *m = mod_get();

	M0_PRE(IS_IN_ARRAY(tt->tt_id, m->m_ttype));
	M0_PRE(m->m_ttype[tt->tt_id] == tt);
	m->m_ttype[tt->tt_id] = NULL;
}
#endif
#ifndef __KERNEL__

static const struct node_type fixed_format;

static const struct node_type *btree_node_format[] = {
	[BNT_FIXED_FORMAT]                        = &fixed_format,
	[BNT_FIXED_KEYSIZE_VARIABLE_VALUESIZE]    = NULL,
	[BNT_VARIABLE_KEYSIZE_FIXED_VALUESIZE]    = NULL,
	[BNT_VARIABLE_KEYSIZE_VARIABLE_VALUESIZE] = NULL,
};
#endif

#ifndef __KERNEL__

/**
 * Locates a tree descriptor whose root node points to the node at addr and
 * return this tree to the caller.
 * If an existing tree descriptor pointing to this root node is not found then
 * a new tree descriptor is allocated from the free pool and the root node is
 * assigned to this new tree descriptor.
 * If root node pointer is not provided then this function will just allocate a
 * tree descriptor and return it to the caller. This functionality currently is
 * used by the create_tree function.
 *
 * @param op is used to exchange operation parameters and return values..
 * @param addr is the segment address of root node.
 * @param nxt is the next state to be returned to the caller.
 *
 * @return Next state to proceed in.
 */
static int64_t tree_get(struct node_op *op, struct segaddr *addr, int nxt)
{
	struct td              *tree = NULL;
	struct nd              *node = NULL;

	if (addr != NULL) {
		nxt  = node_get(op, NULL, addr, nxt);
		if (op->no_op.o_sm.sm_rc < 0)
			return op->no_op.o_sm.sm_rc;
		node = op->no_node;
		m0_rwlock_write_lock(&list_lock);
		tree = node->n_tree;

		if (tree == NULL) {
			tree = m0_alloc(sizeof *tree);
			m0_rwlock_init(&tree->t_lock);
			m0_rwlock_write_lock(&tree->t_lock);

			tree->t_ref = 1;
			tree->t_starttime = 0;
			tree->t_root = node;
			tree->t_height = node_level(node) + 1;
			node_lock(node);
			node->n_tree = tree;
			node_unlock(node);

		} else {
			m0_rwlock_write_lock(&tree->t_lock);
			tree->t_ref++;
		}

		op->no_node = tree->t_root;
		op->no_tree = tree;
		m0_rwlock_write_unlock(&tree->t_lock);
		m0_rwlock_write_unlock(&list_lock);
	} else
		return M0_ERR(-EINVAL);

	return nxt;
}
#endif


#if 0
/**
 * Creates a tree with an empty root node.
 *
 * @param op is used to exchange operation parameters and return values.
 * @param tt is the btree type to be assiged to the newly created btree.
 * @param rootshift is the size of the root node.
 * @param tx captures the operation in a transaction.
 * @param nxt is the next state to be returned to the caller.
 *
 * @return Next state to proceed in.
 */
static int64_t tree_create(struct node_op *op, struct m0_btree_type *tt,
			   int rootshift, struct m0_be_tx *tx, int nxt)
{
	struct td *tree;

	/**
	 * Creates root node and then assigns a tree descriptor for this root
	 * node.
	 */

	tree_get(op, NULL, nxt);

	tree = op->no_tree;
	node_alloc(op, tree, rootshift, &fixed_format, 8, 8, tx, nxt);

	m0_rwlock_write_lock(&tree->t_lock);
	tree->t_root = op->no_node;
	tree->t_type = tt;
	m0_rwlock_write_unlock(&tree->t_lock);

	return nxt;
}
#endif

#ifndef __KERNEL__
/**
 * Deletes an existing tree.
 *
 * @param op is used to exchange operation parameters and return values..
 * @param tree points to the tree to be deleted.
 * @param tx captures the operation in a transaction.
 * @param nxt is the next state to be returned to the caller.
 *
 * @return Next state to proceed in.
 */
static int64_t tree_delete(struct node_op *op, struct td *tree,
			   struct m0_be_tx *tx, int nxt)
{
	M0_PRE(tree != NULL);
	struct nd *root = tree->t_root;

	op->no_tree = tree;
	op->no_node = root;

	node_fini(op->no_node, tx);
	node_free(op, op->no_node, tx, nxt);
	tree_put(tree);

	return nxt;
}

/**
 * Returns the tree to the free tree pool if the reference count for this tree
 * reaches zero.
 *
 * @param tree points to the tree to be released.
 *
 * @return Next state to proceed in.
 */
static void tree_put(struct td *tree)
{
	m0_rwlock_write_lock(&list_lock);
	m0_rwlock_write_lock(&tree->t_lock);
	M0_ASSERT(tree->t_ref > 0);
	M0_ASSERT(tree->t_root != NULL);

	tree->t_ref--;

	if (tree->t_ref == 0) {
		node_lock(tree->t_root);
		tree->t_root->n_tree = NULL;
		node_unlock(tree->t_root);
		m0_rwlock_write_unlock(&tree->t_lock);
		m0_rwlock_fini(&tree->t_lock);
		m0_rwlock_write_unlock(&list_lock);
		m0_free0(&tree);
		return;
	}
	m0_rwlock_write_unlock(&tree->t_lock);
	m0_rwlock_write_unlock(&list_lock);

}

/**
 * This function loads the node descriptor for the node at segaddr in memory.
 * If a node descriptor pointing to this node is already loaded in memory then
 * this function will increment the reference count in the node descriptor
 * before returning it to the caller.
 * If the parameter tree is NULL then the function assumes the node at segaddr
 * to be the root node and will also load the tree descriptor in memory for
 * this root node.
 *
 * @param op load operation to perform.
 * @param tree pointer to tree whose node is to be loaded or NULL if tree has
 *             not been loaded.
 * @param addr node address in the segment.
 * @param nxt state to return on successful completion
 *
 * @return next state
 */
static int64_t node_get(struct node_op *op, struct td *tree,
			struct segaddr *addr, int nxt)
{
	const struct node_type *nt;
	struct nd              *node;
	bool                    in_lrulist;
	uint32_t                ntype;

	/**
	 * TODO: Include function node_access() during async mode of btree
	 * operations to ensure that the node data is loaded form the segment.
	 * Also consider adding a state here to return as we might need some
	 * time to load the node if it is not loaded.
	 */

	/**
	 * TODO: Adding list_lock to protect from multiple threads
	 * accessing the same node descriptor concurrently.
	 * Replace it with a different global lock once hash
	 * functionality is implemented.
	 */

	m0_rwlock_write_lock(&list_lock);

	/**
	 * If the node was deleted before node_get can acquire list_lock, then
	 * restart the tick funcions.
	 */
	if (!segaddr_header_isvalid(addr)) {
		op->no_op.o_sm.sm_rc = M0_ERR(-ECHILD);
		m0_rwlock_write_unlock(&list_lock);
		return nxt;
	}
	ntype = segaddr_ntype_get(addr);
	nt = btree_node_format[ntype];

	op->no_node = nt->nt_opaque_get(addr);

	if (op->no_node != NULL &&
	    op->no_node->n_addr.as_core == addr->as_core) {

		node_lock(op->no_node);
		if (!op->no_node->n_be_node_valid) {
			op->no_op.o_sm.sm_rc = M0_ERR(-EACCES);
			node_unlock(op->no_node);
			m0_rwlock_write_unlock(&list_lock);
			return nxt;
		}

		in_lrulist = op->no_node->n_ref == 0;
		op->no_node->n_ref++;
		if (in_lrulist) {
			/**
			 * The node descriptor is in LRU list. Remove from lru
			 * list and add to active list.
			 */
			ndlist_tlist_del(op->no_node);
			ndlist_tlist_add(&btree_active_nds, op->no_node);
			/**
			 * Update nd::n_tree  to point to tree descriptor as we
			 * as we had set it to NULL in node_put(). For more
			 * details Refer comment in node_put().
			 */
			op->no_node->n_tree = tree;
		}
		node_unlock(op->no_node);
	} else {
		/**
		 * If node descriptor is already allocated for the node, no need
		 * to allocate node descriptor again.
		 */
		op->no_node = nt->nt_opaque_get(addr);
		if (op->no_node != NULL &&
		    op->no_node->n_addr.as_core == addr->as_core) {
			node_lock(op->no_node);
			op->no_node->n_ref++;
			node_unlock(op->no_node);
			m0_rwlock_write_unlock(&list_lock);
			return nxt;
		}
		/**
		 * If node descriptor is not present allocate a new one
		 * and assign to node.
		 */
		node = m0_alloc(sizeof *node);
		/**
		 * TODO: If Node-alloc fails, free up any node descriptor from
		 * lru list and add assign to node. Unmap and map back the node
		 * segment. Take up with BE segment task.
		 */
		M0_ASSERT(node != NULL);
		node->n_addr          = *addr;
		node->n_tree          = tree;
		node->n_type          = nt;
		node->n_seq           = m0_time_now();
		node->n_ref           = 1;
		node->n_txref         = 0;
		node->n_be_node_valid = true;
		m0_rwlock_init(&node->n_lock);
		op->no_node           = node;
		nt->nt_opaque_set(addr, node);
		ndlist_tlink_init_at(op->no_node, &btree_active_nds);
	}
	m0_rwlock_write_unlock(&list_lock);
	return nxt;
}

/**
 * This function decrements the reference count for this node descriptor and if
 * the reference count reaches '0' then the node descriptor is moved to LRU
 * list.
 *
 * @param op load operation to perform.
 * @param node node descriptor.
 * @param tx changes will be captured in this transaction.
 *
 */
static void node_put(struct node_op *op, struct nd *node, struct m0_be_tx *tx)
{

	M0_PRE(node != NULL);

	m0_rwlock_write_lock(&list_lock);
	node_lock(node);
	node->n_ref--;
	if (node->n_ref == 0) {
		/**
		 * The node descriptor is in tree's active list. Remove from
		 * active list and add to lru list
		 */
		ndlist_tlist_del(node);
		ndlist_tlist_add(&btree_lru_nds, node);
		/**
		 * In case tree desriptor gets deallocated while node sits in
		 * the LRU list, we do not want node descriptor to point to an
		 * invalid tree descriptor. Hence setting nd::n_tree to NULL, it
		 * will again be populated in node_get().
		 */
		node->n_tree = NULL;

		if (!node->n_be_node_valid && node->n_txref == 0) {
			ndlist_tlink_del_fini(node);
			node_unlock(node);
			m0_rwlock_fini(&node->n_lock);
			m0_free(node);
			m0_rwlock_write_unlock(&list_lock);
			return;
		}
	}
	node_unlock(node);
	m0_rwlock_write_unlock(&list_lock);
}
#endif

# if 0
static struct nd *node_try(struct td *tree, struct segaddr *addr){
	return NULL;
}
#endif

#ifndef __KERNEL__
static int64_t node_free(struct node_op *op, struct nd *node,
			 struct m0_be_tx *tx, int nxt)
{
	int           shift = node->n_type->nt_shift(node);
	int           size = 1ULL << shift;
	struct m0_buf buf;

	m0_rwlock_write_lock(&list_lock);
	node_lock(node);
	node->n_ref--;
	node->n_be_node_valid = false;
	op->no_addr = node->n_addr;
	buf = M0_BUF_INIT(size, segaddr_addr(&op->no_addr));
	M0_BE_FREE_ALIGN_BUF_SYNC(&buf, shift, node->n_tree->t_seg, tx);
	/** Capture in transaction */

	if (node->n_ref == 0 && node->n_txref == 0) {
		ndlist_tlink_del_fini(node);
		node_unlock(node);
		m0_rwlock_fini(&node->n_lock);
		m0_free(node);
		m0_rwlock_write_unlock(&list_lock);
		/** Capture in transaction */
		return nxt;
	}
	node_unlock(node);
	m0_rwlock_write_unlock(&list_lock);
	return nxt;
}

/**
 * Allocates node in the segment and a node-descriptor if all the resources are
 * available.
 *
 * @param op indicates node allocate operation.
 * @param tree points to the tree this node will be a part-of.
 * @param shift is a power-of-2 size of this node.
 * @param nt points to the node type
 * @param ksize is the size of key (if constant) if not this contains '0'.
 * @param vsize is the size of value (if constant) if not this contains '0'.
 * @param tx points to the transaction which captures this operation.
 * @param nxt tells the next state to return when operation completes
 *
 * @return int64_t
 */
static int64_t node_alloc(struct node_op *op, struct td *tree, int shift,
			  const struct node_type *nt, int ksize, int vsize,
			  struct m0_be_tx *tx, int nxt)
{
	int            nxt_state = nxt;
	void          *area;
	int            size = 1ULL << shift;
	struct m0_buf  buf;

	M0_PRE(op->no_opc == NOP_ALLOC);
	M0_PRE(node_shift_is_valid(shift));

	buf = M0_BUF_INIT(size, NULL);
	M0_BE_ALLOC_ALIGN_BUF_SYNC(&buf, shift, tree->t_seg, tx);
	area = buf.b_addr;

	M0_ASSERT(area != NULL);

	op->no_addr = segaddr_build(area, shift);
	op->no_tree = tree;

	nxt_state = node_init(&op->no_addr, ksize, vsize, nt, tree->t_seg, tx,
			      nxt);
	/**
	 * TODO: Consider adding a state here to return in case we might need to
	 * visit node_init() again to complete its execution.
	 */

	nxt_state = node_get(op, tree, &op->no_addr, nxt_state);

	return nxt_state;
}

static void node_op_fini(struct node_op *op)
{
}

#endif

/**
 *  --------------------------------------------
 *  Section START - Fixed Format Node Structure
 *  --------------------------------------------
 */

/**
 *  Structure of the node in persistent store.
 */
struct ff_head {
	struct m0_format_header  ff_fmt;    /*< Node Header */
	struct node_header       ff_seg;    /*< Node type information */

	/**
	 * The above 2 structures should always be together with node_header
	 * following the m0_format_header.
	 */

	uint16_t                 ff_used;   /*< Count of records */
	uint8_t                  ff_shift;  /*< Node size as pow-of-2 */
	uint8_t                  ff_level;  /*< Level in Btree */
	uint16_t                 ff_ksize;  /*< Size of key in bytes */
	uint16_t                 ff_vsize;  /*< Size of value in bytes */
	struct m0_format_footer  ff_foot;   /*< Node Footer */
	void                    *ff_opaque; /*< opaque data */
	/**
	 *  This space is used to host the Keys and Values upto the size of the
	 *  node
	 */
} M0_XCA_RECORD M0_XCA_DOMAIN(be);

enum m0_be_bnode_format_version {
	M0_BE_BNODE_FORMAT_VERSION_1 = 1,

	/* future versions, uncomment and update M0_BE_BNODE_FORMAT_VERSION */
	/*M0_BE_BNODE_FORMAT_VERSION_2,*/
	/*M0_BE_BNODE_FORMAT_VERSION_3,*/

	/** Current version, should point to the latest version present */
	M0_BE_BNODE_FORMAT_VERSION = M0_BE_BNODE_FORMAT_VERSION_1
};

static void ff_init(const struct segaddr *addr, int shift, int ksize, int vsize,
		    uint32_t ntype, struct m0_be_seg *seg, struct m0_be_tx *tx);
static void ff_fini(const struct nd *node, struct m0_be_tx *tx);
static int  ff_count(const struct nd *node);
static int  ff_count_rec(const struct nd *node);
static int  ff_space(const struct nd *node);
static int  ff_level(const struct nd *node);
static int  ff_shift(const struct nd *node);
static int  ff_valsize(const struct nd *node);
static int  ff_keysize(const struct nd *node);
static bool ff_isunderflow(const struct nd *node, bool predict);
static bool ff_isoverflow(const struct nd *node);
static void ff_fid(const struct nd *node, struct m0_fid *fid);
static void ff_rec(struct slot *slot);
static void ff_node_key(struct slot *slot);
static void ff_child(struct slot *slot, struct segaddr *addr);
static bool ff_isfit(struct slot *slot);
static void ff_done(struct slot *slot, struct m0_be_tx *tx, bool modified);
static void ff_make(struct slot *slot, struct m0_be_tx *tx);
static bool ff_find(struct slot *slot, const struct m0_btree_key *key);
static void ff_fix(const struct nd *node, struct m0_be_tx *tx);
static void ff_cut(const struct nd *node, int idx, int size,
		   struct m0_be_tx *tx);
static void ff_del(const struct nd *node, int idx, struct m0_be_tx *tx);
static void ff_set_level(const struct nd *node, uint8_t new_level,
			 struct m0_be_tx *tx);
static void generic_move(struct nd *src, struct nd *tgt,
			 enum direction dir, int nr, struct m0_be_tx *tx);
static bool ff_invariant(const struct nd *node);
static bool ff_expensive_invariant(const struct nd *node);
static bool ff_verify(const struct nd *node);
static void ff_opaque_set(const struct segaddr *addr, void *opaque);
static void *ff_opaque_get(const struct segaddr *addr);
static void ff_capture(struct slot *slot, struct m0_be_tx *tx);
static void ff_node_alloc_credit(const struct nd *node,
				 struct m0_be_tx_credit *accum);
static void ff_node_free_credit(const struct nd *node,
				struct m0_be_tx_credit *accum);
static void ff_rec_put_credit(const struct nd *node, m0_bcount_t ksize,
			      m0_bcount_t vsize,
			      struct m0_be_tx_credit *accum);
static void ff_rec_update_credit(const struct nd *node, m0_bcount_t ksize,
				m0_bcount_t vsize,
				struct m0_be_tx_credit *accum);
static void ff_rec_del_credit(const struct nd *node, m0_bcount_t ksize,
			      m0_bcount_t vsize,
			      struct m0_be_tx_credit *accum);
static int  ff_create_delete_credit_size(void);
/* uint16_t ff_ksize_get(const struct segaddr *addr); */
/* uint16_t ff_valsize_get(const struct segaddr *addr);  */

/**
 *  Implementation of node which supports fixed format/size for Keys and Values
 *  contained in it.
 */
static const struct node_type fixed_format = {
	.nt_id                        = BNT_FIXED_FORMAT,
	.nt_name                      = "m0_bnode_fixed_format",
	//.nt_tag,
	.nt_init                      = ff_init,
	.nt_fini                      = ff_fini,
	.nt_count                     = ff_count,
	.nt_count_rec                 = ff_count_rec,
	.nt_space                     = ff_space,
	.nt_level                     = ff_level,
	.nt_shift                     = ff_shift,
	.nt_keysize                   = ff_keysize,
	.nt_valsize                   = ff_valsize,
	.nt_isunderflow               = ff_isunderflow,
	.nt_isoverflow                = ff_isoverflow,
	.nt_fid                       = ff_fid,
	.nt_rec                       = ff_rec,
	.nt_key                       = ff_node_key,
	.nt_child                     = ff_child,
	.nt_isfit                     = ff_isfit,
	.nt_done                      = ff_done,
	.nt_make                      = ff_make,
	.nt_find                      = ff_find,
	.nt_fix                       = ff_fix,
	.nt_cut                       = ff_cut,
	.nt_del                       = ff_del,
	.nt_set_level                 = ff_set_level,
	.nt_move                      = generic_move,
	.nt_invariant                 = ff_invariant,
	.nt_expensive_invariant       = ff_expensive_invariant,
	.nt_isvalid                   = segaddr_header_isvalid,
	.nt_verify                    = ff_verify,
	.nt_opaque_set                = ff_opaque_set,
	.nt_opaque_get                = ff_opaque_get,
	.nt_capture                   = ff_capture,
	.nt_create_delete_credit_size = ff_create_delete_credit_size,
	.nt_node_alloc_credit         = ff_node_alloc_credit,
	.nt_node_free_credit          = ff_node_free_credit,
	.nt_rec_put_credit            = ff_rec_put_credit,
	.nt_rec_update_credit         = ff_rec_update_credit,
	.nt_rec_del_credit            = ff_rec_del_credit,
	/* .nt_ksize_get          = ff_ksize_get, */
	/* .nt_valsize_get        = ff_valsize_get, */
};

#if 0
/**
 * Returns the key size stored at segment address.
 *
 * @param seg_addr points to the formatted segment address.
 *
 * @return key size
 */
uint16_t ff_ksize_get(const struct segaddr *addr)
{
	struct ff_head *h  =  segaddr_addr(addr);
	return h->ff_ksize;
}

/**
 * Returns the value size stored at segment address.
 *
 * @param seg_addr points to the formatted segment address.
 *
 * @return value size
 */
uint16_t ff_valsize_get(const struct segaddr *addr)
{
	struct ff_head *h  =  segaddr_addr(addr);
	return h->ff_vsize;
}
#endif
static int ff_create_delete_credit_size(void)
{
	struct ff_head *h;
	return sizeof(*h);
}

static struct ff_head *ff_data(const struct nd *node)
{
	return segaddr_addr(&node->n_addr);
}

static void *ff_key(const struct nd *node, int idx)
{
	struct ff_head *h    = ff_data(node);
	void           *area = h + 1;

	M0_PRE(ergo(!(h->ff_used == 0 && idx == 0),
		   (0 <= idx && idx <= h->ff_used)));
	return area + (h->ff_ksize + h->ff_vsize) * idx;
}

static void *ff_val(const struct nd *node, int idx)
{
	struct ff_head *h    = ff_data(node);
	void           *area = h + 1;

	M0_PRE(ergo(!(h->ff_used == 0 && idx == 0),
		    0 <= idx && idx <= h->ff_used));
	return area + (h->ff_ksize + h->ff_vsize) * idx + h->ff_ksize;
}

static bool ff_rec_is_valid(const struct slot *slot)
{
	struct ff_head *h = ff_data(slot->s_node);
	bool            val_is_valid;
	val_is_valid = h->ff_level > 0 ?
		       m0_vec_count(&slot->s_rec.r_val.ov_vec) <= h->ff_vsize :
		       m0_vec_count(&slot->s_rec.r_val.ov_vec) == h->ff_vsize;

	return
	   _0C(m0_vec_count(&slot->s_rec.r_key.k_data.ov_vec) == h->ff_ksize) &&
	   _0C(val_is_valid);
}

static bool ff_iskey_smaller(const struct nd *node, int cur_key_idx)
{
	struct ff_head          *h;
	struct m0_btree_key      key_prev;
	struct m0_btree_key      key_next;
	struct m0_bufvec_cursor  cur_prev;
	struct m0_bufvec_cursor  cur_next;
	void                    *p_key_prev;
	m0_bcount_t              ksize_prev;
	void                    *p_key_next;
	m0_bcount_t              ksize_next;
	int                      diff;
	int                      prev_key_idx = cur_key_idx;
	int                      next_key_idx = cur_key_idx + 1;

	h          = ff_data(node);
	ksize_prev = h->ff_ksize;
	ksize_next = h->ff_ksize;

	key_prev.k_data = M0_BUFVEC_INIT_BUF(&p_key_prev, &ksize_prev);
	key_next.k_data = M0_BUFVEC_INIT_BUF(&p_key_next, &ksize_next);

	p_key_prev = ff_key(node, prev_key_idx);
	p_key_next = ff_key(node, next_key_idx);

	m0_bufvec_cursor_init(&cur_prev, &key_prev.k_data);
	m0_bufvec_cursor_init(&cur_next, &key_next.k_data);
	diff = m0_bufvec_cursor_cmp(&cur_prev, &cur_next);
	if (diff >= 0)
		return false;
	return true;

}

static bool ff_expensive_invariant(const struct nd *node)
{
	int count = node_count(node);
	return _0C(ergo(count > 1, m0_forall(i, count - 1,
					     ff_iskey_smaller(node, i))));
}

static bool ff_invariant(const struct nd *node)
{
	const struct ff_head *h = ff_data(node);

	/* TBD: add check for h_tree_type after initializing it in node_init. */
	return  _0C(h->ff_fmt.hd_magic == M0_FORMAT_HEADER_MAGIC) &&
		_0C(h->ff_seg.h_node_type == BNT_FIXED_FORMAT) &&
		_0C(h->ff_ksize != 0) && _0C(h->ff_vsize != 0) &&
		_0C(h->ff_shift == segaddr_shift(&node->n_addr));
}

static bool ff_verify(const struct nd *node)
{
	const struct ff_head *h = ff_data(node);
	return m0_format_footer_verify(h, true) == 0;
}

static bool segaddr_header_isvalid(const struct segaddr *addr)
{
	struct ff_head       *h = segaddr_addr(addr);
	struct m0_format_tag  tag;

	if (h->ff_fmt.hd_magic != M0_FORMAT_HEADER_MAGIC)
		return false;

	m0_format_header_unpack(&tag, &h->ff_fmt);
	if (tag.ot_version != M0_BE_BNODE_FORMAT_VERSION ||
	    tag.ot_type != M0_FORMAT_TYPE_BE_BNODE)
	    return false;

	return true;
}

static void ff_init(const struct segaddr *addr, int shift, int ksize, int vsize,
		    uint32_t ntype, struct m0_be_seg *seg, struct m0_be_tx *tx)
{
	struct ff_head *h   = segaddr_addr(addr);

	M0_PRE(ksize != 0);
	M0_PRE(vsize != 0);
	M0_SET0(h);

	h->ff_shift           = shift;
	h->ff_ksize           = ksize;
	h->ff_vsize           = vsize;
	h->ff_seg.h_node_type = ntype;
	h->ff_opaque          = NULL;

	m0_format_header_pack(&h->ff_fmt, &(struct m0_format_tag){
		.ot_version       = M0_BE_BNODE_FORMAT_VERSION,
		.ot_type          = M0_FORMAT_TYPE_BE_BNODE,
		.ot_footer_offset = offsetof(struct ff_head, ff_foot)
	});
	m0_format_footer_update(h);

	/**
	 * This is the only time we capture the opaque data of the header. No
	 * other place should the opaque data get captured and written to BE
	 * segment.
	 */
}

static void ff_fini(const struct nd *node, struct m0_be_tx *tx)
{
	struct ff_head *h = ff_data(node);
	m0_format_header_pack(&h->ff_fmt, &(struct m0_format_tag){
		.ot_version       = 0,
		.ot_type          = 0,
		.ot_footer_offset = 0
	});

	h->ff_fmt.hd_magic = 0;
}

static int ff_count(const struct nd *node)
{
	int used = ff_data(node)->ff_used;
	if (ff_data(node)->ff_level > 0)
		used --;
	return used;
}

static int ff_count_rec(const struct nd *node)
{
	return ff_data(node)->ff_used;
}

static int ff_space(const struct nd *node)
{
	struct ff_head *h = ff_data(node);
	return (1ULL << h->ff_shift) - sizeof *h -
		(h->ff_ksize + h->ff_vsize) * h->ff_used;
}

static int ff_level(const struct nd *node)
{
	return ff_data(node)->ff_level;
}

static int ff_shift(const struct nd *node)
{
	return ff_data(node)->ff_shift;
}

static int ff_keysize(const struct nd *node)
{
	return ff_data(node)->ff_ksize;
}

static int ff_valsize(const struct nd *node)
{
	return ff_data(node)->ff_vsize;
}

static bool ff_isunderflow(const struct nd *node, bool predict)
{
	int16_t rec_count = ff_data(node)->ff_used;
	if (predict && rec_count != 0)
		rec_count--;
	return  rec_count == 0;
}

static bool ff_isoverflow(const struct nd *node)
{
	struct ff_head *h = ff_data(node);
	return (ff_space(node) < h->ff_ksize + h->ff_vsize) ? true : false;
}

static void ff_fid(const struct nd *node, struct m0_fid *fid)
{
}

static void ff_node_key(struct slot *slot);

static void ff_rec(struct slot *slot)
{
	struct ff_head *h = ff_data(slot->s_node);

	M0_PRE(ergo(!(h->ff_used == 0 && slot->s_idx == 0),
		    slot->s_idx <= h->ff_used));

	slot->s_rec.r_val.ov_vec.v_nr = 1;
	slot->s_rec.r_val.ov_vec.v_count[0] = h->ff_vsize;
	slot->s_rec.r_val.ov_buf[0] = ff_val(slot->s_node, slot->s_idx);
	ff_node_key(slot);
	M0_POST(ff_rec_is_valid(slot));
}

static void ff_node_key(struct slot *slot)
{
	const struct nd  *node = slot->s_node;
	struct ff_head   *h    = ff_data(node);

	M0_PRE(ergo(!(h->ff_used == 0 && slot->s_idx == 0),
		    slot->s_idx <= h->ff_used));

	slot->s_rec.r_key.k_data.ov_vec.v_nr = 1;
	slot->s_rec.r_key.k_data.ov_vec.v_count[0] = h->ff_ksize;
	slot->s_rec.r_key.k_data.ov_buf[0] = ff_key(slot->s_node, slot->s_idx);
}

static void ff_child(struct slot *slot, struct segaddr *addr)
{
	const struct nd *node = slot->s_node;
	struct ff_head  *h    = ff_data(node);

	M0_PRE(slot->s_idx < h->ff_used);
	*addr = *(struct segaddr *)ff_val(node, slot->s_idx);
}

static bool ff_isfit(struct slot *slot)
{
	struct ff_head *h = ff_data(slot->s_node);

	M0_PRE(ff_rec_is_valid(slot));
	return h->ff_ksize + h->ff_vsize <= ff_space(slot->s_node);
}

static void ff_done(struct slot *slot, struct m0_be_tx *tx, bool modified)
{
	/**
	 * not needed yet. In future if we want to calculate checksum per
	 * record, we might want to recode this function.
	*/
}

static void ff_make(struct slot *slot, struct m0_be_tx *tx)
{
	const struct nd *node  = slot->s_node;
	struct ff_head  *h     = ff_data(node);
	int              rsize = h->ff_ksize + h->ff_vsize;
	void            *start = ff_key(node, slot->s_idx);

	M0_PRE(ff_rec_is_valid(slot));
	M0_PRE(ff_isfit(slot));
	memmove(start + rsize, start, rsize * (h->ff_used - slot->s_idx));
	h->ff_used++;
	/** Capture these changes in ff_capture.*/
}

static bool ff_find(struct slot *slot, const struct m0_btree_key *find_key)
{
	struct ff_head          *h     = ff_data(slot->s_node);
	int                      i     = -1;
	int                      j     = node_count(slot->s_node);
	struct m0_btree_key      key;
	void                    *p_key;
	m0_bcount_t              ksize = h->ff_ksize;
	struct m0_bufvec_cursor  cur_1;
	struct m0_bufvec_cursor  cur_2;
	int                      diff;
	int                      m;

	key.k_data = M0_BUFVEC_INIT_BUF(&p_key, &ksize);

	M0_PRE(find_key->k_data.ov_vec.v_count[0] == h->ff_ksize);
	M0_PRE(find_key->k_data.ov_vec.v_nr == 1);

	while (i + 1 < j) {
		m = (i + j) / 2;

		key.k_data.ov_buf[0] = ff_key(slot->s_node, m);

		m0_bufvec_cursor_init(&cur_1, &key.k_data);
		m0_bufvec_cursor_init(&cur_2, &find_key->k_data);
		diff = m0_bufvec_cursor_cmp(&cur_1, &cur_2);

		M0_ASSERT(i < m && m < j);
		if (diff < 0)
			i = m;
		else if (diff > 0)
			j = m;
		else {
			i = j = m;
			break;
		}
	}

	slot->s_idx = j;

	return (i == j);
}

static void ff_fix(const struct nd *node, struct m0_be_tx *tx)
{
	struct ff_head *h = ff_data(node);

	m0_format_footer_update(h);
	/** Capture changes in ff_capture */
}

static void ff_cut(const struct nd *node, int idx, int size,
		   struct m0_be_tx *tx)
{
	M0_PRE(size == ff_data(node)->ff_vsize);
}

static void ff_del(const struct nd *node, int idx, struct m0_be_tx *tx)
{
	struct ff_head   *h     = ff_data(node);
	int               rsize = h->ff_ksize + h->ff_vsize;
	void             *start = ff_key(node, idx);

	M0_PRE(idx < h->ff_used);
	M0_PRE(h->ff_used > 0);
	memmove(start, start + rsize, rsize * (h->ff_used - idx - 1));
	h->ff_used--;
	/** Capture changes in ff_capture */
}

static void ff_set_level(const struct nd *node, uint8_t new_level,
			 struct m0_be_tx *tx)
{
	struct ff_head *h = ff_data(node);

	h->ff_level = new_level;
	/** Capture these changes in ff_capture.*/
}

static void ff_opaque_set(const struct  segaddr *addr, void *opaque)
{
	struct ff_head *h = segaddr_addr(addr);
	h->ff_opaque = opaque;
	/** This change should NEVER be captured.*/
}

static void *ff_opaque_get(const struct segaddr *addr)
{
	struct ff_head *h = segaddr_addr(addr);
	return h->ff_opaque;
}

static void generic_move(struct nd *src, struct nd *tgt,
			 enum direction dir, int nr, struct m0_be_tx *tx)
{
	struct slot  rec;
	struct slot  tmp;
	m0_bcount_t  rec_ksize;
	m0_bcount_t  rec_vsize;
	m0_bcount_t  temp_ksize;
	m0_bcount_t  temp_vsize;
	void        *rec_p_key;
	void        *rec_p_val;
	void        *temp_p_key;
	void        *temp_p_val;
	int          srcidx;
	int          tgtidx;
	int          last_idx_src;
	int          last_idx_tgt;

	rec.s_rec.r_key.k_data = M0_BUFVEC_INIT_BUF(&rec_p_key, &rec_ksize);
	rec.s_rec.r_val        = M0_BUFVEC_INIT_BUF(&rec_p_val, &rec_vsize);

	tmp.s_rec.r_key.k_data = M0_BUFVEC_INIT_BUF(&temp_p_key, &temp_ksize);
	tmp.s_rec.r_val        = M0_BUFVEC_INIT_BUF(&temp_p_val, &temp_vsize);

	M0_PRE(src != tgt);

	last_idx_src = node_count_rec(src);
	last_idx_tgt = node_count_rec(tgt);

	srcidx = dir == D_LEFT ? 0 : last_idx_src - 1;
	tgtidx = dir == D_LEFT ? last_idx_tgt : 0;

	while (true) {
		if (nr == 0 || (nr == NR_EVEN &&
			       (node_space(tgt) <= node_space(src))) ||
			       (nr == NR_MAX && (srcidx == -1 ||
			       node_count_rec(src) == 0)))
			break;

		/** Get the record at src index in rec. */
		rec.s_node = src;
		rec.s_idx  = srcidx;
		node_rec(&rec);

		/**
		 *  With record from src in rec; check if that record can fit in
		 *  the target node. If yes then make space to host this record
		 *  in target node.
		 */
		rec.s_node = tgt;
		rec.s_idx  = tgtidx;
		if (!node_isfit(&rec))
			break;
		node_make(&rec, tx);

		/** Get the location in the target node where the record from
		 *  the source node will be copied later
		 */
		tmp.s_node = tgt;
		tmp.s_idx  = tgtidx;
		node_rec(&tmp);

		rec.s_node = src;
		rec.s_idx  = srcidx;
		m0_bufvec_copy(&tmp.s_rec.r_key.k_data, &rec.s_rec.r_key.k_data,
			       m0_vec_count(&rec.s_rec.r_key.k_data.ov_vec));
		m0_bufvec_copy(&tmp.s_rec.r_val, &rec.s_rec.r_val,
			       m0_vec_count(&rec.s_rec.r_val.ov_vec));
		node_del(src, srcidx, tx);
		if (nr > 0)
			nr--;
		node_done(&tmp, tx, true);
		if (dir == D_LEFT)
			tgtidx++;
		else
			srcidx--;
	}
	node_seq_cnt_update(src);
	node_fix(src, tx);
	node_seq_cnt_update(tgt);
	node_fix(tgt, tx);
}

static void ff_capture(struct slot *slot, struct m0_be_tx *tx)
{
	struct ff_head   *h     = ff_data(slot->s_node);
	int               rsize = h->ff_ksize + h->ff_vsize;
	void             *start = ff_key(slot->s_node, slot->s_idx);
	struct m0_be_seg *seg   = slot->s_node->n_tree->t_seg;
	m0_bcount_t       hsize = sizeof(*h) - sizeof(h->ff_opaque);

	/**
	 *  Capture starting from the location where new record may have been
	 *  added or deleted. Capture till the last record. If the deleted
	 *  record was at the end then no records need to be captured only the
	 *  header modifications need to be persisted.
	 */
	if (h->ff_used > slot->s_idx)
		M0_BTREE_TX_CAPTURE(tx, seg, start,
				    rsize * (h->ff_used - slot->s_idx));
	else if (h->ff_opaque == NULL)
		/**
		 *  This will happen when the node is initialized in which case
		 *  we want to capture the opaque pointer.
		 */
		hsize += sizeof(h->ff_opaque);

	M0_BTREE_TX_CAPTURE(tx, seg, h, hsize);
}

static void ff_node_alloc_credit(const struct nd *node,
				struct m0_be_tx_credit *accum)
{
	struct ff_head *h           = ff_data(node);
	int             shift       = h->ff_shift;
	int             node_size   = 1ULL << shift;

	m0_be_allocator_credit(NULL, M0_BAO_ALLOC_ALIGNED,
			       node_size, shift, accum);
}

static void ff_node_free_credit(const struct nd *node,
				struct m0_be_tx_credit *accum)
{
	struct ff_head *h           = ff_data(node);
	int             shift       = h->ff_shift;
	int             node_size   = 1ULL << shift;
	int             header_size = sizeof(*h);

	m0_be_allocator_credit(NULL, M0_BAO_FREE_ALIGNED,
			       node_size, shift, accum);

	m0_be_tx_credit_add(accum, &M0_BE_TX_CREDIT(1, header_size));
}

static void ff_rec_put_credit(const struct nd *node, m0_bcount_t ksize,
			      m0_bcount_t vsize,
			      struct m0_be_tx_credit *accum)
{
	int            shift     = ff_shift(node);
	m0_bcount_t    node_size = 1ULL << shift;

	m0_be_tx_credit_add(accum, &M0_BE_TX_CREDIT(2, node_size));
}

static void ff_rec_update_credit(const struct nd *node, m0_bcount_t ksize,
				 m0_bcount_t vsize,
				 struct m0_be_tx_credit *accum)
{
	int            shift     = ff_shift(node);
	m0_bcount_t    node_size = 1ULL << shift;

	m0_be_tx_credit_add(accum, &M0_BE_TX_CREDIT(2, node_size));
}

static void ff_rec_del_credit(const struct nd *node, m0_bcount_t ksize,
			      m0_bcount_t vsize,
			      struct m0_be_tx_credit *accum)
{
	int            shift     = ff_shift(node);
	m0_bcount_t    node_size = 1ULL << shift;

	m0_be_tx_credit_add(accum, &M0_BE_TX_CREDIT(2, node_size));
}

/**
 *  --------------------------------------------
 *  Section END - Fixed Format Node Structure
 *  --------------------------------------------
 */

#if 0
/**
 *  --------------------------------------------------------
 *  Section START -
 *  Fix Sized Keys and Variable Sized Value Node Structure
 *  ---------------------------------------------------------
 */

/**
 *
 * Proposed Node Structure for Fix Sized Keys and Variable Sized Value :
 *
 * +-----------+----+-+----+-+----+-+------------------------------------+----+----+----+
 * |           |    | |    | |    | |                                    |    |    |    |
 * |           |    | |    | |    | |                                    |    |    |    |
 * |Node Header| K0 | | K1 | | K2 | | ----->                      <----- | V2 | V1 | V0 |
 * |           |    | |    | |    | |                                    |    |    |    |
 * |           |    | |    | |    | |                                    |    |    |    |
 * +-----------+----+++----+++----+++------------------------------------+----+----+----+
 *                   |      |      |                                     ^    ^    ^
 *                   |      |      |                                     |    |    |
 *                   |      |      |                                     |    |    |
 *                   +------+------+-------------------------------------+    |    |
 *                          |      |                                          |    |
 *                          +------+------------------------------------------+    |
 *                                 |                                               |
 *                                 +-----------------------------------------------+
 *
 * The above structure represents the way fixed key size and variable value size
 * node format will get stored in memory.
 *
 * Node can be mainly divided into three region, node header, region for keys
 * and region for values.
 *
 * Node header will contain all the relevant information about the node
 * including node type.
 *
 * The key region will start after the node header region. Keys will be added
 * (from the end of node header region) in the sorted order and each key will be
 * followed with a field containing the byte-offset of the value (within the
 * node). The offset for value will be useful to get absolute address of value
 * associated with that key.
 *
 * The values will be added from the end of the node such that value for the
 * first record will be present at the end of the node. To get the starting
 * address of value at index i, we will add offset associated with ith key to
 * the end address of the node; the size of the value will be difference of
 * offset for value at index i and offset for previous value.
 *
 * In this way, keys (which will also include offset for value) will be added
 * from right to left starting after node header region and value will be added
 * from left to right starting from end of the node.
 *
 */
struct fkvv_head {
	struct m0_format_header  fkvv_fmt;    /*< Node Header */
	struct node_header       fkvv_seg;    /*< Node type information */

	/**
	 * The above 2 structures should always be together with node_header
	 * following the m0_format_header.
	 */

	uint16_t                 fkvv_used;   /*< Count of records */
	uint8_t                  fkvv_shift;  /*< Node size as pow-of-2 */
	uint8_t                  fkvv_level;  /*< Level in Btree */
	uint16_t                 fkvv_ksize;  /*< Size of key in bytes */
	struct m0_format_footer  fkvv_foot;   /*< Node Footer */
	void                    *fkvv_opaque; /*< opaque data */
	/**
	 *  This space is used to host the Keys and Values upto the size of the
	 *  node
	 */
} M0_XCA_RECORD M0_XCA_DOMAIN(be);

static void fkvv_init(const struct segaddr *addr, int shift, int ksize,
		      int vsize, uint32_t ntype, struct m0_be_seg *seg,
		      struct m0_be_tx *tx);
static void fkvv_fini(const struct nd *node, struct m0_be_tx *tx);
static int  fkvv_count(const struct nd *node);
static int  fkvv_count_rec(const struct nd *node);
static int  fkvv_space(const struct nd *node);
static int  fkvv_level(const struct nd *node);
static int  fkvv_shift(const struct nd *node);
static int  fkvv_keysize(const struct nd *node);
static int  fkvv_valsize(const struct nd *node);
static bool fkvv_isunderflow(const struct nd *node, bool predict);
static bool fkvv_isoverflow(const struct nd *node);
static void fkvv_fid(const struct nd *node, struct m0_fid *fid);
static void fkvv_rec(struct slot *slot);
static void fkvv_node_key(struct slot *slot);
static void fkvv_child(struct slot *slot, struct segaddr *addr);
static bool fkvv_isfit(struct slot *slot);
static void fkvv_done(struct slot *slot, struct m0_be_tx *tx, bool modified);
static void fkvv_make(struct slot *slot, struct m0_be_tx *tx);
static bool fkvv_find(struct slot *slot, const struct m0_btree_key *key);
static void fkvv_fix(const struct nd *node, struct m0_be_tx *tx);
static void fkvv_cut(const struct nd *node, int idx, int size,
		   struct m0_be_tx *tx);
static void fkvv_del(const struct nd *node, int idx, struct m0_be_tx *tx);
static void fkvv_set_level(const struct nd *node, uint8_t new_level,
			 struct m0_be_tx *tx);
static bool fkvv_invariant(const struct nd *node);
static bool fkvv_expensive_invariant(const struct nd *node);
static bool fkvv_verify(const struct nd *node);
static void fkvv_opaque_set(const struct segaddr *addr, void *opaque);
static void *fkvv_opaque_get(const struct segaddr *addr);
static void fkvv_capture(struct slot *slot, struct m0_be_tx *tx);
static int  fkvv_create_delete_credit_size(void);
static const struct node_type fixed_key_variable_value_format = {
	.nt_id                        = BNT_FIXED_KEYSIZE_VARIABLE_VALUESIZE,
	.nt_name                      = "m0_bnode_fixed_key_variable_val_format",
	//.nt_tag,
	.nt_init                      = fkvv_init,
	.nt_fini                      = fkvv_fini,
	.nt_count                     = fkvv_count,
	.nt_count_rec                 = fkvv_count_rec,
	.nt_space                     = fkvv_space,
	.nt_level                     = fkvv_level,
	.nt_shift                     = fkvv_shift,
	.nt_keysize                   = fkvv_keysize,
	.nt_valsize                   = fkvv_valsize,
	.nt_isunderflow               = fkvv_isunderflow,
	.nt_isoverflow                = fkvv_isoverflow,
	.nt_fid                       = fkvv_fid,
	.nt_rec                       = fkvv_rec,
	.nt_key                       = fkvv_node_key,
	.nt_child                     = fkvv_child,
	.nt_isfit                     = fkvv_isfit,
	.nt_done                      = fkvv_done,
	.nt_make                      = fkvv_make,
	.nt_find                      = fkvv_find,
	.nt_fix                       = fkvv_fix,
	.nt_cut                       = fkvv_cut,
	.nt_del                       = fkvv_del,
	.nt_set_level                 = fkvv_set_level,
	.nt_move                      = generic_move,
	.nt_invariant                 = fkvv_invariant,
	.nt_expensive_invariant       = fkvv_expensive_invariant,
	.nt_isvalid                   = segaddr_header_isvalid,
	.nt_verify                    = fkvv_verify,
	.nt_opaque_set                = fkvv_opaque_set,
	.nt_opaque_get                = fkvv_opaque_get,
	.nt_capture                   = fkvv_capture,
	.nt_create_delete_credit_size = fkvv_create_delete_credit_size,
};

static void fkvv_init(const struct segaddr *addr, int shift, int ksize,
		      int vsize, uint32_t ntype, struct m0_be_seg *seg,
		      struct m0_be_tx *tx)
{
	struct fkvv_head *h   = segaddr_addr(addr);

	M0_PRE(ksize != 0);
	M0_SET0(h);

	h->fkvv_shift           = shift;
	h->fkvv_ksize           = ksize;
	h->fkvv_seg.h_node_type = ntype;
	h->fkvv_opaque          = NULL;

	m0_format_header_pack(&h->fkvv_fmt, &(struct m0_format_tag){
		.ot_version       = M0_BE_BNODE_FORMAT_VERSION,
		.ot_type          = M0_FORMAT_TYPE_BE_BNODE,
		.ot_footer_offset = offsetof(struct fkvv_head, fkvv_foot)
	});
	m0_format_footer_update(h);

	/**
	 * This is the only time we capture the opaque data of the header. No
	 * other place should the opaque data get captured and written to BE
	 * segment.
	 */
}

static struct fkvv_head *fkvv_data(const struct nd *node)
{
	return segaddr_addr(&node->n_addr);
}

static void fkvv_fini(const struct nd *node, struct m0_be_tx *tx)
{
	struct fkvv_head *h = fkvv_data(node);
	m0_format_header_pack(&h->fkvv_fmt, &(struct m0_format_tag){
		.ot_version       = 0,
		.ot_type          = 0,
		.ot_footer_offset = 0
	});

	h->fkvv_fmt.hd_magic = 0;
}

static int fkvv_count(const struct nd *node)
{
	int used = fkvv_data(node)->fkvv_used;
	if (fkvv_data(node)->fkvv_level > 0)
		used --;
	return used;
}

static int fkvv_count_rec(const struct nd *node)
{
	return fkvv_data(node)->fkvv_used;
}

static int fkvv_space(const struct nd *node)
{
	/**
	 * This function will return total space available in the node.
	 *
	 * struct fkvv_head *h     = fkvv_data(node);
	 * int               count = h->fkvv_used;
	 * int               total_key_size;
	 * int               total_val_size;
	 * return (1ULL << h->fkvv_shift) - sizeof *h - total_key_size - total_val_size;
	 *
	 */
}

static int fkvv_level(const struct nd *node)
{
	return fkvv_data(node)->fkvv_level;
}

static int fkvv_shift(const struct nd *node)
{
	return fkvv_data(node)->fkvv_shift;
}

static int fkvv_keysize(const struct nd *node)
{
	return fkvv_data(node)->fkvv_ksize;
}

static int fkvv_valsize(const struct nd *node)
{
	/**
	 * This function will return value size present in node. As, the value
	 * size will be not be fixed for fixed key, variable value size format
	 * returning -1.
	*/
	return -1;
}

static bool fkvv_isunderflow(const struct nd *node, bool predict)
{
	/**
	 * This function should will predict or determine underflow for node.
	 * If predict is set as true, function determines if there is
	 * possibility of underflow else it determines if there is an underflow
	 * at node.
	*/

}

static bool fkvv_isoverflow(const struct nd *node)
{
	/**
	 * This function will predict if there is possibility of overflow after
	 * adding record.
	 * Size of value needs to be passed to this function to determine
	 * overflow possibility.
	 */
}

static void fkvv_fid(const struct nd *node, struct m0_fid *fid)
{
}

static uint32_t *fkvv_val_offset_get(const struct nd *node, int idx)
{
	/**
	 * This function will return pointer to the offset of value at given
	 * index @idx.
	 *
	 * struct fkvv_head *h              = fkvv_data(node);
	 * void             *start_addr     = h + 1;
	 * uint32_t         *p_offset;
	 *
	 * p_offset = start_addr + (h->fkvv_ksize + ((h->fkvv_ksize + sizeof(uint32_t)) * idx));
	 *
	 * return p_offset;
	 */

}

static void fkvv_val_offset_set(const struct nd *node, int idx, uint32_t offset_val)
{
	/**
	 * This function will set offset for value at given index @idx equal to
	 * given @offset_val
	 *
	 * uint32_t         *p_offset;
	 *
	 * p_offset = fkvv_val_offset_get(node, idx);
	 * p_offset = offset_val;
	 */
}

static void *fkvv_key(const struct nd *node, int idx)
{
	/**
	 * This function will return starting address of key present at index
	 * @idx.
	 *
	 * struct fkvv_head *h    = fkvv_data(node);
	 * void             *area = h + 1;
	 *
	 * M0_PRE(ergo(!(h->fkvv_used == 0 && idx == 0),
	 * 		(0 <= idx && idx <= h->fkvv_used)));
	 *
	 * return area + (h->fkvv_ksize + sizeof(uint32_t)) * idx;
	 */

}

static void *fkvv_val(const struct nd *node, int idx)
{
	/**
	 * This function will return starting address of key present at index
	 * @idx.
	 *
	 * void             *start_node_addr = fkvv_data(node);
	 * struct fkvv_head *h               = start_node_addr;
	 *
	 * void             *end_node_addr;
	 * uint32_t         *value_offset;
	 *
	 * end_node_addr = start_node_addr + (1ULL << h->fkvv_shift);
	 * value_offset  = fkvv_val_offset_get(node, idx);
	 * M0_PRE(ergo(!(h->fkvv_used == 0 && idx == 0),
	 * 	(0 <= idx && idx <= h->fkvv_used)));
	 *
	 * return end_node_addr - *(value_offset);
	 */

}

static void fkvv_rec(struct slot *slot)
{
	/**
	 * This function will receive slot which will have index; based on the
	 * index we need to fill the record provided in slot.
	 *
	 * slot->s_rec.r_key.k_data.ov_buf[0] and slot->s_rec.r_val.ov_buf[0]
	 * should be filled with memory address of key and value at given index
	 * resepctively.
	 * Similarly, v_count[0] should be filled with size of key/value.
	*/
	#if 0
	struct fkvv_head *h = fkvv_data(slot->s_node);

	M0_PRE(ergo(!(h->fkvv_used == 0 && slot->s_idx == 0),
		    slot->s_idx <= h->fkvv_used));

	slot->s_rec.r_val.ov_vec.v_nr = 1;
	slot->s_rec.r_val.ov_vec.v_count[0] = total_val_size;
	slot->s_rec.r_val.ov_buf[0] = fkvv_val(slot->s_node, slot->s_idx);
	fkvv_node_key(slot);
	#endif
}

static void fkvv_node_key(struct slot *slot)
{
	/**
	 * This function will receive slot which will have index; based on the
	 * index we need to fill the slot->s_rec.r_key provided in slot.
	 *
	 * slot->s_rec.r_key.k_data.ov_buf[0] should be filled with memory
	 * address of key.
	 * Similarly, v_count[0] should be filled with size of key.
	 */

	#if 0
	const struct nd  *node = slot->s_node;
	struct fkvv_head   *h    = fkvv_data(node);

	M0_PRE(ergo(!(h->fkvv_used == 0 && slot->s_idx == 0),
		    slot->s_idx <= h->fkvv_used));

	slot->s_rec.r_key.k_data.ov_vec.v_nr = 1;
	slot->s_rec.r_key.k_data.ov_vec.v_count[0] = h->fkvv_ksize;
	slot->s_rec.r_key.k_data.ov_buf[0] = fkvv_key(slot->s_node, slot->s_idx);
	#endif
}

static void fkvv_child(struct slot *slot, struct segaddr *addr)
{
	/**
	 * This function will return the memory address pointing to its child
	 * node. We will call the function fkvv_val() for this purpose.
	 * This function is called for internal nodes.
	 */
}

static bool fkvv_isfit(struct slot *slot)
{
	/**
	 * This function will determine if the given record provided by
	 * the solt can be added to the node.
	 */
}

static void fkvv_done(struct slot *slot, struct m0_be_tx *tx, bool modified)
{
	/**
	 * Function implementation is not needed yet. In future if we want to
	 * calculate checksum per record, we might want to implement this
	 * function.
	*/
}

static void fkvv_make(struct slot *slot, struct m0_be_tx *tx)
{
	/**
	 * This function will make space for given record at given index; record
	 * and index will be provided with slot.
	 *
	 * After making space for key and value at given index, it will also
	 * update the offset for value and set the offset for new value.
	 *
	 */
	#if 0
	if (idx == 0) {
		offset_for_new_val = incoming_val_size;
	} else {
		val_offset_at_prev_idx = fkvv_val_offset_get(slot->s_node, slot->s_idx - 1);
		offset_for_new_val = *val_offset_at_prev_idx + incoming_val_size;
	}

	if(slot->s_idx == h->fkvv_used) {
		h->fkvv_used++;
		fkvv_val_offset_set(slot->s_node, idx, offset_for_new_val);
		return;
	}

	/* calculate source addresses for memmove */
	addr_key_at_idx = fkvv_key(slot->s_node, idx);
	addr_val_at_last_idx = fkvv_val(slot->s_node, h->fkvv_used - 1);

	/*calculate total key and value size required to move */

	total_key_size = (key_offset_area_size) * (h->fkvv_used - slot->s_idx);

	if (idx == 0){
		total_val_size = (*fkvv_val_offset_get(slot->s_node, h->fkvv_used-1));
	} else {
		total_val_size = (*fkvv_val_offset_get(slot->s_node, h->fkvv_used-1)) - (*fkvv_val_offset_get(slot->s_node, idx -1));
	}

	memmove(addr_key_at_idx + key_offset_area_size, addr_key_at_idx, total_key_size);
	memmove(addr_val_at_last_idx - incoming_val_size, addr_val_at_last_idx , total_val_size);

	h->fkvv_used++;

	/* update value offset */
	fkvv_val_offset_set(slot->s_node, idx, offset_for_new_val);
	for(i = idx+1; i < h->fkvv_used; i++)
	{
		val_offset_at_i = fkvv_val_offset_get(slot->s_node, i);
		*val_offset_at_i = *val_offset_at_i + incoming_val_size;
	}
	#endif
}

static bool fkvv_find(struct slot *slot, const struct m0_btree_key *key)
{
	return 0;
}

static void fkvv_fix(const struct nd *node, struct m0_be_tx *tx)
{

}

static void fkvv_cut(const struct nd *node, int idx, int size,
		   struct m0_be_tx *tx)
{

}

static void fkvv_del(const struct nd *node, int idx, struct m0_be_tx *tx)
{
	#if 0
	if (idx == h->fkvv_used - 1){
		h->fkvv_used--;
		return;
	}

	key_offset_area_size = h->fkvv_ksize + sizeof(uint32_t);
	if (idx == 0)
		value_size = val_offset_at_idx;
	else
		value_size = val_offset_at_idx - val_offset_at_prev_idx;



	addr_key_at_i = fkvv_key(node, idx);
	addr_val_at_i = fkvv_val(node, idx);

	total_key_size = (key_offset_area_size) * (h->fkvv_used - slot->s_idx - 1);
	total_val_size = val_offset_of_last - val_offset_of_i;

	memmove(addr_key_at_i, addr_key_at_i + key_offset_area_size, total_key_size);
	memmove(addr_val_at_i + value_size, addr_val_at_i, total_value_size);

	h->fkvv_used--;

	/* Update value offset */
	for( int i=idx;i<h->fkvv_used;i++)
		val_offset_at_i = val_offset_at_i - value_size;
	#endif

}

static void fkvv_set_level(const struct nd *node, uint8_t new_level,
			 struct m0_be_tx *tx)
{
	struct fkvv_head *h = fkvv_data(node);

	h->fkvv_level = new_level;
}

static bool fkvv_invariant(const struct nd *node)
{
	/**
	 * This function perform basic validation of node.
	 */
	#if 0
	const struct fkvv_head *h = fkvv_data(node);

	/* TBD: add check for h_tree_type after initializing it in node_init. */
	return  _0C(h->fkvv_fmt.hd_magic == M0_FORMAT_HEADER_MAGIC) &&
		_0C(h->fkvv_seg.h_node_type == BNT_FIXED_KEYSIZE_VARIABLE_VALUESIZE) &&
		_0C(h->fkvv_ksize != 0) &&
		_0C(h->fkvv_shift == segaddr_shift(&node->n_addr));
	#endif
}

static bool fkvv_expensive_invariant(const struct nd *node)
{
	/**
	 * This function validates if the keys are in sorted order or not.
	 */
}

static bool fkvv_verify(const struct nd *node)
{
	/**
	 * This function verify the data in the node header.
	 */
}

static void fkvv_opaque_set(const struct segaddr *addr, void *opaque)
{
	/**
	 * This function saves the opaque data.
	 */
	struct fkvv_head *h = segaddr_addr(addr);
	h->fkvv_opaque = opaque;
	/** This change should NEVER be captured.*/
}

static void *fkvv_opaque_get(const struct segaddr *addr)
{
	/**
	 * This function return the opaque data.
	 */
	struct fkvv_head *h = segaddr_addr(addr);
	return h->fkvv_opaque;
}

static void fkvv_capture(struct slot *slot, struct m0_be_tx *tx)
{
	/**
	 * This function will capture the data in node segment.
	 */
}

static int fkvv_create_delete_credit_size(void)
{
	/**
	 * This function will return credits required for btree create and
	 * destroy operation.
	*/
}

/**
 *  --------------------------------------------------------
 *  Section END -
 *  Fixed Sized Keys and Variable Sized Value Node Structure
 *  ---------------------------------------------------------
 */
#endif
/**
 *  --------------------------------------------
 *  Section START -
 *  Variable Sized Keys and Values Node Structure
 *  --------------------------------------------
 *
 * Proposed node structure
 *
 *
 *
 *                        +--------------------------+
 *                        |                          |
 *                 +------+-----------------------+  |
 *                 |      |                       |  |
 *             +---+------+-------------------+   |  |
 *             |   |      |                   |   |  |
 *             v   v      v                   |   |  | DIR                    16   11       3  0
 * +----------+--+----+--------+-------------++-+-++-++--+--+--+--------------+----+--------+--+
 * |          |  |    |        |             |  |  |  |  |  |  |              |    |        |  |
 * | Node Hdr |K0| K1 |   K2   |         +-->+--+--+--+--+--+--+              | V2 |   V1   |V0|
 * |          |  |    |        |         |   |  |  |  |  |  |  |              |    |        |  |
 * +--------+-+--+----+--------+---------+---++-++-++-+--+--+--+--------------+----+--------+--+
 *          | 0  5    12                 |    |  |  |                           ^       ^     ^
 *          +----------------------------+    |  |  |                           |       |     |
 *                                            +--+--+---------------------------+-------+-----+
 *                                               |  |                           |       |
 *                                               +--+---------------------------+-------+
 *                                                  |                           |
 *                                                  +---------------------------+
 *
 *
 *
 *  The above structure represents the way variable sized keys and values will
 *  be stored in memory.
 *  Node Hdr or Node Header will store all the relevant info regarding this node
 *  type.
 *  The Keys will be added starting from the end of the node header in an
 *  increasing order whereas the Values will be added starting from the end of
 *  the node such that the Value of the first record will be at the extreme
 *  right, the Value for the second record to the left of the Value of the
 *  first record and so on.
 *  This way the Keys start populating from the left of the node (after the
 *  Node Header) while the Values start populating from the right of the node.
 *  As the records get added the empty space between the Keys list and the
 *  Values list starts to shrink.
 *
 *  Additionally, we will maintain a directory in the central region of the node
 *  which will contain the offsets to identify the address of the particular
 *  key and value.
 *  This Directory starts in the center of the empty space between Keys and
 *  Values and will float in this region so that if addition of the new record
 *  causes either Key or Value to overwrite the Directory then the Directory
 *  will need to be shifted to make space for the incoming Key/Value;
 *  accordingly the Directory pointer in the Node Header will be updated. If no
 *  space exists to add the new Record then an Overflow has happened and the new
 *  record cannot be inserted in this node. The credit calculations for the
 *  addition of the Record need to account for the moving of this Directory.
 *
 */
#if 0
struct dir_rec {
	uint8_t key_offset;
	uint8_t val_offset;
};

struct vkvv_head {
	struct m0_format_header  vkvv_fmt;      /*< Node Header */
	struct node_header       vkvv_seg;      /*< Node type information */
	/**
	 * The above 2 structures should always be together with node_header
	 * following the m0_format_header.
	 */

	uint16_t                 vkvv_used;     /*< Count of records */
	uint8_t                  vkvv_shift;    /*< Node size as pow-of-2 */
	uint8_t                  vkvv_level;    /*< Level in Btree */
	uint32_t                 vkvv_dir_offset;  /*< starting address of dir */

	/* Removal of ksize and vsize as they are now dynamic */

	struct m0_format_footer  vkvv_foot;     /*< Node Footer */
	void                    *vkvv_opaque;   /*< opaque data */
	/**
	 *  This space is used to host the Keys, Values and Directory upto the
	 *  size of the node.
	 */
} M0_XCA_RECORD M0_XCA_DOMAIN(be);

static struct vkvv_head *vkvv_data(const struct nd *node)
{
	return segaddr_addr(&node->n_addr);
}

static uint32_t vkvv_get_dir_offset(const struct segaddr *addr, int shift)
{
	int size = 1ULL << shift;
	uint32_t dir_off = (size/(2*sizeof(int)));
	return dir_off;
}

static void vkvv_init(const struct segaddr *addr, int shift, int ksize, int vsize,
		    uint32_t ntype, struct m0_be_seg *seg, struct m0_be_tx *tx)
{
	/**
	 * @brief  This function will do all the initialisations. Here, it
	 *         will call a function to create the directory in the middle
	 *         of the node memory and return the starting address
	 */
	struct vkvv_head *h = segaddr_addr(addr);
	h->vkvv_dir_offset = vkvv_get_dir_offset(addr, shift);
}

static void vkvv_fini(const struct nd *node, struct m0_be_tx *tx)
{
	/**
	 * @brief This function will do all the finalisations in the header.
	 */
	struct vkvv_head *h = vkvv_data(node);

}

static int  vkvv_count(const struct nd *node)
{
	/**
	 * @brief This function returns the count of key in the node space.
	 *        It is achieved using the vkvv_used variable.
	 */
	struct vkvv_head *h = vkvv_data(node);

}

static int  vkvv_count_rec(const struct nd *node)
{
	/**
	 * @brief This function returns the count of values in the node space.
	 *        It is achieved using the vkvv_used variable.
	 */
	struct vkvv_head *h = vkvv_data(node);

}

static int  vkvv_space(const struct nd *node)
{
	/**
	 * @brief This function returns the space(in bytes) available in the
	 *        node. This can be achieved by maintaining an entry in the
	 *        directory of the next location where upcoming KV will be
	 *        added. Using this entry, we can calculate the available
	 *        size.
	 *
	 *        directory_size = (sizeof(struct dir_rec))*vkvv_used
	 *        Available size = total_size of node - sizeof(node_header) -
	 *                         directory_size - (key_offset_of_last_entry -
	 *                         start_address_of_kv_space) -
	 *                         (end_address_of_kv_space -
	 *                          value_offset_of_last_entry)
	 */
	struct vkvv_head *h = vkvv_data(node);

}

static int  vkvv_level(const struct nd *node)
{
	/**
	 * @brief This function will return the vkvv_level from node_header.
	 */
	struct vkvv_head *h = vkvv_data(node);

}

static int  vkvv_shift(const struct nd *node)
{
	/**
	 * @brief This function will return the vkvv_shift from node_header.
	 */
	struct vkvv_head *h = vkvv_data(node);

}

static int  vkvv_keysize(const struct nd *node)
{
	/**
	 * @brief This function will also require actual key or slot as a
	 *        parameter to identify the key in the node.
	 *        Changes in nt_valsize function declaration will be required.
	 *        Once the key is identified, the size can be calculated as a
	 *        difference of offsets obtained from the dir.
	 *
	 *        key = to search
	 *        dir = node_header->dir_rec
	 *        count = node_header->vkvv_used
	 *        start_addr = node_header + sizeof(node_header)
	 *        while(count > 0) {
	 *            new_key = start_addr + dir[count].key_offset
	 *            if (new_key == key)
	 *               break;
	 *            count--
	 *        }
	 *        keysize = dir[count+1].key_offset - dir[count].key_offset
	 *
	 */
	struct vkvv_head *h = vkvv_data(node);

}

static int  vkvv_valsize(const struct nd *node)
{
	/**
	 * @brief This function will also require actual value or slot as a
	 *        parameter to identify the value in the node.
	 *        Changes in nt_valsize function declaration will be required.
	 *        Once the value is identified, the size can be calculated as a
	 *        difference of offsets obtained from the dir.
	 *
	 *        val = to search
	 *        dir = node_header->dir_rec
	 *        count = node_header->vkvv_used
	 *        start_addr = node->n_addr + segaddr_shift(node->n_addr) - 1
	 *        while(count > 0) {
	 *            new_val = start_addr - dir[count].val_offset
	 *            if (new_val == val)
	 *               break;
	 *            count--
	 *        }
	 *        valsize = dir[count+1].val_offset - dir[count].val_offset
	 */
	struct vkvv_head *h = vkvv_data(node);

}

static bool vkvv_isunderflow(const struct nd *node, bool predict)
{
	/**
	 * @brief This function will identify the possibility of underflow
	 *        while adding a new record.
	 *
	 * Need to check if ff_used will become less than 0.
	 */
}

static bool vkvv_isoverflow(const struct nd *node)
{
	/**
	 * @brief This function will identify the possibility of overflow
	 *        while adding a new record.
	 *        Modifications will be required in vkvv_isoverflow() function
	 *        declaration as we need to have the sizes of incoming key and
	 *        value.
	 *
	 *        keysize + valsize <= vkvv_space(slot->s_node)
	 */
}

static void vkvv_fid(const struct nd *node, struct m0_fid *fid)
{

}

static void *vkvv_key(const struct nd *node, int idx)
{
	/**
	 * @brief Return the memory address pointing to key space.
	 *
	 * index = given index
	 * start_addr = node->n_addr + sizeof(node_header)
	 * new_key = start_addr + dir[index].key_offset
	 * return new_key
	 */
}

static void *vkvv_val(const struct nd *node, int idx)
{
	/**
	 * @brief Return the memory address pointing to value space.
	 *
	 * index = given index
	 * start_addr =  node->n_addr + segaddr_shift(node->n_addr) - 1
	 * new_val = start_addr - dir[index].val_offset
	 * return new_val
	 */
}

static void vkvv_rec(struct slot *slot)
{
	/**
	 * @brief This function will fill the provided slot with its key and
	 *        value based on the index provided.
	 *        vkvv_key() and vkvv_val() functions should be used to get the
	 *        memory address pointing to key and val.
	 *        vkvv_keysize() and vkvv_valsize() functions should be used to
	 *        fill the v_count parameter of the slot vector.
	 */
}

static void vkvv_node_key(struct slot *slot)
{
	/**
	 * @brief This function will fill the provided slot with its key and
	 *        value based on the index provided.
	 *        vkvv_key() functions should be used to get the
	 *        memory address pointing to key and val.
	 *        vkvv_keysize() functions should be used to
	 *        fill the v_count parameter of the slot vector.
	 */
}

static void vkvv_child(struct slot *slot, struct segaddr *addr)
{
	/**
	 * @brief This function will return the memory address pointing to its
	 *        child node. We will call the function vkvv_val() for this
	 *        purpose.
	 *        This function is called for internal nodes.
	 */
}

static bool vkvv_isfit(struct slot *slot)
{
	/**
	 * @brief This function will determine if the current key and value
	 *        can be added to the node.
	 *        It also checks the validity of the record.
	 *        Modifications will be required in nt_isfit() function
	 *        declaration as we need to have the sizes of incoming key and
	 *        value.
	 *
	 *        keysize + valsize <= vkvv_space(slot->s_node)
	 */
}

static void vkvv_done(struct slot *slot, struct m0_be_tx *tx, bool modified)
{

}

static void vkvv_make(struct slot *slot, struct m0_be_tx *tx)
{
	/**
	 * @brief This function will create space to add a new entry at the
	 *        given index. It is assumed that the possibility whether this
	 *        can occur or not is determined before calling this function.
	 *
	 *        We will maintain an extra record than vkvv_used in the
	 *        directory. Maintaining this extra offset value will help in
	 *        size calculations.
	 *
	 *        start_key_addr = vkvv_key(slot->s_node, index)
	 *        start_val_addr = vkvv_val(slot->s_node, index)
	 *        count = num of records i.e. vkvv_used
	 *
	 *        if(index==count) {
	 *          //No need to do memmove() as data will added to the end of
	 *          //current series of keys and values. Just update the
	 *          //directory to keep a record of the next possible offset.
	 *          dir_rec[index+1].key_offset = dir_rec[index].key_offset + incoming_key_size
	 *          dir_rec[index+1].val_offset = dir_rec[index].val_offset + incoming_val_size
	 *
	 *        } else {
	 *
	 *          total_key_size = dir_rec[count+1].key_offset - dir_rec[index].key_offset
	 *          total_val_size = dir_rec[count+1].val_offset - dir_rec[index].val_offset
	 *
	 *          //Update directory
	 *          idx = index
	 *          temp_count = count
	 *          while(temp_count >= idx) {
	 *            dir_rec[temp_count+1].key_offset = dir_rec[temp_count].key_offset
	 *            dir_rec[temp_count+1].val_offset = dir_rec[temp_count].val_offset
	 *
	 *            dir_rec[temp_count+1].key_offset = dir_rec[temp_count+1].key_offset + incoming_key_size
	 *            dir_rec[temp_count+1].val_offset = dir_rec[temp_count+1].val_offset + incoming_value_size
	 *            temp_count --
	 *          }
	 *
	 *          memmove(start_key_addr + incoming_key_size,start_key_addr,total_key_size)
	 *          memmove(start_val_addr - incoming_val_size,start_val_addr,total_val_size)
	 *        }
	 *        vkvv_used++
	 *
	 *
	 */

}

static bool vkvv_find(struct slot *slot, const struct m0_btree_key *key)
{
	/**
	 * @brief This function will return the index in the directory that
	 *        points to given key.
	 *        A binary search algorithm can be implemented here similar to
	 *        current implementation in ff_find.
	 */
}

static void vkvv_fix(const struct nd *node, struct m0_be_tx *tx)
{
	/**
	 * @brief This function will do any post processing required after the
	 *        node operations.
	 */
}

static void vkvv_cut(const struct nd *node, int idx, int size,
		   struct m0_be_tx *tx)
{
	/**
	 * @brief This function changes the size of value for the specified
	 *        key. Care must be taken to update the indices in the
	 *        directory while moving the values. Also, there is a need to
	 *        predetermine if the node directory itself needs to be moved.
	 */
}

static void vkvv_del(const struct nd *node, int idx, struct m0_be_tx *tx)
{
	/**
	 * @brief This function will delete the given record or KV pair from
	 *        the node. Keys and values need to moved accordingly, and
	 *        the new indices should be updated in the node directory.
	 *
	 *
	 *        start_key_addr = vkvv_key(slot->s_node, index)
	 *        start_val_addr = vkvv_val(slot->s_node, index)
	 *        count = num of records i.e. vkvv_used
	 *
	 *        if(index==count) {
	 *          //No need to do memmove() as data will be removed from the
	 *          //end of current series of keys and values. Just update the
	 *          //directory entry to keep a record.
	 *          dir_rec[index+1].key_offset = 0
	 *          dir_rec[index+1].val_offset = 0
	 *
	 *        } else {
	 *
	 *          total_key_size = dir_rec[count+1].key_offset - dir_rec[index+1].key_offset
	 *          total_val_size = dir_rec[count+1].val_offset - dir_rec[index+1].val_offset
	 *
	 *          //Update directory
	 *          idx = index
	 *
	 *          while(idx <= count) {
	 *            dir_rec[idx].key_offset = dir_rec[idx+1].key_offset
	 *            dir_rec[idx].val_offset = dir_rec[idx+1].val_offset
	 *
	 *            dir_rec[idx].key_offset = dir_rec[idx].key_offset - outgoing_key_size
	 *            dir_rec[idx].val_offset = dir_rec[idx].val_offset - outgoing_value_size
	 *            idx ++
	 *          }
	 *          dir_rec[idx].key_offset = 0
	 *          dir_rec[idx].val_offset = 0
	 *          memmove(start_key_addr,start_key_addr + outgoing_key_size,total_key_size)
	 *          memmove(start_val_addr,start_val_addr - outgoing_val_size,total_val_size)
	 *        }
	 *        vkvv_used--
	 *
	 */
}
static void vkvv_set_level(const struct nd *node, uint8_t new_level,
			 struct m0_be_tx *tx)
{
	/**
	 * @brief This function will set the level for the given node.
	 */
}
static void vkvv_move(struct nd *src, struct nd *tgt,
			 enum direction dir, int nr, struct m0_be_tx *tx)
{
	/**
	 * @brief This function is used to move data between 2 nodes.
	 * Need to check if generic move() can be used for this case.
	 */
}

static bool vkvv_invariant(const struct nd *node)
{
	/**
	 * @brief This function validates the structure of the node.
	 * Implementation will be thought of once the basic functionality has
	 * been implemented.
	 */
}

static bool vkvv_expensive_invariant(const struct nd *node)
{
	/**
	 * @brief This function validates the key order within node.
	 * Implementation will be thought of once the basic functionality has
	 * been implemented.
	 */
}

static bool vkvv_verify(const struct nd *node)
{
	/**
	 * @brief This function verify the data in the node.
	 */
}

static void vkvv_opaque_set(const struct segaddr *addr, void *opaque)
{
	/**
	 * @brief This function saves the opaque data.
	 */
}

static void *vkvv_opaque_get(const struct segaddr *addr)
{
	/**
	 * @brief This function return the opaque data.
	 */
}

static void vkvv_capture(struct slot *slot, struct m0_be_tx *tx)
{
	/**
	 * @brief This function will capture the data in node segment.
	 */
}
#endif
/**
 *  --------------------------------------------
 *  Section END -
 *  Variable Sized Keys and Values Node Structure
 *  --------------------------------------------
 */

#ifndef __KERNEL__
/**
 *  --------------------------------------------
 *  Section START - Btree Credit
 *  --------------------------------------------
 */
/**
 * Credit for btree put and delete operation.
 * For put operation, at max 2 nodes can get captured in each level plus an
 * extra node. The delete operation can use less nodes, still use the same api
 * to be on the safer side.
 *
 * @param accum transaction credit.
 */
static void btree_callback_credit(struct m0_be_tx_credit *accum)
{
	struct m0_be_tx_credit cb_cred = M0_BE_TX_CB_CREDIT(0,  0, 1);
	m0_be_tx_credit_add(accum,  &cb_cred);
}

/**
 * This function will calculate credits required to split node and it will add
 * those credits to @accum.
 */
static void btree_node_split_credit(const struct m0_btree  *tree,
				    m0_bcount_t             ksize,
				    m0_bcount_t             vsize,
				    struct m0_be_tx_credit *accum)
{
	struct m0_be_tx_credit cred = {};

	node_alloc_credit(tree->t_desc->t_root, ksize, vsize, accum);

	/* credits to update two nodes : existing and newly allocated. */
	node_rec_put_credit(tree->t_desc->t_root, ksize, vsize, &cred);
	btree_callback_credit(&cred);
	m0_be_tx_credit_mul(&cred, 2);

	m0_be_tx_credit_add(accum, &cred);
}

/**
 * This function will calculate credits required to perform  @nr put KV
 * operations and it will add those credits to @accum.
 */
void m0_btree_put_credit(const struct m0_btree  *tree,
			 m0_bcount_t             nr,
			 m0_bcount_t             ksize,
			 m0_bcount_t             vsize,
			 struct m0_be_tx_credit *accum)
{
	struct m0_be_tx_credit cred = {};

	/* Credits for split operation */
	btree_node_split_credit(tree, ksize, vsize, &cred);
	m0_be_tx_credit_mul(&cred, MAX_TREE_HEIGHT);
	m0_be_tx_credit_mac(accum, &cred, nr);
}

/**
 * This function will calculate credits required to perform @nr delete KV
 * operations and it will add those credits to @accum.
 */
void m0_btree_del_credit(const struct m0_btree  *tree,
			 m0_bcount_t             nr,
			 m0_bcount_t             ksize,
			 m0_bcount_t             vsize,
			 struct m0_be_tx_credit *accum)
{
	struct m0_be_tx_credit cred = {};

	/* Credits for freeing the node. */
	node_free_credit(tree->t_desc->t_root, ksize, vsize, &cred);
	btree_callback_credit(&cred);
	m0_be_tx_credit_mul(&cred, MAX_TREE_HEIGHT);
	m0_be_tx_credit_mac(accum, &cred, nr);
}

/**
 * This function will calculate credits required to perform  @nr update kv
 * operation and it will add those credits to @accum.
 */
void m0_btree_update_credit(const struct m0_btree  *tree,
			    m0_bcount_t             nr,
			    m0_bcount_t             ksize,
			    m0_bcount_t             vsize,
			    struct m0_be_tx_credit *accum)
{
	/**
	 * If the new value size is different than existing value size. It
	 * is required to allocate credit same as put operation.
	 */
	m0_btree_put_credit(tree, nr, ksize, vsize, accum);
}

void m0_btree_create_credit(const struct node_type *nt,
			    struct m0_be_tx_credit *accum)
{
	int size = nt->nt_create_delete_credit_size();
	m0_be_tx_credit_add(accum, &M0_BE_TX_CREDIT(1, size));
}

void m0_btree_destroy_credit(struct m0_btree *tree,
			     struct m0_be_tx_credit *accum)
{
	int size = tree->t_desc->t_root->n_type->nt_create_delete_credit_size();
	m0_be_tx_credit_add(accum, &M0_BE_TX_CREDIT(1, size));
}
#endif

/**
 *  --------------------------------------------
 *  Section END - Btree Credit
 *  --------------------------------------------
 */

#define COPY_RECORD(tgt, src)                                                  \
	({                                                                     \
		struct m0_btree_rec *__tgt_rec = (tgt);                        \
		struct m0_btree_rec *__src_rec = (src);                        \
									       \
		m0_bufvec_copy(&__tgt_rec->r_key.k_data,                       \
			       &__src_rec ->r_key.k_data,                      \
			       m0_vec_count(&__src_rec ->r_key.k_data.ov_vec));\
		m0_bufvec_copy(&__tgt_rec->r_val, &__src_rec->r_val,           \
			       m0_vec_count(&__src_rec ->r_val.ov_vec));       \
	})

#define COPY_VALUE(tgt, src)                                                   \
	({                                                                     \
		struct m0_btree_rec *__tgt_rec = (tgt);                        \
		struct m0_btree_rec *__src_rec = (src);                        \
									       \
		m0_bufvec_copy(&__tgt_rec->r_val, &__src_rec->r_val,           \
			       m0_vec_count(&__src_rec ->r_val.ov_vec));       \
	})

#define REC_INIT(pp_key, p_ksize, pp_val, p_vsize)                             \
	({                                                                     \
		struct m0_btree_rec __rec;                                     \
									       \
		__rec.r_key.k_data = M0_BUFVEC_INIT_BUF((pp_key), (p_ksize));  \
		__rec.r_val        = M0_BUFVEC_INIT_BUF((pp_val), (p_vsize));  \
		__rec;                                                         \
	})

/** Insert operation section start point: */
#ifndef __KERNEL__

static bool cookie_is_set(struct m0_bcookie *k_cookie)
{
	/* TBD : function definition */
	return false;
}

static bool cookie_is_used(void)
{
	/* TBD : function definition */
	return false;
}

static bool cookie_is_valid(struct td *tree, struct m0_bcookie *k_cookie)
{
	/* TBD : function definition */
	/* if given key is in cookie's last and first key */

	return false;
}

static int fail(struct m0_btree_op *bop, int rc)
{
	bop->bo_op.o_sm.sm_rc = rc;
	return m0_sm_op_sub(&bop->bo_op, P_CLEANUP, P_FINI);
}

/**
 * This function will validate the cookie or path traversed by the operation and
 * return result. If if cookie is used it will validate cookie else check for
 * traversed path.
 *
 * @param oi which provide all information about traversed nodes.
 * @param tree needed in case of cookie validation.
 * @param cookie provided by the user which needs to get validate if used.
 * @return bool return true if validation succeed else false.
 */
static bool path_check(struct m0_btree_oimpl *oi, struct td *tree,
		       struct m0_bcookie *k_cookie)
{
	int        total_level = oi->i_used;
	struct nd *l_node;

	if (cookie_is_used())
		return cookie_is_valid(tree, k_cookie);

	while (total_level >= 0) {
		l_node = oi->i_level[total_level].l_node;
		node_lock(l_node);
		if (!node_isvalid(l_node)) {
			node_unlock(l_node);
			node_op_fini(&oi->i_nop);
			return false;
		}
		if (oi->i_level[total_level].l_seq != l_node->n_seq) {
			node_unlock(l_node);
			return false;
		}
		node_unlock(l_node);
		total_level--;
	}
	return true;
}

/**
 * Validates the sibling node and its sequence number.
 *
 * @param oi provides traversed nodes information.
 * @return bool return true if validation succeeds else false.
 */
static bool sibling_node_check(struct m0_btree_oimpl *oi)
{
	struct nd *l_sibling = oi->i_level[oi->i_used].l_sibling;

	if (l_sibling == NULL || oi->i_pivot == -1)
		return true;

	node_lock(l_sibling);
	if (!node_isvalid(l_sibling)) {
		node_unlock(l_sibling);
		node_op_fini(&oi->i_nop);
		return false;
	}
	if (oi->i_level[oi->i_used].l_sib_seq != l_sibling->n_seq) {
		node_unlock(l_sibling);
		return false;
	}
	node_unlock(l_sibling);
	return true;
}

static int64_t lock_op_init(struct m0_sm_op *bo_op, struct node_op  *i_nop,
			    struct td *tree, int nxt)
{
	/** parameters which has passed but not will be used while state machine
	 *  implementation for  locks
	 */
	m0_rwlock_write_lock(&tree->t_lock);
	return nxt;
}

static void lock_op_unlock(struct td *tree)
{
	m0_rwlock_write_unlock(&tree->t_lock);
}

static void level_alloc(struct m0_btree_oimpl *oi, int height)
{
	oi->i_level = m0_alloc(height * (sizeof *oi->i_level));
}

static void level_put(struct m0_btree_oimpl *oi, struct m0_be_tx *tx)
{
	int i;
	for (i = 0; i <= oi->i_used; ++i) {
		if (oi->i_level[i].l_node != NULL) {
			node_put(&oi->i_nop, oi->i_level[i].l_node, tx);
			oi->i_level[i].l_node = NULL;
		}
		if (oi->i_level[i].l_sibling != NULL) {
			node_put(&oi->i_nop, oi->i_level[i].l_sibling, tx);
			oi->i_level[i].l_sibling = NULL;
		}
	}
}

static void level_cleanup(struct m0_btree_oimpl *oi, struct m0_be_tx *tx)
{
	/**
	 * This function assumes the thread is unlocked when level_cleanup runs.
	 * If ever there arises a need to call level_cleanup() with the lock
	 * owned by the calling thread then this routine will need some changes
	 * such as accepting a parameter which would tell us if the lock is
	 * already taken by this thread.
	 */
	int i;

	/** Put all the nodes back. */
	level_put(oi, tx);
	/** Free up allocated nodes. */
	for (i = 0; i < oi->i_height; ++i) {
		if (oi->i_level[i].l_alloc != NULL) {
			if (oi->i_level[i].i_alloc_in_use)
				node_put(&oi->i_nop, oi->i_level[i].l_alloc,
					 tx);
			else {
				oi->i_nop.no_opc = NOP_FREE;
				/**
				 * node_free() will not cause any I/O delay
				 * since this node was allocated in P_ALLOC
				 * phase in put_tick and I/O delay would have
				 * happened during the allocation.
				 */
				node_fini(oi->i_level[i].l_alloc, tx);
				node_free(&oi->i_nop, oi->i_level[i].l_alloc,
					  tx, 0);
				oi->i_level[i].l_alloc = NULL;
			}
		}
	}

	if (oi->i_extra_node != NULL) {
		/**
		 * extra_node will be used only if root splitting is done due to
		 * overflow at root node. Therefore, extra_node must have been
		 * used if l_alloc at root level is used.
		 */
		if (oi->i_level[0].i_alloc_in_use)
			node_put(&oi->i_nop, oi->i_extra_node, tx);
		else {
			oi->i_nop.no_opc = NOP_FREE;
			node_fini(oi->i_extra_node, tx);
			node_free(&oi->i_nop, oi->i_extra_node, tx, 0);
			oi->i_extra_node = NULL;
		}
	}
	m0_free(oi->i_level);
}

/**
 * Adds unique node descriptor address to m0_btree_oimpl::i_capture structure.
 */
static void btree_node_capture_enlist(struct m0_btree_oimpl *oi,
				      struct nd *addr, int start_idx)
{
	struct node_capture_info *arr = oi->i_capture;
	int                       i;

	M0_PRE(addr != NULL);

	for (i = 0; i < BTREE_CB_CREDIT_CNT; i++) {
		if (arr[i].nc_node == NULL) {
			arr[i].nc_node = addr;
			arr[i].nc_idx  = start_idx;
			break;
		} else if (arr[i].nc_node == addr) {
			arr[i].nc_idx = arr[i].nc_idx < start_idx ?
				        arr[i].nc_idx : start_idx;
			break;
		}
	}
}

/**
 * Checks if given segaddr is within segment boundaries.
*/
static bool address_in_segment(struct segaddr addr)
{
	//TBD: function definition
	return true;
}

/**
 * Callback to be invoked on transaction commit.
 */
static void btree_tx_commit_cb(void *payload)
{
	struct nd *node = payload;

	m0_rwlock_write_lock(&list_lock);
	node_lock(node);
	M0_ASSERT(node->n_txref != 0);
	node->n_txref--;
	if (!node->n_be_node_valid && node->n_ref == 0 && node->n_txref == 0) {
		ndlist_tlink_del_fini(node);
		node_unlock(node);
		m0_rwlock_fini(&node->n_lock);
		m0_free(node);
		m0_rwlock_write_unlock(&list_lock);
		return;
	}
	node_unlock(node);
	m0_rwlock_write_unlock(&list_lock);
}

static void btree_tx_nodes_capture(struct m0_btree_oimpl *oi,
				  struct m0_be_tx *tx)
{
	struct node_capture_info *arr = oi->i_capture;
	struct slot          node_slot;
	int                       i;

	for (i = 0; i < BTREE_CB_CREDIT_CNT; i++) {
		if (arr[i].nc_node == NULL)
			break;

		node_slot.s_node = arr[i].nc_node;
		node_slot.s_idx  = arr[i].nc_idx;
		node_capture(&node_slot, tx);

		node_lock(arr[i].nc_node);
		arr[i].nc_node->n_txref++;
		node_unlock(arr[i].nc_node);
		M0_BTREE_TX_CB_CAPTURE(tx, arr[i].nc_node, &btree_tx_commit_cb);
	}
}

/**
 * This function gets called when splitting is done at root node. This function
 * is responsible to handle this scanario and ultimately root will point out to
 * the two splitted node.
 * @param bop structure for btree operation which contains all required data
 * @param new_rec will contain key and value as address pointing to newly
 * allocated node at root
 * @return int64_t return state which needs to get executed next
 */
static int64_t btree_put_root_split_handle(struct m0_btree_op *bop,
					   struct m0_btree_rec *new_rec)
{
	struct td              *tree       = bop->bo_arbor->t_desc;
	struct m0_btree_oimpl  *oi         = bop->bo_i;
	struct level           *lev        = &oi->i_level[0];
	m0_bcount_t             ksize;
	void                   *p_key;
	m0_bcount_t             vsize;
	void                   *p_val;

	bop->bo_rec   = *new_rec;

	/**
	 * When splitting is done at root node, tree height needs to get
	 * increased by one. As, we do not want to change the pointer to the
	 * root node, we will copy all contents from root to i_extra_node and
	 * make i_extra_node as one of the child of existing root
	 * 1) First copy all contents from root node to extra_node
	 * 2) add new 2 records at root node:
	 *      i.for first record, key = rec.r_key, value = rec.r_val
	 *      ii.for second record, key = null, value = segaddr(i_extra_node)
	 */

	int curr_max_level = node_level(lev->l_node);

	node_lock(lev->l_node);
	node_lock(oi->i_extra_node);

	node_set_level(oi->i_extra_node, curr_max_level, bop->bo_tx);
	node_set_level(lev->l_node, curr_max_level + 1, bop->bo_tx);

	node_move(lev->l_node, oi->i_extra_node, D_RIGHT, NR_MAX, bop->bo_tx);
	M0_ASSERT(node_count_rec(lev->l_node) == 0);

	/* 2) add new 2 records at root node. */

	/* Add first rec at root */
	struct slot node_slot = {
		.s_node = lev->l_node,
		.s_idx  = 0
	};
	node_slot.s_rec = bop->bo_rec;

	/* M0_ASSERT(node_isfit(&node_slot)) */
	node_make(&node_slot, bop->bo_tx);
	node_slot.s_rec = REC_INIT(&p_key, &ksize, &p_val, &vsize);
	node_rec(&node_slot);
	COPY_RECORD(&node_slot.s_rec, &bop->bo_rec);
	/* if we need to update vec_count for node, update here */

	node_done(&node_slot, bop->bo_tx, true);

	/* Add second rec at root */

	/**
	 * For second record, value = segaddr(i_extra_node).
	 * Note that, last key is not considered as valid key for internal node.
	 * Therefore, currently, key is not set as NULL explicitly.
	 * In future, depending on requirement, key, key size, value size might
	 * need to be set/store explicitly.
	 */
	bop->bo_rec.r_val.ov_buf[0] = &(oi->i_extra_node->n_addr);
	node_slot.s_idx  = 1;
	node_slot.s_rec = bop->bo_rec;
	node_make(&node_slot, bop->bo_tx);
	node_slot.s_rec = REC_INIT(&p_key, &ksize, &p_val, &vsize);
	node_rec(&node_slot);
	COPY_VALUE(&node_slot.s_rec, &bop->bo_rec);
	/* if we need to update vec_count for root slot, update at this place */

	node_done(&node_slot, bop->bo_tx, true);
	node_seq_cnt_update(lev->l_node);
	node_fix(lev->l_node, bop->bo_tx);
	/**
	 * Note : not capturing l_node as it must have already been captured in
	 * btree_put_makespace_phase().
	 */
	btree_node_capture_enlist(oi, oi->i_extra_node, 0);

	/* Increase height by one */
	tree->t_height++;
	bop->bo_arbor->t_height = tree->t_height;
	/* Capture this change in transaction */

	/* TBD : This check needs to be removed when debugging is done. */
	M0_ASSERT(node_expensive_invariant(lev->l_node));
	M0_ASSERT(node_expensive_invariant(oi->i_extra_node));
	node_unlock(lev->l_node);
	node_unlock(oi->i_extra_node);

	return P_CAPTURE;
}

/**
 * This function is called when there is overflow and splitting needs to be
 * done. It will move some records from right node(l_node) to left node(l_alloc)
 * and find the appropriate slot for given record. It will store the node and
 * index (where we need to insert given record) in tgt slot as a result.
 *
 * @param l_alloc It is the newly allocated node, where we want to move record.
 * @param l_node It is the current node, from where we want to move record.
 * @param rec It is the given record for which we want to find slot
 * @param tgt result of record find will get stored in tgt slot
 * @param tx It represents the transaction of which the current operation is
 * part of.
 */
static void btree_put_split_and_find(struct nd *allocated_node,
				     struct nd *current_node,
				     struct m0_btree_rec *rec, struct slot *tgt,
				     struct m0_be_seg *seg, struct m0_be_tx *tx)
{
	struct slot              right_slot;
	struct slot              left_slot;
	struct m0_bufvec_cursor  cur_1;
	struct m0_bufvec_cursor  cur_2;
	int                      diff;
	m0_bcount_t              ksize;
	void                    *p_key;
	m0_bcount_t              vsize;
	void                    *p_val;

	/* intialised slot for left and right node*/
	left_slot.s_node  = allocated_node;
	right_slot.s_node = current_node;

	/* 1)Move some records from current node to new node */

	node_set_level(allocated_node, node_level(current_node), tx);

	node_move(current_node, allocated_node, D_LEFT, NR_EVEN, tx);

	/*2) Find appropriate slot for given record */

	right_slot.s_idx = 0;
	right_slot.s_rec = REC_INIT(&p_key, &ksize, &p_val, &vsize);
	node_key(&right_slot);

	m0_bufvec_cursor_init(&cur_1, &rec->r_key.k_data);
	m0_bufvec_cursor_init(&cur_2, &right_slot.s_rec.r_key.k_data);

	diff = m0_bufvec_cursor_cmp(&cur_1, &cur_2);
	tgt->s_node = diff < 0 ? left_slot.s_node : right_slot.s_node;

	/**
	 * Corner case: If given record needs to be inseted at internal left
	 * node and if the key of given record is greater than key at last index
	 * of left record, initialised tgt->s_idx explicitly, as node_find will
	 * not compare key with last indexed key.
	 */
	if (node_level(tgt->s_node) > 0 && tgt->s_node == left_slot.s_node) {
		left_slot.s_idx = node_count(left_slot.s_node);
		left_slot.s_rec = REC_INIT(&p_key, &ksize, &p_val, &vsize);
		node_key(&left_slot);
		m0_bufvec_cursor_init(&cur_2, &left_slot.s_rec.r_key.k_data);
		diff = m0_bufvec_cursor_cmp(&cur_1, &cur_2);
		if (diff > 0) {
			tgt->s_idx = node_count(left_slot.s_node) + 1;
			return;
		}
	}
	node_find(tgt, &rec->r_key);
}

/**
 * This function is responsible to handle the overflow at node at particular
 * level. It will get called when given record is not able to fit in node. This
 * function will split the node and update bop->bo_rec which needs to get added
 * at parent node.
 *
 * If record is not able to fit in the node, split the node
 *     1) Move some records from current node(l_node) to new node(l_alloc).
 *     2) Insert given record to appropriate node.
 *     3) Modify last key from left node(in case of internal node) and key,
 *       value for record which needs to get inserted at parent.
 *
 * @param bop structure for btree operation which contains all required data.
 * @return int64_t return state which needs to get executed next.
 */
static int64_t btree_put_makespace_phase(struct m0_btree_op *bop)
{
	struct m0_btree_oimpl *oi         = bop->bo_i;
	struct level          *lev = &oi->i_level[oi->i_used];
	m0_bcount_t            ksize;
	void                  *p_key;
	m0_bcount_t            vsize;
	void                  *p_val;
	m0_bcount_t            ksize_1;
	void                  *p_key_1;
	m0_bcount_t            vsize_1;
	void                  *p_val_1;
	uint64_t               newvalue;
	m0_bcount_t            newvsize  = INTERNAL_NODE_VALUE_SIZE;
	void                  *newv_ptr  = &newvalue;
	struct m0_btree_rec    new_rec;
	struct slot            tgt;
	struct slot            node_slot;
	int                    i;

	/**
	 * move records from current node to new node and find slot for given
	 * record
	 */
	node_lock(lev->l_alloc);
	node_lock(lev->l_node);

	lev->i_alloc_in_use = true;

	btree_put_split_and_find(lev->l_alloc, lev->l_node, &bop->bo_rec, &tgt,
				 bop->bo_seg, bop->bo_tx);

	tgt.s_rec = bop->bo_rec;
	node_make (&tgt, bop->bo_tx);
	tgt.s_rec = REC_INIT(&p_key, &ksize, &p_val, &vsize);
	node_rec(&tgt);
	tgt.s_rec.r_flags = M0_BSC_SUCCESS;
	int rc = bop->bo_cb.c_act(&bop->bo_cb, &tgt.s_rec);
	if (rc) {
		/* If callback failed, undo make space, splitted node */
		node_del(tgt.s_node, tgt.s_idx, bop->bo_tx);
		node_done(&tgt, bop->bo_tx, true);
		tgt.s_node == lev->l_node ? node_seq_cnt_update(lev->l_node) :
					    node_seq_cnt_update(lev->l_alloc);
		node_fix(lev->l_node, bop->bo_tx);

		node_move(lev->l_alloc, lev->l_node, D_RIGHT,
		          NR_MAX, bop->bo_tx);
		lev->i_alloc_in_use = false;

		node_unlock(lev->l_alloc);
		node_unlock(lev->l_node);
		lock_op_unlock(bop->bo_arbor->t_desc);
		return fail(bop, rc);
	}
	node_done(&tgt, bop->bo_tx, true);
	tgt.s_node == lev->l_node ? node_seq_cnt_update(lev->l_node) :
				    node_seq_cnt_update(lev->l_alloc);
	node_fix(tgt.s_node, bop->bo_tx);
	btree_node_capture_enlist(oi, lev->l_alloc, 0);
	btree_node_capture_enlist(oi, lev->l_node, 0);

	/* TBD : This check needs to be removed when debugging is done. */
	M0_ASSERT(node_expensive_invariant(lev->l_alloc));
	M0_ASSERT(node_expensive_invariant(lev->l_node));
	node_unlock(lev->l_alloc);
	node_unlock(lev->l_node);

	/* Initialized new record which will get inserted at parent */
	node_slot.s_node = lev->l_node;
	node_slot.s_idx = 0;
	node_slot.s_rec = REC_INIT(&p_key, &ksize, &p_val, &vsize);
	node_key(&node_slot);
	new_rec.r_key = node_slot.s_rec.r_key;

	newvalue      = INTERNAL_NODE_VALUE_SIZE;
	newv_ptr      = &(lev->l_alloc->n_addr);
	new_rec.r_val = M0_BUFVEC_INIT_BUF(&newv_ptr, &newvsize);

	for (i = oi->i_used - 1; i >= 0; i--) {
		lev = &oi->i_level[i];
		node_slot.s_node = lev->l_node;
		node_slot.s_idx  = lev->l_idx;
		node_slot.s_rec  = new_rec;
		if (node_isfit(&node_slot)) {
			struct m0_btree_rec *rec;

			node_lock(lev->l_node);

			node_make(&node_slot, bop->bo_tx);
			node_slot.s_rec = REC_INIT(&p_key_1, &ksize_1,
						   &p_val_1, &vsize_1);
			node_rec(&node_slot);
			rec = &new_rec;
			COPY_RECORD(&node_slot.s_rec, rec);

			node_done(&node_slot, bop->bo_tx, true);
			node_seq_cnt_update(lev->l_node);
			node_fix(lev->l_node, bop->bo_tx);
			btree_node_capture_enlist(oi, lev->l_node, lev->l_idx);

			/**
			 * TBD : This check needs to be removed when debugging
			 * is done.
			 */
			M0_ASSERT(node_expensive_invariant(lev->l_node));
			node_unlock(lev->l_node);
			return P_CAPTURE;
		}

		node_lock(lev->l_alloc);
		node_lock(lev->l_node);

		lev->i_alloc_in_use = true;

		btree_put_split_and_find(lev->l_alloc, lev->l_node, &new_rec,
					 &tgt, bop->bo_seg, bop->bo_tx);

		tgt.s_rec = new_rec;
		node_make(&tgt, bop->bo_tx);
		tgt.s_rec = REC_INIT(&p_key_1, &ksize_1, &p_val_1, &vsize_1);
		node_rec(&tgt);
		COPY_RECORD(&tgt.s_rec,  &new_rec);

		node_done(&tgt, bop->bo_tx, true);
		tgt.s_node == lev->l_node ? node_seq_cnt_update(lev->l_node) :
					    node_seq_cnt_update(lev->l_alloc);
		node_fix(tgt.s_node, bop->bo_tx);
		btree_node_capture_enlist(oi, lev->l_alloc, 0);
		btree_node_capture_enlist(oi, lev->l_node, 0);

		/**
		 * TBD : This check needs to be removed when debugging is
		 * done.
		 */
		M0_ASSERT(node_expensive_invariant(lev->l_alloc));
		M0_ASSERT(node_expensive_invariant(lev->l_node));
		node_unlock(lev->l_alloc);
		node_unlock(lev->l_node);

		node_slot.s_node = lev->l_alloc;
		node_slot.s_idx = node_count(node_slot.s_node);
		node_slot.s_rec = REC_INIT(&p_key, &ksize, &p_val, &vsize);
		node_key(&node_slot);
		new_rec.r_key = node_slot.s_rec.r_key;
		newv_ptr = &(lev->l_alloc->n_addr);
	}

	/**
	 * If we reach root node and splitting is done at root handle spliting
	 * of root
	*/
	return btree_put_root_split_handle(bop, &new_rec);
}

/* get_tick for insert operation */
static int64_t btree_put_kv_tick(struct m0_sm_op *smop)
{
	struct m0_btree_op    *bop            = M0_AMB(bop, smop, bo_op);
	struct td             *tree           = bop->bo_arbor->t_desc;
	uint64_t               flags          = bop->bo_flags;
	struct m0_btree_oimpl *oi             = bop->bo_i;
	bool                   lock_acquired  = bop->bo_flags & BOF_LOCKALL;
	struct level          *lev;

	switch (bop->bo_op.o_sm.sm_state) {
	case P_INIT:
		M0_ASSERT(bop->bo_i == NULL);
		bop->bo_i = m0_alloc(sizeof *oi);
		if (bop->bo_i == NULL) {
			bop->bo_op.o_sm.sm_rc = M0_ERR(-ENOMEM);
			return P_DONE;
		}
		if ((flags & BOF_COOKIE) &&
		    cookie_is_set(&bop->bo_rec.r_key.k_cookie))
			return P_COOKIE;
		else
			return P_SETUP;
	case P_COOKIE:
		if (cookie_is_valid(tree, &bop->bo_rec.r_key.k_cookie) &&
		    !node_isoverflow(oi->i_cookie_node))
			return P_LOCK;
		else
			return P_SETUP;
	case P_LOCKALL:
		M0_ASSERT(bop->bo_flags & BOF_LOCKALL);
		return lock_op_init(&bop->bo_op, &bop->bo_i->i_nop,
				    bop->bo_arbor->t_desc, P_SETUP);
	case P_SETUP:
		oi->i_height = tree->t_height;
		level_alloc(oi, oi->i_height);
		if (oi->i_level == NULL) {
			if (lock_acquired)
				lock_op_unlock(tree);
			return fail(bop, M0_ERR(-ENOMEM));
		}
		bop->bo_i->i_key_found = false;
		oi->i_nop.no_op.o_sm.sm_rc = 0;
		/** Fall through to P_DOWN. */
	case P_DOWN:
		oi->i_used = 0;
		M0_SET0(&oi->i_capture);
		/* Load root node. */
		return node_get(&oi->i_nop, tree, &tree->t_root->n_addr,
				P_NEXTDOWN);
	case P_NEXTDOWN:
		if (oi->i_nop.no_op.o_sm.sm_rc == 0) {
			struct slot    node_slot = {};
			struct segaddr child_node_addr;

			lev = &oi->i_level[oi->i_used];
			lev->l_node = oi->i_nop.no_node;
			node_slot.s_node = oi->i_nop.no_node;

			node_lock(lev->l_node);
			lev->l_seq = oi->i_nop.no_node->n_seq;
			oi->i_nop.no_node = NULL;

			/**
			 * Node validation is required to determine that the
			 * node(lev->l_node) which is pointed by current thread
			 * is not freed by any other thread till current thread
			 * reaches NEXTDOWN phase.
			 *
			 * Node verification is required to determine that no
			 * other thread which has lock is working on the same
			 * node(lev->l_node) which is pointed by current thread.
			 */

			if (!node_isvalid(lev->l_node) || (oi->i_used > 0 &&
			    node_count_rec(lev->l_node) == 0)) {
				node_unlock(lev->l_node);
				return m0_sm_op_sub(&bop->bo_op, P_CLEANUP,
						    P_SETUP);
			}

			oi->i_key_found = node_find(&node_slot,
						    &bop->bo_rec.r_key);
			lev->l_idx = node_slot.s_idx;
			if (node_level(node_slot.s_node) > 0) {
				if (oi->i_key_found) {
					lev->l_idx++;
					node_slot.s_idx++;
				}
				node_child(&node_slot, &child_node_addr);
				if (!address_in_segment(child_node_addr)) {
					node_unlock(lev->l_node);
					node_op_fini(&oi->i_nop);
					return fail(bop, M0_ERR(-EFAULT));
				}
				oi->i_used++;

				if (oi->i_used >= oi->i_height) {
					/* If height of tree increased. */
					oi->i_used = oi->i_height - 1;
					node_unlock(lev->l_node);
					return m0_sm_op_sub(&bop->bo_op,
							    P_CLEANUP, P_SETUP);
				}
				node_unlock(lev->l_node);
				return node_get(&oi->i_nop, tree,
						&child_node_addr, P_NEXTDOWN);
			} else {
				node_unlock(lev->l_node);
				if (bop->bo_opc == M0_BO_UPDATE) {
					/**
					 * TBD : Revisit  this part, while
					 * implmenting UPDATE operation for
					 * variable value size.
					 */
					return P_LOCK;
				}

				if (oi->i_key_found)
					return P_LOCK;
				/**
				 * Initialize i_alloc_lev to level of leaf
				 * node.
				 */
				oi->i_alloc_lev = oi->i_used;
				return P_ALLOC_REQUIRE;
			}
		} else {
			node_op_fini(&oi->i_nop);
			return m0_sm_op_sub(&bop->bo_op, P_CLEANUP, P_SETUP);
		}
	case P_ALLOC_REQUIRE:{
		do {
			lev = &oi->i_level[oi->i_alloc_lev];
			node_lock(lev->l_node);
			if (!node_isvalid(lev->l_node)) {
				node_unlock(lev->l_node);
				return m0_sm_op_sub(&bop->bo_op, P_CLEANUP,
						    P_SETUP);
			}

			if (!node_isoverflow(lev->l_node)) {
				node_unlock(lev->l_node);
				break;
			}
			if (lev->l_alloc == NULL || (oi->i_alloc_lev == 0 &&
			    oi->i_extra_node == NULL)) {
				/**
				 * Depending on the level of node, shift can be
				 * updated.
				 */
				int ksize = node_keysize(lev->l_node);
				int vsize = node_valsize(lev->l_node);
				int shift = node_shift(lev->l_node);
				oi->i_nop.no_opc = NOP_ALLOC;
				node_unlock(lev->l_node);
				return node_alloc(&oi->i_nop, tree,
						  shift, lev->l_node->n_type,
						  ksize, vsize, bop->bo_tx,
						  P_ALLOC_STORE);

			}
			node_unlock(lev->l_node);
			oi->i_alloc_lev--;
		} while (oi->i_alloc_lev >= 0);
		return P_LOCK;
	}
	case P_ALLOC_STORE: {
		if (oi->i_nop.no_op.o_sm.sm_rc != 0) {
			if (lock_acquired)
				lock_op_unlock(tree);
			node_op_fini(&oi->i_nop);
			return fail(bop, oi->i_nop.no_op.o_sm.sm_rc);
		}
		lev = &oi->i_level[oi->i_alloc_lev];

		if (oi->i_alloc_lev == 0) {
			/**
			 * If we are at root node and if there is possibility of
			 * overflow at root node, allocate two nodes for l_alloc
			 * and oi->extra_node, as both nodes will be used in
			 * case of root overflow.
			 */
			if (lev->l_alloc == NULL) {
				int ksize;
				int vsize;
				int shift;
				lev->l_alloc = oi->i_nop.no_node;
				oi->i_nop.no_node = NULL;
				node_lock(lev->l_node);
				if (!node_isvalid(lev->l_node)) {
					node_unlock(lev->l_node);
					return m0_sm_op_sub(&bop->bo_op,
							    P_CLEANUP, P_SETUP);
				}
				ksize = node_keysize(lev->l_node);
				vsize = node_valsize(lev->l_node);
				shift = node_shift(lev->l_node);
				oi->i_nop.no_opc = NOP_ALLOC;
				node_unlock(lev->l_node);
				return node_alloc(&oi->i_nop, tree,
						  shift, lev->l_node->n_type,
						  ksize, vsize, bop->bo_tx,
						  P_ALLOC_STORE);

			} else if (oi->i_extra_node == NULL) {
				oi->i_extra_node = oi->i_nop.no_node;
				oi->i_nop.no_node = NULL;
				return P_LOCK;
			} else
				M0_ASSERT(0);
		}

		lev->l_alloc = oi->i_nop.no_node;
		oi->i_alloc_lev--;
		return P_ALLOC_REQUIRE;
	}
	case P_LOCK:
		if (!lock_acquired)
			return lock_op_init(&bop->bo_op, &bop->bo_i->i_nop,
					    bop->bo_arbor->t_desc, P_CHECK);
		/** Fall through if LOCK is already acquired. */
	case P_CHECK:
		if (!path_check(oi, tree, &bop->bo_rec.r_key.k_cookie)) {
			oi->i_trial++;
			if (oi->i_trial >= MAX_TRIALS) {
				M0_ASSERT_INFO((bop->bo_flags & BOF_LOCKALL) ==
					       0, "Put record failure in tree"
					       "lock mode");
				bop->bo_flags |= BOF_LOCKALL;
				lock_op_unlock(tree);
				return m0_sm_op_sub(&bop->bo_op, P_CLEANUP,
						    P_LOCKALL);
			}
			if (oi->i_height != tree->t_height) {
				/* If height has changed. */
				lock_op_unlock(tree);
				return m0_sm_op_sub(&bop->bo_op, P_CLEANUP,
						    P_SETUP);
			} else {
				/* If height is same, put back all the nodes. */
				lock_op_unlock(tree);
				level_put(oi, bop->bo_tx);
				return P_DOWN;
			}
		}
		/** Fall through if path_check is successful. */
	case P_SANITY_CHECK: {
		int  rc = 0;
		if (bop->bo_opc == M0_BO_PUT && oi->i_key_found)
			rc = M0_ERR(-EEXIST);
		else if (bop->bo_opc == M0_BO_UPDATE && !oi->i_key_found)
			rc = M0_ERR(-ENOENT);

		if (rc) {
			lock_op_unlock(tree);
			return fail(bop, rc);
		}
		if (bop->bo_opc == M0_BO_PUT)
			return  P_MAKESPACE;
		else
			return P_ACT;
	}
	case P_MAKESPACE: {
		M0_ASSERT(!oi->i_key_found);
		lev = &oi->i_level[oi->i_used];
		struct slot slot_for_right_node = {
			.s_node = lev->l_node,
			.s_idx  = lev->l_idx,
			.s_rec  = bop->bo_rec
		};
		if (!node_isfit(&slot_for_right_node))
			return btree_put_makespace_phase(bop);

		node_lock(lev->l_node);
		node_make(&slot_for_right_node, bop->bo_tx);
		/** Fall through if there is no overflow.  **/
	}
	case P_ACT: {
		m0_bcount_t          ksize;
		void                *p_key;
		m0_bcount_t          vsize;
		void                *p_val;
		struct slot          node_slot;
		int                  rc;

		lev = &oi->i_level[oi->i_used];

		if (bop->bo_opc == M0_BO_UPDATE)
			node_lock(lev->l_node);

		node_slot.s_node = lev->l_node;
		node_slot.s_idx  = lev->l_idx;

		node_slot.s_rec = REC_INIT(&p_key, &ksize, &p_val, &vsize);
		node_rec(&node_slot);

		/**
		 * If we are at leaf node, and we have made the space
		 * for inserting a record, callback will be called.
		 * Callback will be provided with the record. It is
		 * user's responsibility to fill the value as well as
		 * key in the given record. if callback failed, we will
		 * revert back the changes made on btree. Detailed
		 * explination is provided at P_MAKESPACE stage.
		 */
		node_slot.s_rec.r_flags = M0_BSC_SUCCESS;
		rc = bop->bo_cb.c_act(&bop->bo_cb, &node_slot.s_rec);
		if (rc) {
			/* handle if callback fail i.e undo make */
			if (bop->bo_opc == M0_BO_PUT) {
				node_del(node_slot.s_node, node_slot.s_idx,
					 bop->bo_tx);
				node_done(&node_slot, bop->bo_tx, true);
				node_seq_cnt_update(lev->l_node);
				node_fix(lev->l_node, bop->bo_tx);
			}

			node_unlock(lev->l_node);
			lock_op_unlock(tree);
			return fail(bop, rc);
		}
		node_done(&node_slot, bop->bo_tx, true);
		node_seq_cnt_update(lev->l_node);
		node_fix(lev->l_node, bop->bo_tx);
		btree_node_capture_enlist(oi, lev->l_node, lev->l_idx);

		/**
		 * TBD : This check needs to be removed when debugging is
		 * done.
		 */
		M0_ASSERT(node_expensive_invariant(lev->l_node));
		node_unlock(lev->l_node);
		return P_CAPTURE;
	}
	case P_CAPTURE:
		btree_tx_nodes_capture(oi, bop->bo_tx);
		lock_op_unlock(tree);
		return m0_sm_op_sub(&bop->bo_op, P_CLEANUP, P_FINI);
	case P_CLEANUP:
		level_cleanup(oi, bop->bo_tx);
		return m0_sm_op_ret(&bop->bo_op);
	case P_FINI :
		M0_ASSERT(oi);
		m0_free(oi);
		return P_DONE;
	default:
		M0_IMPOSSIBLE("Wrong state: %i", bop->bo_op.o_sm.sm_state);
	};
}
/* Insert operation section end point */

#endif
#ifndef __KERNEL__
//static struct m0_sm_group G;

static struct m0_sm_state_descr btree_states[P_NR] = {
	[P_INIT] = {
		.sd_flags   = M0_SDF_INITIAL,
		.sd_name    = "P_INIT",
		.sd_allowed = M0_BITS(P_COOKIE, P_SETUP, P_ACT, P_TIMECHECK,
				      P_TREE_GET, P_DONE),
	},
	[P_TREE_GET] = {
		.sd_flags   = 0,
		.sd_name    = "P_TREE_GET",
		.sd_allowed = M0_BITS(P_ACT),
	},
	[P_COOKIE] = {
		.sd_flags   = 0,
		.sd_name    = "P_COOKIE",
		.sd_allowed = M0_BITS(P_LOCK, P_SETUP),
	},
	[P_SETUP] = {
		.sd_flags   = 0,
		.sd_name    = "P_SETUP",
		.sd_allowed = M0_BITS(P_CLEANUP, P_NEXTDOWN),
	},
	[P_LOCKALL] = {
		.sd_flags   = 0,
		.sd_name    = "P_LOCKALL",
		.sd_allowed = M0_BITS(P_SETUP),
	},
	[P_DOWN] = {
		.sd_flags   = 0,
		.sd_name    = "P_DOWN",
		.sd_allowed = M0_BITS(P_NEXTDOWN),
	},
	[P_NEXTDOWN] = {
		.sd_flags   = 0,
		.sd_name    = "P_NEXTDOWN",
		.sd_allowed = M0_BITS(P_NEXTDOWN, P_ALLOC_REQUIRE,
				      P_STORE_CHILD, P_SIBLING, P_CLEANUP,
				      P_LOCK),
	},
	[P_SIBLING] = {
		.sd_flags   = 0,
		.sd_name    = "P_SIBLING",
		.sd_allowed = M0_BITS(P_SIBLING, P_LOCK, P_CLEANUP),
	},
	[P_ALLOC_REQUIRE] = {
		.sd_flags   = 0,
		.sd_name    = "P_ALLOC_REQUIRE",
		.sd_allowed = M0_BITS(P_ALLOC_STORE, P_LOCK, P_CLEANUP),
	},
	[P_ALLOC_STORE] = {
		.sd_flags   = 0,
		.sd_name    = "P_ALLOC_STORE",
		.sd_allowed = M0_BITS(P_ALLOC_REQUIRE, P_ALLOC_STORE, P_LOCK,
				      P_CLEANUP),
	},
	[P_STORE_CHILD] = {
		.sd_flags   = 0,
		.sd_name    = "P_STORE_CHILD",
		.sd_allowed = M0_BITS(P_CHECK, P_CLEANUP, P_DOWN, P_CAPTURE),
	},
	[P_LOCK] = {
		.sd_flags   = 0,
		.sd_name    = "P_LOCK",
		.sd_allowed = M0_BITS(P_CHECK, P_MAKESPACE, P_ACT, P_CAPTURE,
				      P_CLEANUP),
	},
	[P_CHECK] = {
		.sd_flags   = 0,
		.sd_name    = "P_CHECK",
		.sd_allowed = M0_BITS(P_CAPTURE, P_MAKESPACE, P_ACT, P_CLEANUP,
				      P_DOWN),
	},
	[P_SANITY_CHECK] = {
		.sd_flags   = 0,
		.sd_name    = "P_SANITY_CHECK",
		.sd_allowed = M0_BITS(P_MAKESPACE, P_ACT, P_CLEANUP),
	},
	[P_MAKESPACE] = {
		.sd_flags   = 0,
		.sd_name    = "P_MAKESPACE",
		.sd_allowed = M0_BITS(P_CAPTURE, P_CLEANUP),
	},
	[P_ACT] = {
		.sd_flags   = 0,
		.sd_name    = "P_ACT",
		.sd_allowed = M0_BITS(P_CAPTURE, P_CLEANUP, P_DONE),
	},
	[P_CAPTURE] = {
		.sd_flags   = 0,
		.sd_name    = "P_CAPTURE",
		.sd_allowed = M0_BITS(P_FREENODE, P_CLEANUP),
	},
	[P_FREENODE] = {
		.sd_flags   = 0,
		.sd_name    = "P_FREENODE",
		.sd_allowed = M0_BITS(P_CLEANUP, P_FINI),
	},
	[P_CLEANUP] = {
		.sd_flags   = 0,
		.sd_name    = "P_CLEANUP",
		.sd_allowed = M0_BITS(P_SETUP, P_LOCKALL, P_FINI),
	},
	[P_FINI] = {
		.sd_flags   = 0,
		.sd_name    = "P_FINI",
		.sd_allowed = M0_BITS(P_DONE),
	},
	[P_TIMECHECK] = {
		.sd_flags   = 0,
		.sd_name    = "P_TIMECHECK",
		.sd_allowed = M0_BITS(P_TIMECHECK),
	},
	[P_DONE] = {
		.sd_flags   = M0_SDF_TERMINAL,
		.sd_name    = "P_DONE",
		.sd_allowed = 0,
	},
};

static struct m0_sm_trans_descr btree_trans[] = {
	{ "open/close-init", P_INIT, P_ACT },
	{ "open/close-act", P_ACT, P_DONE },
	{ "create-init-tree_get", P_INIT, P_TREE_GET },
	{ "create-tree_get-act", P_TREE_GET, P_ACT },
	{ "close/destroy", P_INIT, P_DONE},
	{ "close-init-timecheck", P_INIT, P_TIMECHECK},
	{ "close-timecheck-repeat", P_TIMECHECK, P_TIMECHECK},
	{ "kvop-init-cookie", P_INIT, P_COOKIE },
	{ "kvop-init", P_INIT, P_SETUP },
	{ "kvop-cookie-valid", P_COOKIE, P_LOCK },
	{ "kvop-cookie-invalid", P_COOKIE, P_SETUP },
	{ "kvop-setup-failed", P_SETUP, P_CLEANUP },
	{ "kvop-setup-down-fallthrough", P_SETUP, P_NEXTDOWN },
	{ "kvop-lockall", P_LOCKALL, P_SETUP },
	{ "kvop-down", P_DOWN, P_NEXTDOWN },
	{ "kvop-nextdown-repeat", P_NEXTDOWN, P_NEXTDOWN },
	{ "put-nextdown-next", P_NEXTDOWN, P_ALLOC_REQUIRE },
	{ "del-nextdown-load", P_NEXTDOWN, P_STORE_CHILD },
	{ "get-nextdown-next", P_NEXTDOWN, P_LOCK },
	{ "iter-nextdown-sibling", P_NEXTDOWN, P_SIBLING },
	{ "kvop-nextdown-failed", P_NEXTDOWN, P_CLEANUP },
	{ "iter-sibling-repeat", P_SIBLING, P_SIBLING },
	{ "iter-sibling-next", P_SIBLING, P_LOCK },
	{ "iter-sibling-failed", P_SIBLING, P_CLEANUP },
	{ "put-alloc-load", P_ALLOC_REQUIRE, P_ALLOC_STORE },
	{ "put-alloc-next", P_ALLOC_REQUIRE, P_LOCK },
	{ "put-alloc-fail", P_ALLOC_REQUIRE, P_CLEANUP },
	{ "put-allocstore-require", P_ALLOC_STORE, P_ALLOC_REQUIRE },
	{ "put-allocstore-repeat", P_ALLOC_STORE, P_ALLOC_STORE },
	{ "put-allocstore-next", P_ALLOC_STORE, P_LOCK },
	{ "put-allocstore-fail", P_ALLOC_STORE, P_CLEANUP },
	{ "del-child-check", P_STORE_CHILD, P_CHECK },
	{ "del-child-check-ht-changed", P_STORE_CHILD, P_CLEANUP },
	{ "del-child-check-ht-same", P_STORE_CHILD, P_DOWN },
	{ "del-child-check-ft", P_STORE_CHILD, P_CAPTURE },
	{ "kvop-lock", P_LOCK, P_CHECK },
	{ "kvop-lock-check-ht-changed", P_LOCK, P_CLEANUP },
	{ "put-lock-ft-capture", P_LOCK, P_CAPTURE },
	{ "put-lock-ft-makespace", P_LOCK, P_MAKESPACE },
	{ "put-lock-ft-act", P_LOCK, P_ACT },
	{ "kvop-check-height-changed", P_CHECK, P_CLEANUP },
	{ "kvop-check-height-same", P_CHECK, P_DOWN },
	{ "put-check-ft-capture", P_CHECK, P_CAPTURE },
	{ "put-check-ft-makespace", P_LOCK, P_MAKESPACE },
	{ "put-check-ft-act", P_LOCK, P_ACT },
	{ "put-sanity-makespace", P_SANITY_CHECK, P_MAKESPACE },
	{ "put-sanity-act", P_SANITY_CHECK, P_ACT },
	{ "put-sanity-cleanup", P_SANITY_CHECK, P_CLEANUP},
	{ "put-makespace-capture", P_MAKESPACE, P_CAPTURE },
	{ "put-makespace-cleanup", P_MAKESPACE, P_CLEANUP },
	{ "kvop-act", P_ACT, P_CLEANUP },
	{ "put-del-act", P_ACT, P_CAPTURE },
	{ "put-capture", P_CAPTURE, P_CLEANUP},
	{ "del-capture-freenode", P_CAPTURE, P_FREENODE},
	{ "del-freenode-cleanup", P_FREENODE, P_CLEANUP },
	{ "del-freenode-fini", P_FREENODE, P_FINI},
	{ "kvop-cleanup-setup", P_CLEANUP, P_SETUP },
	{ "kvop-lockall", P_CLEANUP, P_LOCKALL },
	{ "kvop-done", P_CLEANUP, P_FINI },
	{ "kvop-fini", P_FINI, P_DONE },
};

static struct m0_sm_conf btree_conf = {
	.scf_name      = "btree-conf",
	.scf_nr_states = ARRAY_SIZE(btree_states),
	.scf_state     = btree_states,
	.scf_trans_nr  = ARRAY_SIZE(btree_trans),
	.scf_trans     = btree_trans
};

#endif

#ifndef __KERNEL__
/**
 * calc_shift is used to calculate the shift for the given number of bytes.
 * Shift is the exponent of nearest power-of-2 value greater than or equal to
 * number of bytes.
 *
 * @param value represents the number of bytes
 * @return int  returns the shift value.
 */

int calc_shift(int value)
{
	unsigned int sample = (unsigned int) value;
	unsigned int pow    = 0;

	while (sample > 0)
	{
		sample >>=1;
		pow += 1;
	}

	return pow - 1;
}

/**
 * btree_create_tree_tick function is the main function used to create btree.
 * It traverses through multiple states to perform its operation.
 *
 * @param smop     represents the state machine operation
 * @return int64_t returns the next state to be executed.
 */
int64_t btree_create_tree_tick(struct m0_sm_op *smop)
{
	struct m0_btree_op    *bop    = M0_AMB(bop, smop, bo_op);
	struct m0_btree_oimpl *oi     = bop->bo_i;
	struct m0_btree_idata *data   = &bop->b_data;
	int                    k_size = data->bt->ksize == -1 ? MAX_KEY_SIZE :
					data->bt->ksize;
	int                    v_size = data->bt->vsize == -1 ? MAX_VAL_SIZE :
					data->bt->vsize;
	struct slot            _slot;

	switch (bop->bo_op.o_sm.sm_state) {
	case P_INIT:
		/**
		 * This following check has been added to enforce the
		 * requirement that nodes have aligned addresses.
		 * However, in future, this check can be removed if
		 * such a requirement is invalidated.
		 */
		if (!addr_is_aligned(data->addr))
			return M0_ERR(-EFAULT);

		oi = m0_alloc(sizeof *bop->bo_i);
		if (oi == NULL)
			return M0_ERR(-ENOMEM);
		bop->bo_i = oi;
		bop->bo_arbor = m0_alloc(sizeof *bop->bo_arbor);
		if (bop->bo_arbor == NULL) {
			m0_free(oi);
			return M0_ERR(-ENOMEM);
		}

		oi->i_nop.no_addr = segaddr_build(data->addr, calc_shift(data->
						  num_bytes));
		return node_init(&oi->i_nop.no_addr, k_size, v_size,
				 data->nt, bop->bo_seg, bop->bo_tx, P_TREE_GET);

	case P_TREE_GET:
		return tree_get(&oi->i_nop, &oi->i_nop.no_addr, P_ACT);

	case P_ACT:
		M0_ASSERT(oi->i_nop.no_op.o_sm.sm_rc == 0);
		oi->i_nop.no_node->n_type = data->nt;
		oi->i_nop.no_tree->t_type = data->bt;
		oi->i_nop.no_tree->t_seg  = bop->bo_seg;

		bop->bo_arbor->t_desc           = oi->i_nop.no_tree;
		bop->bo_arbor->t_type           = data->bt;
		bop->bo_arbor->t_height         = node_level(oi->i_nop.no_node) + 1;

		m0_rwlock_write_lock(&bop->bo_arbor->t_desc->t_lock);
		bop->bo_arbor->t_desc->t_height = bop->bo_arbor->t_height;
		_slot.s_node                    = oi->i_nop.no_node;
		_slot.s_idx                     = 0;
		node_capture(&_slot, bop->bo_tx);
		m0_rwlock_write_unlock(&bop->bo_arbor->t_desc->t_lock);

		m0_free(oi);
		bop->bo_i = NULL;

		return P_DONE;

	default:
		M0_IMPOSSIBLE("Wrong state: %i", bop->bo_op.o_sm.sm_state);
	}
}

/**
 * btree_destroy_tree_tick function is the main function used to destroy btree.
 *
 * @param smop     represents the state machine operation
 * @return int64_t returns the next state to be executed.
 */
int64_t btree_destroy_tree_tick(struct m0_sm_op *smop)
{
	struct m0_btree_op *bop  = M0_AMB(bop, smop, bo_op);
	struct td          *tree = bop->bo_arbor->t_desc;
	struct slot         _slot;

	M0_PRE(bop->bo_op.o_sm.sm_state == P_INIT);

	if (tree == NULL)
		return M0_ERR(-EINVAL);

	m0_rwlock_write_lock(&tree->t_lock);
	if (tree->t_ref != 1) {
		m0_rwlock_write_unlock(&tree->t_lock);
		return M0_ERR(-EPERM);
	}

	M0_PRE(node_invariant(tree->t_root));
	M0_PRE(node_count(tree->t_root) == 0);
	m0_rwlock_write_unlock(&tree->t_lock);
	node_fini(tree->t_root, bop->bo_tx);
	_slot.s_node                    = tree->t_root;
	_slot.s_idx                     = 0;
	node_capture(&_slot, bop->bo_tx);
	node_put(tree->t_root->n_op, tree->t_root, bop->bo_tx);
	tree_put(tree);

	/**
	 * ToDo: We need to capture the changes occuring in the
	 * root node after tree_descriptor has been freed using
	 * m0_be_tx_capture().
	 * Only those fields that have changed need to be
	 * updated.
	 */
	m0_free0(&bop->bo_arbor);
	return P_DONE;
}

/**
 * btree_open_tree_tick function is used to traverse through different states to
 * facilitate the working of m0_btree_open().
 *
 * @param smop     represents the state machine operation
 * @return int64_t returns the next state to be executed.
 */
int64_t btree_open_tree_tick(struct m0_sm_op *smop)
{
	struct m0_btree_op    *bop  = M0_AMB(bop, smop, bo_op);
	struct m0_btree_oimpl *oi   = bop->bo_i;

	switch (bop->bo_op.o_sm.sm_state) {
	case P_INIT:

		/**
		 * This following check has been added to enforce the
		 * requirement that nodes have aligned addresses.
		 * However, in future, this check can be removed if
		 * such a requirement is invalidated.
		 */
		if (!addr_is_aligned(bop->b_data.addr))
			return M0_ERR(-EFAULT);

		oi = m0_alloc(sizeof *bop->bo_i);
		if (oi == NULL)
			return M0_ERR(-ENOMEM);
		bop->bo_i = oi;
		oi->i_nop.no_addr = segaddr_build(bop->b_data.addr,
						  calc_shift(bop->b_data.
							     num_bytes));

		return tree_get(&oi->i_nop, &oi->i_nop.no_addr, P_ACT);

	case P_ACT:
		M0_ASSERT(oi->i_nop.no_op.o_sm.sm_rc == 0);

		if (!oi->i_nop.no_tree->t_type)
			oi->i_nop.no_tree->t_type = bop->b_data.bt;

		bop->bo_arbor->t_type        = oi->i_nop.no_tree->t_type;
		bop->bo_arbor->t_desc        = oi->i_nop.no_tree;
		bop->bo_arbor->t_height      = oi->i_nop.no_tree->t_height;
		bop->bo_arbor->t_desc->t_seg = bop->bo_seg;

		m0_free(oi);
		return P_DONE;

	default:
		M0_IMPOSSIBLE("Wrong state: %i", bop->bo_op.o_sm.sm_state);
	}
}

/**
 * btree_close_tree_tick function is used to traverse through different states
 * to facilitate the working of m0_btree_close().
 *
 * @param smop     represents the state machine operation
 * @return int64_t returns the next state to be executed.
 */
int64_t btree_close_tree_tick(struct m0_sm_op *smop)
{
	struct m0_btree_op *bop  = M0_AMB(bop, smop, bo_op);
	struct td          *tree = bop->bo_arbor->t_desc;
	struct nd          *node;

	switch (bop->bo_op.o_sm.sm_state) {
	case P_INIT:
		if (tree == NULL)
			return M0_ERR(-EINVAL);

		M0_PRE(tree->t_ref != 0);

		m0_rwlock_write_lock(&tree->t_lock);
		if (tree->t_ref > 1) {
			m0_rwlock_write_unlock(&tree->t_lock);
			node_put(tree->t_root->n_op, tree->t_root, bop->bo_tx);
			tree_put(tree);
			return P_DONE;
		}
		tree->t_starttime = m0_time_now();
		m0_rwlock_write_unlock(&tree->t_lock);

		/** put tree's root node. */
		node_put(tree->t_root->n_op, tree->t_root, bop->bo_tx);
		/** Fallthrough to P_TIMECHECK */
	case P_TIMECHECK:
		/**
		 * This code is meant for debugging. In future, this case needs
		 * to be handled in a better way.
		 */
		m0_rwlock_write_lock(&list_lock);
		m0_tl_for(ndlist, &btree_active_nds, node) {
			if (node->n_tree == tree && node->n_ref > 0) {
				if (m0_time_seconds(m0_time_now() -
						    tree->t_starttime) > 5) {
					M0_LOG(M0_ERROR, "tree close timeout");
					M0_ASSERT(false);
				}
				m0_rwlock_write_unlock(&list_lock);
				return P_TIMECHECK;
			}
		} m0_tl_endfor;
		m0_rwlock_write_unlock(&list_lock);
		/** Fallthrough to P_ACT */
	case P_ACT:
		tree->t_starttime = 0;
		tree_put(tree);
		bop->bo_arbor->t_desc = NULL;
		return P_DONE;
	default:
		M0_IMPOSSIBLE("Wrong state: %i", bop->bo_op.o_sm.sm_state);
	}
}

/* Based on the flag get the next/previous sibling index. */
static int sibling_index_get(int index, uint64_t flags, bool key_exists)
{
	if (flags & BOF_NEXT)
		return key_exists ? ++index : index;
	return --index;
}

/* Checks if the index is in the range of valid key range for node. */
static bool index_is_valid(struct level *lev)
{
	return (lev->l_idx >= 0) && (lev->l_idx < node_count(lev->l_node));
}

/**
 *  Search from the leaf + 1 level till the root level and find a node
 *  which has valid sibling. Once found, get the leftmost leaf record from the
 *  sibling subtree.
 */
int  btree_sibling_first_key(struct m0_btree_oimpl *oi, struct td *tree,
			     struct slot *s)
{
	int             i;
	struct level   *lev;
	struct segaddr  child;

	for (i = oi->i_used - 1; i >= 0; i--) {
		lev = &oi->i_level[i];
		if (lev->l_idx < node_count(lev->l_node)) {
			s->s_node = oi->i_nop.no_node = lev->l_node;
			s->s_idx = lev->l_idx + 1;
			while (i != oi->i_used) {
				node_child(s, &child);
				if (!address_in_segment(child))
					return M0_ERR(-EFAULT);
				i++;
				node_get(&oi->i_nop, tree, &child, P_CLEANUP);
				s->s_idx = 0;
				s->s_node = oi->i_nop.no_node;
				oi->i_level[i].l_sibling = oi->i_nop.no_node;
			}
			node_rec(s);
			return 0;
		}
	}
	return M0_ERR(-ENOENT);
}

/**
 * State machine for fetching exact key / slant key / min key or max key from
 * the tree.
 */
static int64_t btree_get_kv_tick(struct m0_sm_op *smop)
{
	struct m0_btree_op    *bop            = M0_AMB(bop, smop, bo_op);
	struct td             *tree           = bop->bo_arbor->t_desc;
	struct m0_btree_oimpl *oi             = bop->bo_i;
	bool                   lock_acquired  = bop->bo_flags & BOF_LOCKALL;
	struct level          *lev;

	switch (bop->bo_op.o_sm.sm_state) {
	case P_INIT:
		M0_ASSERT(bop->bo_opc == M0_BO_GET ||
			  bop->bo_opc == M0_BO_MINKEY ||
			  bop->bo_opc == M0_BO_MAXKEY);
		M0_ASSERT(bop->bo_i == NULL);
		bop->bo_i = m0_alloc(sizeof *oi);
		if (bop->bo_i == NULL) {
			bop->bo_op.o_sm.sm_rc = M0_ERR(-ENOMEM);
			return P_DONE;
		}
		if ((bop->bo_flags & BOF_COOKIE) &&
		    cookie_is_set(&bop->bo_rec.r_key.k_cookie))
			return P_COOKIE;
		else
			return P_SETUP;
	case P_COOKIE:
		if (cookie_is_valid(tree, &bop->bo_rec.r_key.k_cookie))
			return P_LOCK;
		else
			return P_SETUP;
	case P_LOCKALL:
		M0_ASSERT(bop->bo_flags & BOF_LOCKALL);
		return lock_op_init(&bop->bo_op, &bop->bo_i->i_nop,
				    bop->bo_arbor->t_desc, P_SETUP);
	case P_SETUP:
		oi->i_height = tree->t_height;
		level_alloc(oi, oi->i_height);
		if (oi->i_level == NULL) {
			if (lock_acquired)
				lock_op_unlock(tree);
			return fail(bop, M0_ERR(-ENOMEM));
		}
		oi->i_nop.no_op.o_sm.sm_rc = 0;
		/** Fall through to P_DOWN. */
	case P_DOWN:
		oi->i_used = 0;
		return node_get(&oi->i_nop, tree, &tree->t_root->n_addr,
				P_NEXTDOWN);
	case P_NEXTDOWN:
		if (oi->i_nop.no_op.o_sm.sm_rc == 0) {
			struct slot    s = {};
			struct segaddr child;

			lev = &oi->i_level[oi->i_used];
			lev->l_node = oi->i_nop.no_node;
			s.s_node = oi->i_nop.no_node;

			node_lock(lev->l_node);
			lev->l_seq = lev->l_node->n_seq;

			/**
			 * Node validation is required to determine that the
			 * node(lev->l_node) which is pointed by current thread
			 * is not freed by any other thread till current thread
			 * reaches NEXTDOWN phase.
			 *
			 * Node verification is required to determine that no
			 * other thread which has lock is working on the same
			 * node(lev->l_node) which is pointed by current thread.
			 */
			if (!node_isvalid(lev->l_node) || (oi->i_used > 0 &&
			    node_count_rec(lev->l_node) == 0)) {
				node_unlock(lev->l_node);
				return m0_sm_op_sub(&bop->bo_op, P_CLEANUP,
						    P_SETUP);
			}

			if (bop->bo_opc == M0_BO_GET) {
				oi->i_key_found = node_find(&s,
							    &bop->bo_rec.r_key);
				lev->l_idx = s.s_idx;
			}

			if (node_level(s.s_node) > 0) {
				if (bop->bo_opc == M0_BO_GET) {
					if (oi->i_key_found) {
						s.s_idx++;
						lev->l_idx++;
					}
				} else
					s.s_idx = bop->bo_opc == M0_BO_MINKEY ?
						  0 : node_count(s.s_node);

				node_child(&s, &child);
				if (!address_in_segment(child)) {
					node_unlock(lev->l_node);
					node_op_fini(&oi->i_nop);
					return fail(bop, M0_ERR(-EFAULT));
				}
				oi->i_used++;
				if (oi->i_used >= oi->i_height) {
					/* If height of tree increased. */
					oi->i_used = oi->i_height - 1;
					node_unlock(lev->l_node);
					return m0_sm_op_sub(&bop->bo_op,
							    P_CLEANUP, P_SETUP);
				}
				node_unlock(lev->l_node);
				return node_get(&oi->i_nop, tree, &child,
						P_NEXTDOWN);
			} else {
				node_unlock(lev->l_node);
				return P_LOCK;
			}
		} else {
			node_op_fini(&oi->i_nop);
			return m0_sm_op_sub(&bop->bo_op, P_CLEANUP, P_SETUP);
		}
	case P_LOCK:
		if (!lock_acquired)
			return lock_op_init(&bop->bo_op, &bop->bo_i->i_nop,
					    bop->bo_arbor->t_desc, P_CHECK);
		/** Fall through if LOCK is already acquired. */
	case P_CHECK:
		if (!path_check(oi, tree, &bop->bo_rec.r_key.k_cookie)) {
			oi->i_trial++;
			if (oi->i_trial >= MAX_TRIALS) {
				M0_ASSERT_INFO((bop->bo_flags & BOF_LOCKALL) ==
					       0, "Get record failure in tree"
					       "lock mode");
				bop->bo_flags |= BOF_LOCKALL;
				lock_op_unlock(tree);
				return m0_sm_op_sub(&bop->bo_op, P_CLEANUP,
						    P_LOCKALL);
			}
			if (oi->i_height != tree->t_height) {
				/* If height has changed. */
				lock_op_unlock(tree);
				return m0_sm_op_sub(&bop->bo_op, P_CLEANUP,
				                    P_SETUP);
			} else {
				/* If height is same, put back all the nodes. */
				lock_op_unlock(tree);
				level_put(oi, bop->bo_tx);
				return P_DOWN;
			}
		}
		/** Fall through if path_check is successful. */
	case P_ACT: {
		m0_bcount_t  ksize;
		m0_bcount_t  vsize;
		void        *pkey;
		void        *pval;
		struct slot  s = {};
		int          rc;
		int          count;

		lev = &oi->i_level[oi->i_used];

		s.s_node        = lev->l_node;
		s.s_idx         = lev->l_idx;
		s.s_rec	        = REC_INIT(&pkey, &ksize, &pval, &vsize);
		s.s_rec.r_flags = M0_BSC_SUCCESS;

		count = node_count(s.s_node);
		/**
		 *  There are two cases based on the flag set by user for GET OP
		 *  1. Flag BRF_EQUAL: If requested key found return record else
		 *  return key not exist.
		 *  2. Flag BRF_SLANT: If the key index(found during P_NEXTDOWN)
		 *  is less than total number of keys, return the record at key
		 *  index. Else loop through the levels to find valid sibling.
		 *  If valid sibling found, return first key of the sibling
		 *  subtree else return key not exist.
		 */
		if (bop->bo_opc == M0_BO_GET) {
			if (bop->bo_flags & BOF_EQUAL) {
				if (oi->i_key_found)
					node_rec(&s);
				else {
					lock_op_unlock(tree);
					return fail(bop, M0_ERR(-ENOENT));
				}
			} else {
				if (lev->l_idx < count)
					node_rec(&s);
				else {
					rc = btree_sibling_first_key(oi, tree,
								     &s);
					if (rc != 0) {
						node_op_fini(&oi->i_nop);
						lock_op_unlock(tree);
						return fail(bop, rc);
					}
				}
			}
		} else {
			/** MIN/MAX key operation. */
			if (count > 0) {
				s.s_idx = bop->bo_opc == M0_BO_MINKEY ? 0 :
					  count - 1;
				node_rec(&s);
			} else {
				/** Only root node is present and is empty. */
				lock_op_unlock(tree);
				return fail(bop, M0_ERR(-ENOENT));
			}
		}

		bop->bo_cb.c_act(&bop->bo_cb, &s.s_rec);

		lock_op_unlock(tree);
		return m0_sm_op_sub(&bop->bo_op, P_CLEANUP, P_FINI);
	}
	case P_CLEANUP:
		level_cleanup(oi, bop->bo_tx);
		return m0_sm_op_ret(&bop->bo_op);
	case P_FINI :
		M0_ASSERT(oi);
		m0_free(oi);
		return P_DONE;
	default:
		M0_IMPOSSIBLE("Wrong state: %i", bop->bo_op.o_sm.sm_state);
	};
}

/** Iterator state machine. */
int64_t btree_iter_kv_tick(struct m0_sm_op *smop)
{
	struct m0_btree_op    *bop            = M0_AMB(bop, smop, bo_op);
	struct td             *tree           = bop->bo_arbor->t_desc;
	struct m0_btree_oimpl *oi             = bop->bo_i;
	bool                   lock_acquired  = bop->bo_flags & BOF_LOCKALL;
	struct level          *lev;

	switch (bop->bo_op.o_sm.sm_state) {
	case P_INIT:
		M0_ASSERT(bop->bo_i == NULL);
		bop->bo_i = m0_alloc(sizeof *oi);
		if (bop->bo_i == NULL) {
			bop->bo_op.o_sm.sm_rc = M0_ERR(-ENOMEM);
			return P_DONE;
		}
		if ((bop->bo_flags & BOF_COOKIE) &&
		    cookie_is_set(&bop->bo_rec.r_key.k_cookie))
			return P_COOKIE;
		else
			return P_SETUP;
	case P_COOKIE:
		if (cookie_is_valid(tree, &bop->bo_rec.r_key.k_cookie))
			return P_LOCK;
		else
			return P_SETUP;
	case P_LOCKALL:
		M0_ASSERT(bop->bo_flags & BOF_LOCKALL);
		return lock_op_init(&bop->bo_op, &bop->bo_i->i_nop,
				    bop->bo_arbor->t_desc, P_SETUP);
	case P_SETUP:
		oi->i_height = tree->t_height;
		level_alloc(oi, oi->i_height);
		if (oi->i_level == NULL) {
			if (lock_acquired)
				lock_op_unlock(tree);
			return fail(bop, M0_ERR(-ENOMEM));
		}
		oi->i_nop.no_op.o_sm.sm_rc = 0;
		/** Fall through to P_DOWN. */
	case P_DOWN:
		oi->i_used  = 0;
		oi->i_pivot = -1;
		return node_get(&oi->i_nop, tree, &tree->t_root->n_addr,
				P_NEXTDOWN);
	case P_NEXTDOWN:
		if (oi->i_nop.no_op.o_sm.sm_rc == 0) {
			struct slot    s = {};
			struct segaddr child;

			lev = &oi->i_level[oi->i_used];
			lev->l_node = oi->i_nop.no_node;
			s.s_node = oi->i_nop.no_node;

			node_lock(lev->l_node);
			lev->l_seq = lev->l_node->n_seq;

			/**
			 * Node validation is required to determine that the
			 * node(lev->l_node) which is pointed by current thread
			 * is not freed by any other thread till current thread
			 * reaches NEXTDOWN phase.
			 *
			 * Node verification is required to determine that no
			 * other thread which has lock is working on the same
			 * node(lev->l_node) which is pointed by current thread.
			 */
			if (!node_isvalid(lev->l_node) || (oi->i_used > 0 &&
			    node_count_rec(lev->l_node) == 0)) {
				node_unlock(lev->l_node);
				return m0_sm_op_sub(&bop->bo_op, P_CLEANUP,
						    P_SETUP);
			}

			oi->i_key_found = node_find(&s, &bop->bo_rec.r_key);
			lev->l_idx = s.s_idx;

			if (node_level(s.s_node) > 0) {
				if (oi->i_key_found) {
					s.s_idx++;
					lev->l_idx++;
				}
				/**
				 * Check if the node has valid left or right
				 * index based on previous/next flag. If valid
				 * left/right index found, mark this level as
				 * pivot level.The pivot level is the level
				 * closest to leaf level having valid sibling
				 * index.
				 */
				if (((bop->bo_flags & BOF_NEXT) &&
				    (lev->l_idx < node_count(lev->l_node))) ||
				    ((bop->bo_flags & BOF_PREV) &&
				    (lev->l_idx > 0)))
					oi->i_pivot = oi->i_used;

				node_child(&s, &child);
				if (!address_in_segment(child)) {
					node_unlock(lev->l_node);
					node_op_fini(&oi->i_nop);
					return fail(bop, M0_ERR(-EFAULT));
				}
				oi->i_used++;
				if (oi->i_used >= oi->i_height) {
					/* If height of tree increased. */
					oi->i_used = oi->i_height - 1;
					node_unlock(lev->l_node);
					return m0_sm_op_sub(&bop->bo_op,
							    P_CLEANUP, P_SETUP);
				}
				node_unlock(lev->l_node);
				return node_get(&oi->i_nop, tree, &child,
						P_NEXTDOWN);
			} else	{
				/* Get sibling index based on PREV/NEXT flag. */
				lev->l_idx = sibling_index_get(s.s_idx,
							       bop->bo_flags,
							       oi->i_key_found);
				/**
				 * In the following cases jump to LOCK state:
				 * 1. the found key idx is within the valid
				 *    index range of the node.
				 * 2.i_pivot is equal to -1. It means, tree
				 *   traversal reached at the leaf level without
				 *   finding any valid sibling in the non-leaf
				 *   levels.
				 *   This indicates that the search key is the
				 *   boundary key (rightmost for NEXT flag and
				 *   leftmost for PREV flag).
				 */
				if (index_is_valid(lev) || oi->i_pivot == -1) {
					node_unlock(lev->l_node);
					return P_LOCK;
				}
				node_unlock(lev->l_node);
				/**
				 * We are here, it means we want to load
				 * sibling node of the leaf node.
				 * Start traversing the sibling node path
				 * starting from the pivot level. If the node
				 * at pivot level is still valid, load sibling
				 * idx's child node else clean up and restart
				 * state machine.
				 */
				lev = &oi->i_level[oi->i_pivot];
				node_lock(lev->l_node);
				if (!node_isvalid(lev->l_node) ||
				    (oi->i_pivot > 0 &&
				     node_count_rec(lev->l_node) == 0)) {
					node_unlock(lev->l_node);
					node_op_fini(&oi->i_nop);
					return m0_sm_op_sub(&bop->bo_op,
							    P_CLEANUP, P_SETUP);
				}
				if (lev->l_seq != lev->l_node->n_seq) {
					node_unlock(lev->l_node);
					return m0_sm_op_sub(&bop->bo_op,
							    P_CLEANUP, P_SETUP);
				}

				s.s_node = lev->l_node;
				s.s_idx = sibling_index_get(lev->l_idx,
							    bop->bo_flags,
							    true);
				/**
				 * We have already checked node and its sequence
				 * number validity. Do we still need to check
				 * sibling index validity?
				 */

				node_child(&s, &child);
				if (!address_in_segment(child)) {
					node_unlock(lev->l_node);
					node_op_fini(&oi->i_nop);
					return fail(bop, M0_ERR(-EFAULT));
				}
				oi->i_pivot++;
				node_unlock(lev->l_node);
				return node_get(&oi->i_nop, tree, &child,
						P_SIBLING);
			}
		} else {
			node_op_fini(&oi->i_nop);
			return m0_sm_op_sub(&bop->bo_op, P_CLEANUP, P_SETUP);
		}
	case P_SIBLING:
		if (oi->i_nop.no_op.o_sm.sm_rc == 0) {
			struct slot    s = {};
			struct segaddr child;

			lev = &oi->i_level[oi->i_pivot];
			lev->l_sibling = oi->i_nop.no_node;
			s.s_node = oi->i_nop.no_node;
			node_lock(lev->l_sibling);
			lev->l_sib_seq = lev->l_sibling->n_seq;

			/**
			 * Node validation is required to determine that the
			 * node(lev->l_node) which is pointed by current thread
			 * is not freed by any other thread till current thread
			 * reaches NEXTDOWN phase.
			 *
			 * Node verification is required to determine that no
			 * other thread which has lock is working on the same
			 * node(lev->l_node) which is pointed by current thread.
			 */
			if (!node_isvalid(lev->l_sibling) || (oi->i_pivot > 0 &&
			    node_count_rec(lev->l_sibling) == 0)) {
				node_unlock(lev->l_sibling);
				return m0_sm_op_sub(&bop->bo_op, P_CLEANUP,
						    P_SETUP);
			}

			if (node_level(s.s_node) > 0) {
				s.s_idx = (bop->bo_flags & BOF_NEXT) ? 0 :
					  node_count(s.s_node);
				node_child(&s, &child);
				if (!address_in_segment(child)) {
					node_unlock(lev->l_sibling);
					node_op_fini(&oi->i_nop);
					return fail(bop, M0_ERR(-EFAULT));
				}
				oi->i_pivot++;
				if (oi->i_pivot >= oi->i_height) {
					/* If height of tree increased. */
					node_unlock(lev->l_sibling);
					return m0_sm_op_sub(&bop->bo_op,
							    P_CLEANUP, P_SETUP);
				}
				node_unlock(lev->l_sibling);
				return node_get(&oi->i_nop, tree, &child,
						P_SIBLING);
			} else {
				node_unlock(lev->l_sibling);
				return P_LOCK;
			}
		} else {
			node_op_fini(&oi->i_nop);
			return m0_sm_op_sub(&bop->bo_op, P_CLEANUP, P_SETUP);
		}
	case P_LOCK:
		if (!lock_acquired)
			return lock_op_init(&bop->bo_op, &bop->bo_i->i_nop,
					    bop->bo_arbor->t_desc, P_CHECK);
		/** Fall through if LOCK is already acquired. */
	case P_CHECK:
		if (!path_check(oi, tree, &bop->bo_rec.r_key.k_cookie) ||
		    !sibling_node_check(oi)) {
			oi->i_trial++;
			if (oi->i_trial >= MAX_TRIALS) {
				M0_ASSERT_INFO((bop->bo_flags & BOF_LOCKALL) ==
					       0, "Iterator failure in tree"
					       "lock mode");
				bop->bo_flags |= BOF_LOCKALL;
				lock_op_unlock(tree);
				return m0_sm_op_sub(&bop->bo_op, P_CLEANUP,
						    P_LOCKALL);
			}
			if (oi->i_height != tree->t_height) {
				lock_op_unlock(tree);
				return m0_sm_op_sub(&bop->bo_op, P_CLEANUP,
				                    P_SETUP);
			} else {
				/* If height is same, put back all the nodes. */
				lock_op_unlock(tree);
				level_put(oi, bop->bo_tx);
				return P_DOWN;
			}
		}
		/**
		 * Fall through if path_check and sibling_node_check are
		 * successful.
		 */
	case P_ACT: {
		m0_bcount_t		 ksize;
		m0_bcount_t		 vsize;
		void			*pkey;
		void			*pval;
		struct slot		 s = {};

		lev = &oi->i_level[oi->i_used];

		s.s_rec	        = REC_INIT(&pkey, &ksize, &pval, &vsize);
		s.s_rec.r_flags = M0_BSC_SUCCESS;

		/* Return record if idx fit in the node. */
		if (index_is_valid(lev)) {
			s.s_node = lev->l_node;
			s.s_idx  = lev->l_idx;
			node_rec(&s);
		} else if (oi->i_pivot == -1) {
			/* Handle rightmost/leftmost key case. */
			lock_op_unlock(tree);
			return fail(bop, M0_ERR(-ENOENT));
		} else {
			/* Return sibling record based on flag. */
			s.s_node = lev->l_sibling;
			s.s_idx = (bop->bo_flags & BOF_NEXT) ? 0 :
				  node_count(s.s_node) - 1;
			node_rec(&s);
		}
		bop->bo_cb.c_act(&bop->bo_cb, &s.s_rec);
		lock_op_unlock(tree);
		return m0_sm_op_sub(&bop->bo_op, P_CLEANUP, P_FINI);
	}
	case P_CLEANUP:
		level_cleanup(oi, bop->bo_tx);
		return m0_sm_op_ret(&bop->bo_op);
	case P_FINI:
		M0_ASSERT(oi);
		m0_free(oi);
		return P_DONE;
	default:
		M0_IMPOSSIBLE("Wrong state: %i", bop->bo_op.o_sm.sm_state);
	};
}

/* Delete Operation */

/**
 * This function will get called if there is an underflow at current node after
 * deletion of the record. Currently, underflow condition is defined based on
 * record count. If record count is 0, there will be underflow. To resolve
 * underflow,
 * 1) delete the node from parent.
 * 2) check if there is an underflow at parent due to deletion of it's child.
 * 3) if there is an underflow,
 *        if, we have reached root, handle underflow at root.
 *        else, repeat steps from step 1.
 *    else, return next phase which needs to be executed.
 *
 * @param bop will provide all required information about btree operation.
 * @return int64_t return state which needs to get executed next.
 */
static int64_t btree_del_resolve_underflow(struct m0_btree_op *bop)
{
	struct td              *tree        = bop->bo_arbor->t_desc;
	struct m0_btree_oimpl  *oi          = bop->bo_i;
	int                     used_count  = oi->i_used;
	struct level           *lev         = &oi->i_level[used_count];
	bool                    flag        = false;
	struct slot             node_slot;
	int                     curr_root_level;
	struct slot             root_slot;
	struct nd              *root_child;
	bool                    node_underflow;

	do {
		used_count--;
		lev = &oi->i_level[used_count];
		node_lock(lev->l_node);

		node_del(lev->l_node, lev->l_idx, bop->bo_tx);
		node_slot.s_node = lev->l_node;
		node_slot.s_idx  = lev->l_idx;
		node_done(&node_slot, bop->bo_tx, true);

		/**
		 * once underflow is resolved at child by deleteing child node
		 * from parent, determine next step:
		 * If we reach the root node,
		 *      if record count > 1, go to P_FREENODE.
		 *      if record count = 0, set level = 0, height=1, go to
		 *         P_FREENODE.
		 *       else record count == 1, break the loop handle root case
		 *           condition.
		 * else if record count at parent is greater than 0, go to
		 *         P_FREENODE.
		 *      else, resolve the underflow at parent reapeat the steps
		 *            in loop.
		 */
		if (used_count == 0) {
			if (node_count_rec(lev->l_node) > 1)
				flag = true;
			else if (node_count_rec(lev->l_node) == 0) {
				node_set_level(lev->l_node, 0, bop->bo_tx);
				tree->t_height = 1;
				bop->bo_arbor->t_height = tree->t_height;
				/* Capture this change in transaction */
				flag = true;
			} else
				break;
		}
		node_seq_cnt_update(lev->l_node);
		node_fix(node_slot.s_node, bop->bo_tx);
		btree_node_capture_enlist(oi, lev->l_node, lev->l_idx);
		/**
		 * TBD : This check needs to be removed when debugging is
		 * done.
		 */
		M0_ASSERT(node_expensive_invariant(lev->l_node));

		node_underflow = node_isunderflow(lev->l_node, false);
		if (used_count != 0 && node_underflow) {
			node_fini(lev->l_node, bop->bo_tx);
			lev->l_freenode = true;
		}

		node_unlock(lev->l_node);

		/* check if underflow after deletion */
		if (flag || !node_underflow)
			return P_CAPTURE;

	} while (1);

	/**
	 * handle root cases :
	 * If we have reached the root and root contains only one child pointer
	 * due to the deletion of l_node from the level below the root,
	 * 1) get the root's only child
	 * 2) delete the existing record from root
	 * 3) copy the record from its only child to root
	 * 4) free that child node
	 */

	curr_root_level  = node_level(lev->l_node);
	root_slot.s_node = lev->l_node;
	root_slot.s_idx  = 0;
	node_del(lev->l_node, 0, bop->bo_tx);
	node_done(&root_slot, bop->bo_tx, true);

	/* l_sib is node below root which is root's only child */
	root_child = oi->i_level[1].l_sibling;
	node_lock(root_child);

	node_set_level(lev->l_node, curr_root_level - 1, bop->bo_tx);
	tree->t_height--;
	bop->bo_arbor->t_height = tree->t_height;
	/* Capture this change in transaction */

	node_move(root_child, lev->l_node, D_RIGHT, NR_MAX, bop->bo_tx);
	M0_ASSERT(node_count_rec(root_child) == 0);
	btree_node_capture_enlist(oi, lev->l_node, 0);
	btree_node_capture_enlist(oi, root_child, 0);
	oi->i_root_child_free = true;

	/* TBD : This check needs to be removed when debugging is done. */
	M0_ASSERT(node_expensive_invariant(lev->l_node));
	node_unlock(lev->l_node);
	node_unlock(root_child);

	return P_CAPTURE;
}

/**
 * Validates the child node of root and its sequence number if it is loaded.
 *
 * @param oi provides traversed nodes information.
 * @return bool return true if validation succeeds else false.
 */
static bool child_node_check(struct m0_btree_oimpl *oi)
{
	struct nd *l_node;

	if (cookie_is_used() || oi->i_used == 0)
		return true;

	l_node = oi->i_level[1].l_sibling;

	if (l_node) {
		node_lock(l_node);
		if (!node_isvalid(l_node)) {
			node_unlock(l_node);
			return false;
		}
		if (oi->i_level[1].l_sib_seq != l_node->n_seq) {
			node_unlock(l_node);
			return false;
		}
		node_unlock(l_node);
	}
	return true;
}

/**
 * This function will determine if there is requirement of loading root child.
 * If root contains only two records and if any of them is going to get deleted,
 * it is required to load the other child of root as well to handle root case.
 *
 * @param bop will provide all required information about btree operation.
 * @return int8_t return -1 if any ancestor node is not valid. return 1, if
 *                loading of child is needed, else return 0;
 */
static int8_t root_child_is_req(struct m0_btree_op *bop)
{
	struct m0_btree_oimpl *oi         = bop->bo_i;
	int8_t                 load       = 0;
	int                    used_count = oi->i_used;
	struct level          *lev;

	do {
		lev = &oi->i_level[used_count];
		node_lock(lev->l_node);
		if (!node_isvalid(lev->l_node)) {
			node_unlock(lev->l_node);
			return -1;
		}
		if (used_count == 0) {
			if (node_count_rec(lev->l_node) == 2)
				load = 1;
			node_unlock(lev->l_node);
			break;
		}
		if (!node_isunderflow(lev->l_node, true)) {
			node_unlock(lev->l_node);
			break;
		}
		node_unlock(lev->l_node);
		used_count--;
	}while (1);
	return load;
}

/**
 * This function will get called if root is an internal node and it contains
 * only two records. It will check if there is requirement for loading root's
 * other child and accordingly return the next state for execution.
 *
 * @param bop will provide all required information about btree operation.
 * @return int64_t return state which needs to get executed next.
 */
static int64_t root_case_handle(struct m0_btree_op *bop)
{
	/**
	 * If root is an internal node and it contains only two records, check
	 * if any record is going to be deleted if yes, we also have to load
	 * other child of root so that we can copy the content from that child
	 * at root and decrease the level by one.
	 */
	struct m0_btree_oimpl *oi            = bop->bo_i;
	int8_t                 load;

	load = root_child_is_req(bop);
	if (load == -1)
		return m0_sm_op_sub(&bop->bo_op, P_CLEANUP, P_SETUP);
	if (load) {
		struct slot     root_slot = {};
		struct segaddr  root_child;
		struct level   *root_lev = &oi->i_level[0];

		node_lock(root_lev->l_node);

		if (!node_isvalid(root_lev->l_node) ||
		    root_lev->l_node->n_seq != root_lev->l_seq) {
			node_unlock(root_lev->l_node);
			return m0_sm_op_sub(&bop->bo_op, P_CLEANUP, P_SETUP);
		}
		root_slot.s_node = root_lev->l_node;
		root_slot.s_idx  = root_lev->l_idx == 0 ? 1 : 0;

		node_child(&root_slot, &root_child);
		if (!address_in_segment(root_child)) {
			node_unlock(root_lev->l_node);
			node_op_fini(&oi->i_nop);
			return fail(bop, M0_ERR(-EFAULT));
		}
		node_unlock(root_lev->l_node);
		return node_get(&oi->i_nop, bop->bo_arbor->t_desc,
				&root_child, P_STORE_CHILD);
	}
	return P_LOCK;
}

/* State machine implementation for delete operation */
static int64_t btree_del_kv_tick(struct m0_sm_op *smop)
{
	struct m0_btree_op    *bop            = M0_AMB(bop, smop, bo_op);
	struct td             *tree           = bop->bo_arbor->t_desc;
	uint64_t               flags          = bop->bo_flags;
	struct m0_btree_oimpl *oi             = bop->bo_i;
	bool                   lock_acquired  = bop->bo_flags & BOF_LOCKALL;
	struct level          *lev;

	switch (bop->bo_op.o_sm.sm_state) {
	case P_INIT:
		M0_ASSERT(bop->bo_i == NULL);
		bop->bo_i = m0_alloc(sizeof *oi);
		if (bop->bo_i == NULL) {
			bop->bo_op.o_sm.sm_rc = M0_ERR(-ENOMEM);
			return P_DONE;
		}
		if ((flags & BOF_COOKIE) &&
		    cookie_is_set(&bop->bo_rec.r_key.k_cookie))
			return P_COOKIE;
		else
			return P_SETUP;
	case P_COOKIE:
		if (cookie_is_valid(tree, &bop->bo_rec.r_key.k_cookie) &&
		    !node_isunderflow(oi->i_cookie_node, true))
			return P_LOCK;
		else
			return P_SETUP;
	case P_LOCKALL:
		M0_ASSERT(bop->bo_flags & BOF_LOCKALL);
		return lock_op_init(&bop->bo_op, &bop->bo_i->i_nop,
				    bop->bo_arbor->t_desc, P_SETUP);
	case P_SETUP:
		oi->i_height = tree->t_height;
		level_alloc(oi, oi->i_height);
		if (oi->i_level == NULL) {
			if (lock_acquired)
				lock_op_unlock(tree);
			return fail(bop, M0_ERR(-ENOMEM));
		}
		bop->bo_i->i_key_found = false;
		oi->i_nop.no_op.o_sm.sm_rc = 0;
		/** Fall through to P_DOWN. */
	case P_DOWN:
		oi->i_used = 0;
		M0_SET0(&oi->i_capture);
		/* Load root node. */
		return node_get(&oi->i_nop, tree, &tree->t_root->n_addr,
				P_NEXTDOWN);
	case P_NEXTDOWN:
		if (oi->i_nop.no_op.o_sm.sm_rc == 0) {
			struct slot    node_slot = {};
			struct segaddr child_node_addr;

			lev = &oi->i_level[oi->i_used];
			lev->l_node = oi->i_nop.no_node;
			node_slot.s_node = oi->i_nop.no_node;

			node_lock(lev->l_node);
			lev->l_seq = oi->i_nop.no_node->n_seq;
			oi->i_nop.no_node = NULL;

			/**
			 * Node validation is required to determine that the
			 * node(lev->l_node) which is pointed by current thread
			 * is not freed by any other thread till current thread
			 * reaches NEXTDOWN phase.
			 *
			 * Node verification is required to determine that no
			 * other thread which has lock is working on the same
			 * node(lev->l_node) which is pointed by current thread.
			 */
			if (!node_isvalid(lev->l_node) || (oi->i_used > 0 &&
			    node_count_rec(lev->l_node) == 0)) {
				node_unlock(lev->l_node);
				return m0_sm_op_sub(&bop->bo_op, P_CLEANUP,
						    P_SETUP);
			}

			oi->i_key_found = node_find(&node_slot,
						    &bop->bo_rec.r_key);
			lev->l_idx = node_slot.s_idx;

			if (node_level(node_slot.s_node) > 0) {
				if (oi->i_key_found) {
					lev->l_idx++;
					node_slot.s_idx++;
				}
				node_child(&node_slot, &child_node_addr);

				if (!address_in_segment(child_node_addr)) {
					node_unlock(lev->l_node);
					node_op_fini(&oi->i_nop);
					return fail(bop, M0_ERR(-EFAULT));
				}
				oi->i_used++;
				if (oi->i_used >= oi->i_height) {
					/* If height of tree increased. */
					oi->i_used = oi->i_height - 1;
					node_unlock(lev->l_node);
					return m0_sm_op_sub(&bop->bo_op,
							    P_CLEANUP, P_SETUP);
				}
				node_unlock(lev->l_node);
				return node_get(&oi->i_nop, tree,
						&child_node_addr, P_NEXTDOWN);
			} else {
				node_unlock(lev->l_node);
				if (!oi->i_key_found)
					return P_LOCK;
				/**
				 * If root is an internal node and it contains
				 * only two record, if any of the record is
				 * going to be deleted, load the other child of
				 * root.
				 */
				if (oi->i_used > 0) {
					struct nd *root_node;
					root_node = oi->i_level[0].l_node;
					node_lock(root_node);
					if (node_count_rec(root_node) == 2) {
						node_unlock(root_node);
						return root_case_handle(bop);
					}
					node_unlock(root_node);
				}

				return P_LOCK;
			}
		} else {
			node_op_fini(&oi->i_nop);
			return m0_sm_op_sub(&bop->bo_op, P_CLEANUP, P_SETUP);
		}
	case P_STORE_CHILD: {
		if (oi->i_nop.no_op.o_sm.sm_rc == 0) {
			struct nd *root_child;

			oi->i_level[1].l_sibling = oi->i_nop.no_node;
			root_child = oi->i_level[1].l_sibling;
			node_lock(root_child);

			oi->i_level[1].l_sib_seq = oi->i_nop.no_node->n_seq;
			oi->i_nop.no_node = NULL;

			if (!node_isvalid(root_child) ||
			    node_count_rec(root_child) == 0) {
				node_unlock(root_child);
 				return m0_sm_op_sub(&bop->bo_op, P_CLEANUP,
						    P_SETUP);
			}

			node_unlock(root_child);
			/* Fall through to the next step */
		} else {
			node_op_fini(&oi->i_nop);
			return m0_sm_op_sub(&bop->bo_op, P_CLEANUP, P_SETUP);
		}
	}
	case P_LOCK:
		if (!lock_acquired)
			return lock_op_init(&bop->bo_op, &bop->bo_i->i_nop,
					    bop->bo_arbor->t_desc, P_CHECK);
		/* Fall through to the next step */
	case P_CHECK:
		if (!path_check(oi, tree, &bop->bo_rec.r_key.k_cookie) ||
		    !child_node_check(oi)) {
			oi->i_trial++;
			if (oi->i_trial >= MAX_TRIALS) {
				M0_ASSERT_INFO((bop->bo_flags & BOF_LOCKALL) ==
					       0, "Delete record failure in"
					       "tree lock mode");
				bop->bo_flags |= BOF_LOCKALL;
				lock_op_unlock(tree);
				return m0_sm_op_sub(&bop->bo_op, P_CLEANUP,
						    P_LOCKALL);
			}
			if (oi->i_height != tree->t_height) {
				/* If height has changed. */
				lock_op_unlock(tree);
				return m0_sm_op_sub(&bop->bo_op, P_CLEANUP,
					            P_SETUP);
			} else {
				/* If height is same, put back all the nodes. */
				lock_op_unlock(tree);
				level_put(oi, bop->bo_tx);
				return P_DOWN;
			}
		}
		/**
		 * Fall through if path_check and child_node_check are
		 * successful.
		 */
	case P_ACT: {
		struct m0_btree_rec rec;
		struct slot         node_slot;
		bool                node_underflow;
		/**
		 *  if key exists, delete the key, if there is an underflow, go
		 *  to resolve function else return P_CLEANUP.
		*/

		if (!oi->i_key_found) {
			lock_op_unlock(tree);
			return fail(bop, M0_ERR(-ENOENT));
		}

		lev = &oi->i_level[oi->i_used];
		node_slot.s_node = lev->l_node;
		node_slot.s_idx  = lev->l_idx;

		node_lock(lev->l_node);

		node_del(node_slot.s_node, node_slot.s_idx, bop->bo_tx);
		node_done(&node_slot, bop->bo_tx, true);
		node_seq_cnt_update(lev->l_node);
		node_fix(node_slot.s_node, bop->bo_tx);
		btree_node_capture_enlist(oi, lev->l_node, lev->l_idx);
		/**
		 * TBD : This check needs to be removed when debugging
		 * is done.
		 */
		M0_ASSERT(node_expensive_invariant(lev->l_node));
		node_underflow = node_isunderflow(lev->l_node, false);
		if (oi->i_used != 0  && node_underflow) {
			node_fini(lev->l_node, bop->bo_tx);
			lev->l_freenode = true;
		}

		node_unlock(lev->l_node);

		rec.r_flags = M0_BSC_SUCCESS;
		int rc = bop->bo_cb.c_act(&bop->bo_cb, &rec);
		M0_ASSERT(rc == 0);

		if (oi->i_used == 0 || !node_underflow)
			return P_CAPTURE; /* No Underflow */

		return btree_del_resolve_underflow(bop);
	}
	case P_CAPTURE:
		btree_tx_nodes_capture(oi, bop->bo_tx);
		return P_FREENODE;
	case P_FREENODE : {
		int i;
		for (i = oi->i_used; i >= 0; i--) {
			lev = &oi->i_level[i];
			if (lev->l_freenode) {
				M0_ASSERT(oi->i_used > 0);
				oi->i_nop.no_opc = NOP_FREE;
				node_free(&oi->i_nop, lev->l_node,
					  bop->bo_tx, 0);
				lev->l_node = NULL;
			} else
				break;
		}
		if (oi->i_root_child_free) {
			lev = &oi->i_level[1];
			oi->i_nop.no_opc = NOP_FREE;
			node_free(&oi->i_nop, lev->l_sibling, bop->bo_tx, 0);
			lev->l_sibling = NULL;
		}

		lock_op_unlock(tree);
		return m0_sm_op_sub(&bop->bo_op, P_CLEANUP, P_FINI);
	}
	case P_CLEANUP :
		level_cleanup(oi, bop->bo_tx);
		return m0_sm_op_ret(&bop->bo_op);
	case P_FINI :
		M0_ASSERT(oi);
		m0_free(oi);
		return P_DONE;
	default:
		M0_IMPOSSIBLE("Wrong state: %i", bop->bo_op.o_sm.sm_state);
	};
}

/**
 * TODO: Call this function to free up node descriptor from LRU list.
 * A daemon should run in parallel to check the health of the system. If it
 * requires more memory the node descriptors can be freed from LRU list.
 *
 * @param count number of node descriptors to be freed.
 */
void m0_btree_lrulist_purge(uint64_t count)
{
	struct nd* node;
	struct nd* prev;

	m0_rwlock_write_lock(&list_lock);
	node = ndlist_tlist_tail(&btree_lru_nds);
	for (;  node != NULL && count > 0; count --) {
		prev = ndlist_tlist_prev(&btree_lru_nds, node);
		if (node->n_txref == 0) {
			ndlist_tlink_del_fini(node);
			m0_rwlock_fini(&node->n_lock);
			m0_free(node);
		}
		node = prev;
	}
	m0_rwlock_write_unlock(&list_lock);
}

int  m0_btree_open(void *addr, int nob, struct m0_btree **out,
		   struct m0_be_seg *seg, struct m0_btree_op *bop)
{
	bop->b_data.addr      = addr;
	bop->b_data.num_bytes = nob;
	bop->bo_arbor         = *out;
	bop->bo_seg           = seg;

	m0_sm_op_init(&bop->bo_op, &btree_open_tree_tick, &bop->bo_op_exec,
		      &btree_conf, &bop->bo_sm_group);
	return 0;
}

void m0_btree_close(struct m0_btree *arbor, struct m0_btree_op *bop)
{
	bop->bo_arbor = arbor;
	m0_sm_op_init(&bop->bo_op, &btree_close_tree_tick, &bop->bo_op_exec,
		      &btree_conf, &bop->bo_sm_group);
}

void m0_btree_create(void *addr, int nob, const struct m0_btree_type *bt,
		     const struct node_type *nt, struct m0_btree_op *bop,
		     struct m0_be_seg *seg, struct m0_be_tx *tx)
{
	bop->b_data.addr        = addr;
	bop->b_data.num_bytes   = nob;
	bop->b_data.bt          = bt;
	bop->b_data.nt          = nt;
	bop->bo_tx              = tx;
	bop->bo_seg             = seg;

	m0_sm_op_init(&bop->bo_op, &btree_create_tree_tick, &bop->bo_op_exec,
		      &btree_conf, &bop->bo_sm_group);
}

void m0_btree_destroy(struct m0_btree *arbor, struct m0_btree_op *bop,
		      struct m0_be_tx *tx)
{
	bop->bo_arbor = arbor;
	bop->bo_tx    = tx;
	bop->bo_seg   = arbor->t_desc->t_seg;

	m0_sm_op_init(&bop->bo_op, &btree_destroy_tree_tick, &bop->bo_op_exec,
		      &btree_conf, &bop->bo_sm_group);
}

void m0_btree_get(struct m0_btree *arbor, const struct m0_btree_key *key,
		  const struct m0_btree_cb *cb, uint64_t flags,
		  struct m0_btree_op *bop)
{
	bop->bo_opc       = M0_BO_GET;
	bop->bo_arbor     = arbor;
	bop->bo_rec.r_key = *key;
	bop->bo_flags     = flags;
	bop->bo_cb        = *cb;
	bop->bo_tx        = NULL;
	bop->bo_seg       = NULL;
	bop->bo_i         = NULL;
	m0_sm_op_init(&bop->bo_op, &btree_get_kv_tick, &bop->bo_op_exec,
		      &btree_conf, &bop->bo_sm_group);
}

void m0_btree_iter(struct m0_btree *arbor, const struct m0_btree_key *key,
		   const struct m0_btree_cb *cb, uint64_t flags,
		   struct m0_btree_op *bop)
{
	M0_PRE(flags & BOF_NEXT || flags & BOF_PREV);

	bop->bo_opc       = M0_BO_ITER;
	bop->bo_arbor     = arbor;
	bop->bo_rec.r_key = *key;
	bop->bo_flags     = flags;
	bop->bo_cb        = *cb;
	bop->bo_tx        = NULL;
	bop->bo_seg       = NULL;
	bop->bo_i         = NULL;
	m0_sm_op_init(&bop->bo_op, &btree_iter_kv_tick, &bop->bo_op_exec,
		      &btree_conf, &bop->bo_sm_group);
}

void m0_btree_put(struct m0_btree *arbor, const struct m0_btree_rec *rec,
		  const struct m0_btree_cb *cb, uint64_t flags,
		  struct m0_btree_op *bop, struct m0_be_tx *tx)
{
	bop->bo_opc    = M0_BO_PUT;
	bop->bo_arbor  = arbor;
	bop->bo_rec    = *rec;
	bop->bo_cb     = *cb;
	bop->bo_tx     = tx;
	bop->bo_flags  = flags;
	bop->bo_seg    = arbor->t_desc->t_seg;
	bop->bo_i      = NULL;

	m0_sm_op_init(&bop->bo_op, &btree_put_kv_tick, &bop->bo_op_exec,
		      &btree_conf, &bop->bo_sm_group);
}

void m0_btree_del(struct m0_btree *arbor, const struct m0_btree_key *key,
		  const struct m0_btree_cb *cb, uint64_t flags,
		  struct m0_btree_op *bop, struct m0_be_tx *tx)
{
	bop->bo_opc       = M0_BO_DEL;
	bop->bo_arbor     = arbor;
	bop->bo_rec.r_key = *key;
	bop->bo_cb        = *cb;
	bop->bo_tx        = tx;
	bop->bo_flags     = flags;
	bop->bo_seg       = arbor->t_desc->t_seg;
	bop->bo_i         = NULL;

	m0_sm_op_init(&bop->bo_op, &btree_del_kv_tick, &bop->bo_op_exec,
		      &btree_conf, &bop->bo_sm_group);
}

void m0_btree_minkey(struct m0_btree *arbor, const struct m0_btree_cb *cb,
		     uint64_t flags, struct m0_btree_op *bop)
{
	bop->bo_opc       = M0_BO_MINKEY;
	bop->bo_arbor     = arbor;
	bop->bo_flags     = flags;
	bop->bo_cb        = *cb;
	bop->bo_tx        = NULL;
	bop->bo_seg       = NULL;
	bop->bo_i         = NULL;

	m0_sm_op_init(&bop->bo_op, &btree_get_kv_tick, &bop->bo_op_exec,
		      &btree_conf, &bop->bo_sm_group);
}

void m0_btree_maxkey(struct m0_btree *arbor, const struct m0_btree_cb *cb,
		     uint64_t flags, struct m0_btree_op *bop)
{
	bop->bo_opc       = M0_BO_MAXKEY;
	bop->bo_arbor     = arbor;
	bop->bo_flags     = flags;
	bop->bo_cb        = *cb;
	bop->bo_tx        = NULL;
	bop->bo_seg       = NULL;
	bop->bo_i         = NULL;

	m0_sm_op_init(&bop->bo_op, &btree_get_kv_tick, &bop->bo_op_exec,
		      &btree_conf, &bop->bo_sm_group);
}

void m0_btree_update(struct m0_btree *arbor, const struct m0_btree_rec *rec,
		     const struct m0_btree_cb *cb, uint64_t flags,
		     struct m0_btree_op *bop, struct m0_be_tx *tx)
{
	bop->bo_opc    = M0_BO_UPDATE;
	bop->bo_arbor  = arbor;
	bop->bo_rec    = *rec;
	bop->bo_cb     = *cb;
	bop->bo_tx     = tx;
	bop->bo_flags  = flags;
	bop->bo_seg    = arbor->t_desc->t_seg;
	bop->bo_i      = NULL;

	m0_sm_op_init(&bop->bo_op, &btree_put_kv_tick, &bop->bo_op_exec,
		      &btree_conf, &bop->bo_sm_group);
}

#endif

#ifndef __KERNEL__
/**
 *  --------------------------
 *  Section START - Unit Tests
 *  --------------------------
 */

/**
 * The code contained below is 'ut'. This is a little experiment to contain the
 * ut code in the same file containing the functionality code. We are open to
 * changes iff enough reasons are found that this model either does not work or
 * is not intuitive or maintainable.
 */

static struct m0_be_ut_backend *ut_be;
static struct m0_be_ut_seg     *ut_seg;
static struct m0_be_seg        *seg;
static bool                     btree_ut_initialised = false;

static void btree_ut_init(void)
{
	if (!btree_ut_initialised) {
		m0_btree_mod_init();
		btree_ut_initialised = true;
	}
}

static void btree_ut_fini(void)
{
	m0_btree_mod_fini();
	btree_ut_initialised = false;
}

/**
 * This test will create a few nodes and then delete them before exiting. The
 * main intent of this test is to debug the create and delete nodes functions.
 */
static void ut_node_create_delete(void)
{
	struct node_op          op;
	struct node_op          op1;
	struct node_op          op2;
	/* struct m0_btree_type    tt; */
	struct td              *tree;
	struct td              *tree_clone;
	struct nd              *node1;
	struct nd              *node2;
	const struct node_type *nt    = &fixed_format;

	M0_ENTRY();

	btree_ut_init();

	M0_SET0(&op);

	// Create a Fixed-Format tree.
	op.no_opc = NOP_ALLOC;
	/* tree_create(&op, &tt, 10, NULL, 0); */

	tree = op.no_tree;

	M0_ASSERT(tree->t_ref == 1);
	M0_ASSERT(tree->t_root != NULL);

	// Add a few nodes to the created tree.
	op1.no_opc = NOP_ALLOC;
	node_alloc(&op1, tree, 10, nt, 8, 8, NULL, 0);
	node1 = op1.no_node;

	op2.no_opc = NOP_ALLOC;
	node_alloc(&op2,  tree, 10, nt, 8, 8, NULL, 0);
	node2 = op2.no_node;

	op1.no_opc = NOP_FREE;
	node_free(&op1, node1, NULL, 0);

	op2.no_opc = NOP_FREE;
	node_free(&op2, node2, NULL, 0);

	/* Get another reference to the same tree. */
	tree_get(&op, &tree->t_root->n_addr, 0);
	tree_clone = op.no_tree;
	M0_ASSERT(tree_clone->t_ref == 2);
	M0_ASSERT(tree->t_root == tree_clone->t_root);

	tree_put(tree_clone);

	// Done playing with the tree - delete it.
	op.no_opc = NOP_FREE;
	tree_delete(&op, tree, NULL, 0);

	btree_ut_fini();
	M0_LEAVE();
}


static bool add_rec(struct nd *node,
		    uint64_t   key,
		    uint64_t   val)
{
	struct ff_head      *h = ff_data(node);
	struct slot          slot;
	struct m0_btree_key  find_key;
	m0_bcount_t          ksize;
	void                *p_key;
	m0_bcount_t          vsize;
	void                *p_val;
	struct m0_be_tx     *tx = NULL;

	/**
	 * To add a record if space is available in the node to hold a new
	 * record:
	 * 1) Search index in the node where the new record is to be inserted.
	 * 2) Get the location in the node where the key & value should be
	 *    inserted.
	 * 3) Insert the new record at the determined location.
	 */

	ksize = h->ff_ksize;
	p_key = &key;
	vsize = h->ff_vsize;
	p_val = &val;

	M0_SET0(&slot);
	slot.s_node                            = node;
	slot.s_rec.r_key.k_data.ov_vec.v_nr    = 1;
	slot.s_rec.r_key.k_data.ov_vec.v_count = &ksize;
	slot.s_rec.r_val.ov_vec.v_nr           = 1;
	slot.s_rec.r_val.ov_vec.v_count        = &vsize;

	if (node_count(node) != 0) {
		if (!node_isfit(&slot))
			return false;
		find_key.k_data.ov_vec.v_nr = 1;
		find_key.k_data.ov_vec.v_count = &ksize;
		find_key.k_data.ov_buf = &p_key;
		node_find(&slot, &find_key);
	}

	node_make(&slot, NULL);

	slot.s_rec.r_key.k_data.ov_buf = &p_key;
	slot.s_rec.r_val.ov_buf = &p_val;

	node_rec(&slot);

	*((uint64_t *)p_key) = key;
	*((uint64_t *)p_val) = val;

	node_capture(&slot, tx);
	return true;
}

static void get_next_rec_to_add(struct nd *node, uint64_t *key,  uint64_t *val)
{
	struct slot          slot;
	uint64_t             proposed_key;
	struct m0_btree_key  find_key;
	m0_bcount_t          ksize;
	void                *p_key;
	m0_bcount_t          vsize;
	void                *p_val;
	struct ff_head      *h = ff_data(node);

	M0_SET0(&slot);
	slot.s_node = node;

	ksize = h->ff_ksize;
	proposed_key = rand();

	find_key.k_data = M0_BUFVEC_INIT_BUF(&p_key, &ksize);

	slot.s_rec.r_key.k_data = M0_BUFVEC_INIT_BUF(&p_key, &ksize);

	slot.s_rec.r_val = M0_BUFVEC_INIT_BUF(&p_val, &vsize);

	while (true) {
		uint64_t found_key;

		proposed_key %= 256;
		p_key = &proposed_key;

		if (node_count(node) == 0)
			break;
		node_find(&slot, &find_key);
		node_rec(&slot);

		if (slot.s_idx >= node_count(node))
			break;

		found_key = *(uint64_t *)p_key;

		if (found_key == proposed_key)
			proposed_key++;
		else
			break;
	}

	*key = proposed_key;
	memset(val, *key, sizeof(*val));
}

void get_rec_at_index(struct nd *node, int idx, uint64_t *key,  uint64_t *val)
{
	struct slot          slot;
	m0_bcount_t          ksize;
	void                *p_key;
	m0_bcount_t          vsize;
	void                *p_val;

	M0_SET0(&slot);
	slot.s_node = node;
	slot.s_idx  = idx;

	M0_ASSERT(idx<node_count(node));

	slot.s_rec.r_key.k_data.ov_vec.v_nr = 1;
	slot.s_rec.r_key.k_data.ov_vec.v_count = &ksize;
	slot.s_rec.r_key.k_data.ov_buf = &p_key;

	slot.s_rec.r_val.ov_vec.v_nr = 1;
	slot.s_rec.r_val.ov_vec.v_count = &vsize;
	slot.s_rec.r_val.ov_buf = &p_val;

	node_rec(&slot);

	if (key != NULL)
		*key = *(uint64_t *)p_key;

	if (val != NULL)
		*val = *(uint64_t *)p_val;
}

void get_key_at_index(struct nd *node, int idx, uint64_t *key)
{
	struct slot          slot;
	m0_bcount_t          ksize;
	void                *p_key;

	M0_SET0(&slot);
	slot.s_node = node;
	slot.s_idx  = idx;

	M0_ASSERT(idx<node_count(node));

	slot.s_rec.r_key.k_data.ov_vec.v_nr = 1;
	slot.s_rec.r_key.k_data.ov_vec.v_count = &ksize;
	slot.s_rec.r_key.k_data.ov_buf = &p_key;

	node_key(&slot);

	if (key != NULL)
		*key = *(uint64_t *)p_key;
}
/**
 * This unit test will create a tree, add a node and then populate the node with
 * some records. It will also confirm the records are in ascending order of Key.
 */
static void ut_node_add_del_rec(void)
{
	struct node_op          op;
	struct node_op          op1;
	/* struct m0_btree_type    tt; */
	struct td              *tree;
	struct nd              *node1;
	const struct node_type *nt      = &fixed_format;
	uint64_t                key;
	uint64_t                val;
	uint64_t                prev_key;
	uint64_t                curr_key;
	time_t                  curr_time;
	int                     run_loop;

	M0_ENTRY();

	time(&curr_time);
	M0_LOG(M0_INFO, "Using seed %lu", curr_time);
	srand(curr_time);

	run_loop = 50000;

	btree_ut_init();

	M0_SET0(&op);

	op.no_opc = NOP_ALLOC;
	/* tree_create(&op, &tt, 10, NULL, 0); */

	tree = op.no_tree;

	op1.no_opc = NOP_ALLOC;
	node_alloc(&op1, tree, 10, nt, 8, 8, NULL, 0);
	node1 = op1.no_node;

	while (run_loop--) {
		int i;

		/** Add records */
		i = 0;
		while (true) {
			get_next_rec_to_add(node1, &key, &val);
			if (!add_rec(node1, key, val))
				break;
			M0_ASSERT(++i == node_count(node1));
		}

		/** Confirm all the records are in ascending value of key. */
		get_rec_at_index(node1, 0, &prev_key, NULL);
		for (i = 1; i < node_count(node1); i++) {
			get_rec_at_index(node1, i, &curr_key, NULL);
			M0_ASSERT(prev_key < curr_key);
			prev_key = curr_key;
		}

		/** Delete all the records from the node. */
		i = node_count(node1) - 1;
		while (node_count(node1) != 0) {
			int j = rand() % node_count(node1);
			node_del(node1, j, NULL);
			M0_ASSERT(i-- == node_count(node1));
		}
	}

	op1.no_opc = NOP_FREE;
	node_free(&op1, node1, NULL, 0);

	// Done playing with the tree - delete it.
	op.no_opc = NOP_FREE;
	tree_delete(&op, tree, NULL, 0);

	btree_ut_fini();

	M0_LEAVE();
}

/**
 * In this unit test we exercise a few tree operations in valid conditions only.
 */
static void ut_basic_tree_oper_cp(void)
{
	/** void                   *invalid_addr = (void *)0xbadbadbadbad; */
	struct m0_btree        *btree;
	struct m0_btree        *temp_btree;
	struct m0_btree_type    btree_type = {  .tt_id = M0_BT_UT_KV_OPS,
						.ksize = 8,
						.vsize = 8, };
	struct m0_be_tx        *tx         = NULL;
	struct m0_be_seg       *seg        = NULL;
	struct m0_btree_op      b_op       = {};
	struct m0_be_tx_credit  cred       = {};
	void                   *temp_node;
	const struct node_type *nt = &fixed_format;
	int                     rc;

	/** Prepare transaction to capture tree operations. */
	m0_be_tx_init(tx, 0, NULL, NULL, NULL, NULL, NULL, NULL);
	m0_be_tx_prep(tx, NULL);
	cred = M0_BE_TX_CREDIT(0, 0);
	m0_btree_create_credit(nt, &cred);
	btree_ut_init();
	/**
	 *  Run a valid scenario which:
	 *  1) Creates a btree
	 *  2) Opens the btree
	 *  3) Closes the btree
	 *  4) Destroys the btree
	 */

	/** Create temp node space*/
	temp_node = m0_alloc_aligned((1024 + sizeof(struct nd)), 10);
	btree = m0_alloc(sizeof *btree);
	rc = M0_BTREE_OP_SYNC_WITH_RC(&b_op, m0_btree_create(temp_node, 1024,
				      &btree_type, nt, &b_op, seg, tx));
	M0_ASSERT(rc == 0);
	temp_btree = b_op.bo_arbor;

	rc = M0_BTREE_OP_SYNC_WITH_RC(&b_op, m0_btree_open(temp_node, 1024,
							   &btree, seg,
							   &b_op));
	M0_ASSERT(rc == 0);

	rc = M0_BTREE_OP_SYNC_WITH_RC(&b_op, m0_btree_close(btree, &b_op));
	M0_ASSERT(rc == 0);
	b_op.bo_arbor = temp_btree;

	m0_btree_destroy_credit(b_op.bo_arbor, &cred);

	rc = M0_BTREE_OP_SYNC_WITH_RC(&b_op, m0_btree_destroy(b_op.bo_arbor,
							      &b_op, tx));
	M0_ASSERT(rc == 0);
	m0_free(btree);
	m0_free_aligned(temp_node, (1024 + sizeof(struct nd)), 10);

	/**
	 *  Run a valid scenario which:
	 *  1) Creates a btree
	 *  2) Destroys the btree
	 */
	/** Create a new btree */
	cred = M0_BE_TX_CREDIT(0, 0);
	m0_btree_create_credit(nt, &cred);
	temp_node = m0_alloc_aligned((1024 + sizeof(struct nd)), 10);
	rc = M0_BTREE_OP_SYNC_WITH_RC(&b_op, m0_btree_create(temp_node, 1024,
							     &btree_type, nt,
							     &b_op, seg, tx));
	M0_ASSERT(rc == 0);

	m0_btree_destroy_credit(b_op.bo_arbor, &cred);
	/** Destory it */
	rc = M0_BTREE_OP_SYNC_WITH_RC(&b_op, m0_btree_destroy(b_op.bo_arbor,
							      &b_op, tx));
	M0_ASSERT(rc == 0);
	m0_free_aligned(temp_node, (1024 + sizeof(struct nd)), 10);

	/**
	 *  Run a valid scenario which:
	 *  1) Creates a btree
	 *  2) Opens the btree
	 *  3) Closes the btree
	 *  4) Destroys the btree
	 */

	/** Create temp node space*/
	cred = M0_BE_TX_CREDIT(0, 0);
	m0_btree_create_credit(nt, &cred);
	temp_node = m0_alloc_aligned((1024 + sizeof(struct nd)), 10);
	rc = M0_BTREE_OP_SYNC_WITH_RC(&b_op, m0_btree_create(temp_node, 1024,
				      &btree_type, nt, &b_op, seg, tx));
	M0_ASSERT(rc == 0);

	rc = M0_BTREE_OP_SYNC_WITH_RC(&b_op,
				      m0_btree_close(b_op.bo_arbor, &b_op));
	M0_ASSERT(rc == 0);

	rc = M0_BTREE_OP_SYNC_WITH_RC(&b_op, m0_btree_open(temp_node, 1024,
							   &b_op.bo_arbor,
							   seg, &b_op));
	M0_ASSERT(rc == 0);

	m0_btree_destroy_credit(b_op.bo_arbor, &cred);

	rc = M0_BTREE_OP_SYNC_WITH_RC(&b_op, m0_btree_destroy(b_op.bo_arbor,
							      &b_op, tx));
	M0_ASSERT(rc == 0);
	m0_free_aligned(temp_node, (1024 + sizeof(struct nd)), 10);

	btree_ut_fini();
}

/**
 * In this unit test we exercise a few tree operations in invalid conditions
 * only.
 */
static void ut_basic_tree_oper_icp(void)
{
	void                   *invalid_addr = (void *)0xbadbadbadbad;
	struct m0_btree        *btree;
	struct m0_btree_type    btree_type = {  .tt_id = M0_BT_UT_KV_OPS,
						.ksize = 8,
						.vsize = 8, };
	struct m0_be_tx        *tx         = NULL;
	struct m0_be_seg       *seg        = NULL;
	struct m0_btree_op      b_op       = {};
	struct m0_be_tx_credit  cred       = {};
	void                   *temp_node;
	const struct node_type *nt = &fixed_format;
	int                     rc;

	/** Prepare transaction to capture tree operations. */
	m0_be_tx_init(tx, 0, NULL, NULL, NULL, NULL, NULL, NULL);
	m0_be_tx_prep(tx, NULL);
	btree_ut_init();

	/**
	 *  Run a invalid scenario which:
	 *  1) Attempts to create a btree with invalid address
	 *
	 * This scenario is invalid because the root node address is incorrect.
	 * In this case m0_btree_create() will return -EFAULT.
	 */
	cred = M0_BE_TX_CREDIT(0, 0);
	m0_btree_create_credit(nt, &cred);
	rc = M0_BTREE_OP_SYNC_WITH_RC(&b_op, m0_btree_create(invalid_addr, 1024,
				      &btree_type, nt, &b_op, seg, tx));
	M0_ASSERT(rc == -EFAULT);

	/**
	 *  Run a invalid scenario which:
	 *  1) Attempts to open a btree with invalid address
	 *
	 * This scenario is invalid because the root node address is incorrect.
	 * In this case m0_btree_open() will return -EFAULT.
	 */
	rc = M0_BTREE_OP_SYNC_WITH_RC(&b_op, m0_btree_open(invalid_addr, 1024,
							   &btree, seg, &b_op));
	M0_ASSERT(rc == -EFAULT);

	/**
	 *  Run a invalid scenario which:
	 *  1) Creates a btree
	 *  2) Opens the btree
	 *  3) Destroys the btree
	 *
	 * This scenario is invalid because we are trying to destroy a tree that
	 * has not been closed. Thus, we should get -EPERM error from
	 * m0_btree_destroy().
	 */

	/** Create temp node space*/
	cred = M0_BE_TX_CREDIT(0, 0);
	m0_btree_create_credit(nt, &cred);
	temp_node = m0_alloc_aligned((1024 + sizeof(struct nd)), 10);
	btree = m0_alloc(sizeof *btree);
	rc = M0_BTREE_OP_SYNC_WITH_RC(&b_op, m0_btree_create(temp_node, 1024,
				      &btree_type, nt, &b_op, seg, tx));
	M0_ASSERT(rc == 0);

	rc = M0_BTREE_OP_SYNC_WITH_RC(&b_op, m0_btree_open(temp_node, 1024,
							   &btree, seg, &b_op));
	M0_ASSERT(rc == 0);

	m0_btree_destroy_credit(b_op.bo_arbor, &cred);
	rc = M0_BTREE_OP_SYNC_WITH_RC(&b_op, m0_btree_destroy(b_op.bo_arbor,
							      &b_op, tx));
	M0_ASSERT(rc == -EPERM);
	m0_free(btree);
	m0_free_aligned(temp_node, (1024 + sizeof(struct nd)), 10);

	/**
	 *  Run a invalid scenario which:
	 *  1) Creates a btree
	 *  2) Close the btree
	 *  3) Again Attempt to close the btree
	 *
	 * This scenario is invalid because we are trying to destroy a tree that
	 * has been already destroyed. Thus, we should get -EINVAL error from
	 * m0_btree_destroy().
	 */

	/** Create temp node space*/
	cred = M0_BE_TX_CREDIT(0, 0);
	m0_btree_create_credit(nt, &cred);
	temp_node = m0_alloc_aligned((1024 + sizeof(struct nd)), 10);
	rc = M0_BTREE_OP_SYNC_WITH_RC(&b_op, m0_btree_create(temp_node, 1024,
				      &btree_type, nt, &b_op, seg, tx));
	M0_ASSERT(rc == 0);

	rc = M0_BTREE_OP_SYNC_WITH_RC(&b_op, m0_btree_close(b_op.bo_arbor,
							    &b_op));
	M0_ASSERT(rc == 0);

	rc = M0_BTREE_OP_SYNC_WITH_RC(&b_op, m0_btree_close(b_op.bo_arbor,
							    &b_op));
	M0_ASSERT(rc == -EINVAL);

	m0_free_aligned(temp_node, (1024 + sizeof(struct nd)), 10);
	btree_ut_fini();
}

struct cb_data {
	/** Key that needs to be stored or retrieved. */
	struct m0_btree_key *key;

	/** Value associated with the key that is to be stored or retrieved. */
	struct m0_bufvec    *value;

	/** If value is retrieved (GET) then check if has expected contents. */
	bool                 check_value;

	/**
	 *  This field is filled by the callback routine with the flags which
	 *  the CB routine received from the _tick(). This flag can then be
	 *  analyzed by the caller for further processing.
	 */
	uint32_t             flags;
};

/**
 * Put callback will receive record pointer from put routine which will contain
 * r_flag which will indicate SUCCESS or ERROR code.
 * If put routine is able to find the record, it will set SUCCESS code and
 * callback routine needs to put key-value to the given record and return
 * success code.
 * else put routine will set the ERROR code to indicate failure and it is
 * expected to return ERROR code by callback routine.
 */
static int btree_kv_put_cb(struct m0_btree_cb *cb, struct m0_btree_rec *rec)
{
	struct m0_bufvec_cursor  scur;
	struct m0_bufvec_cursor  dcur;
	m0_bcount_t              ksize;
	m0_bcount_t              vsize;
	struct cb_data          *datum = cb->c_datum;

	/** The caller can look at these flags if he needs to. */
	datum->flags = rec->r_flags;
	M0_ASSERT(datum->flags == M0_BSC_SUCCESS);

	ksize = m0_vec_count(&datum->key->k_data.ov_vec);
	M0_ASSERT(m0_vec_count(&rec->r_key.k_data.ov_vec) >= ksize);

	vsize = m0_vec_count(&datum->value->ov_vec);
	M0_ASSERT(m0_vec_count(&rec->r_val.ov_vec) >= vsize);

	m0_bufvec_cursor_init(&scur, &datum->key->k_data);
	m0_bufvec_cursor_init(&dcur, &rec->r_key.k_data);
	m0_bufvec_cursor_copy(&dcur, &scur, ksize);

	m0_bufvec_cursor_init(&scur, datum->value);
	m0_bufvec_cursor_init(&dcur, &rec->r_val);
	m0_bufvec_cursor_copy(&dcur, &scur, vsize);

	return 0;
}

static int btree_kv_get_oper_cb(struct m0_btree_cb *cb,
				struct m0_btree_rec *rec)
{
	struct m0_bufvec_cursor  scur;
	struct m0_bufvec_cursor  dcur;
	m0_bcount_t              ksize;
	m0_bcount_t              vsize;
	struct cb_data          *datum = cb->c_datum;

	/** The caller can look at these flags if he needs to. */
	datum->flags = rec->r_flags;

	M0_ASSERT(rec->r_flags == M0_BSC_SUCCESS);

	m0_bufvec_cursor_init(&scur, &rec->r_key.k_data);
	m0_bufvec_cursor_copyfrom(&scur, &ksize, sizeof(ksize));
	M0_PRE(ksize <= MAX_KEY_SIZE &&
	       m0_vec_count(&rec->r_key.k_data.ov_vec) == ksize);

	m0_bufvec_cursor_init(&scur, &rec->r_val);
	m0_bufvec_cursor_copyfrom(&scur, &vsize, sizeof(vsize));
	M0_PRE(vsize <= MAX_VAL_SIZE &&
	       m0_vec_count(&rec->r_val.ov_vec) == vsize);

	m0_bufvec_cursor_init(&dcur, &datum->key->k_data);
	m0_bufvec_cursor_init(&scur, &rec->r_key.k_data);
	m0_bufvec_cursor_copy(&dcur, &scur, ksize);

	m0_bufvec_cursor_init(&dcur, datum->value);
	m0_bufvec_cursor_init(&scur, &rec->r_val);
	m0_bufvec_cursor_copy(&dcur, &scur, vsize);

	if (datum->check_value) {
		struct m0_bufvec_cursor kcur;
		struct m0_bufvec_cursor vcur;
		m0_bcount_t             v_off = 0;
		bool                    check_failed = false;
		uint64_t                key;
		uint64_t                value;

		m0_bufvec_cursor_init(&kcur, &rec->r_key.k_data);
		m0_bufvec_cursor_move(&kcur, sizeof(key));
		m0_bufvec_cursor_copyfrom(&kcur, &key, sizeof(key));
		m0_bufvec_cursor_init(&vcur, &rec->r_val);
		m0_bufvec_cursor_move(&vcur, sizeof(value));
		v_off += sizeof(value);

		while (v_off < vsize) {

			m0_bufvec_cursor_copyfrom(&vcur, &value, sizeof(value));
			if (key != value)
				check_failed = true;
			v_off += sizeof(value);
		}

		/**
		 * If check_failed then maybe this entry was updated in which
		 * case we use the complement of the key for comparison.
		 */
		if (check_failed) {
			v_off = 0;
			m0_bufvec_cursor_init(&vcur, &rec->r_val);
			m0_bufvec_cursor_move(&vcur, sizeof(value));
			v_off += sizeof(value);
			key = ~key;
			while (v_off < vsize) {
				m0_bufvec_cursor_copyfrom(&vcur, &value, vsize);
				if (key != value)
					M0_ASSERT(0);
				v_off += vsize;
			}
		}
	}

	return 0;
}

static int btree_kv_get_cb(struct m0_btree_cb *cb, struct m0_btree_rec *rec)
{
	struct m0_bufvec_cursor  scur;
	struct m0_bufvec_cursor  dcur;
	m0_bcount_t              ksize;
	m0_bcount_t              vsize;
	struct cb_data          *datum = cb->c_datum;

	/** The caller can look at these flags if he needs to. */
	datum->flags = rec->r_flags;

	M0_ASSERT(rec->r_flags == M0_BSC_SUCCESS);

	ksize = m0_vec_count(&datum->key->k_data.ov_vec);
	M0_PRE(m0_vec_count(&rec->r_key.k_data.ov_vec) <= ksize);

	vsize = m0_vec_count(&datum->value->ov_vec);
	M0_PRE(m0_vec_count(&rec->r_val.ov_vec) <= vsize);

	m0_bufvec_cursor_init(&dcur, &datum->key->k_data);
	m0_bufvec_cursor_init(&scur, &rec->r_key.k_data);
	m0_bufvec_cursor_copy(&dcur, &scur, ksize);

	m0_bufvec_cursor_init(&dcur, datum->value);
	m0_bufvec_cursor_init(&scur, &rec->r_val);
	m0_bufvec_cursor_copy(&dcur, &scur, vsize);

	if (datum->check_value) {
		struct m0_bufvec_cursor kcur;
		struct m0_bufvec_cursor vcur;
		m0_bcount_t             v_off = 0;
		bool                    check_failed = false;
		uint64_t                key;
		uint64_t                value;

		m0_bufvec_cursor_init(&kcur, &rec->r_key.k_data);
		m0_bufvec_cursor_copyfrom(&kcur, &key, sizeof(key));
		m0_bufvec_cursor_init(&vcur, &rec->r_val);
		vsize = sizeof(value);
		while (v_off < vsize) {

			m0_bufvec_cursor_copyfrom(&vcur, &value, vsize);
			if (key != value)
				check_failed = true;
			v_off += vsize;
		}

		/**
		 * If check_failed then maybe this entry was updated in which
		 * case we use the complement of the key for comparison.
		 */
		if (check_failed) {
			m0_bufvec_cursor_init(&vcur, &rec->r_val);
			v_off = 0;
			key = ~key;
			while (v_off < vsize) {
				m0_bufvec_cursor_copyfrom(&vcur, &value, vsize);
				if (key != value)
					M0_ASSERT(0);
				v_off += vsize;
			}
		}
	}

	return 0;
}

static int btree_kv_del_cb(struct m0_btree_cb *cb, struct m0_btree_rec *rec)
{
	struct cb_data          *datum = cb->c_datum;

	/** The caller can look at these flags if he needs to. */
	datum->flags = rec->r_flags;
	M0_ASSERT(datum->flags == M0_BSC_SUCCESS);

	return 0;
}

static int btree_kv_update_cb(struct m0_btree_cb *cb, struct m0_btree_rec *rec)
{
	struct m0_bufvec_cursor  scur;
	struct m0_bufvec_cursor  dcur;
	m0_bcount_t              vsize;
	struct cb_data          *datum = cb->c_datum;

	/** The caller can look at these flags if he needs to. */
	datum->flags = rec->r_flags;
	M0_ASSERT(datum->flags == M0_BSC_SUCCESS);

	vsize = m0_vec_count(&datum->value->ov_vec);
	M0_ASSERT(m0_vec_count(&rec->r_val.ov_vec) >= vsize);

	m0_bufvec_cursor_init(&scur, datum->value);
	m0_bufvec_cursor_init(&dcur, &rec->r_val);
	m0_bufvec_cursor_copy(&dcur, &scur, vsize);

	return 0;
}

/**
 * This unit test exercises the KV operations for both valid and invalid
 * conditions.
 */
static void ut_basic_kv_oper(void)
{
	struct m0_btree_type    btree_type  = {.tt_id = M0_BT_UT_KV_OPS,
					      .ksize = 8,
					      .vsize = 8, };
	struct m0_be_tx        *tx          = NULL;
	struct m0_be_seg       *seg         = NULL;
	struct m0_be_tx_credit  cred        = {};
	struct m0_btree_op      b_op        = {};
	struct m0_btree        *tree;
	void                   *temp_node;
	int                     i;
	time_t                  curr_time;
	struct m0_btree_cb      ut_cb;
	uint64_t                first_key;
	bool                    first_key_initialized = false;
	struct m0_btree_op      kv_op                 = {};
	const struct node_type *nt                    = &fixed_format;
	int                     rc;
	M0_ENTRY();

	time(&curr_time);
	M0_LOG(M0_INFO, "Using seed %lu", curr_time);
	srandom(curr_time);

	/** Prepare transaction to capture tree operations. */
	m0_be_tx_init(tx, 0, NULL, NULL, NULL, NULL, NULL, NULL);
	m0_be_tx_prep(tx, NULL);
	btree_ut_init();
	/**
	 *  Run valid scenario:
	 *  1) Create a btree
	 *  2) Adds a few records to the created tree.
	 *  3) Confirms the records are present in the tree.
	 *  4) Deletes all the records from the tree.
	 *  4) Close the btree
	 *  5) Destroy the btree
	 */

	/** Create temp node space and use it as root node for btree */
	cred = M0_BE_TX_CREDIT(0, 0);
	m0_btree_create_credit(nt, &cred);
	temp_node = m0_alloc_aligned((1024 + sizeof(struct nd)), 10);
	rc = M0_BTREE_OP_SYNC_WITH_RC(&b_op, m0_btree_create(temp_node, 1024,
							&btree_type, nt,
							&b_op, seg, tx));
	M0_ASSERT(rc == 0);
	tree = b_op.bo_arbor;

	for (i = 0; i < 2048; i++) {
		uint64_t             key;
		uint64_t             value;
		struct cb_data       put_data;
		struct m0_btree_rec  rec;
		m0_bcount_t          ksize  = sizeof key;
		m0_bcount_t          vsize  = sizeof value;
		void                *k_ptr  = &key;
		void                *v_ptr  = &value;

		cred = M0_BE_TX_CB_CREDIT(0, 0, 0);
		m0_btree_put_credit(tree, 1, ksize, vsize, &cred);

		/**
		 *  There is a very low possibility of hitting the same key
		 *  again. This is fine as it helps debug the code when insert
		 *  is called with the same key instead of update function.
		 */
		key = value = m0_byteorder_cpu_to_be64(random());

		if (!first_key_initialized) {
			first_key = key;
			first_key_initialized = true;
		}

		rec.r_key.k_data   = M0_BUFVEC_INIT_BUF(&k_ptr, &ksize);
		rec.r_val          = M0_BUFVEC_INIT_BUF(&v_ptr, &vsize);

		put_data.key       = &rec.r_key;
		put_data.value     = &rec.r_val;

		ut_cb.c_act        = btree_kv_put_cb;
		ut_cb.c_datum      = &put_data;

		M0_BTREE_OP_SYNC_WITH_RC(&kv_op, m0_btree_put(tree, &rec,
							      &ut_cb, 0,
							      &kv_op, tx));
	}

	{
		uint64_t             key;
		uint64_t             value;
		struct cb_data       get_data;
		struct m0_btree_key  get_key;
		struct m0_bufvec     get_value;
		m0_bcount_t          ksize            = sizeof key;
		m0_bcount_t          vsize            = sizeof value;
		void                *k_ptr            = &key;
		void                *v_ptr            = &value;
		uint64_t             find_key;
		void                *find_key_ptr     = &find_key;
		m0_bcount_t          find_key_size    = sizeof find_key;
		struct m0_btree_key  find_key_in_tree;

		get_key.k_data = M0_BUFVEC_INIT_BUF(&k_ptr, &ksize);
		get_value      = M0_BUFVEC_INIT_BUF(&v_ptr, &vsize);

		get_data.key    = &get_key;
		get_data.value  = &get_value;

		ut_cb.c_act   = btree_kv_get_cb;
		ut_cb.c_datum = &get_data;

		find_key = first_key;

		find_key_in_tree.k_data =
				M0_BUFVEC_INIT_BUF(&find_key_ptr, &find_key_size);

		M0_BTREE_OP_SYNC_WITH_RC(&kv_op,
					 m0_btree_get(tree,
						      &find_key_in_tree,
						      &ut_cb, BOF_EQUAL,
						      &kv_op));

		for (i = 1; i < 2048; i++) {
			find_key = key;
			M0_BTREE_OP_SYNC_WITH_RC(&kv_op,
						 m0_btree_iter(tree,
							       &find_key_in_tree,
							       &ut_cb, BOF_NEXT,
							       &kv_op));
		}
	}

	srandom(curr_time);
	for (i = 0; i < 2048; i++) {
		uint64_t             key;
		struct cb_data       delete_data;
		struct m0_btree_rec  rec;
		m0_bcount_t          ksize  = sizeof key;
		void                *k_ptr  = &key;

		cred = M0_BE_TX_CB_CREDIT(0, 0, 0);
		m0_btree_del_credit(tree, 1, ksize, -1, &cred);

		/**
		*  There is a very low possibility of hitting the same key
		*  again. This is fine as it helps debug the code when insert
		*  is called with the same key instead of update function.
		*/
		key = m0_byteorder_cpu_to_be64(random());

		rec.r_key.k_data   = M0_BUFVEC_INIT_BUF(&k_ptr, &ksize);

		delete_data.key       = &rec.r_key;

		ut_cb.c_act        = btree_kv_del_cb;
		ut_cb.c_datum      = &delete_data;

		M0_BTREE_OP_SYNC_WITH_RC(&kv_op, m0_btree_del(tree, &rec.r_key,
							      &ut_cb, 0,
							      &kv_op, tx));
	}
	m0_btree_destroy_credit(b_op.bo_arbor, &cred);
	rc = M0_BTREE_OP_SYNC_WITH_RC(&b_op, m0_btree_destroy(tree, &b_op, tx));
	M0_ASSERT(rc == 0);

	btree_ut_fini();
}

#if (AVOID_BE_SEGMENT == 1)
enum {
	MIN_STREAM_CNT         = 5,
	MAX_STREAM_CNT         = 20,

	MIN_RECS_PER_STREAM    = 5,
	MAX_RECS_PER_STREAM    = 2048,

	MAX_RECS_PER_THREAD    = 100000, /** Records count for each thread */

	MIN_TREE_LOOPS         = 1000,
	MAX_TREE_LOOPS         = 2000,
	MAX_RECS_FOR_TREE_TEST = 100,

	RANDOM_TREE_COUNT      = -1,
	RANDOM_THREAD_COUNT    = -1,

<<<<<<< HEAD
	/** Key/value array size used in UTs.  */
	KEY_ARR_SIZE            = MAX_KEY_SIZE / sizeof(uint64_t),
	VAL_ARR_SIZE            = MAX_VAL_SIZE / sizeof(uint64_t),
	RANDOM_KEY_SIZE        = -1,
	RANDOM_VALUE_SIZE      = -1,
=======
	BE_UT_SEG_SIZE         = 0,
>>>>>>> 4ac8f28e
};
#else
enum {
	MIN_STREAM_CNT         = 5,
	MAX_STREAM_CNT         = 10,

	MIN_RECS_PER_STREAM    = 5,
	MAX_RECS_PER_STREAM    = 512,

	MAX_RECS_PER_THREAD    = 10000, /** Records count for each thread */

	MIN_TREE_LOOPS         = 500,
	MAX_TREE_LOOPS         = 2000,
	MAX_RECS_FOR_TREE_TEST = 100,

	RANDOM_TREE_COUNT      = -1,
	RANDOM_THREAD_COUNT    = -1,

	BE_UT_SEG_SIZE         = 10ULL * 1024ULL * 1024ULL * 1024ULL,
};
#endif

/**
 * This unit test exercises the KV operations triggered by multiple streams.
 */
static void ut_multi_stream_kv_oper(void)
{
	void                   *rnode;
	int                     i;
	time_t                  curr_time;
	struct m0_btree_cb      ut_cb;
	struct m0_be_tx         tx_data         = {};
	struct m0_be_tx        *tx              = &tx_data;
	struct m0_be_tx_credit  cred            = {};
	struct m0_btree_op      b_op            = {};
	uint32_t                stream_count    = 0;
	uint64_t                recs_per_stream = 0;
	struct m0_btree_op      kv_op           = {};
	struct m0_btree        *tree;
	const struct node_type *nt              = &fixed_format;
	struct m0_btree_type    btree_type      = {.tt_id = M0_BT_UT_KV_OPS,
						  .ksize = sizeof(uint64_t),
						  .vsize = btree_type.ksize*2,
						  };
	uint64_t                key;
	uint64_t                value[btree_type.vsize / sizeof(uint64_t)];
	m0_bcount_t             ksize           = sizeof key;
	m0_bcount_t             vsize           = sizeof value;
	void                   *k_ptr           = &key;
	void                   *v_ptr           = &value;
	int                     rc;
	struct m0_buf           buf;
	uint64_t                maxkey          = 0;
	uint64_t                minkey          = UINT64_MAX;
	uint32_t                rnode_sz        = 1024;
	uint32_t                rnode_sz_shift;

	M0_ENTRY();

	time(&curr_time);
	M0_LOG(M0_INFO, "Using seed %lu", curr_time);
	srandom(curr_time);

	stream_count = (random() % (MAX_STREAM_CNT - MIN_STREAM_CNT)) +
			MIN_STREAM_CNT;

	recs_per_stream = (random()%
			   (MAX_RECS_PER_STREAM - MIN_RECS_PER_STREAM)) +
			    MIN_RECS_PER_STREAM;

	btree_ut_init();
	/**
	 *  Run valid scenario:
	 *  1) Create a btree
	 *  2) Adds records in multiple streams to the created tree.
	 *  3) Confirms the records are present in the tree.
	 *  4) Deletes all the records from the tree using multiple streams.
	 *  5) Close the btree
	 *  6) Destroy the btree
	 *
	 *  Capture each operation in a separate transaction.
	 */

	M0_ASSERT(rnode_sz != 0 && m0_is_po2(rnode_sz));
	rnode_sz_shift = __builtin_ffsl(rnode_sz) - 1;
	cred = M0_BE_TX_CB_CREDIT(0, 0, 0);
	m0_be_allocator_credit(NULL, M0_BAO_ALLOC_ALIGNED, rnode_sz,
			       rnode_sz_shift, &cred);
	m0_btree_create_credit(nt, &cred);

	/** Prepare transaction to capture tree operations. */
	m0_be_ut_tx_init(tx, ut_be);
	m0_be_tx_prep(tx, &cred);
	rc = m0_be_tx_open_sync(tx);
	M0_ASSERT(rc == 0);

	/** Create temp node space and use it as root node for btree */
	buf = M0_BUF_INIT(rnode_sz, NULL);
	M0_BE_ALLOC_ALIGN_BUF_SYNC(&buf, rnode_sz_shift, seg, tx);
	rnode = buf.b_addr;

	rc = M0_BTREE_OP_SYNC_WITH_RC(&b_op, m0_btree_create(rnode, rnode_sz,
							     &btree_type, nt,
							     &b_op, seg, tx));
	M0_ASSERT(rc == M0_BSC_SUCCESS);
	m0_be_tx_close_sync(tx);
	m0_be_tx_fini(tx);

	tree = b_op.bo_arbor;

	cred = M0_BE_TX_CB_CREDIT(0, 0, 0);
	m0_btree_put_credit(tree, 1, ksize, vsize, &cred);

	for (i = 1; i <= recs_per_stream; i++) {
		struct cb_data       put_data;
		struct m0_btree_rec  rec;
		uint32_t             stream_num;

		rec.r_key.k_data   = M0_BUFVEC_INIT_BUF(&k_ptr, &ksize);
		rec.r_val          = M0_BUFVEC_INIT_BUF(&v_ptr, &vsize);

		for (stream_num = 0; stream_num < stream_count; stream_num++) {
			int k;

			key = i + (stream_num * recs_per_stream);
			if (key < minkey)
				minkey = key;
			if (key > maxkey)
				maxkey = key;

			key = m0_byteorder_cpu_to_be64(key);
			for (k = 0; k < ARRAY_SIZE(value); k++) {
				value[k] = key;
			}

			put_data.key       = &rec.r_key;
			put_data.value     = &rec.r_val;

			ut_cb.c_act        = btree_kv_put_cb;
			ut_cb.c_datum      = &put_data;

			m0_be_ut_tx_init(tx, ut_be);
			m0_be_tx_prep(tx, &cred);
			rc = m0_be_tx_open_sync(tx);
			M0_ASSERT(rc == 0);

			rc = M0_BTREE_OP_SYNC_WITH_RC(&kv_op,
						      m0_btree_put(tree, &rec,
								   &ut_cb, 0,
								   &kv_op, tx));
			M0_ASSERT(rc == 0 && put_data.flags == M0_BSC_SUCCESS);
			m0_be_tx_close_sync(tx);
			m0_be_tx_fini(tx);
		}
	}

#if 0
	rc = M0_BTREE_OP_SYNC_WITH_RC(&b_op, m0_btree_close(tree, &b_op));
	M0_ASSERT(rc == 0);

	m0_btree_mod_fini();
	m0_be_ut_seg_reload(ut_seg);
	m0_btree_mod_init();
	rc = M0_BTREE_OP_SYNC_WITH_RC(&b_op,
				      m0_btree_open(rnode, rnode_sz,&tree,
						    &b_op));
	M0_ASSERT(rc == 0);
#endif

	{
		/** Min/Max key verification test. */
		struct cb_data       get_data;
		struct m0_btree_key  get_key;
		struct m0_bufvec     get_value;

		get_key.k_data       = M0_BUFVEC_INIT_BUF(&k_ptr, &ksize);
		get_value            = M0_BUFVEC_INIT_BUF(&v_ptr, &vsize);

		get_data.key         = &get_key;
		get_data.value       = &get_value;
		get_data.check_value = true;

		ut_cb.c_act          = btree_kv_get_cb;
		ut_cb.c_datum        = &get_data;

		rc = M0_BTREE_OP_SYNC_WITH_RC(&kv_op,
					      m0_btree_minkey(tree, &ut_cb, 0,
							      &kv_op));
		M0_ASSERT(rc == M0_BSC_SUCCESS &&
			  minkey == m0_byteorder_be64_to_cpu(key));

		rc = M0_BTREE_OP_SYNC_WITH_RC(&kv_op,
					      m0_btree_maxkey(tree, &ut_cb, 0,
							      &kv_op));
		M0_ASSERT(rc == M0_BSC_SUCCESS &&
			  maxkey == m0_byteorder_be64_to_cpu(key));
	}

	for (i = 1; i <= (recs_per_stream*stream_count); i++) {
		struct cb_data       get_data;
		struct m0_btree_key  get_key;
		struct m0_bufvec     get_value;
		uint64_t             find_key;
		void                *find_key_ptr      = &find_key;
		m0_bcount_t          find_key_size     = sizeof find_key;
		struct m0_btree_key  find_key_in_tree;

		find_key = m0_byteorder_cpu_to_be64(i);
		find_key_in_tree.k_data =
			M0_BUFVEC_INIT_BUF(&find_key_ptr, &find_key_size);

		get_key.k_data = M0_BUFVEC_INIT_BUF(&k_ptr, &ksize);
		get_value      = M0_BUFVEC_INIT_BUF(&v_ptr, &vsize);

		get_data.key         = &get_key;
		get_data.value       = &get_value;
		get_data.check_value = true;

		ut_cb.c_act   = btree_kv_get_cb;
		ut_cb.c_datum = &get_data;

		rc = M0_BTREE_OP_SYNC_WITH_RC(&kv_op,
					      m0_btree_get(tree,
							   &find_key_in_tree,
							   &ut_cb, BOF_EQUAL,
							   &kv_op));
		M0_ASSERT(rc == M0_BSC_SUCCESS &&
			  i== m0_byteorder_be64_to_cpu(key));
	}

	cred = M0_BE_TX_CREDIT(0, 0);
	m0_btree_del_credit(tree, 1, ksize, -1, &cred);

	for (i = 1; i <= recs_per_stream; i++) {
		uint64_t            del_key;
		struct m0_btree_key del_key_in_tree;
		void                *p_del_key      = &del_key;
		m0_bcount_t         del_key_size    = sizeof del_key;
		struct cb_data      del_data;
		uint32_t            stream_num;

		del_data = (struct cb_data){.key = &del_key_in_tree,
			.value = NULL,
			.check_value = false,
		};

		del_key_in_tree.k_data = M0_BUFVEC_INIT_BUF(&p_del_key,
							    &del_key_size);

		ut_cb.c_act   = btree_kv_del_cb;
		ut_cb.c_datum = &del_data;

		for (stream_num = 0; stream_num < stream_count; stream_num++) {
			del_key = i + (stream_num * recs_per_stream);
			del_key = m0_byteorder_cpu_to_be64(del_key);

			m0_be_ut_tx_init(tx, ut_be);
			m0_be_tx_prep(tx, &cred);
			rc = m0_be_tx_open_sync(tx);
			M0_ASSERT(rc == 0);

			rc = M0_BTREE_OP_SYNC_WITH_RC(&kv_op,
						      m0_btree_del(tree,
							      &del_key_in_tree,
							      &ut_cb, 0,
							      &kv_op, tx));
			M0_ASSERT(rc == 0 && del_data.flags == M0_BSC_SUCCESS);
			m0_be_tx_close_sync(tx);
			m0_be_tx_fini(tx);
		}
	}

	cred = M0_BE_TX_CREDIT(0, 0);
	m0_be_allocator_credit(NULL, M0_BAO_FREE_ALIGNED, rnode_sz,
			       rnode_sz_shift, &cred);
	m0_btree_destroy_credit(tree, &cred);

	m0_be_ut_tx_init(tx, ut_be);
	m0_be_tx_prep(tx, &cred);
	rc = m0_be_tx_open_sync(tx);
	M0_ASSERT(rc == 0);

	rc = M0_BTREE_OP_SYNC_WITH_RC(&b_op, m0_btree_destroy(tree, &b_op, tx));
	M0_ASSERT(rc == 0);

	/** Delete temp node space which was used as root node for the tree. */
	buf = M0_BUF_INIT(rnode_sz, rnode);
	M0_BE_FREE_ALIGN_BUF_SYNC(&buf, rnode_sz_shift, seg, tx);

	m0_be_tx_close_sync(tx);
	m0_be_tx_fini(tx);

	btree_ut_fini();
}

struct btree_ut_thread_info {
	struct m0_thread   ti_q;             /** Used for thread operations. */
	struct m0_bitmap   ti_cpu_map;       /** CPU map to run this thread. */
	uint64_t           ti_key_first;     /** First Key value to use. */
	uint64_t           ti_key_count;     /** Keys to use. */
	uint64_t           ti_key_incr;      /** Key value to increment by. */
	uint16_t           ti_thread_id;     /** Thread ID <= 65535. */
	struct m0_btree   *ti_tree;          /** Tree for KV operations */
	int                ti_key_size;      /** Key size in bytes. */
	int                ti_value_size;    /** Value size in bytes. */
	bool               ti_random_bursts; /** Burstiness in IO pattern. */
	uint64_t           ti_rng_seed_base; /** Base used for RNG seed. */

	/**
	 *  The fields below are used by the thread functions (init and func)
	 *  to share information. These fields should not be touched by thread
	 *  launcher.
	 */
	struct random_data  ti_random_buf;    /** Buffer used by random func. */
	char               *ti_rnd_state_ptr; /** State array used by RNG. */
};

/**
 *  All the threads wait for this variable to turn TRUE.
 *  The main thread sets to TRUE once it has initialized all the threads so
 *  that all the threads start running on different CPU cores and can compete
 *  for the same btree nodes to work on thus exercising possible race
 *  conditions.
 */
static int64_t thread_run;


static struct m0_atomic64 threads_quiesced;
static struct m0_atomic64 threads_running;

#define  UT_START_THREADS()                                                   \
	thread_run = true

#define  UT_STOP_THREADS()                                                    \
	thread_run = false

#define UT_THREAD_WAIT()                                                      \
	do {                                                                  \
		while (!thread_run)                                            \
			;                                                     \
	} while (0)

#define UT_THREAD_QUIESCE_IF_REQUESTED()                                      \
	do {                                                                  \
		if (!thread_run) {                                            \
			m0_atomic64_inc(&threads_quiesced);                   \
			UT_THREAD_WAIT();                                     \
			m0_atomic64_dec(&threads_quiesced);                   \
		}                                                             \
	} while (0)

#define UT_REQUEST_PEER_THREADS_TO_QUIESCE()                                  \
	do {                                                                  \
		bool try_again;                                               \
		do {                                                          \
			try_again = false;                                    \
			if (m0_atomic64_cas(&thread_run, true, false)) {      \
				while (m0_atomic64_get(&threads_quiesced) <    \
				      m0_atomic64_get(&threads_running) - 1)  \
					;                                     \
			} else {                                              \
				UT_THREAD_QUIESCE_IF_REQUESTED();             \
				try_again = true;                             \
			}                                                     \
		} while (try_again);                                          \
	} while (0)

/**
 * Thread init function which will do basic setup such as setting CPU affinity
 * and initializing the RND seed for the thread. Any other initialization that
 * might be needed such as resource allocation/initialization for the thread
 * handler function can also be done here.
 */
static int btree_ut_thread_init(struct btree_ut_thread_info *ti)
{
	M0_ALLOC_ARR(ti->ti_rnd_state_ptr, 64);
	if (ti->ti_rnd_state_ptr == NULL) {
		return -ENOMEM;
	}

	M0_SET0(&ti->ti_random_buf);
	initstate_r(ti->ti_rng_seed_base, ti->ti_rnd_state_ptr, 64,
		    &ti->ti_random_buf);

	srandom_r(ti->ti_thread_id + 1, &ti->ti_random_buf);

	return m0_thread_confine(&ti->ti_q, &ti->ti_cpu_map);
}

/**
 * This routine is a thread handler which launches PUT, GET, ITER, SLANT and DEL
 * operations on the btree passed as parameter.
 */
static void btree_ut_kv_oper_thread_handler(struct btree_ut_thread_info *ti)
{
	uint64_t                key[KEY_ARR_SIZE + 1]; /** Extra index for storing size. */
	uint64_t                value[VAL_ARR_SIZE + 1];
	void                   *k_ptr         = &key;
	void                   *v_ptr         = &value;
	m0_bcount_t             ksize;
	m0_bcount_t             vsize;
	struct m0_btree_rec     rec;
	struct m0_btree_cb      ut_cb;
	struct cb_data          data;

	uint64_t                get_key[KEY_ARR_SIZE + 1];
	uint64_t                get_value[VAL_ARR_SIZE + 1];
	m0_bcount_t             get_ksize;
	m0_bcount_t             get_vsize;
	void                   *get_k_ptr     = &get_key;
	void                   *get_v_ptr     = &get_value;
	struct m0_btree_rec     get_rec;
	struct m0_btree_cb      ut_get_cb;
	struct cb_data          get_data;

	uint64_t                key_iter_start;
	uint64_t                key_end;
	struct m0_btree_op      kv_op        = {};
	struct m0_btree        *tree;
<<<<<<< HEAD
	struct m0_be_tx        *tx        = NULL;
	struct m0_be_tx_credit  cred      = {};
	bool                    ksize_random =
					ti->ti_key_size == RANDOM_KEY_SIZE;
	bool                    vsize_random =
					ti->ti_value_size == RANDOM_VALUE_SIZE;
=======
	struct m0_be_tx         tx_data;
	struct m0_be_tx        *tx           = &tx_data;
	struct m0_be_tx_credit  put_cred     = {};
	struct m0_be_tx_credit  update_cred  = {};
	struct m0_be_tx_credit  del_cred     = {};
>>>>>>> 4ac8f28e

	/**
	 *  Currently our thread routine only supports Keys and Values which are
	 *  a multiple of 8 bytes.
	 */
	M0_ASSERT(ti->ti_key_size == RANDOM_KEY_SIZE ||
		  ti->ti_key_size % sizeof(uint64_t) == 0);
	M0_ASSERT(ti->ti_value_size == RANDOM_VALUE_SIZE ||
		  ti->ti_value_size % sizeof(uint64_t) == 0);

	key_iter_start = ti->ti_key_first;
	key_end        = ti->ti_key_first +
			 (ti->ti_key_count * ti->ti_key_incr) - ti->ti_key_incr;

	rec.r_key.k_data   = M0_BUFVEC_INIT_BUF(&k_ptr, &ksize);
	rec.r_val          = M0_BUFVEC_INIT_BUF(&v_ptr, &vsize);

	data.key           = &rec.r_key;
	data.value         = &rec.r_val;

	ut_cb.c_act        = btree_kv_put_cb;
	ut_cb.c_datum      = &data;

	get_rec.r_key.k_data   = M0_BUFVEC_INIT_BUF(&get_k_ptr, &get_ksize);
	get_rec.r_val          = M0_BUFVEC_INIT_BUF(&get_v_ptr, &get_vsize);

	get_data.key           = &get_rec.r_key;
	get_data.value         = &get_rec.r_val;
	get_data.check_value   = true;

	ut_get_cb.c_act        = btree_kv_get_oper_cb;
	ut_get_cb.c_datum      = &get_data;

	tree                   = ti->ti_tree;

	/** Wait till all the threads have been initialised. */
	UT_THREAD_WAIT();
	m0_atomic64_inc(&threads_running);

	put_cred = M0_BE_TX_CB_CREDIT(0, 0, 0);
	m0_btree_put_credit(tree, 1, ksize, vsize, &put_cred);

	update_cred = M0_BE_TX_CB_CREDIT(0, 0, 0);
	m0_btree_update_credit(tree, 1, ksize, vsize, &update_cred);

	del_cred = M0_BE_TX_CB_CREDIT(0, 0, 0);
	m0_btree_del_credit(tree, 1, ksize, -1, &del_cred);

	while (key_iter_start <= key_end) {
<<<<<<< HEAD
		uint64_t  key_first;
		uint64_t  key_last;
		uint64_t  keys_put_count = 0;
		uint64_t  keys_found_count = 0;
		int       i;
		int32_t   r;
		uint64_t  iter_dir;
		uint64_t  del_key;
		int       rc;
		uint64_t  arr_count;
=======
		uint64_t key_first;
		uint64_t key_last;
		uint64_t keys_put_count   = 0;
		uint64_t keys_found_count = 0;
		int      i;
		int32_t  r;
		uint64_t iter_dir;
		uint64_t del_key;
		int      rc;
>>>>>>> 4ac8f28e

		key_first = key_iter_start;
		if (ti->ti_random_bursts) {
			random_r(&ti->ti_random_buf, &r);
			if (key_first == key_end)
				key_last = key_end;
			else
				key_last = (r % (key_end - key_first)) +
					   key_first;

			key_last = (key_last / ti->ti_key_incr) *
				   ti->ti_key_incr + ti->ti_key_first;
		} else
			key_last = key_end;

		/** PUT keys and their corresponding values in the tree. */

		ut_cb.c_act   = btree_kv_put_cb;
		ut_cb.c_datum = &data;

		while (key_first <= key_last) {
			/**
			 * for variable key/value size, the size will increment
			 * in multiple of 8 after each iteration. The size will
			 * wrap around on reaching MAX_KEY_SIZE. To make sure
			 * there is atleast one key and size, arr_count is
			 * incremented by 2.
			 */
			arr_count = (key_first % KEY_ARR_SIZE) + 2;
			ksize = ksize_random ?  arr_count * sizeof(key[0]):
						ti->ti_key_size;
			arr_count = (key_first % VAL_ARR_SIZE) + 2;
			vsize = vsize_random ?  arr_count * sizeof(value[0]) :
						ti->ti_value_size;
			M0_ASSERT(ksize <= MAX_KEY_SIZE &&
				  vsize <= MAX_VAL_SIZE);
			key[0]   = ksize;
			value[0] = vsize;
			/**
			 *  Embed the thread-id in LSB so that different threads
			 *  will target the same node thus causing race
			 *  conditions useful to mimic and test btree operations
			 *  in a loaded system.
			 */
			key[1] = (key_first << (sizeof(ti->ti_thread_id) * 8)) +
				 ti->ti_thread_id;
			key[1] = m0_byteorder_cpu_to_be64(key[1]);
			for (i = 2; i < ksize / sizeof(key[0]); i++)
				key[i] = key[1];

			value[1] = key[1];
			for (i = 2; i < vsize / sizeof(value[0]); i++)
				value[i] = value[1];

			m0_be_ut_tx_init(tx, ut_be);
			m0_be_tx_prep(tx, &put_cred);
			rc = m0_be_tx_open_sync(tx);
			M0_ASSERT(rc == 0);

			rc = M0_BTREE_OP_SYNC_WITH_RC(&kv_op,
						      m0_btree_put(tree, &rec,
								   &ut_cb, 0,
								   &kv_op, tx));
			M0_ASSERT(rc == 0 && data.flags == M0_BSC_SUCCESS);
			m0_be_tx_close_sync(tx);
			m0_be_tx_fini(tx);

			keys_put_count++;
			key_first += ti->ti_key_incr;

			UT_THREAD_QUIESCE_IF_REQUESTED();
		}

		/**
		 * Execute one error case where we PUT a key which already
		 * exists in the btree.
		 */
		key_first = key_iter_start;
		if ((key_last - key_first) > (ti->ti_key_incr * 2))
			key_first += ti->ti_key_incr;

<<<<<<< HEAD
		arr_count = (key_first % KEY_ARR_SIZE) + 2 ;
		ksize = ksize_random ?  arr_count * sizeof(key[0]):
			ti->ti_key_size;

		key[0] = ksize;
		key[1] = (key_first << (sizeof(ti->ti_thread_id) * 8)) +
=======
		key[0] = (key_first << (sizeof(ti->ti_thread_id) * 8)) +
>>>>>>> 4ac8f28e
			 ti->ti_thread_id;
		key[1] = m0_byteorder_cpu_to_be64(key[1]);
		for (i = 2; i < ksize / sizeof(key[0]); i++)
			key[i] = key[1];
		/** Skip initializing the value as this is an error case */

		m0_be_ut_tx_init(tx, ut_be);
		m0_be_tx_prep(tx, &put_cred);
		rc = m0_be_tx_open_sync(tx);
		M0_ASSERT(rc == 0);

		rc = M0_BTREE_OP_SYNC_WITH_RC(&kv_op,
					      m0_btree_put(tree, &rec, &ut_cb,
							   0, &kv_op, tx));
		M0_ASSERT(rc == M0_ERR(-EEXIST));
		m0_be_tx_close_sync(tx);
		m0_be_tx_fini(tx);

		/** Modify at least 20% of the values which have been inserted. */

		key_first     = key_iter_start;
		ut_cb.c_act   = btree_kv_update_cb;
		ut_cb.c_datum = &data;

		while (key_first <= key_last) {
			/**
			 *  Embed the thread-id in LSB so that different threads
			 *  will target the same node thus causing race
			 *  conditions useful to mimic and test btree operations
			 *  in a loaded system.
			 */
			arr_count = (key_first % KEY_ARR_SIZE) + 2 ;
			ksize = ksize_random ?  arr_count * sizeof(key[0]):
						ti->ti_key_size;
			arr_count = (key_first % VAL_ARR_SIZE) + 2 ;
			vsize = vsize_random ?  arr_count * sizeof(value[0]) :
						ti->ti_value_size;

			key[0]   = ksize;
			value[0] = vsize;

			key[1] = (key_first << (sizeof(ti->ti_thread_id) * 8)) +
				 ti->ti_thread_id;
			key[1] = m0_byteorder_cpu_to_be64(key[1]);
			for (i = 2; i < ksize / sizeof(key[0]); i++)
				key[i] = key[1];

			value[1] = ~key[1];
			for (i = 2; i < vsize / sizeof(value[0]); i++)
				value[i] = value[1];

			m0_be_ut_tx_init(tx, ut_be);
			m0_be_tx_prep(tx, &update_cred);
			rc = m0_be_tx_open_sync(tx);
			M0_ASSERT(rc == 0);

			rc = M0_BTREE_OP_SYNC_WITH_RC(&kv_op,
						      m0_btree_update(tree,
								      &rec,
								      &ut_cb, 0,
								      &kv_op,
								      tx));
			M0_ASSERT(rc == 0 && data.flags == M0_BSC_SUCCESS);
			m0_be_tx_close_sync(tx);
			m0_be_tx_fini(tx);

			key_first += (ti->ti_key_incr * 5);
		}

		/**
		 * Execute one error case where we UPDATE a key that does not
		 * exist in the btree.
		 */
		key_first = key_iter_start;
<<<<<<< HEAD
		arr_count = (key_first % KEY_ARR_SIZE) + 2 ;
		ksize = ksize_random ?  arr_count * sizeof(key[0]):
			ti->ti_key_size;

		key[0]   = ksize;
		key[1] = (key_first << (sizeof(ti->ti_thread_id) * 8)) +
			 (typeof(ti->ti_thread_id))-1;
		key[1] = m0_byteorder_cpu_to_be64(key[1]);
		for (i = 2; i < ksize / sizeof(key[0]); i++)
			key[i] = key[1];
=======
		key[0] = (key_first << (sizeof(ti->ti_thread_id) * 8)) +
			 (typeof(ti->ti_thread_id)) - 1;
		key[0] = m0_byteorder_cpu_to_be64(key[0]);
		for (i = 1; i < ARRAY_SIZE(key); i++)
			key[i] = key[0];
>>>>>>> 4ac8f28e
		/** Skip initializing the value as this is an error case */

		m0_be_ut_tx_init(tx, ut_be);
		m0_be_tx_prep(tx, &update_cred);
		rc = m0_be_tx_open_sync(tx);
		M0_ASSERT(rc == 0);

		rc = M0_BTREE_OP_SYNC_WITH_RC(&kv_op,
					      m0_btree_update(tree, &rec,
							      &ut_cb, 0,
							      &kv_op, tx));
		M0_ASSERT(rc == M0_ERR(-ENOENT));
		m0_be_tx_close_sync(tx);
		m0_be_tx_fini(tx);

		/** GET and ITERATE over the keys which we inserted above. */

		/**  Randomly decide the iteration direction. */
		random_r(&ti->ti_random_buf, &r);

		key_first = key_iter_start;
		if (r % 2) {
			/** Iterate forward. */
			iter_dir = BOF_NEXT;
			arr_count = (key_first % KEY_ARR_SIZE) + 2 ;
			ksize = ksize_random ?  arr_count * sizeof(key[0]):
						ti->ti_key_size;

			key[0]   = ksize;
			key[1] = (key_first <<
				  (sizeof(ti->ti_thread_id) * 8)) +
				 ti->ti_thread_id;
			key[1] = m0_byteorder_cpu_to_be64(key[1]);
			for (i = 2; i < ksize / sizeof(key[0]); i++)
				key[i] = key[1];
		} else {
			/** Iterate backward. */
			iter_dir = BOF_PREV;
			arr_count = (key_last % KEY_ARR_SIZE) + 2 ;
			ksize = ksize_random ?  arr_count * sizeof(key[0]):
						ti->ti_key_size;

			key[0]   = ksize;
			key[1] = (key_last <<
				  (sizeof(ti->ti_thread_id) * 8)) +
				 ti->ti_thread_id;
			key[1] = m0_byteorder_cpu_to_be64(key[1]);
			for (i = 2; i < ksize / sizeof(key[0]) ; i++)
				key[i] = key[1];
		}
		get_ksize = ksize;
		get_data.check_value = true; /** Compare value with key */

		rc = M0_BTREE_OP_SYNC_WITH_RC(&kv_op,
					      m0_btree_get(tree,
							   &rec.r_key,
							   &ut_get_cb,
							   BOF_EQUAL, &kv_op));
		M0_ASSERT(rc == 0);

		keys_found_count++;

		while (1) {
			rc = M0_BTREE_OP_SYNC_WITH_RC(&kv_op,
						      m0_btree_iter(tree,
								    &rec.r_key,
								    &ut_get_cb,
								    iter_dir,
								    &kv_op));
			if (rc == -ENOENT)
				break;

				keys_found_count++;

			/** Copy over the gotten key for the next search. */
			ksize = get_ksize;
			for (i = 0; i < get_ksize / sizeof(get_key[0]); i++)
				key[i] = get_key[i];

			UT_THREAD_QUIESCE_IF_REQUESTED();
		}

		/**
		 * For single thread, keys_found_count should be equal to
		 * keys_put_count. But for multi-thread, multiple threads can
		 * put records, hence keys_found_count will be greater than
		 * keys_put_count.
		 */
		M0_ASSERT(keys_found_count >= keys_put_count);

		/**
		 * Test for MIN and MAX keys.
		 * Testing is difficult since multiple threads will be adding
		 * or deleting keys from the btree at any time. To get around
		 * this we first quiesce all the threads and then work with
		 * the current btree to find out the MIN and the MAX values.
		 * To confirm if the values are MIN and MAX we will iterate
		 * the PREV and NEXT values for both MIN key and MAX key.
		 * In case of MIN key the PREV iterator should FAIL but NEXT
		 * iterator should succeed. Conversely for MAX key the PREV
		 * iterator should succeed while the NEXT iterator should fail.
		 */
		UT_REQUEST_PEER_THREADS_TO_QUIESCE();

		/**
		 * Fill a value in the buffer which we know cannot be the
		 * MIN key
		 */
		get_key[0] = key_last + 1;

		rc = M0_BTREE_OP_SYNC_WITH_RC(&kv_op,
					      m0_btree_minkey(tree, &ut_get_cb,
							      0, &kv_op));
		M0_ASSERT(rc == 0);

		ksize = get_ksize;
		for (i = 0; i < get_ksize / sizeof(get_key[0]); i++)
			key[i] = get_key[i];

		rc = M0_BTREE_OP_SYNC_WITH_RC(&kv_op,
					      m0_btree_iter(tree, &rec.r_key,
							    &ut_get_cb,
							    BOF_NEXT, &kv_op));
		M0_ASSERT((rc == 0) ||
			  (rc == -ENOENT && key_iter_start == key_last));
		/**
		 * The second condition in the above assert is rare but can
		 * happen if only one Key is present in the btree. We presume
		 * that no Keys from other other threads are currently present
		 * in the btree and also the current thread  added just one
		 * key in this iteration.
		 */

		for (i = 0; i < ksize / sizeof(key[0]); i++)
			get_key[i] = key[i];

		rc = M0_BTREE_OP_SYNC_WITH_RC(&kv_op,
					      m0_btree_iter(tree, &rec.r_key,
							    &ut_get_cb,
							    BOF_PREV, &kv_op));
		M0_ASSERT(rc == -ENOENT);

		get_key[0] = key_iter_start - 1;

		rc = M0_BTREE_OP_SYNC_WITH_RC(&kv_op,
					      m0_btree_maxkey(tree, &ut_get_cb,
							      0, &kv_op));
		M0_ASSERT(rc == 0);

		ksize = get_ksize;
		for (i = 0; i < get_ksize / sizeof(get_key[0]); i++)
			key[i] = get_key[i];

		rc = M0_BTREE_OP_SYNC_WITH_RC(&kv_op,
					      m0_btree_iter(tree, &rec.r_key,
							    &ut_get_cb,
							    BOF_PREV, &kv_op));
		M0_ASSERT((rc == 0) ||
			  (rc == -ENOENT && key_iter_start == key_last));

		for (i = 0; i < ARRAY_SIZE(key); i += sizeof(key[0]))
			get_key[i] = key[i];

		rc = M0_BTREE_OP_SYNC_WITH_RC(&kv_op,
					      m0_btree_iter(tree, &rec.r_key,
							    &ut_get_cb,
							    BOF_NEXT, &kv_op));
		M0_ASSERT(rc == -ENOENT);

		UT_START_THREADS();

		/**
		 *  Test slant only if possible. If the increment counter is
		 *  more than 1 we can provide the intermediate value to be got
		 *  in slant mode.
		 */

		if (ti->ti_key_incr > 1) {
			uint64_t            slant_key;
			uint64_t            got_key;
			struct m0_btree_rec r;
			struct m0_btree_cb  cb;

			M0_ASSERT(key_first >= 1);

			slant_key = key_first - 1;
			get_data.check_value = false;

			/**
			 *  The following short named variables are used just
			 *  to maintain the code decorum by limiting code lines
			 *  within 80 chars..
			 */
			r = rec;
			cb = ut_get_cb;

			do {
				arr_count = (slant_key % KEY_ARR_SIZE) + 2 ;
				ksize = ksize_random ?
					arr_count * sizeof(key[0]):
					ti->ti_key_size;

				key[0]   = ksize;
				key[1] = (slant_key <<
					  (sizeof(ti->ti_thread_id) * 8)) +
					 ti->ti_thread_id;
				key[1] = m0_byteorder_cpu_to_be64(key[1]);
				for (i = 2; i < ksize / sizeof(key[0]); i++)
					key[i] = key[1];

				M0_BTREE_OP_SYNC_WITH_RC(&kv_op,
							 m0_btree_get(tree,
								      &r.r_key,
								      &cb,
								      BOF_SLANT,
								      &kv_op));

				/**
				 *  If multiple threads are running then slant
				 *  could return us the value which was added
				 *  by a different thread. We anyways make sure
				 *  that the got value (without the embedded
				 *  thread ID) is more than the slant value.
				 */
				got_key = m0_byteorder_cpu_to_be64(get_key[1]);
				got_key >>= (sizeof(ti->ti_thread_id) * 8);
				M0_ASSERT(got_key == slant_key + 1);

				slant_key += ti->ti_key_incr;

				UT_THREAD_QUIESCE_IF_REQUESTED();
			} while (slant_key <= key_last);
		}

		/**
		 *  DEL the keys which we had created in this iteration. The
		 *  direction of traversing the delete keys is randomly
		 *  selected.
		 */
		random_r(&ti->ti_random_buf, &r);

		key_first = key_iter_start;
		del_key = (r % 2 == 0) ? key_first : key_last;

		ut_cb.c_act   = btree_kv_del_cb;
		ut_cb.c_datum = &data;
		while (keys_put_count) {
			arr_count = (del_key % KEY_ARR_SIZE) + 2 ;
			ksize = ksize_random ?  arr_count * sizeof(key[0]):
						ti->ti_key_size;

			key[0]   = ksize;
			key[1] = (del_key << (sizeof(ti->ti_thread_id) * 8)) +
				 ti->ti_thread_id;
			key[1] = m0_byteorder_cpu_to_be64(key[1]);
			for (i = 2; i < ksize / sizeof(key[0]); i++)
				key[i] = key[1];

			m0_be_ut_tx_init(tx, ut_be);
			m0_be_tx_prep(tx, &del_cred);
			rc = m0_be_tx_open_sync(tx);
			M0_ASSERT(rc == 0);

			M0_BTREE_OP_SYNC_WITH_RC(&kv_op,
						 m0_btree_del(tree, &rec.r_key,
							      &ut_cb, 0,
							      &kv_op, tx));
			M0_ASSERT(rc == 0 && data.flags == M0_BSC_SUCCESS);
			m0_be_tx_close_sync(tx);
			m0_be_tx_fini(tx);

			del_key = (r % 2 == 0) ?
				  del_key + ti->ti_key_incr :
				  del_key - ti->ti_key_incr;
			keys_put_count--;

			UT_THREAD_QUIESCE_IF_REQUESTED();
		}

		/**
		 *  Verify deleted Keys are not 'visible'.
		 *  We try to read the first key and last key added in this
		 *  iteration from the btree and make sure ENOENT error is
		 *  returned for each of the Keys.
		 */
		key_first = key_iter_start;

		arr_count = (key_first % KEY_ARR_SIZE) + 2 ;
		ksize = ksize_random ?  arr_count * sizeof(key[0]):
					ti->ti_key_size;

		key[0]   = ksize;
		key[1] = (key_first << (sizeof(ti->ti_thread_id) * 8)) +
			 ti->ti_thread_id;
		key[1] = m0_byteorder_cpu_to_be64(key[1]);
		for (i = 2; i < ksize / sizeof(key[0]); i++)
			key[i] = key[1];

		rc = M0_BTREE_OP_SYNC_WITH_RC(&kv_op,
					      m0_btree_get(tree,
							   &rec.r_key,
							   &ut_get_cb,
							   BOF_EQUAL, &kv_op));
		M0_ASSERT(rc == -ENOENT);

		if (key_first != key_last) {
			arr_count = (key_last % KEY_ARR_SIZE) + 2 ;
			ksize = ksize_random ?  arr_count * sizeof(key[0]):
						ti->ti_key_size;

			key[0] = ksize;
			key[1] = (key_last << (sizeof(ti->ti_thread_id) * 8)) +
				 ti->ti_thread_id;
			key[1] = m0_byteorder_cpu_to_be64(key[1]);
			for (i = 2; i < ksize / sizeof(key[0]); i++)
				key[i] = key[1];

			rc = M0_BTREE_OP_SYNC_WITH_RC(&kv_op,
						      m0_btree_get(tree,
								   &rec.r_key,
								   &ut_get_cb,
								   BOF_EQUAL,
								   &kv_op));
			M0_ASSERT(rc == -ENOENT);
		}

		/**
		 *  Try to delete the first key and last key added in this
		 *  iteration from the btree and make sure ENOENT error is
		 *  returned for each of the Keys.
		 */
		key_first = key_iter_start;

		arr_count = (key_first % KEY_ARR_SIZE) + 2 ;
		ksize = ksize_random ?  arr_count * sizeof(key[0]):
					ti->ti_key_size;

		key[0]   = ksize;
		key[1] = (key_first << (sizeof(ti->ti_thread_id) * 8)) +
			 ti->ti_thread_id;
		key[1] = m0_byteorder_cpu_to_be64(key[1]);
		for (i = 2; i < ksize / sizeof(key[0]); i++)
			key[i] = key[1];

		m0_be_ut_tx_init(tx, ut_be);
		m0_be_tx_prep(tx, &del_cred);
		rc = m0_be_tx_open_sync(tx);
		M0_ASSERT(rc == 0);

		rc = M0_BTREE_OP_SYNC_WITH_RC(&kv_op,
					      m0_btree_del(tree, &rec.r_key,
							   &ut_cb, 0, &kv_op,
							   tx));
		M0_ASSERT(rc == -ENOENT);
		m0_be_tx_close_sync(tx);
		m0_be_tx_fini(tx);

		if (key_first != key_last) {
			arr_count = (key_last % KEY_ARR_SIZE) + 2 ;
			ksize = ksize_random ?  arr_count * sizeof(key[0]):
						ti->ti_key_size;

			key[0] = ksize;
			key[1] = (key_last << (sizeof(ti->ti_thread_id) * 8)) +
				 ti->ti_thread_id;
			key[1] = m0_byteorder_cpu_to_be64(key[1]);
			for (i = 2; i < ksize / sizeof(key[0]); i++)
				key[i] = key[1];

			m0_be_ut_tx_init(tx, ut_be);
			m0_be_tx_prep(tx, &del_cred);
			rc = m0_be_tx_open_sync(tx);
			M0_ASSERT(rc == 0);

			rc = M0_BTREE_OP_SYNC_WITH_RC(&kv_op,
						      m0_btree_del(tree,
								   &rec.r_key,
								   &ut_cb, 0,
								   &kv_op, tx));
			M0_ASSERT(rc == -ENOENT);
			m0_be_tx_close_sync(tx);
			m0_be_tx_fini(tx);
		}

		key_iter_start = key_last + ti->ti_key_incr;

		UT_THREAD_QUIESCE_IF_REQUESTED();
	}

	m0_atomic64_dec(&threads_running);
	/** Free resources. */
	m0_free(ti->ti_rnd_state_ptr);

	m0_be_ut_backend_thread_exit(ut_be);
}

/**
 * This function allocates an array pointed by cpuid_ptr and fills it with the
 * CPU ID of the CPUs which are currently online.
 */
static void online_cpu_id_get(uint16_t **cpuid_ptr, uint16_t *cpu_count)
{
	size_t           cpu_max;
	uint32_t         cpuid;
	struct m0_bitmap map_cpu_online  = {};
	int              rc;

	*cpu_count = 0;
	cpu_max = m0_processor_nr_max();
	rc = m0_bitmap_init(&map_cpu_online, cpu_max);
	if (rc != 0)
		return;

	m0_processors_online(&map_cpu_online);

	for (cpuid = 0; cpuid < map_cpu_online.b_nr; cpuid++) {
		if (m0_bitmap_get(&map_cpu_online, cpuid)) {
			(*cpu_count)++;
		}
	}

	if (*cpu_count) {
		M0_ALLOC_ARR(*cpuid_ptr, *cpu_count);
		M0_ASSERT(*cpuid_ptr != NULL);

		*cpu_count = 0;
		for (cpuid = 0; cpuid < map_cpu_online.b_nr; cpuid++) {
			if (m0_bitmap_get(&map_cpu_online, cpuid)) {
				(*cpuid_ptr)[*cpu_count] = cpuid;
				(*cpu_count)++;
			}
		}
	}
}

void btree_ut_kv_size_get(enum btree_node_type bnt, int *ksize, int *vsize)
{
	const uint32_t ksize_to_use = 2 * sizeof(uint64_t);

	switch (bnt) {
	case BNT_FIXED_FORMAT:
		*ksize = ksize_to_use;
		*vsize = ksize_to_use;
		break;
	case BNT_FIXED_KEYSIZE_VARIABLE_VALUESIZE:
		*ksize = ksize_to_use;
		*vsize = RANDOM_VALUE_SIZE;
		break;
	case BNT_VARIABLE_KEYSIZE_FIXED_VALUESIZE:
		*ksize = RANDOM_KEY_SIZE;
		*vsize = ksize_to_use;
		break;
	case BNT_VARIABLE_KEYSIZE_VARIABLE_VALUESIZE:
		*ksize = RANDOM_KEY_SIZE;
		*vsize = RANDOM_VALUE_SIZE;
		break;
	}
}

/**
 * This test launches multiple threads which launch KV operations against one
 * btree in parallel. If thread_count is passed as '0' then one thread per core
 * is launched. If tree_count is passed as '0' then one tree per thread is
 * created.
 */
static void btree_ut_kv_oper(int32_t thread_count, int32_t tree_count,
			     enum btree_node_type bnt)
{
	int                           rc;
	struct btree_ut_thread_info  *ti;
	int                           i;
	struct m0_btree             **ut_trees;
	uint16_t                      cpu;
	void                         *rnode;
	struct m0_btree_op            b_op         = {};
<<<<<<< HEAD
	struct m0_be_tx_credit        cred         = {};
	struct m0_be_tx              *tx           = NULL;
	struct m0_be_seg             *seg          = NULL;
	const struct node_type       *nt;
	int                           ksize;
	int                           vsize;
	struct m0_btree_type          btree_type;
=======
	struct m0_be_tx_credit        cred;
	struct m0_be_tx               tx_data      = {};
	struct m0_be_tx              *tx           = &tx_data;
	struct m0_buf                 buf;
	const struct node_type       *nt           = &fixed_format;
	const uint32_t                ksize_to_use = sizeof(uint64_t);
	struct m0_btree_type          btree_type   = {.tt_id = M0_BT_UT_KV_OPS,
						      .ksize = ksize_to_use,
						      .vsize = ksize_to_use*2,
						     };
>>>>>>> 4ac8f28e
	uint16_t                     *cpuid_ptr;
	uint16_t                      cpu_count;
	size_t                        cpu_max;
	time_t                        curr_time;
	uint32_t                      rnode_sz        = 1024;
	uint32_t                      rnode_sz_shift;

	M0_ENTRY();

	nt = btree_node_format[bnt];
	btree_ut_kv_size_get(bnt, &ksize, &vsize);
	btree_type.tt_id = M0_BT_UT_KV_OPS;
	btree_type.ksize = ksize;
	btree_type.vsize = vsize;

	time(&curr_time);
	M0_LOG(M0_INFO, "Using seed %lu", curr_time);
	srandom(curr_time);

	/**
	 *  1) Create btree(s) to be used by all the threads.
	 *  2) Assign CPU cores to the threads.
	 *  3) Init and Start the threads which do KV operations.
	 *  4) Wait till all the threads are done.
	 *  5) Close the btree
	 *  6) Destroy the btree
	 */

	btree_ut_init();

	online_cpu_id_get(&cpuid_ptr, &cpu_count);

	if (thread_count == 0)
		thread_count = cpu_count - 1; /** Skip Core-0 */
	else if (thread_count == RANDOM_THREAD_COUNT) {
		thread_count = 1;
		if (cpu_count > 2) {
			/**
			 *  Avoid the extreme cases i.e. thread_count
			 *  cannot be 1 or cpu_count - 1
			 */
			thread_count = (random() % (cpu_count - 2)) + 1;
		}
	}

	if (tree_count == 0)
		tree_count = thread_count;
	else if (tree_count == RANDOM_TREE_COUNT) {
		tree_count = 1;
		if (thread_count > 2) {
			/**
			 *  Avoid the extreme cases i.e. tree_count
			 *  cannot be 1 or thread_count
			 */
			tree_count = (random() % (thread_count - 1)) + 1;
		}
	}

	M0_ASSERT(thread_count >= tree_count);

	UT_STOP_THREADS();
	m0_atomic64_set(&threads_running, 0);
	m0_atomic64_set(&threads_quiesced, 0);

	M0_ALLOC_ARR(ut_trees, tree_count);
	M0_ASSERT(ut_trees != NULL);

	/**
	 *  Add credits count needed for allocating node space and creating node
	 *  layout on it.
	 */
	M0_ASSERT(rnode_sz != 0 && m0_is_po2(rnode_sz));
	rnode_sz_shift = __builtin_ffsl(rnode_sz) - 1;
	cred = M0_BE_TX_CB_CREDIT(0, 0, 0);
	m0_be_allocator_credit(NULL, M0_BAO_ALLOC_ALIGNED, rnode_sz,
			       rnode_sz_shift, &cred);
	m0_btree_create_credit(nt, &cred);
	for (i = 0; i < tree_count; i++) {
		M0_SET0(&b_op);

		m0_be_ut_tx_init(tx, ut_be);
		m0_be_tx_prep(tx, &cred);
		rc = m0_be_tx_open_sync(tx);
		M0_ASSERT(rc == 0);

		/** Create temp node space and use it as root node for btree */
		buf = M0_BUF_INIT(rnode_sz, NULL);
		M0_BE_ALLOC_ALIGN_BUF_SYNC(&buf, rnode_sz_shift, seg, tx);
		rnode = buf.b_addr;

		M0_BTREE_OP_SYNC_WITH_RC(&b_op,
					 m0_btree_create(rnode, rnode_sz,
							 &btree_type, nt, &b_op,
							 seg, tx));
		M0_ASSERT(rc == M0_BSC_SUCCESS);

		m0_be_tx_close_sync(tx);
		m0_be_tx_fini(tx);
		ut_trees[i] = b_op.bo_arbor;
	}

	M0_ALLOC_ARR(ti, thread_count);
	M0_ASSERT(ti != NULL);

	cpu_max = m0_processor_nr_max();

	cpu = 1; /** We skip Core-0 for Linux kernel and other processes. */
	for (i = 0; i < thread_count; i++) {
		rc = m0_bitmap_init(&ti[i].ti_cpu_map, cpu_max);
		m0_bitmap_set(&ti[i].ti_cpu_map, cpuid_ptr[cpu], true);
		cpu++;
		if (cpu >= cpu_count)
			/**
			 *  Circle around if thread count is higher than the
			 *  CPU cores in the system.
			 */
			cpu = 1;

		ti[i].ti_key_first  = 1;
		ti[i].ti_key_count  = MAX_RECS_PER_THREAD;
		ti[i].ti_key_incr   = 5;
		ti[i].ti_thread_id  = i;
		ti[i].ti_tree       = ut_trees[i % tree_count];
		ti[i].ti_key_size   = btree_type.ksize;
		ti[i].ti_value_size = btree_type.vsize;
		ti[i].ti_random_bursts = (thread_count > 1);
		do {
			ti[i].ti_rng_seed_base = random();
		} while (ti[i].ti_rng_seed_base == 0);
	}

	for (i = 0; i < thread_count; i++) {
		rc = M0_THREAD_INIT(&ti[i].ti_q, struct btree_ut_thread_info *,
				    btree_ut_thread_init,
				    &btree_ut_kv_oper_thread_handler, &ti[i],
				    "Thread-%d", i);
		M0_ASSERT(rc == 0);
	}

	/** Initialized all the threads by now. Let's get rolling ... */
	UT_START_THREADS();

	for (i = 0; i < thread_count;i++) {
		m0_thread_join(&ti[i].ti_q);
		m0_thread_fini(&ti[i].ti_q);
	}

	cred = M0_BE_TX_CB_CREDIT(0, 0, 0);
	m0_be_allocator_credit(NULL, M0_BAO_FREE_ALIGNED, rnode_sz,
			       rnode_sz_shift, &cred);
	m0_btree_destroy_credit(ut_trees[0], &cred);
	for (i = 0; i < tree_count; i++) {
		m0_be_ut_tx_init(tx, ut_be);
		m0_be_tx_prep(tx, &cred);
		rc = m0_be_tx_open_sync(tx);
		M0_ASSERT(rc == 0);

		rnode = segaddr_addr(&ut_trees[i]->t_desc->t_root->n_addr);
		rc = M0_BTREE_OP_SYNC_WITH_RC(&b_op,
					      m0_btree_destroy(ut_trees[i],
							       &b_op, tx));
		M0_ASSERT(rc == 0);

		buf = M0_BUF_INIT(rnode_sz, rnode);
		M0_BE_FREE_ALIGN_BUF_SYNC(&buf, rnode_sz_shift, seg, tx);
		m0_be_tx_close_sync(tx);
		m0_be_tx_fini(tx);
	}

	m0_free(ut_trees);
	m0_free(ti);
	btree_ut_fini();

	M0_LEAVE();
}

static void ut_st_st_kv_oper(void)
{
	btree_ut_kv_oper(1, 1, BNT_FIXED_FORMAT);
}

static void ut_mt_st_kv_oper(void)
{
	btree_ut_kv_oper(0, 1, BNT_FIXED_FORMAT);
}

static void ut_mt_mt_kv_oper(void)
{
	btree_ut_kv_oper(0, 0, BNT_FIXED_FORMAT);
}

static void ut_rt_rt_kv_oper(void)
{
	btree_ut_kv_oper(RANDOM_THREAD_COUNT, RANDOM_TREE_COUNT,
			 BNT_FIXED_FORMAT);
}

static void ut_st_st_var_kv_oper(void)
{
	btree_ut_kv_oper(1, 1, BNT_VARIABLE_KEYSIZE_VARIABLE_VALUESIZE);
}

static void ut_mt_st_var_kv_oper(void)
{
	btree_ut_kv_oper(0, 1, BNT_VARIABLE_KEYSIZE_VARIABLE_VALUESIZE);
}

static void ut_mt_mt_var_kv_oper(void)
{
	btree_ut_kv_oper(0, 0, BNT_VARIABLE_KEYSIZE_VARIABLE_VALUESIZE);
}

static void ut_rt_rt_var_kv_oper(void)
{
	btree_ut_kv_oper(RANDOM_THREAD_COUNT, RANDOM_TREE_COUNT,
			 BNT_VARIABLE_KEYSIZE_VARIABLE_VALUESIZE);
}
/**
 * This routine is a thread handler which primarily involves in creating,
 * opening, closing and destroying btree. To run out-of-sync with other threads
 * it also launches PUT, GET, ITER and DEL operations on the btree for a random
 * count.
 */
static void btree_ut_tree_oper_thread_handler(struct btree_ut_thread_info *ti)
{
	uint64_t               key;
	uint64_t               value;
	m0_bcount_t            ksize = sizeof key;
	m0_bcount_t            vsize = sizeof value;
	void                  *k_ptr = &key;
	void                  *v_ptr = &value;
	struct m0_btree_rec    rec   = {
				     .r_key.k_data = M0_BUFVEC_INIT_BUF(&k_ptr,
									&ksize),
				     .r_val        = M0_BUFVEC_INIT_BUF(&v_ptr,
									&vsize),
				     .r_flags      = 0,
				     };
	struct cb_data         data  = {
					.key         = &rec.r_key,
					.value       = &rec.r_val,
					.check_value = false,
					.flags       = 0,
				       };
	struct m0_btree_cb     ut_cb   = {
					  .c_act       = btree_kv_put_cb,
					  .c_datum     = &data,
					 };
	int32_t                loop_count;
	struct m0_btree_op     kv_op           = {};
	void                  *rnode;
	struct m0_btree_type   btree_type      = {.tt_id = M0_BT_UT_KV_OPS,
					          .ksize = sizeof(key),
					          .vsize = sizeof(value),
					         };
	const struct node_type *nt             = &fixed_format;
	struct m0_be_tx         tx_data         = {};
	struct m0_be_tx        *tx             = &tx_data;
	struct m0_be_tx_credit  cred           = {};
	int                     rc;
	uint32_t                rnode_sz       = 1024;
	uint32_t                rnode_sz_shift;
	struct m0_buf           buf;

	random_r(&ti->ti_random_buf, &loop_count);
	loop_count %= (MAX_TREE_LOOPS - MIN_TREE_LOOPS);
	loop_count += MIN_TREE_LOOPS;

	UT_THREAD_WAIT();
	m0_atomic64_inc(&threads_running);

	M0_ASSERT(rnode_sz != 0 && m0_is_po2(rnode_sz));
	rnode_sz_shift = __builtin_ffsl(rnode_sz) - 1;
	cred = M0_BE_TX_CB_CREDIT(0, 0, 0);
	m0_be_allocator_credit(NULL, M0_BAO_ALLOC_ALIGNED, rnode_sz,
			       rnode_sz_shift, &cred);

	/** Prepare transaction to capture tree operations. */
	m0_be_ut_tx_init(tx, ut_be);
	m0_be_tx_prep(tx, &cred);
	rc = m0_be_tx_open_sync(tx);
	M0_ASSERT(rc == 0);

	/** Create temp node space and use it as root node for btree */
	buf = M0_BUF_INIT(rnode_sz, NULL);
	M0_BE_ALLOC_ALIGN_BUF_SYNC(&buf, rnode_sz_shift, seg, tx);
	rnode = buf.b_addr;

	m0_be_tx_close_sync(tx);
	m0_be_tx_fini(tx);

	while (loop_count--) {
		struct m0_btree_op b_op      = {};
		struct m0_btree    *tree;
		int32_t            rec_count;
		uint32_t           i;

		/**
		 * 1) Create a tree
		 * 2) Add a few random count of records in the tree.
		 * 3) Close the tree
		 * 4) Open the tree
		 * 5) Confirm the records are present in the tree.
		 * 6) Close the tree
		 * 4) Open the tree
		 * 5) Delete all the records from the tree.
		 * 6) Close the tree
		 * 7) Destroy the tree
		 */
		cred = M0_BE_TX_CB_CREDIT(0, 0, 0);
		m0_btree_create_credit(nt, &cred);

		m0_be_ut_tx_init(tx, ut_be);
		m0_be_tx_prep(tx, &cred);
		rc = m0_be_tx_open_sync(tx);
		M0_ASSERT(rc == 0);
		rc = M0_BTREE_OP_SYNC_WITH_RC(&b_op,
					      m0_btree_create(rnode, rnode_sz,
							      &btree_type, nt,
							      &b_op, seg, tx));
		M0_ASSERT(rc == 0);
		m0_be_tx_close_sync(tx);
		m0_be_tx_fini(tx);
		tree = b_op.bo_arbor;

		random_r(&ti->ti_random_buf, &rec_count);
		rec_count %= MAX_RECS_FOR_TREE_TEST;
		rec_count = rec_count ? : (MAX_RECS_FOR_TREE_TEST / 2);

		ut_cb.c_act = btree_kv_put_cb;

		cred = M0_BE_TX_CB_CREDIT(0, 0, 0);
		m0_btree_put_credit(tree, 1, ksize, vsize, &cred);
		for (i = 1; i <= rec_count; i++) {
			value = key = i;

			m0_be_ut_tx_init(tx, ut_be);
			m0_be_tx_prep(tx, &cred);
			rc = m0_be_tx_open_sync(tx);
			M0_ASSERT(rc == 0);

			rc = M0_BTREE_OP_SYNC_WITH_RC(&kv_op,
						      m0_btree_put(tree, &rec,
								   &ut_cb, 0,
								   &kv_op, tx));
			M0_ASSERT(rc == 0 && data.flags == M0_BSC_SUCCESS);
			m0_be_tx_close_sync(tx);
			m0_be_tx_fini(tx);
		}

		rc = M0_BTREE_OP_SYNC_WITH_RC(&b_op,
					      m0_btree_close(tree, &b_op));
		M0_ASSERT(rc == 0);

		rc = M0_BTREE_OP_SYNC_WITH_RC(&b_op,
					      m0_btree_open(rnode, rnode_sz,
							    &tree, seg, &b_op));
		M0_ASSERT(rc == 0);

		ut_cb.c_act = btree_kv_get_cb;
		for (i = 1; i <= rec_count; i++) {
			value = key = i;

			rc = M0_BTREE_OP_SYNC_WITH_RC(&kv_op,
						      m0_btree_get(tree,
								   &rec.r_key,
								   &ut_cb,
								   BOF_EQUAL,
								   &kv_op));
			M0_ASSERT(data.flags == M0_BSC_SUCCESS && rc == 0);
		}

		rc = M0_BTREE_OP_SYNC_WITH_RC(&b_op,
					      m0_btree_close(tree, &b_op));
		M0_ASSERT(rc == 0);

		rc = M0_BTREE_OP_SYNC_WITH_RC(&b_op,
					      m0_btree_open(rnode,
							    1024, &tree,
							    seg, &b_op));
		M0_ASSERT(rc == 0);

		ut_cb.c_act = btree_kv_del_cb;

		cred = M0_BE_TX_CREDIT(0, 0);
		m0_btree_del_credit(tree, 1, ksize, -1, &cred);
		for (i = 1; i <= rec_count; i++) {
			value = key = i;

			m0_be_ut_tx_init(tx, ut_be);
			m0_be_tx_prep(tx, &cred);
			rc = m0_be_tx_open_sync(tx);
			M0_ASSERT(rc == 0);

			rc = M0_BTREE_OP_SYNC_WITH_RC(&kv_op,
						      m0_btree_del(tree,
								   &rec.r_key,
								   &ut_cb, 0,
								   &kv_op, tx));
			M0_ASSERT(data.flags == M0_BSC_SUCCESS && rc == 0);
			m0_be_tx_close_sync(tx);
			m0_be_tx_fini(tx);
		}

		cred = M0_BE_TX_CREDIT(0, 0);
		m0_btree_destroy_credit(tree, &cred);

		m0_be_ut_tx_init(tx, ut_be);
		m0_be_tx_prep(tx, &cred);
		rc = m0_be_tx_open_sync(tx);
		M0_ASSERT(rc == 0);

		rc = M0_BTREE_OP_SYNC_WITH_RC(&b_op,
					      m0_btree_destroy(tree,
							       &b_op, tx));
		M0_ASSERT(rc == 0);
		m0_be_tx_close_sync(tx);
		m0_be_tx_fini(tx);
	}

	m0_atomic64_dec(&threads_running);
	cred = M0_BE_TX_CREDIT(0, 0);
	m0_be_allocator_credit(NULL, M0_BAO_FREE_ALIGNED, rnode_sz,
			       rnode_sz_shift, &cred);

	m0_be_ut_tx_init(tx, ut_be);
	m0_be_tx_prep(tx, &cred);
	rc = m0_be_tx_open_sync(tx);
	M0_ASSERT(rc == 0);

	/** Delete temp node space which was used as root node for the tree. */
	buf = M0_BUF_INIT(rnode_sz, rnode);
	M0_BE_FREE_ALIGN_BUF_SYNC(&buf, rnode_sz_shift, seg, tx);

	m0_be_tx_close_sync(tx);
	m0_be_tx_fini(tx);

	m0_be_ut_backend_thread_exit(ut_be);
}

static void btree_ut_num_threads_tree_oper(uint32_t thread_count)
{
	uint16_t                    *cpuid_ptr;
	uint16_t                     cpu_count;
	size_t                       cpu_max;
	struct btree_ut_thread_info *ti;
	uint16_t                     cpu;
	int                          i;
	int                          rc;
	time_t                       curr_time;

	M0_ENTRY();

	time(&curr_time);
	M0_LOG(M0_INFO, "Using seed %lu", curr_time);
	srandom(curr_time);

	btree_ut_init();
	online_cpu_id_get(&cpuid_ptr, &cpu_count);

	if (thread_count == 0)
		thread_count = cpu_count - 1; /** Skip Core-0 */
	else if (thread_count == RANDOM_THREAD_COUNT) {
		thread_count = 1;
		if (cpu_count > 2) {
			/**
			 *  Avoid the extreme cases i.e. thread_count
			 *  cannot be 1 or cpu_count - 1
			 */
			thread_count = (random() % (cpu_count - 2)) + 1;
		}
	}

	UT_STOP_THREADS();
	m0_atomic64_set(&threads_running, 0);
	m0_atomic64_set(&threads_quiesced, 0);

	M0_ALLOC_ARR(ti, thread_count);
	M0_ASSERT(ti != NULL);

	cpu_max = m0_processor_nr_max();

	cpu = 1; /** We skip Core-0 for Linux kernel and other processes. */
	for (i = 0; i < thread_count; i++) {
		rc = m0_bitmap_init(&ti[i].ti_cpu_map, cpu_max);
		m0_bitmap_set(&ti[i].ti_cpu_map, cpuid_ptr[cpu], true);
		cpu++;
		if (cpu >= cpu_count)
			/**
			 *  Circle around if thread count is higher than the
			 *  CPU cores in the system.
			 */
			cpu = 1;

		ti[i].ti_thread_id  = i;
	}

	for (i = 0; i < thread_count; i++) {
		rc = M0_THREAD_INIT(&ti[i].ti_q, struct btree_ut_thread_info *,
				    btree_ut_thread_init,
				    &btree_ut_tree_oper_thread_handler, &ti[i],
				    "Thread-%d", i);
		M0_ASSERT(rc == 0);
	}

	/** Initialized all the threads. Now start the chaos ... */
	UT_START_THREADS();

	for (i = 0; i < thread_count; i++) {
		m0_thread_join(&ti[i].ti_q);
		m0_thread_fini(&ti[i].ti_q);
	}

	m0_free(ti);
	btree_ut_fini();
}

static void ut_st_tree_oper(void)
{
	btree_ut_num_threads_tree_oper(1);
}

static void ut_mt_tree_oper(void)
{
	btree_ut_num_threads_tree_oper(0);
}

/**
 * Commenting this ut as it is not required as a part for test-suite but my
 * required for testing purpose
**/
#if 0
/**
 * This function is for traversal of tree in breadth-first order and it will
 * print level and key-value pair for each node.
 */
static void ut_traversal(struct td *tree)
{
	struct nd *root = tree->t_root;
	struct nd *queue[1000000];
	int front = 0, rear = 0;
	queue[front] = root;

        int count = 0;
	int lev = -1;

	while (front != -1 && rear != -1)
	{
		//pop one elemet
		struct nd* element = queue[front];
		if (front == rear) {
			front = -1;
			rear = -1;
		} else {
			front++;
		}
		printf("\n");
		int level = node_level(element);
		if (level > 0) {
			printf("level : %d =>    ", level);
			if (level != lev)
			{
				lev = level;
				count =0;

			}
			printf("count : %d =>\n", count++);
			int total_count = node_count(element);
			int j;
			for (j=0 ; j < total_count; j++)
			{
				uint64_t key = 0;
				get_key_at_index(element, j, &key);

				key = m0_byteorder_be64_to_cpu(key);
				printf("%"PRIu64"\t", key);

				struct segaddr child_node_addr;
				struct slot    node_slot = {};
				node_slot.s_node = element;

				node_slot.s_idx = j;
				node_child(&node_slot, &child_node_addr);
				struct node_op  i_nop;
				i_nop.no_opc = NOP_LOAD;
				node_get(&i_nop, tree, &child_node_addr,
					 P_NEXTDOWN);
				if (front == -1) {
					front = 0;
				}
				rear++;
				if (rear == 999999) {
					printf("***********OVERFLOW**********");
					break;
				}
				queue[rear] = i_nop.no_node;
			}
			/* store last child: */
			struct segaddr child_node_addr;
			struct slot    node_slot = {};
			node_slot.s_node = element;

			node_slot.s_idx = j;
			node_child(&node_slot, &child_node_addr);
			struct node_op  i_nop;
			i_nop.no_opc = NOP_LOAD;
			node_get(&i_nop, tree, &child_node_addr, P_NEXTDOWN);
			if (front == -1) {
				front = 0;
			}
			rear++;
			if (rear == 999999) {
				printf("***********OVERFLOW**********");
				break;
			}
			queue[rear] = i_nop.no_node;
			printf("\n\n");
		} else {
			printf("level : %d =>", level);
			if (level != lev)
			{
				lev = level;
				count =0;

			}
			printf("count : %d =>\n", count++);
			int total_count = node_count(element);
			int j;
			for (j=0 ; j < total_count; j++)
			{
				uint64_t key = 0;
				uint64_t val = 0;
				get_rec_at_index(element, j, &key, &val);

				key = m0_byteorder_be64_to_cpu(key);
				val = m0_byteorder_be64_to_cpu(val);
				printf("%"PRIu64",%"PRIu64"\t", key, val);


			}
			printf("\n\n");
		}
		if (element != root) {
			struct node_op  i_nop;
			node_put(&i_nop, element, NULL);
		}
	}
}
/**
 * This function will check if the keys of records present in the nodes at each
 * level are in increasing order or not.
 */
static void ut_invariant_check(struct td *tree)
{
	struct nd *root = tree->t_root;
	struct nd *queue[1000000];
	int front = 0, rear = 0;
	queue[front] = root;
	bool firstkey = true;
	int lev = -1;
	uint64_t prevkey;
	int max_level = node_level(root);
	while (front != -1 && rear != -1)
	{
		struct nd* element = queue[front];
		if (front == rear) {
			front = -1;
			rear = -1;
		} else {
			front++;
		}
		int level = node_level(element);
		if (level > 0) {
			if (level != lev)
			{
				lev = level;
				firstkey = true;
			}
			int total_count = node_count(element);
			if (level == max_level){
				if (element->n_ref > 2){
					printf("***INVARIENT FAIL***");
					M0_ASSERT(0);
				}
			} else {
				if (element->n_ref != 1) {
					printf("***INVARIENT FAIL***");
					M0_ASSERT(0);
				}
			}
			int j;
			for (j=0 ; j < total_count; j++)
			{
				uint64_t key = 0;
				get_key_at_index(element, j, &key);

				key = m0_byteorder_be64_to_cpu(key);
				if (!firstkey) {
					if (key < prevkey) {
						printf("***INVARIENT FAIL***");
						M0_ASSERT(0);
					}
				}
				prevkey = key;
				firstkey = false;
				struct segaddr child_node_addr;
				struct slot    node_slot = {};
				node_slot.s_node = element;

				node_slot.s_idx = j;
				node_child(&node_slot, &child_node_addr);
				struct node_op  i_nop;
				i_nop.no_opc = NOP_LOAD;
				node_get(&i_nop, tree, &child_node_addr,
					 P_NEXTDOWN);
				if (front == -1) {
					front = 0;
				}
				rear++;
				if (rear == 999999) {
					printf("***********OVERFLW***********");
					break;
				}
				queue[rear] = i_nop.no_node;
			}
			/* store last child: */
			struct segaddr child_node_addr;
			struct slot    node_slot = {};
			node_slot.s_node = element;

			node_slot.s_idx = j;
			node_child(&node_slot, &child_node_addr);
			struct node_op  i_nop;
			i_nop.no_opc = NOP_LOAD;
			node_get(&i_nop, tree, &child_node_addr, P_NEXTDOWN);
			if (front == -1) {
				front = 0;
			}
			rear++;
			if (rear == 999999) {
				printf("***********OVERFLW***********");
				break;
			}
			queue[rear] = i_nop.no_node;
		} else {
			if (level != lev)
			{
				lev = level;
				firstkey = true;
			}
			int total_count = node_count(element);
			if (level == max_level){
				if (element->n_ref > 2){
					printf("***INVARIENT FAIL***");
					M0_ASSERT(0);
				}
			} else {
				if (element->n_ref != 1) {
					printf("***INVARIENT FAIL***");
					M0_ASSERT(0);
				}
			}
			int j;
			for (j=0 ; j < total_count; j++)
			{
				uint64_t key = 0;
				uint64_t val = 0;
				get_rec_at_index(element, j, &key, &val);

				key = m0_byteorder_be64_to_cpu(key);
				val = m0_byteorder_be64_to_cpu(val);
				if (!firstkey) {
					if (key < prevkey) {
						printf("***INVARIENT FAIL***");
						M0_ASSERT(0);
					}

				}
				prevkey = key;
				firstkey = false;
			}
		}
		if (element != root) {
			struct node_op  i_nop;
			node_put(&i_nop, element, NULL);
		}
	}
}

/**
 * This ut will put records in the tree then update and delete those records in
 * sequencial manner.
 */
static void ut_put_update_del_operation(void)
{
	struct m0_btree_type    btree_type = {.tt_id = M0_BT_UT_KV_OPS,
					      .ksize = 8,
					      .vsize = 8, };
	struct m0_be_tx        *tx          = NULL;
	struct m0_be_seg       *seg         = NULL;
	struct m0_btree_op      b_op        = {};
	struct m0_btree        *tree;
	void                   *temp_node;
	int                     i;
	struct m0_btree_cb      ut_cb;
	struct m0_btree_op      kv_op                = {};
	const struct node_type *nt                   = &fixed_format;
	int                     total_records        = 1000000;
	bool                    inc;
	M0_ENTRY();

	/** Prepare transaction to capture tree operations. */
	m0_be_tx_init(tx, 0, NULL, NULL, NULL, NULL, NULL, NULL);
	m0_be_tx_prep(tx, NULL);
	btree_ut_init();
	/**
	 *  Run valid scenario:
	 *  1) Create a btree
	 *  2) Adds a few records to the created tree.
	 *  3) Confirms the records are present in the tree.
	 *  4) Deletes all the records from the tree.
	 *  4) Close the btree
	 *  5) Destroy the btree
	 */

	/** Create temp node space and use it as root node for btree */
	temp_node = m0_alloc_aligned((1024 + sizeof(struct nd)), 10);
	M0_BTREE_OP_SYNC_WITH_RC(&b_op,
				 m0_btree_create(temp_node, 1024, &btree_type,
						 nt, &b_op, seg, tx));

	tree = b_op.bo_arbor;
	inc = false;
	for (i = 0; i < 1000000; i++) {
		uint64_t             key;
		uint64_t             value;
		struct cb_data       put_data;
		struct m0_btree_rec  rec;
		m0_bcount_t          ksize  = sizeof key;
		m0_bcount_t          vsize  = sizeof value;
		void                *k_ptr  = &key;
		void                *v_ptr  = &value;

		/**
		 *  There is a very low possibility of hitting the same key
		 *  again. This is fine as it helps debug the code when insert
		 *  is called with the same key instead of update function.
		 */
		int temp = inc ? total_records - i : i;
		key = value = m0_byteorder_cpu_to_be64(temp);

		rec.r_key.k_data   = M0_BUFVEC_INIT_BUF(&k_ptr, &ksize);
		rec.r_val          = M0_BUFVEC_INIT_BUF(&v_ptr, &vsize);

		put_data.key       = &rec.r_key;
		put_data.value     = &rec.r_val;

		ut_cb.c_act        = btree_kv_put_cb;
		ut_cb.c_datum      = &put_data;

		int rc = M0_BTREE_OP_SYNC_WITH_RC(&kv_op,
					 m0_btree_put(tree, &rec, &ut_cb, 0,
						      &kv_op, tx));
		M0_ASSERT(rc == 0 && put_data.flags == M0_BSC_SUCCESS);

		if (i >= total_records - 5) {
			int rc = M0_BTREE_OP_SYNC_WITH_RC(&kv_op,
							  m0_btree_put(tree,
							  	       &rec,
								       &ut_cb,
								       0,
								       &kv_op,
						      		       tx));
			M0_ASSERT(rc == M0_ERR(-EEXIST));
		}

	}
	printf("level : %d\n", node_level(tree->t_desc->t_root));
	M0_ASSERT(node_expensive_invariant(tree->t_desc->t_root));

	inc = false;
	for (i = 0; i < 1000000; i++) {
		uint64_t             key;
		uint64_t             value;
		struct cb_data       update_data;
		struct m0_btree_rec  rec;
		m0_bcount_t          ksize  = sizeof key;
		m0_bcount_t          vsize  = sizeof value;
		void                *k_ptr  = &key;
		void                *v_ptr  = &value;

		/**
		 *  There is a very low possibility of hitting the same key
		 *  again. This is fine as it helps debug the code when insert
		 *  is called with the same key instead of update function.
		 */
		int temp = inc ? total_records - i : i;
		key = m0_byteorder_cpu_to_be64(temp);
		value = m0_byteorder_cpu_to_be64(temp + 1);

		rec.r_key.k_data   = M0_BUFVEC_INIT_BUF(&k_ptr, &ksize);
		rec.r_val          = M0_BUFVEC_INIT_BUF(&v_ptr, &vsize);

		update_data.key    = &rec.r_key;
		update_data.value  = &rec.r_val;

		ut_cb.c_act        = btree_kv_update_cb;
		ut_cb.c_datum      = &update_data;

		int rc = M0_BTREE_OP_SYNC_WITH_RC(&kv_op,
					 m0_btree_update(tree, &rec, &ut_cb, 0,
							 &kv_op, tx));
		if (rc)
			M0_ASSERT(rc == M0_ERR(-ENOENT));
		else
			M0_ASSERT(update_data.flags == M0_BSC_SUCCESS);

	}
	printf("level : %d\n", node_level(tree->t_desc->t_root));
	ut_invariant_check(tree->t_desc);
	M0_ASSERT(node_expensive_invariant(tree->t_desc->t_root));

	inc = false;
	for (i = 0; i < 1000000; i++) {
		uint64_t             key;
		uint64_t             value;
		struct cb_data       del_data;
		struct m0_btree_rec  rec;
		m0_bcount_t          ksize  = sizeof key;
		m0_bcount_t          vsize  = sizeof value;
		void                *k_ptr  = &key;
		void                *v_ptr  = &value;

		/**
		 *  There is a very low possibility of hitting the same key
		 *  again. This is fine as it helps debug the code when insert
		 *  is called with the same key instead of update function.
		 */
		int temp = inc ? total_records - i : i;
		key = value = m0_byteorder_cpu_to_be64(temp);

		rec.r_key.k_data   = M0_BUFVEC_INIT_BUF(&k_ptr, &ksize);
		rec.r_val          = M0_BUFVEC_INIT_BUF(&v_ptr, &vsize);

		del_data.key       = &rec.r_key;
		del_data.value     = &rec.r_val;

		ut_cb.c_act        = btree_kv_del_cb;
		ut_cb.c_datum      = &del_data;

		int rc = M0_BTREE_OP_SYNC_WITH_RC(&kv_op,
						  m0_btree_del(tree, &rec.r_key,
						      	       &ut_cb, 0,
							       &kv_op, tx));
		if (rc)
			M0_ASSERT(rc == M0_ERR(-ENOENT));
		else
			M0_ASSERT(del_data.flags == M0_BSC_SUCCESS);

	}
	printf("\n After deletion:\n");
	ut_traversal(tree->t_desc);
	//m0_btree_close(tree);
	/**
	 * Commenting this code as the delete operation is not done here.
	 * Due to this, the destroy operation will crash.
	 *
	 *
	 * M0_BTREE_OP_SYNC_WITH_RC(&b_op.bo_op,
	 *				 m0_btree_destroy(b_op.bo_arbor, &b_op),
	 *				 &b_op.bo_sm_group, &b_op.bo_op_exec);
	 */
	btree_ut_fini();
}
#endif


static int ut_btree_suite_init(void)
{
	M0_ENTRY();

	M0_ALLOC_PTR(ut_be);
	M0_ASSERT(ut_be != NULL);

	M0_ALLOC_PTR(ut_seg);
	M0_ASSERT(ut_seg != NULL);
	/* Init BE */
	m0_be_ut_backend_init(ut_be);
	m0_be_ut_seg_init(ut_seg, ut_be, BE_UT_SEG_SIZE);
	seg = ut_seg->bus_seg;

	M0_LEAVE();
	return 0;
}

static int ut_btree_suite_fini(void)
{
	M0_ENTRY();

	m0_be_ut_seg_reload(ut_seg);
	m0_be_ut_seg_fini(ut_seg);
	m0_be_ut_backend_fini(ut_be);
	m0_free(ut_seg);
	m0_free(ut_be);

	M0_LEAVE();
	return 0;
}

struct m0_ut_suite btree_ut = {
	.ts_name = "btree-ut",
	.ts_yaml_config_string = "{ valgrind: { timeout: 3600 },"
	"  helgrind: { timeout: 3600 },"
	"  exclude:  ["
	"   "
	"  ] }",
	.ts_init = ut_btree_suite_init,
	.ts_fini = ut_btree_suite_fini,
	.ts_tests = {
		{"basic_tree_op_cp",                    ut_basic_tree_oper_cp},
		{"basic_tree_op_icp",                   ut_basic_tree_oper_icp},
		{"basic_kv_ops",                        ut_basic_kv_oper},
		{"multi_stream_kv_op",                  ut_multi_stream_kv_oper},
		{"single_thread_single_tree_kv_op",     ut_st_st_kv_oper},
		{"single_thread_tree_op",               ut_st_tree_oper},
		{"multi_thread_single_tree_kv_op",      ut_mt_st_kv_oper},
		{"multi_thread_multi_tree_kv_op",       ut_mt_mt_kv_oper},
		{"random_threads_and_trees_kv_op",      ut_rt_rt_kv_oper},
		{"single_thread_single_tree_var_kv_op", ut_st_st_var_kv_oper},
		{"multi_thread_single_tree_var_kv_op",  ut_mt_st_var_kv_oper},
		{"multi_thread_multi_tree_var_kv_op",   ut_mt_mt_var_kv_oper},
		{"random_threads_and_trees_var_kv_op",  ut_rt_rt_var_kv_oper},
		{"multi_thread_tree_op",                ut_mt_tree_oper},
		{"node_create_delete",                  ut_node_create_delete},
		{"node_add_del_rec",                    ut_node_add_del_rec},
		/* {"btree_kv_add_upd_del",            ut_put_update_del_operation}, */
		{NULL, NULL}
	}
};

#endif  /** KERNEL */
#undef M0_TRACE_SUBSYSTEM


/*
 * Test plan:
 *
 * - test how cookies affect performance (for large trees and small trees);
 */
/** @} end of btree group */

/*
 *  Local variables:
 *  c-indentation-style: "K&R"
 *  c-basic-offset: 8
 *  tab-width: 8
 *  fill-column: 80
 *  scroll-step: 1
 *  End:
 */
/*
 * vim: tabstop=8 shiftwidth=8 noexpandtab textwidth=80 nowrap
 */

/*  LocalWords:  btree allocator smop smops
 */<|MERGE_RESOLUTION|>--- conflicted
+++ resolved
@@ -8057,15 +8057,13 @@
 	RANDOM_TREE_COUNT      = -1,
 	RANDOM_THREAD_COUNT    = -1,
 
-<<<<<<< HEAD
 	/** Key/value array size used in UTs.  */
 	KEY_ARR_SIZE            = MAX_KEY_SIZE / sizeof(uint64_t),
 	VAL_ARR_SIZE            = MAX_VAL_SIZE / sizeof(uint64_t),
 	RANDOM_KEY_SIZE        = -1,
 	RANDOM_VALUE_SIZE      = -1,
-=======
+
 	BE_UT_SEG_SIZE         = 0,
->>>>>>> 4ac8f28e
 };
 #else
 enum {
@@ -8083,6 +8081,12 @@
 
 	RANDOM_TREE_COUNT      = -1,
 	RANDOM_THREAD_COUNT    = -1,
+
+	/** Key/value array size used in UTs.  */
+	KEY_ARR_SIZE            = MAX_KEY_SIZE / sizeof(uint64_t),
+	VAL_ARR_SIZE            = MAX_VAL_SIZE / sizeof(uint64_t),
+	RANDOM_KEY_SIZE        = -1,
+	RANDOM_VALUE_SIZE      = -1,
 
 	BE_UT_SEG_SIZE         = 10ULL * 1024ULL * 1024ULL * 1024ULL,
 };
@@ -8485,20 +8489,15 @@
 	uint64_t                key_end;
 	struct m0_btree_op      kv_op        = {};
 	struct m0_btree        *tree;
-<<<<<<< HEAD
-	struct m0_be_tx        *tx        = NULL;
-	struct m0_be_tx_credit  cred      = {};
 	bool                    ksize_random =
 					ti->ti_key_size == RANDOM_KEY_SIZE;
 	bool                    vsize_random =
 					ti->ti_value_size == RANDOM_VALUE_SIZE;
-=======
 	struct m0_be_tx         tx_data;
 	struct m0_be_tx        *tx           = &tx_data;
 	struct m0_be_tx_credit  put_cred     = {};
 	struct m0_be_tx_credit  update_cred  = {};
 	struct m0_be_tx_credit  del_cred     = {};
->>>>>>> 4ac8f28e
 
 	/**
 	 *  Currently our thread routine only supports Keys and Values which are
@@ -8548,7 +8547,6 @@
 	m0_btree_del_credit(tree, 1, ksize, -1, &del_cred);
 
 	while (key_iter_start <= key_end) {
-<<<<<<< HEAD
 		uint64_t  key_first;
 		uint64_t  key_last;
 		uint64_t  keys_put_count = 0;
@@ -8559,17 +8557,6 @@
 		uint64_t  del_key;
 		int       rc;
 		uint64_t  arr_count;
-=======
-		uint64_t key_first;
-		uint64_t key_last;
-		uint64_t keys_put_count   = 0;
-		uint64_t keys_found_count = 0;
-		int      i;
-		int32_t  r;
-		uint64_t iter_dir;
-		uint64_t del_key;
-		int      rc;
->>>>>>> 4ac8f28e
 
 		key_first = key_iter_start;
 		if (ti->ti_random_bursts) {
@@ -8651,16 +8638,12 @@
 		if ((key_last - key_first) > (ti->ti_key_incr * 2))
 			key_first += ti->ti_key_incr;
 
-<<<<<<< HEAD
 		arr_count = (key_first % KEY_ARR_SIZE) + 2 ;
 		ksize = ksize_random ?  arr_count * sizeof(key[0]):
 			ti->ti_key_size;
 
 		key[0] = ksize;
 		key[1] = (key_first << (sizeof(ti->ti_thread_id) * 8)) +
-=======
-		key[0] = (key_first << (sizeof(ti->ti_thread_id) * 8)) +
->>>>>>> 4ac8f28e
 			 ti->ti_thread_id;
 		key[1] = m0_byteorder_cpu_to_be64(key[1]);
 		for (i = 2; i < ksize / sizeof(key[0]); i++)
@@ -8735,7 +8718,6 @@
 		 * exist in the btree.
 		 */
 		key_first = key_iter_start;
-<<<<<<< HEAD
 		arr_count = (key_first % KEY_ARR_SIZE) + 2 ;
 		ksize = ksize_random ?  arr_count * sizeof(key[0]):
 			ti->ti_key_size;
@@ -8746,13 +8728,6 @@
 		key[1] = m0_byteorder_cpu_to_be64(key[1]);
 		for (i = 2; i < ksize / sizeof(key[0]); i++)
 			key[i] = key[1];
-=======
-		key[0] = (key_first << (sizeof(ti->ti_thread_id) * 8)) +
-			 (typeof(ti->ti_thread_id)) - 1;
-		key[0] = m0_byteorder_cpu_to_be64(key[0]);
-		for (i = 1; i < ARRAY_SIZE(key); i++)
-			key[i] = key[0];
->>>>>>> 4ac8f28e
 		/** Skip initializing the value as this is an error case */
 
 		m0_be_ut_tx_init(tx, ut_be);
@@ -9228,26 +9203,14 @@
 	uint16_t                      cpu;
 	void                         *rnode;
 	struct m0_btree_op            b_op         = {};
-<<<<<<< HEAD
-	struct m0_be_tx_credit        cred         = {};
-	struct m0_be_tx              *tx           = NULL;
-	struct m0_be_seg             *seg          = NULL;
 	const struct node_type       *nt;
 	int                           ksize;
 	int                           vsize;
 	struct m0_btree_type          btree_type;
-=======
 	struct m0_be_tx_credit        cred;
 	struct m0_be_tx               tx_data      = {};
 	struct m0_be_tx              *tx           = &tx_data;
 	struct m0_buf                 buf;
-	const struct node_type       *nt           = &fixed_format;
-	const uint32_t                ksize_to_use = sizeof(uint64_t);
-	struct m0_btree_type          btree_type   = {.tt_id = M0_BT_UT_KV_OPS,
-						      .ksize = ksize_to_use,
-						      .vsize = ksize_to_use*2,
-						     };
->>>>>>> 4ac8f28e
 	uint16_t                     *cpuid_ptr;
 	uint16_t                      cpu_count;
 	size_t                        cpu_max;
