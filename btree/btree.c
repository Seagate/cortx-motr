/* -*- C -*- */
/*
 * Copyright (c) 2013-2021 Seagate Technology LLC and/or its Affiliates
 *
 * Licensed under the Apache License, Version 2.0 (the "License");
 * you may not use this file except in compliance with the License.
 * You may obtain a copy of the License at
 *
 *     http://www.apache.org/licenses/LICENSE-2.0
 *
 * Unless required by applicable law or agreed to in writing, software
 * distributed under the License is distributed on an "AS IS" BASIS,
 * WITHOUT WARRANTIES OR CONDITIONS OF ANY KIND, either express or implied.
 * See the License for the specific language governing permissions and
 * limitations under the License.
 *
 * For any questions about this software or licensing,
 * please email opensource@seagate.com or cortx-questions@seagate.com.
 *
 */

/**
 * @addtogroup btree
 *
 * Overview
 * --------
 *
 * Glossary
 * --------
 *
 * Btree documentation and implementation use the following terms.
 *
 * - segment, segment device, log device: segment is an area of motr process
 *   address space in which meta-data are memory mapped. motr meta-data beck-end
 *   (BE) retrieves meta-data from and stores them to a segment device. To
 *   achieve transactional meta-data updates, meta-data are also logged to a log
 *   device.
 *
 * - btree is a persistent container of key-value records, implemented by this
 *   module. Key-value records and additional internal btree data are stored in
 *   a segment. When a btree is actively used, some additional state is kept in
 *   memory outside of the segment. A btree is an instance of btree type, which
 *   specifies certain operational parameters.
 *
 *   btree persistent state is stored as a collection of btree nodes. The nodes
 *   are allocated within a segment. A btree node is a contiguous region of a
 *   segment allocated to hold tree state. The nodes of a tree can have
 *   different size subject to tree type constraints. There are 2 types of
 *   nodes:
 *
 *       -# internal nodes contain delimiting keys and pointers to child nodes;
 *
 *       -# leaf nodes contain key-value records.
 *
 *   A tree always has at least a root node. The root node can be either leaf
 *   (if the tree is small) or internal. Root node is allocated when the tree is
 *   created. All other nodes are allocated and freed dynamically.
 *
 * - tree structure. An internal node has a set of children. A descendant of a
 *   node is either its child or a descendant of a child. The parent of a node
 *   is the (only) node (necessarily internal) of which the node is a child. An
 *   ancestor of a node is either its parent or the parent of an ancestor. The
 *   sub-tree rooted at a node is the node together with all its descendants.
 *
 *   A node has a level, assigned when the node is allocated. Leaves are on the
 *   level 0 and the level of an internal node is one larger than the
 *   (identical) level of its children. In other words, the tree is balanced:
 *   the path from the root to any leaf has the same length;
 *
 * - delimiting key is a key separating ("delimiting") two children of an
 *   internal node. E.g., in the diagram below, key[0] of the root node is the
 *   delimiting key for child[0] and child[1]. btree algorithms guarantee that
 *   any key in the sub-tree rooted an a child is less than the delimiting key
 *   between this child and the next one, and not less than the delimiting key
 *   between this child and the previous one;
 *
 * - node split ...
 *
 * - adding new root ...
 *
 * - tree traversal is a process of descending through the tree from the root to
 *   the target leaf. Tree traversal takes a key as an input and returns the
 *   leaf node that contains the given key (or should contain it, if the key is
 *   missing from the tree). Such a leaf is unique by btree construction. All
 *   tree operations (lookup, insertion, deletion) start with tree traversal.
 *
 *   Traversal starts with the root. By doing binary search over delimiting keys
 *   in the root node, the target child, at which the sub-tree with the target
 *   key is rooted, is found. The child is loaded in memory, if necessary, and
 *   the process continues until a leaf is reached.
 *
 * - smop. State machine operation (smop, m0_sm_op) is a type of state machine
 *   (m0_sm) tailored for asynchronous non-blocking execution. See sm/op.h for
 *   details.
 *
 * Functional specification
 * ------------------------
 *
 * Logical specification
 * ---------------------
 *
 * Lookup
 * ......
 *
 * Tree lookup (GET) operation traverses a tree to find a given key. If the key
 * is found, the key and its value are the result of the operation. If the key
 * is not present in the tree, the operation (depending on flags) either fails,
 * or returns the next key (the smallest key in the tree greater than the
 * missing key) and its value.
 *
 * Lookup takes a "cookie" as an additional optional parameter. A cookie
 * (returned by a previous tree operation) is a safe pointer to the leaf node. A
 * cookie can be tested to check whether it still points to a valid cached leaf
 * node containing the target key. If the check is successful, the lookup
 * completes.
 *
 * Otherwise, lookup performs a tree traversal.
 *
 * @verbatim
 *
 *                        INIT------->COOKIE
 *                          |           | |
 *                          +----+ +----+ |
 *                               | |      |
 *                               v v      |
 *                     +--------SETUP<----+-------+
 *                     |          |       |       |
 *                     |          v       |       |
 *                     +-------LOCKALL<---+-------+
 *                     |          |       |       |
 *                     |          v       |       |
 *                     +--------DOWN<-----+-------+
 *                     |          |       |       |
 *                     |          v       v       |
 *                     |  +-->NEXTDOWN-->LOCK-->CHECK
 *                     |  |     |  |              |
 *                     |  +-----+  |              v
 *                     |           |             ACT
 *                     |           |              |
 *                     |           |              v
 *                     +-----------+---------->CLEANUP-->DONE
 *
 *
 * @endverbatim
 *
 * (https://asciiflow.com/#/share/eJyrVspLzE1VslJydw1RKC5JLElVyE1MzsjMS1XSUcpJrEwtAspVxyhVxChZWVga68QoVQJZRuYGQFZJakUJkBOjpKCg4OnnGfJoyh4saNouZ39%2Fb0%2FXmJg8BRAAiikgAIgHxEiSaAiHEEwDsiFwDqrktD1gjCSJ3aFgFOwaEhrwaHoLHiXICGIYqkuwsDCUTcOjDCvy8Xf2dvTxIdJldHMWELn4h%2FsRH2BUcdw0LMqQE5yfa0QI2FkwAVDoIZKjh6uzN5I2hNWoSROX%2BcgpEYuWaRgux1Dk6BxCUA22IMBjGxUQMGR8XB39gMkfxnfx93ONUapVqgUAYgr3kQ%3D%3D))
 *
 * @verbatim
 *
 *                                                   OPERATION
 *                           +----------------------------tree
 *                           |                            level
 *                           |                            +---+
 *                           |     +----------------------+[0]|
 *                           v     v                      +---+
 *                           +-----+---------+   +--------+[1]|
 *                           |HEADR|ROOT NODE|   |        +---+
 *                           +-----++-+--+---+   |  +-----+[2]|
 *                                  | |  |       |  |     +---+
 *                         <--------+ |  +->     |  |  +--+[3]|
 *                                    v          |  |  |  +---+
 *                                 +--------+    |  |  |  |[4]| == NULL
 *                                 |INTERNAL|<---+  |  |  +---+
 *                                 +-+--+--++       |  |  |...|
 *                                   |  |  |        |  |  +---+
 *                          +--------+  |  +->      |  |  |[N]| == NULL
 *                          |           |           |  |  +---+
 *                          v           v           |  |
 *                         +--------+               |  |
 *                         |INTERNAL|<--------------+  |
 *                         +-+-+--+-+                  |
 *                           | |  |                    |
 *                      <----+ |  +----+               |
 *                             |       |               |
 *                             v       v               |
 *                                     +---------+     |
 *                                     |LEAF     |<----+
 *                                     +---------+
 *
 * @endverbatim
 *
 * (https://asciiflow.com/#/share/eJytU70OwiAQfhVyc9NoNf49hLoLAwOJgxpTiWljTBwcHRya6sP4NH0SESsebakMkgt80Lvv7uPoATZ8LWACMuZ7Ee%2F4CgJY8VTE6uxAIaEwGY3GAYVUoWgwVEiKRKoNBdIyZnNKN2otsscfTcZCGF4D%2FpJmy%2BVy0WElaf54zxURCl2K7OS2K3EVo%2Fm7rE6YaXT6zNjUyZ1gsaTclaqJtTYljF4JW1TrwDAMrWBD944lODGGyCtHXl%2BsoSkXldVjSI%2Fjwmyt9hW4Gn47N%2BmrBdtakBpdXJ95Odecch8nVytQ5eTTFN9g87UaUC2%2ByKoP2tMwl76jKcN%2FX9P45sp%2Fu%2Fg108daCCkc4fgEE6VxEw%3D%3D)
 *
 * Insertion (PUT)
 * ...............
 *
 * @verbatim
 *
 *                      INIT------->COOKIE
 *                        |           | |
 *                        +----+ +----+ |
 *                             | |      |
 *                             v v      |
 *                           SETUP<-----+--------+
 *                             |        |        |
 *                             v        |        |
 *                          LOCKALL<----+------+ |
 *                             |        |      | |
 *                             v        |      | |
 *                           DOWN<------+----+ | |
 *                     +----+  |        |    | | |
 *                     |    |  v        v    | | |
 *                     +-->NEXTDOWN-->LOCK-->CHECK
 *                             |        ^      |
 *                             v        |      v
 *                        +--ALLOC------+ +---MAKESPACE<-+
 *                        |    ^          |       |      |
 *                        +----+          v       v      |
 *                                       ACT-->NEXTUP----+
 *                                                |
 *                                                v
 *                                             CLEANUP-->DONE
 *
 * @endverbatim
 *
 * (https://asciiflow.com/#/share/eJyVUj1rwzAQ%2FSvi5gwlS0M2oQhq7EqGOLSDFlMELSQeWg8JIVBCxw4djNrf0TH41%2FiXVA62LNnKR8UZTrqnu%2Bent4UsXUmYQrxI0Fue5hKt0qfnl0zCCJbpRr7q2lbAWsB0MhmPBGx0Nr690Vku17neCEABC5KqePeEOhDOw4AKkSGEqmKPulXvqqJsS4V790sffbpHPx3carBvN05JlcdvUJrTZBFX3x%2F67ProzTRpaaW94WcxESchjqIraXj%2But%2Fdg%2FJw6KNm%2FIH9g0Nz11P0cBrcMTWbmfJjm1AHRh%2BTI8vWTbVynbXuKAkdZazOv0atS6ooY8FmsH4aTk7KYOIeh3QeY0KNhqaPQ8GlNjSsT9AhYa%2Bb7YVJ4uimbX7SxZ51GaDOAUhEMatHNm8z44wK2MHuDxf739Y%3D))
 *
 * MAKESPACE provides sufficient free space in the current node. It handles
 * multple cases:
 *
 *     - on the leaf level, provide space for the new record being inserted;
 *
 *     - on an internal level, provide space for the new child pointer;
 *
 *     - insert new root.
 *
 * For an insert operation, the cookie is usable only if it is not stale (the
 * node is still here) and there is enough free space in the leaf node to
 * complete insertion without going up through the tree.
 *
 * Deletion (DEL)
 * ..............
 * There are basically 2 cases for deletion
 * 1. No underflow after deletion
 * 2. Underflow after deletion
 *  a. Balance by borrowing key from sibling
 *  b. Balance by merging with sibling
 *    b.i. No underflow at parent node
 *    b.ii. Underflow at parent node
 *      b.ii.A. Borrow key-pivot from sibling at parent node
 *      b.ii.B. Merge with sibling at parent node
 * @verbatim
 *
 *
 *                       INIT-------->COOKIE
 *                        |             | |
 *                        +-----+ +-----+ |
 *                              | |       |
 *                              v v       |
 *                             SETUP<-----+--------+
 *                               |        |        |
 *                               v        |        |
 *                            LOCKALL<----+------+ |
 *                               |        |      | |
 *                               v        |      | |
 *                             DOWN<------+----+ | |
 *                       +----+  |        |    | | |
 *                       |    |  v        |    | | |
 *                       +-->NEXTDOWN     |    | | |
 *                               |        |    | | |
 *                               v        v    | | |
 *                          +---LOAD--->LOCK-->CHECK     +--MOVEUP
 *                          |     ^              |       |      |
 *                          +-----+              v       v      |
 *                                              ACT--->RESOLVE--+
 *                                               |        |
 *                                               v        |
 *                                            CLEANUP<----+
 *                                               |
 *                                               v
 *                                             DONE
 * @endverbatim
 *
 * Phases Description:
 * step 1. NEXTDOWN: traverse down the tree searching for given key till we
 * 		      reach leaf node containing that key
 * step 2. LOAD : load left and/or, right only if there are chances of underflow
 * 		  at the node (i.e.number of keys == min or any other conditions
 * 		  defined for underflow can be used)
 * step 3. CHECK : check if any of the nodes referenced (or loaded) during the
 * 		   traversal have changed if the nodes have changed then repeat
 * 		   traversal again after UNLOCKING the tree if the nodes have
 * 		   not changed then check will call ACT
 * step 4. ACT: This state will find the key and delete it. If there is no
 * 		underflow, move to CLEANUP, otherwise move to RESOLVE.
 * step 5. RESOLVE: This state will resolve underflow, it will get sibling and
 * 		    perform merging or rebalancing with sibling. Once the
 * 		    underflow is resolved at the node, if there is an underflow
 * 		    at parent node Move to MOVEUP, else move to CEANUP.
 * step 6. MOVEUP: This state moves to the parent node
 *
 *
 * Iteration (PREVIOUS or NEXT)
 * ................
 * @verbatim
 *
 *			 INIT------->COOKIE
 * 			   |           | |
 * 			   +----+ +----+ |
 * 			        | |      |
 * 			        v v      |
 * 			      SETUP<-----+---------------+
 * 			        |        |               |
 * 			        v        |               |
 * 			     LOCKALL<----+-------+       |
 * 			        |        |       |       |
 * 			        v        |       |       |
 * 			      DOWN<------+-----+ |       |
 * 			+----+  |        |     | |       |
 * 			|    |  v        v     | |       |
 * 			+---NEXTDOWN-->LOCK-->CHECK-->CLEANUP
 * 			 +----+ |        ^      |      ^   |
 * 			 |    | v        |      v      |   v
 * 			 +---SIBLING-----+     ACT-----+  DONE
 *
 * @endverbatim
 *
 * Iteration operation traverses a tree to find the next or previous key
 * (depending on the the flag) to the given key. If the next or previous key is
 * found then the key and its value are returned as the result of operation.
 * Otherwise, a flag, indicating boundary keys, is returned.
 *
 * Iteration also takes a "cookie" as an additional optional parameter. A cookie
 * (returned by a previous tree operation) is a safe pointer to the leaf node. A
 * cookie can be tested to check whether it still points to a valid cached leaf
 * node containing the target key. If the check is successful and the next or
 * previous key is present in the cached leaf node then return its record
 * otherwise traverse through the tree to find next or previous tree.
 *
 * Iterator start traversing the tree till the leaf node to find the
 * next/previous key to the search key. While traversing down the the tree, it
 * marks level as pivot if the node at that level has valid sibling. At the end
 * of the tree traversal, the level which is closest to leaf level and has valid
 * sibling will be marked as pivot level.
 *
 * These are the possible scenarios after tree travesal:
 * case 1: The search key has valid sibling in the leaf node i.e. search key is
 *	   greater than first key (for previous key search operation) or search
 *	   key is less than last key (for next key search operation).
 *	   Return the next/previous key's record to the caller.
 * case 2: The pivot level is not updated with any of the non-leaf level. It
 *         means the search key is rightmost(for next operation) or leftmost(for
 *	   previous operation). Return a flag indicating the search key is
 *         boundary key.
 * case 3: The search key does not have valid sibling in the leaf node i.e.
 *	   search key is less than or equal to the first key (for previous key
 *	   search operation) or search key is greater than or equal to last key
 *	   (for next key search operation) and pivot level is updated with
 *	   non-leaf level.
 *	   In this case, start loading the sibling nodes from the node at pivot
 *	   level till the leaf level. Return the last record (for previous key
 *	   operation) or first record (for next operation) from the sibling leaf
 *	   node.
 *
 * Phases Description:
 * NEXTDOWN: This state will load nodes found during tree traversal for the
 *           search key.It will also update the pivot internal node. On reaching
 *           the leaf node if the found next/previous key is not valid and
 *           pivot level is updated, load the sibling index's child node from
 *           the internal node pivot level.
 * SIBLING: Load the sibling records (first key for next operation or last key
 *	    for prev operation) from the sibling nodes till leaf node.
 * CHECK: Check the traversal path for node with key and also the validity of
 *	  leaf sibling node (if loaded). If the traverse path of any of the node
 *	  has changed, repeat traversal again after UNLOCKING the tree else go
 *	  to ACT.
 * ACT: ACT will perform following actions:
 *	1. If it has a valid leaf node sibling index (next/prev key index)
 *	   return record.
 *	2. If the leaf node sibling index is invalid and pivot node is also
 *	   invalid, it means we are at the boundary of th btree (i.e. rightmost
 *	   or leftmost key). Return flag indicating boundary keys.
 *	3. If the leaf node sibling index is invalid and pivot level was updated
 *	   with the non-leaf level, return the record (first record for next
 *	   operation or last record for prev operation) from the sibling node.
 *
 * Data structures
 * ---------------
 *
 * Concurrency
 * -----------
 *
 * Persistent state
 * ----------------
 *
 * @verbatim
 *
 *
 *              +----------+----------+--------+----------+-----+----------+
 *              | root hdr | child[0] | key[0] | child[1] | ... | child[N] |
 *              +----------+----+-----+--------+----+-----+-----+----+-----+
 *                              |                   |                |
 *                              |                   |                |
 *                              |                   |                |
 *                              |                   |                |
 *  <---------------------------+                   |                +-------->
 *                                                  |
 *                                                  |
 * +------------------------------------------------+
 * |
 * |
 * v
 * +----------+----------+--------+----------+-----+----------+
 * | node hdr | child[0] | key[0] | child[1] | ... | child[N] |
 * +----------+----+-----+--------+----+-----+-----+----+-----+
 *                 |                   |                |
 *                 |                   |                |
 *   <-------------+                   |                +---------->
 *                                     |
 *                                     |
 *                                     |
 * +-----------------------------------+
 * |
 * |
 * v
 * +----------+----------+--------+----------+-----+----------+
 * | node hdr | child[0] | key[0] | child[1] | ... | child[N] |
 * +----------+----+-----+--------+----+-----+-----+----+-----+
 *                 |                   |                |
 *                 |                   .                |
 *   <-------------+                   .                +---------->
 *                                     .
 *
 *
 * +-------------------- ...
 * |
 * v
 * +----------+--------+--------+--------+--------+-----+--------+--------+
 * | leaf hdr | key[0] | val[0] | key[1] | val[1] | ... | key[N] | val[N] |
 * +----------+--------+--------+--------+--------+-----+--------+--------+
 *
 * @endverbatim
 *
 * (https://asciiflow.com/#/share/eJyrVspLzE1VslLKL0stSszJUUjJTEwvSsxV0lHKSaxMLQLKVMcoVcQoWVmYWerEKFUCWUbmhkBWSWpFCZATo6SADB5N2TPkUExMHrofFIry80sUMlKKwJzkjMyclGiDWDAnO7USxoSIG0I4enp6SIJ%2BYEEsJg85hO4HdADyM1GiI8isR9N20SIqiHYDUWjaLkLexhEU5Gsb8MSMK4WjkNMGr1OJ8YhCXn5KKlXKrgH3EHlhQEQewS5KJe2PprcQ716ijSaAiM7N2D1JDZX0j%2BlHWLJtz6MpDXjRGgoUkKGXoJYJYGc3IWfbJuRs24TItk3I2bYJmm2bkLNtE9iwKYTs3ELIjVtw6yUmcki1bgbWfNeEPalhUUi0dj1cmsGZFn%2BgIVxLnMGEYoHoLKsHVAdBFGYZUIqBpDZSMgy9i3DqlQ5NCjmpiWnwTIVU%2FZUl5iBXioYIUbQqESTrh5BFqhsJZrKBDwRywk2pVqkWAP5HeOE%3D))
 *
 * Liveness and ownership
 * ----------------------
 *
 * Use cases
 * ---------
 *
 * Tests
 * -----
 *
 * State machines
 * --------------
 *
 * Sub-modules
 * -----------
 *
 * Node
 * ....
 *
 * Node sub-module provides interfaces that the rest of btree implementation
 * uses to access nodes. This interface includes operations to:
 *
 *     - load an existing node to memory. This is an asynchronous operation
 *       implemented as a smop. It uses BE pager interface to initiate read
 *       operation;
 *
 *     - pin a node in memory, release pinned node;
 *
 *     - access node header;
 *
 *     - access keys, values and child pointers in the node;
 *
 *     - access auxiliary information, for example, flags, check-sums;
 *
 *     - allocate a new node or free an existing one. These smops use BE
 *       allocator interface.
 *
 * Node code uses BE pager and allocator interfaces and BE transaction interface
 * (m0_be_tx_capture()).
 *
 * Node itself exists in the segment (and the corresponding segment device). In
 * addition, for each actively used node, an additional data-structure, called
 * "node descriptor" (nd) is allocated in memory outside of the segment. The
 * descriptor is used to track the state of its node.
 *
 * Node format is constrained by conflicting requirements:
 *
 *     - space efficiency: as many keys, values and pointers should fit in a
 *       node as possible, to improve cache utilisation and reduce the number of
 *       read operations necessary for tree traversal. This is especially
 *       important for the leaf nodes, because they consitute the majority of
 *       tree nodes;
 *
 *     - processor efficiency: key lookup be as cheap as possible (in terms of
 *       processor cycles). This is especially important for the internal nodes,
 *       because each tree traversal inspects multiple internal nodes before it
 *       gets to the leaf;
 *
 *     - fault-tolerance. It is highly desirable to be able to recover as much
 *       as possible of btree contents in case of media corruption. Because
 *       btree can be much larger than the primary memory, this means that each
 *       btree node should be self-contained so that it can be recovered
 *       individually.
 *
 * To satisfy all these constraints, the format of leaves is different from the
 * format of internal nodes.
 *
 * @verbatim
 *
 *  node index
 * +-----------+                                     segment
 * |           |                                    +-----------------------+
 * | . . . . . |   +-------------+                  |                       |
 * +-----------+   |             v                  |                       |
 * | &root     +---+           +----+               |   +------+            |
 * +-----------+      +--------| nd |---------------+-->| root |            |
 * | . . . . . |      v        +----+               |   +----+-+            |
 * |           |   +----+                           |        |              |
 * |           |   | td |                           |        |              |
 * |           |   +----+                           |        v              |
 * |           |      ^        +----+               |        +------+       |
 * |           |      +--------| nd |---------------+------->| node |       |
 * | . . . . . |               +---++               |        +------+       |
 * +-----------+                ^  |                |                       |
 * | &node     +----------------+  +-----+          |                       |
 * +-----------+                         v          |                       |
 * | . . . . . |                   +--------+       |                       |
 * |           |                   | nodeop |       |                       |
 * |           |                   +-----+--+       |                       |
 * |           |                         |          |                       |
 * +-----------+                         v          |                       |
 *                                 +--------+       |                       |
 *                                 | nodeop |       +-----------------------+
 *                                 +--------+
 *
 * @endverbatim
 *
 * (https://asciiflow.com/#/share/eJzNVM1OwzAMfpXIB04TEhxg2kPwBLlMJEKTWDK1OXSaJqGdd%2BBQTTwHR8TT9Elow0Z%2FsBundGitD2li%2B%2Fv82c0GzHypYQYPVmmhdPqYLFbOJilM4Hm%2B1kl5tJGQSZhN76YTCetydXt%2FU66czlz5IUGYKnZhlM6kNEX%2ByTHBeVL9tNTGfWdt7DPjmVQ4dqRw7d%2BaQlQOlCBNPUrLbqbiMAxOXCXWOky9Xl1RII4OsXUGNRdG%2FaHvh48qhZeAIvprBtpqn0MbRjTR1xZLZAB6IYRTgT9tcOph7LszTUN47%2FfGHqcnhG8roh%2FyjJOJDqq%2FeDFyyIw26Y6uBsdEF6ZqELbPuaV85WHNaS4BigwSQ2puFB8H1tvRsA4RQCFap7mzKzF64v%2BpADm7qHaTWX689kX%2BQtjraCC7us27OnQsY1HI6TrfJGxh%2BwUTzJjQ))
 *
 * Interfaces
 * ----------
 *
 * Failures
 * --------
 *
 * Compatibility
 * -------------
 *
 * @{
 */

#define M0_TRACE_SUBSYSTEM M0_TRACE_SUBSYS_BTREE
#include "lib/trace.h"
#include "lib/rwlock.h"
#include "lib/thread.h"     /** struct m0_thread */
#include "lib/bitmap.h"     /** struct m0_bitmap */
#include "lib/byteorder.h"   /** m0_byteorder_cpu_to_be64() */
#include "btree/btree.h"
#include "fid/fid.h"
#include "format/format.h"   /** m0_format_header ff_fmt */
#include "module/instance.h"
#include "lib/memory.h"
#include "lib/misc.h"
#include "lib/assert.h"
#include "ut/ut.h"          /** struct m0_ut_suite */
#include "lib/tlist.h"     /** m0_tl */

#ifndef __KERNEL__
#include <stdlib.h>
#include <time.h>
#include <unistd.h>
#endif

/**
 *  --------------------------------------------
 *  Section START - BTree Structure and Operations
 *  --------------------------------------------
 */

struct td;
struct m0_btree {
	const struct m0_btree_type *t_type;
	unsigned                    t_height;
	struct td                  *t_desc;
};

enum base_phase {
	P_INIT = M0_SOS_INIT,
	P_DONE = M0_SOS_DONE,
	P_DOWN = M0_SOS_NR,
	P_NEXTDOWN,
	P_SIBLING,
	P_ALLOC,
	P_STORE_CHILD,
	P_SETUP,
	P_LOCKALL,
	P_LOCK,
	P_CHECK,
	P_MAKESPACE,
	P_ACT,
	P_FREENODE,
	P_CLEANUP,
	P_FINI,
	P_COOKIE,
	P_NR
};

enum btree_node_type {
	BNT_FIXED_FORMAT                         = 1,
	BNT_FIXED_KEYSIZE_VARIABLE_VALUESIZE     = 2,
	BNT_VARIABLE_KEYSIZE_FIXED_VALUESIZE     = 3,
	BNT_VARIABLE_KEYSIZE_VARIABLE_VALUESIZE  = 4,
};

enum {
	M0_TREE_COUNT = 20,
	M0_NODE_COUNT = 100,
};

enum {
	MAX_NODE_SIZE            = 10, /*node size is a power-of-2 this value.*/
	MAX_KEY_SIZE             = 8,
	MAX_VAL_SIZE             = 8,
	MAX_TRIALS               = 3,
	INTERNAL_NODE_VALUE_SIZE = sizeof(void *),
};

#if 0
static int fail(struct m0_btree_op *bop, int rc)
{
	bop->bo_op.o_sm.sm_rc = rc;
	return m0_sm_op_sub(&bop->bo_op, P_CLEANUP, P_DONE);
}

static int get_tick(struct m0_btree_op *bop)
{
	struct td             *tree  = (void *)bop->bo_arbor;
	uint64_t               flags = bop->bo_flags;
	struct m0_btree_oimpl *oi    = bop->bo_i;
	struct level          *level = &oi->i_level[oi->i_used];

	switch (bop->bo_op.o_sm.sm_state) {
	case P_INIT:
		if ((flags & BOF_COOKIE) && cookie_is_set(&bop->bo_key.k_cookie))
			return P_COOKIE;
		else
			return P_SETUP;
	case P_COOKIE:
		if (cookie_is_valid(tree, &bop->bo_key.k_cookie))
			return P_LOCK;
		else
			return P_SETUP;
	case P_SETUP:
		alloc(bop->bo_i, tree->t_height);
		if (bop->bo_i == NULL)
			return fail(bop, M0_ERR(-ENOMEM));
		return P_LOCKALL;
	case P_LOCKALL:
		if (bop->bo_flags & BOF_LOCKALL)
			return m0_sm_op_sub(&bop->bo_op, P_LOCK, P_DOWN);
	case P_DOWN:
		oi->i_used = 0;
		/* Load root node. */
		return node_get(&oi->i_nop, tree, &tree->t_root, P_NEXTDOWN);
	case P_NEXTDOWN:
		if (oi->i_nop.no_op.o_sm.sm_rc == 0) {
			struct slot    slot = {};
			struct segaddr down;

			level->l_node = slot.s_node = oi->i_nop.no_node;
			node_op_fini(&oi->i_nop);
			node_find(&slot, bop->bo_rec.r_key);
			if (node_level(slot.s_node) > 0) {
				level->l_idx = slot.s_idx;
				node_child(&slot, &down);
				oi->i_used++;
				return node_get(&oi->i_nop, tree,
						&down, P_NEXTDOWN);
			} else
				return P_LOCK;
		} else {
			node_op_fini(&oi->i_nop);
			return fail(bop, oi->i_nop.no_op.o_sm.sm_rc);
		}
	case P_LOCK:
		if (!locked)
			return lock_op_init(&bop->bo_op, &bop->bo_i->i_lop,
					    P_CHECK);
		else
			return P_CHECK;
	case P_CHECK:
		if (used_cookie || check_path())
			return P_ACT;
		if (too_many_restarts) {
			if (bop->bo_flags & BOF_LOCKALL)
				return fail(bop, -ETOOMANYREFS);
			else
				bop->bo_flags |= BOF_LOCKALL;
		}
		if (height_increased) {
			return m0_sm_op_sub(&bop->bo_op, P_CLEANUP, P_INIT);
		} else {
			oi->i_used = 0;
			return P_DOWN;
		}
	case P_ACT: {
		struct slot slot = {
			.s_node = level->l_node;
			.s_idx  = level->l_idx;
		};
		node_rec(&slot);
		bop->bo_cb->c_act(&bop->bo_cb, &slot.s_rec);
		lock_op_unlock(&bop->bo_i->i_lop);
		return m0_sm_op_sub(&bop->bo_op, P_CLEANUP, P_DONE);
	}
	case P_CLEANUP: {
		int i;

		for (i = 0; i < oi->i_used; ++i) {
			if (oi->i_level[i].l_node != NULL) {
				node_put(oi->i_level[i].l_node);
				oi->i_level[i].l_node = NULL;
			}
		}
		free(bop->bo_i);
		return m0_sm_op_ret(&bop->bo_op);
	}
	default:
		M0_IMPOSSIBLE("Wrong state: %i", bop->bo_op.o_sm.sm_state);
	};
}
#endif

/**
 *  --------------------------------------------
 *  Section END - BTree Structure and Operations
 *  --------------------------------------------
 */

/**
 *  ---------------------------------------------------
 *  Section START - BTree Node Structure and Operations
 *  ---------------------------------------------------
 */


/**
 * "Address" of a node in a segment.
 *
 * Highest 8 bits (56--63) are reserved and must be 0.
 *
 * Lowest 4 bits (0--3) contains the node size, see below.
 *
 * Next 5 bits (4--8) are reserved and must be 0.
 *
 * Remaining 47 (9--55) bits contain the address in the segment, measured in 512
 * byte units.
 *
 * @verbatim
 *
 *  6      5 5                                            0 0   0 0  0
 *  3      6 5                                            9 8   4 3  0
 * +--------+----------------------------------------------+-----+----+
 * |   0    |                     ADDR                     |  0  | X  |
 * +--------+----------------------------------------------+-----+----+
 *
 * @endverbatim
 *
 * Node size is 2^(9+X) bytes (i.e., the smallest node is 512 bytes and the
 * largest node is 2^(9+15) == 16MB).
 *
 * Node address is ADDR << 9.
 *
 * This allows for 128T nodes (2^47) and total of 64PB (2^56) of meta-data per
 * segment.
 */
struct segaddr {
	uint64_t as_core;
};

enum {
	NODE_SHIFT_MIN = 9,
};

static struct segaddr segaddr_build(const void *addr, int shift);
static void          *segaddr_addr (const struct segaddr *addr);
static int            segaddr_shift(const struct segaddr *addr);

/**
 * B-tree node in a segment.
 *
 * This definition is private to the node sub-module.
 */
struct segnode;

/**
 * Tree descriptor.
 *
 * A tree descriptor is allocated for each b-tree actively used by the b-tree
 * module.
 */
struct td {
	const struct m0_btree_type *t_type;
	/**
	 * The lock that protects the fields below. The fields above are
	 * read-only after the tree root is loaded into memory.
	 */
	struct m0_rwlock            t_lock;
	struct nd                  *t_root;
	int                         t_height;
	int                         t_ref;
	/**
	 * Active node descriptor list contains the node descriptors that are
	 * currently in use by the tree.
	 * Node descriptors are linked through nd:n_linkage to this list.
	 */
	struct m0_tl                t_active_nds;
};

/** Special values that can be passed to node_move() as 'nr' parameter. */
enum {
	/**
	 * Move records so that both nodes has approximately the same amount of
	 * free space.
	 */
	NR_EVEN = -1,
	/**
	 * Move as many records as possible without overflowing the target node.
	 */
	NR_MAX  = -2
};

/** Direction of move in node_move(). */
enum dir {
	/** Move (from right to) left. */
	D_LEFT = 1,
	/** Move (from left to) right. */
	D_RIGHT
};

struct nd;
struct slot;

/**
 *  Different types of btree node formats are supported. While the basic btree
 *  operations remain the same, the differences are encapsulated in the nodes
 *  contained in the btree.
 *  Each supported node type provides the same interface to implement the btree
 *  operations so that the node-specific changes are captured in the node
 *  implementation.
 */
struct node_type {
	uint32_t                    nt_id;
	const char                 *nt_name;
	const struct m0_format_tag  nt_tag;

	/** Initializes newly allocated node */
	void (*nt_init)(const struct segaddr *addr, int shift, int ksize,
			int vsize, uint32_t ntype, struct m0_be_tx *tx);

	/** Cleanup of the node if any before deallocation */
	void (*nt_fini)(const struct nd *node);

	/** Returns count of keys in the node */
	int  (*nt_count)(const struct nd *node);

	/** Returns count of records/values in the node*/
	int  (*nt_count_rec)(const struct nd *node);

	/** Returns the space (in bytes) available in the node */
	int  (*nt_space)(const struct nd *node);

	/** Returns level of this node in the btree */
	int  (*nt_level)(const struct nd *node);

	/** Returns size of the node (as a shift value) */
	int  (*nt_shift)(const struct nd *node);

	/**
	 * Returns size of the key of node. In case of variable key size return
	 * -1.
	 */
	int  (*nt_keysize)(const struct nd *node);

	/**
	 * Returns size of the value of node. In case variable value size
	 * return -1.
	 */
	int  (*nt_valsize)(const struct nd *node);

	/**
	 * If predict is set as true, function determines if there is
	 * possibility of underflow else it determines if there is an underflow
	 * at node.
	 */
	bool  (*nt_isunderflow)(const struct nd *node, bool predict);

	/** Returns true if there is possibility of overflow. */
	bool  (*nt_isoverflow)(const struct nd *node);

	/** Returns unique FID for this node */
	void (*nt_fid)  (const struct nd *node, struct m0_fid *fid);

	/** Returns record (KV pair) for specific index. */
	void (*nt_rec)  (struct slot *slot);

	/** Returns Key at a specifix index */
	void (*nt_key)  (struct slot *slot);

	/** Returns Child pointer (in segment) at specific index */
	void (*nt_child)(struct slot *slot, struct segaddr *addr);

	/**
	 *  Returns TRUE if node has space to fit a new entry whose key and
	 *  value length is provided in slot.
	 */
	bool (*nt_isfit)(struct slot *slot);

	/**
	 *  Node changes related to last record have completed; any post
	 *  processing related to the record needs to be done in this function.
	 */
	void (*nt_done) (struct slot *slot, struct m0_be_tx *tx, bool modified);

	/** Makes space in the node for inserting new entry at specific index */
	void (*nt_make) (struct slot *slot, struct m0_be_tx *tx);

	/** Returns index of the record containing the key in the node */
	bool (*nt_find) (struct slot *slot, const struct m0_btree_key *key);

	/**
	 *  All the changes to the node have completed. Any post processing can
	 *  be done here.
	 */
	void (*nt_fix)  (const struct nd *node, struct m0_be_tx *tx);

	/**
	 *  Changes the size of the value (increase or decrease) for the
	 *  specified key
	 */
	void (*nt_cut)  (const struct nd *node, int idx, int size,
			 struct m0_be_tx *tx);

	/** Deletes the record from the node at specific index */
	void (*nt_del)  (const struct nd *node, int idx, struct m0_be_tx *tx);

	/** Updates the level of node */
	void (*nt_set_level)  (const struct nd *node, uint8_t new_level,
			       struct m0_be_tx *tx);

	/** Moves record(s) between nodes */
	void (*nt_move) (struct nd *src, struct nd *tgt,
			 enum dir dir, int nr, struct m0_be_tx *tx);

	/** Validates node composition */
	bool (*nt_invariant)(const struct nd *node);

	/** Validates node footer */
	bool (*nt_verify)(const struct nd *node);

	/** Saves opaque data. */
	void (*nt_opaque_set)(const struct segaddr *addr, void *opaque);

	/** Gets opaque data. */
	void* (*nt_opaque_get)(const struct segaddr *addr);

	/** Gets node type from segment. */
	uint32_t (*nt_ntype_get)(const struct segaddr *addr);

	/** Gets key size from segment. */
	/* uint16_t (*nt_ksize_get)(const struct segaddr *addr); */

	/** Gets value size from segment. */
	/* uint16_t (*nt_valsize_get)(const struct segaddr *addr); */
};

/**
 * Node descriptor.
 *
 * This structure is allocated (outside of the segment) for each node actively
 * used by the b-tree module. Node descriptors are cached.
 */
struct nd {
	struct segaddr          n_addr;
	struct td              *n_tree;
	const struct node_type *n_type;

	/** if n_skip_rec_count_check is true, it will skip invarient check
	 * record count as it is required for some scenarios */
	bool                    n_skip_rec_count_check;
	/** Linkage into node descriptor list. ndlist_tl, td::t_active_nds. */
	struct m0_tlink	        n_linkage;
	uint64_t                n_magic;

	/**
	 * The lock that protects the fields below. The fields above are
	 * read-only after the node is loaded into memory.
	 */
	struct m0_rwlock        n_lock;

	/**
	 * Node refernce count. n_ref count indicates the number of times this
	 * node is fetched for different operations (KV delete, put, get etc.).
	 * If the n_ref count is non-zero the node should be in active node
	 * descriptor list. Once n_ref count reaches, it means the node is not
	 * in use by any operation and is safe to move to global lru list.
	 */
	int                     n_ref;

	/**
	 * Transaction reference count. A non-zero txref value indicates
	 * the active transactions for this node. Once the txref count goes to
	 * '0' the segment data in the mmapped memory can be released if the
	 * kernel starts to run out of physical memory in the system.
	 */
	int                     n_txref;

	uint64_t                n_seq;
	struct node_op         *n_op;
};

enum node_opcode {
	NOP_LOAD = 1,
	NOP_ALLOC,
	NOP_FREE
};

/**
 * Node operation state-machine.
 *
 * This represents a state-machine used to execute a potentially blocking tree
 * or node operation.
 */
struct node_op {
	/** Operation to do. */
	enum node_opcode no_opc;
	struct m0_sm_op  no_op;

	/** Which tree to operate on. */
	struct td       *no_tree;

	/** Address of the node withing the segment. */
	struct segaddr   no_addr;

	/** The node to operate on. */
	struct nd       *no_node;

	/** Optional transaction. */
	struct m0_be_tx *no_tx;

	/** Next operation acting on the same node. */
	struct node_op  *no_next;
};


/**
 * Key-value record within a node.
 *
 * When the node is a leaf, ->s_rec means key and value. When the node is
 * internal, ->s_rec means the key and the corresponding child pointer
 * (potentially with some node-format specific data such as child checksum).
 *
 * Slot is used as a parameter of many node_*() functions. In some functions,
 * all fields must be set by the caller. In others, only ->s_node and ->s_idx
 * are set by the caller, and the function sets ->s_rec.
 */
struct slot {
	const struct nd     *s_node;
	int                  s_idx;
	struct m0_btree_rec  s_rec;
};

static int64_t tree_get   (struct node_op *op, struct segaddr *addr, int nxt);
#ifndef __KERNEL__
static int64_t tree_create(struct node_op *op, struct m0_btree_type *tt,
			   int rootshift, struct m0_be_tx *tx, int nxt);
static int64_t tree_delete(struct node_op *op, struct td *tree,
			   struct m0_be_tx *tx, int nxt);
#endif
static void    tree_put   (struct td *tree);
static int64_t    node_get  (struct node_op *op, struct td *tree,
			     struct segaddr *addr, bool lock_acquired, int nxt);
#ifndef __KERNEL__
static void       node_put  (struct nd *node, bool lock_acquired);
#endif


#if 0
static struct nd *node_try  (struct td *tree, struct segaddr *addr);
#endif

static int64_t    node_alloc(struct node_op *op, struct td *tree, int size,
			     const struct node_type *nt, int ksize, int vsize,
			     bool lock_aquired, struct m0_be_tx *tx, int nxt);
#ifndef __KERNEL__
static int64_t    node_free(struct node_op *op, struct nd *node,
			    struct m0_be_tx *tx, int nxt);
static void node_op_fini(struct node_op *op);
#endif
#ifndef __KERNEL__
static void node_init(struct segaddr *addr, int ksize, int vsize,
		      const struct node_type *nt, struct m0_be_tx *tx);
static bool node_verify(const struct nd *node);
#endif
static int  node_count(const struct nd *node);
static int  node_count_rec(const struct nd *node);
static int  node_space(const struct nd *node);
#ifndef __KERNEL__
static int  node_level(const struct nd *node);
static int  node_shift(const struct nd *node);
static int  node_keysize(const struct nd *node);
static int  node_valsize(const struct nd *node);
static bool  node_isunderflow(const struct nd *node, bool predict);
static bool  node_isoverflow(const struct nd *node);
#endif
#if 0
static void node_fid  (const struct nd *node, struct m0_fid *fid);
#endif

static void node_rec  (struct slot *slot);
#ifndef __KERNEL__
static void node_key  (struct slot *slot);
static void node_child(struct slot *slot, struct segaddr *addr);
#endif
static bool node_isfit(struct slot *slot);
static void node_done (struct slot *slot, struct m0_be_tx *tx, bool modified);
static void node_make (struct slot *slot, struct m0_be_tx *tx);

#ifndef __KERNEL__
static bool node_find (struct slot *slot, const struct m0_btree_key *key);
#endif
static void node_seq_cnt_update (struct nd *node);
static void node_fix  (const struct nd *node, struct m0_be_tx *tx);
#if 0
static void node_cut  (const struct nd *node, int idx, int size,
		       struct m0_be_tx *tx);
#endif
static void node_del  (const struct nd *node, int idx, struct m0_be_tx *tx);

#ifndef __KERNEL__
static void node_set_level  (const struct nd *node, uint8_t new_level,
			     struct m0_be_tx *tx);
static void node_move (struct nd *src, struct nd *tgt,
		       enum dir dir, int nr, struct m0_be_tx *tx);
#endif

/**
 * Common node header.
 *
 * This structure is located at the beginning of every node, right after
 * m0_format_header. It is used by the segment operations (node_op) to identify
 * node and tree types.
 */
struct node_header {
	uint32_t h_node_type;
	uint32_t h_tree_type;
	uint64_t h_opaque;
};

/**
 * This structure will store information required at particular level
 */
struct level {
	/** nd for required node at currrent level. **/
	struct nd *l_node;

	/** Sequence number of the node */
	uint64_t   l_seq;

	/** nd for sibling node at current level. **/
	struct nd *l_sibling;

	/** Sequence number of the sibling node */
	uint64_t   l_sib_seq;

	/** Index for required record from the node. **/
	int        l_idx;

	/** nd for newly allocated node at the level. **/
	struct nd *l_alloc;

	/** flag for indicating if node needs to get freed. **/
	bool       l_freenode;

};

/**
 * Btree implementation structure.
 *
 * This structure will get created for each operation on btree and it will be
 * used while executing the given operation.
 */
struct m0_btree_oimpl {
	struct node_op  i_nop;
	/* struct lock_op  i_lop; */

	/** Count of entries initialized in l_level array. **/
	unsigned        i_used;

	/** Array of levels for storing data about each level. **/
	struct level   *i_level;

	/** Level from where sibling nodes needs to be loaded. **/
	int             i_pivot;

	/** Store node_find() output. */
	bool            i_key_found;

	/** When there will be requirement for new node in case of root
	 * splitting i_extra_node will be used. **/
	struct nd      *i_extra_node;

	/** Track number of trials done to complete operation. **/
	unsigned        i_trial;

	/** Node descriptor for cookie if it is going to be used. **/
	struct nd      *i_cookie_node;

};

static struct td        trees[M0_TREE_COUNT];
static uint64_t         trees_in_use[ARRAY_SIZE_FOR_BITS(M0_TREE_COUNT,
							 sizeof(uint64_t))];
static uint32_t         trees_loaded = 0;
static struct m0_rwlock trees_lock;

/**
 * Node descriptor LRU list.
 * Following actions will be performed on node descriptors:
 * 1. If nds are not active, they will be  moved from td::t_active_nds to
 * btree_lru_nds list head.
 * 2. If the nds in btree_lru_nds become active, they will be moved to
 * td::t_active_nds.
 * 3. Based on certain conditions, the nds can be freed from btree_lru_nds
 * list tail.
 */
static struct m0_tl     btree_lru_nds;

/**
 * LRU list lock.
 * It is used as protection for lru_list from multiple threads
 * modifying the list at the same time and causing corruption.
 */
static struct m0_rwlock lru_lock;

M0_TL_DESCR_DEFINE(ndlist, "node descr list", static, struct nd,
		   n_linkage, n_magic, M0_BTREE_ND_LIST_MAGIC,
		   M0_BTREE_ND_LIST_HEAD_MAGIC);
M0_TL_DEFINE(ndlist, static, struct nd);

static void node_init(struct segaddr *addr, int ksize, int vsize,
		      const struct node_type *nt, struct m0_be_tx *tx)
{
	nt->nt_init(addr, segaddr_shift(addr), ksize, vsize, nt->nt_id, tx);
}

static bool node_invariant(const struct nd *node)
{
	return node->n_type->nt_invariant(node);
}
#ifndef __KERNEL__
static bool node_verify(const struct nd *node)
{
	return node->n_type->nt_verify(node);
}
#endif
static int node_count(const struct nd *node)
{
	M0_PRE(node_invariant(node));
	return node->n_type->nt_count(node);
}

static int node_count_rec(const struct nd *node)
{
	M0_PRE(node_invariant(node));
	return node->n_type->nt_count_rec(node);
}
static int node_space(const struct nd *node)
{
	M0_PRE(node_invariant(node));
	return node->n_type->nt_space(node);
}

#ifndef __KERNEL__
static int node_level(const struct nd *node)
{
	M0_PRE(node_invariant(node));
	return (node->n_type->nt_level(node));
}

static int node_shift(const struct nd *node)
{
	M0_PRE(node_invariant(node));
	return (node->n_type->nt_shift(node));
}
static int node_keysize(const struct nd *node)
{
	M0_PRE(node_invariant(node));
	return (node->n_type->nt_keysize(node));
}

static int node_valsize(const struct nd *node)
{
	M0_PRE(node_invariant(node));
	return (node->n_type->nt_valsize(node));
}

/**
 * If predict is set as true,
 *        If predict is 'true' the function returns a possibility of underflow if
 *         another record is deleted from this node without addition of any more
 *         records.
 * If predict is 'false' the function returns the node's current underflow
 * state.
 */
static bool  node_isunderflow(const struct nd *node, bool predict)
{
	M0_PRE(node_invariant(node));
	return node->n_type->nt_isunderflow(node, predict);
}

static bool  node_isoverflow(const struct nd *node)
{
	M0_PRE(node_invariant(node));
	return node->n_type->nt_isoverflow(node);
}
#endif
#if 0
static void node_fid(const struct nd *node, struct m0_fid *fid)
{
	M0_PRE(node_invariant(node));
	node->n_type->nt_fid(node, fid);
}
#endif

static void node_rec(struct slot *slot)
{
	M0_PRE(node_invariant(slot->s_node));
	slot->s_node->n_type->nt_rec(slot);
}

#ifndef __KERNEL__
static void node_key(struct slot *slot)
{
	M0_PRE(node_invariant(slot->s_node));
	slot->s_node->n_type->nt_key(slot);
}

static void node_child(struct slot *slot, struct segaddr *addr)
{
	M0_PRE(node_invariant(slot->s_node));
	slot->s_node->n_type->nt_child(slot, addr);
}
#endif

static bool node_isfit(struct slot *slot)
{
	M0_PRE(node_invariant(slot->s_node));
	return slot->s_node->n_type->nt_isfit(slot);
}

static void node_done(struct slot *slot, struct m0_be_tx *tx, bool modified)
{
	M0_PRE(node_invariant(slot->s_node));
	slot->s_node->n_type->nt_done(slot, tx, modified);
}

static void node_make(struct slot *slot, struct m0_be_tx *tx)
{
	M0_PRE(node_invariant(slot->s_node));
	slot->s_node->n_type->nt_make(slot, tx);
}

#ifndef __KERNEL__
static bool node_find(struct slot *slot, const struct m0_btree_key *key)
{
	M0_PRE(node_invariant(slot->s_node));
	return slot->s_node->n_type->nt_find(slot, key);
}
#endif

/**
 * Increment the sequence counter by one. This function needs to called whenever
 * there is change in node.
 */
static void node_seq_cnt_update(struct nd *node)
{
	M0_PRE(node_invariant(node));
	node->n_seq++;
}

static void node_fix(const struct nd *node, struct m0_be_tx *tx)
{
	M0_PRE(node_invariant(node));
	node->n_type->nt_fix(node, tx);
}

#if 0
static void node_cut(const struct nd *node, int idx, int size,
		     struct m0_be_tx *tx)
{
	M0_PRE(node_invariant(node));
	node->n_type->nt_cut(node, idx, size, tx);
}
#endif

static void node_del(const struct nd *node, int idx, struct m0_be_tx *tx)
{
	M0_PRE(node_invariant(node));
	node->n_type->nt_del(node, idx, tx);
}


#ifndef __KERNEL__
static void node_set_level(const struct nd *node, uint8_t new_level,
			   struct m0_be_tx *tx)
{
	M0_PRE(node_invariant(node));
	node->n_type->nt_set_level(node, new_level, tx);
}

static void node_move(struct nd *src, struct nd *tgt,
		      enum dir dir, int nr, struct m0_be_tx *tx)
{
	M0_PRE(node_invariant(src));
	M0_PRE(node_invariant(tgt));
	M0_IN(dir,(D_LEFT, D_RIGHT));
	tgt->n_type->nt_move(src, tgt, dir, nr, tx);
}
#endif

static struct mod *mod_get(void)
{
	return m0_get()->i_moddata[M0_MODULE_BTREE];
}

enum {
	NTYPE_NR = 0x100,
	TTYPE_NR = 0x100
};

struct mod {
	const struct node_type     *m_ntype[NTYPE_NR];
	const struct m0_btree_type *m_ttype[TTYPE_NR];
};

int m0_btree_mod_init(void)
{
	struct mod *m;

	M0_SET_ARR0(trees);
	M0_SET_ARR0(trees_in_use);
	trees_loaded = 0;
	m0_rwlock_init(&trees_lock);

	M0_ALLOC_PTR(m);
	if (m != NULL) {
		m0_get()->i_moddata[M0_MODULE_BTREE] = m;
		return 0;
	} else
		return M0_ERR(-ENOMEM);

	/** Initialtise lru list and lock. */
	ndlist_tlist_init(&btree_lru_nds);
	m0_rwlock_init(&lru_lock);
}

void m0_btree_mod_fini(void)
{
	m0_rwlock_fini(&trees_lock);
	m0_free(mod_get());
}

static bool node_shift_is_valid(int shift)
{
	return shift >= NODE_SHIFT_MIN && shift < NODE_SHIFT_MIN + 0x10;
}

/**
 * Tells if the segment address is aligned to 512 bytes.
 * This function should be called right after the allocation to make sure that
 * the allocated memory starts at a properly aligned address.
 *
 * @param addr is the start address of the allocated space.
 *
 * @return True if the input address is properly aligned.
 */
static bool addr_is_aligned(const void *addr)
{
	return ((size_t)addr & ((1ULL << NODE_SHIFT_MIN) - 1)) == 0;
}

/**
 * Validates the segment address (of node).
 *
 * @param seg_addr points to the start address (of the node) in the segment.
 *
 * @return True if seg_addr is VALID according to the segment
 *                address semantics.
 */
static bool segaddr_is_valid(const struct segaddr *seg_addr)
{
	return (0xff000000000001f0ull & seg_addr->as_core) == 0;
}

/**
 * Returns a segaddr formatted segment address.
 *
 * @param addr  is the start address (of the node) in the segment.
 *        shift is the size of the node as pow-of-2 value.
 *
 * @return Formatted Segment address.
 */
static struct segaddr segaddr_build(const void *addr, int shift)
{
	struct segaddr sa;
	M0_PRE(node_shift_is_valid(shift));
	M0_PRE(addr_is_aligned(addr));
	sa.as_core = ((uint64_t)addr) | (shift - NODE_SHIFT_MIN);
	M0_POST(segaddr_is_valid(&sa));
	M0_POST(segaddr_addr(&sa) == addr);
	M0_POST(segaddr_shift(&sa) == shift);
	return sa;
}

/**
 * Returns the CPU addressable pointer from the formatted segment address.
 *
 * @param seg_addr points to the formatted segment address.
 *
 * @return CPU addressable value.
 */
static void* segaddr_addr(const struct segaddr *seg_addr)
{
	M0_PRE(segaddr_is_valid(seg_addr));
	return (void *)(seg_addr->as_core & ~((1ULL << NODE_SHIFT_MIN) - 1));
}

/**
 * Returns the size (pow-of-2) of the node extracted out of the segment address.
 *
 * @param seg_addr points to the formatted segment address.
 *
 * @return Size of the node as pow-of-2 value.
 */
static int segaddr_shift(const struct segaddr *addr)
{
	M0_PRE(segaddr_is_valid(addr));
	return (addr->as_core & 0xf) + NODE_SHIFT_MIN;
}

#if 0
static void node_type_register(const struct node_type *nt)
{
	struct mod *m = mod_get();

	M0_PRE(IS_IN_ARRAY(nt->nt_id, m->m_ntype));
	M0_PRE(m->m_ntype[nt->nt_id] == NULL);
	m->m_ntype[nt->nt_id] = nt;
}

static void node_type_unregister(const struct node_type *nt)
{
	struct mod *m = mod_get();

	M0_PRE(IS_IN_ARRAY(nt->nt_id, m->m_ntype));
	M0_PRE(m->m_ntype[nt->nt_id] == nt);
	m->m_ntype[nt->nt_id] = NULL;
}

static void tree_type_register(const struct m0_btree_type *tt)
{
	struct mod *m = mod_get();

	M0_PRE(IS_IN_ARRAY(tt->tt_id, m->m_ttype));
	M0_PRE(m->m_ttype[tt->tt_id] == NULL);
	m->m_ttype[tt->tt_id] = tt;
}

static void tree_type_unregister(const struct m0_btree_type *tt)
{
	struct mod *m = mod_get();

	M0_PRE(IS_IN_ARRAY(tt->tt_id, m->m_ttype));
	M0_PRE(m->m_ttype[tt->tt_id] == tt);
	m->m_ttype[tt->tt_id] = NULL;
}
#endif

struct seg_ops {
	int64_t    (*so_tree_get)(struct node_op *op,
			          struct segaddr *addr, int nxt);
	int64_t    (*so_tree_create)(struct node_op *op,
	                             struct m0_btree_type *tt,
				     int rootshift, struct m0_be_tx *tx,
				     int nxt);
	int64_t    (*so_tree_delete)(struct node_op *op, struct td *tree,
				     struct m0_be_tx *tx, int nxt);
	void       (*so_tree_put)(struct td *tree);
	int64_t    (*so_node_get)(struct node_op *op, struct td *tree,
			          struct segaddr *addr, int nxt);
	void       (*so_node_put)(struct nd *node, bool lock_acquired);
	struct nd *(*so_node_try)(struct td *tree, struct segaddr *addr);
	int64_t    (*so_node_alloc)(struct node_op *op, struct td *tree,
				    int shift, const struct node_type *nt,
				    struct m0_be_tx *tx, int nxt);
	int64_t    (*so_node_free)(struct node_op *op, int shift,
				   struct m0_be_tx *tx, int nxt);
	void       (*so_node_op_fini)(struct node_op *op);
};

static struct seg_ops *segops;

/**
 * Locates a tree descriptor whose root node points to the node at addr and
 * return this tree to the caller.
 * If an existing tree descriptor pointing to this root node is not found then
 * a new tree descriptor is allocated from the free pool and the root node is
 * assigned to this new tree descriptor.
 * If root node pointer is not provided then this function will just allocate a
 * tree descriptor and return it to the caller. This functionality currently is
 * used by the create_tree function.
 *
 * @param op is used to exchange operation parameters and return values..
 * @param addr is the segment address of root node.
 * @param nxt is the next state to be returned to the caller.
 *
 * @return Next state to proceed in.
 */
static int64_t tree_get(struct node_op *op, struct segaddr *addr, int nxt)
{
	int        nxt_state;

	nxt_state = segops->so_tree_get(op, addr, nxt);

	return nxt_state;
}

#ifndef __KERNEL__

/**
 * Creates a tree with an empty root node.
 *
 * @param op is used to exchange operation parameters and return values.
 * @param tt is the btree type to be assiged to the newly created btree.
 * @param rootshift is the size of the root node.
 * @param tx captures the operation in a transaction.
 * @param nxt is the next state to be returned to the caller.
 *
 * @return Next state to proceed in.
 */
static int64_t tree_create(struct node_op *op, struct m0_btree_type *tt,
			   int rootshift, struct m0_be_tx *tx, int nxt)
{
	return segops->so_tree_create(op, tt, rootshift, tx, nxt);
}

/**
 * Deletes an existing tree.
 *
 * @param op is used to exchange operation parameters and return values..
 * @param tree points to the tree to be deleted.
 * @param tx captures the operation in a transaction.
 * @param nxt is the next state to be returned to the caller.
 *
 * @return Next state to proceed in.
 */
static int64_t tree_delete(struct node_op *op, struct td *tree,
			   struct m0_be_tx *tx, int nxt)
{
	M0_PRE(tree != NULL);
	return segops->so_tree_delete(op, tree, tx, nxt);
}
#endif
/**
 * Returns the tree to the free tree pool if the reference count for this tree
 * reaches zero.
 *
 * @param tree points to the tree to be released.
 *
 * @return Next state to proceed in.
 */
static void tree_put(struct td *tree)
{
	segops->so_tree_put(tree);
}

static const struct node_type fixed_format;

/**
 * This function loads the node descriptor for the node at segaddr in memory.
 * If a node descriptor pointing to this node is already loaded in memory then
 * this function will increment the reference count in the node descriptor
 * before returning it to the caller.
 * If the parameter tree is NULL then the function assumes the node at segaddr
 * to be the root node and will also load the tree descriptor in memory for
 * this root node.
 *
 * @param op load operation to perform.
 * @param tree pointer to tree whose node is to be loaded or NULL if tree has
 *             not been loaded.
 * @param addr node address in the segment.
 * @param nxt state to return on successful completion
 *
 * @return next state
 */
static int64_t node_get(struct node_op *op, struct td *tree,
			struct segaddr *addr, bool lock_acquired, int nxt)
{
	int                     nxt_state;
	const struct node_type *nt;
	struct nd              *node;

	nxt_state =  segops->so_node_get(op, tree, addr, nxt);
	/**
	 * TODO : Add following AIs after decoupling of node descriptor and
	 * segment code.
	 * 1. Get node_header::h_node_type segment address
	 *	ntype = nt_ntype_get(addr);
	 * 2.Add node_header::h_node_type (enum btree_node_type) to struct
	 * node_type mapping. Use this mapping to get the node_type structure.
	 */
	/**
	 * Temporarily taking fixed_format as nt. Remove this once above AI is
	 * implemented
	 * */
	nt = &fixed_format;
	op->no_node = nt->nt_opaque_get(addr);
	if (op->no_node != NULL &&
	    op->no_node->n_addr.as_core == addr->as_core)
		op->no_node->n_ref++;
	else {
		/**
		 * If node descriptor is not present allocate a new one
		 * and assign to node. */
		node = m0_alloc(sizeof *node);
		M0_ASSERT(node != NULL);
		node->n_addr = *addr;
		node->n_tree = tree;
		node->n_type = nt;
		node->n_seq  = m0_time_now();
		node->n_ref  = 1;
		m0_rwlock_init(&node->n_lock);
		op->no_node = node;
		nt->nt_opaque_set(addr, node);
	}
	return nxt_state;
}

#ifndef __KERNEL__
/**
 * This function decrements the reference count for this node and if the
 * reference count reaches '0' then the node is made available for future
 * mode_get requests.
 *
 * @param op load operation to perform.
 * @param tree pointer to tree whose node is to be loaded or NULL if tree has
 *             not been loaded.
 * @param addr node address in the segment.
 * @param nxt state to return on successful completion
 *
 * @return next state
 */
static void node_put(struct nd *node, bool lock_acquired){
	M0_PRE(node != NULL);
	segops->so_node_put(node, lock_acquired);
}
#endif

# if 0
static struct nd *node_try(struct td *tree, struct segaddr *addr){
	return segops->so_node_try(tree, addr);
}
#endif



/**
 * Allocates node in the segment and a node-descriptor if all the resources are
 * available.
 *
 * @param op indicates node allocate operation.
 * @param tree points to the tree this node will be a part-of.
 * @param size is a power-of-2 size of this node.
 * @param nt points to the node type
 * @param ksize is the size of key (if constant) if not this contains '0'.
 * @param vsize is the size of value (if constant) if not this contains '0'.
 * @param lock_aquired tells if lock is already acquired by thread.
 * @param tx points to the transaction which captures this operation.
 * @param nxt tells the next state to return when operation completes
 *
 * @return int64_t
 */
static int64_t node_alloc(struct node_op *op, struct td *tree, int size,
			  const struct node_type *nt, int ksize, int vsize,
			  bool lock_aquired, struct m0_be_tx *tx, int nxt)
{
	int        nxt_state;

	nxt_state = segops->so_node_alloc(op, tree, size, nt, tx, nxt);

	node_init(&op->no_addr, ksize, vsize, nt, tx);

        nxt_state = node_get(op, tree, &op->no_addr, lock_aquired, nxt_state);

	return nxt_state;
}

#ifndef __KERNEL__
static int64_t node_free(struct node_op *op, struct nd *node,
			 struct m0_be_tx *tx, int nxt)
{
	int shift = node->n_type->nt_shift(node);
	node->n_type->nt_fini(node);
	m0_free(node);
	return segops->so_node_free(op, shift, tx, nxt);
}

static void node_op_fini(struct node_op *op)
{
	segops->so_node_op_fini(op);
}

#endif

static int64_t mem_node_get(struct node_op *op, struct td *tree,
			    struct segaddr *addr, int nxt);
static int64_t mem_node_alloc(struct node_op *op, struct td *tree, int shift,
			      const struct node_type *nt, struct m0_be_tx *tx,
			      int nxt);
static int64_t mem_node_free(struct node_op *op, int shift,
			     struct m0_be_tx *tx, int nxt);

static int64_t mem_tree_get(struct node_op *op, struct segaddr *addr, int nxt)
{
	struct td              *tree = NULL;
	int                     i    = 0;
	uint32_t                offset;
	struct nd              *node = NULL;
	const struct node_type *nt;

	m0_rwlock_write_lock(&trees_lock);

	M0_ASSERT(trees_loaded <= ARRAY_SIZE(trees));

	/**
	 *  If existing allocated tree is found then return it after increasing
	 *  the reference count.
	 */
	if (addr != NULL && trees_loaded) {
	/**
	 * TODO : Add following AIs after decoupling of node descriptor and
	 * segment code.
	 * 1. Get node_header::h_node_type segment address
	 *	ntype = segaddr_ntype_get(addr);
	 * 2.Add node_header::h_node_type (enum btree_node_type) to struct
	 * node_type mapping. Use this mapping to get the node_type structure.
	 */
	/**
	 * Temporarily taking fixed_format as nt. Remove this once above AI is
	 * implemented
	 * */
		nt = &fixed_format;
		node = nt->nt_opaque_get(addr);
		if (node != NULL && node->n_tree != NULL) {
			tree = node->n_tree;
			m0_rwlock_write_lock(&tree->t_lock);
			if (tree->t_root->n_addr.as_core == addr->as_core) {
				tree->t_ref++;
				op->no_node = tree->t_root;
				op->no_tree = tree;
				m0_rwlock_write_unlock(&tree->t_lock);
				m0_rwlock_write_unlock(&trees_lock);
				return nxt;
			}
			m0_rwlock_write_unlock(&tree->t_lock);
		}
	}

	/** Assign a free tree descriptor to this tree. */
	for (i = 0; i < ARRAY_SIZE(trees_in_use); i++) {
		uint64_t   t = ~trees_in_use[i];

		if (t != 0) {
			offset = __builtin_ffsl(t);
			M0_ASSERT(offset != 0);
			offset--;
			trees_in_use[i] |= (1ULL << offset);
			offset += (i * sizeof trees_in_use[0]);
			tree = &trees[offset];
			trees_loaded++;
			break;
		}
	}

	M0_ASSERT(tree != NULL && tree->t_ref == 0);

	m0_rwlock_init(&tree->t_lock);

	m0_rwlock_write_lock(&tree->t_lock);
	tree->t_ref++;

	if (addr) {
		m0_rwlock_write_unlock(&tree->t_lock);
		node_get(op, tree, addr, false, nxt);
		m0_rwlock_write_lock(&tree->t_lock);

		tree->t_root         =  op->no_node;
		tree->t_root->n_addr = *addr;
		tree->t_root->n_tree =  tree;
		//tree->t_height = tree_height_get(op->no_node);
	}

	op->no_node = tree->t_root;
	op->no_tree = tree;
	//op->no_addr = tree->t_root->n_addr;

	m0_rwlock_write_unlock(&tree->t_lock);

	m0_rwlock_write_unlock(&trees_lock);

	return nxt;
}

static int64_t mem_tree_create(struct node_op *op, struct m0_btree_type *tt,
			       int rootshift, struct m0_be_tx *tx, int nxt)
{
	struct td *tree;

	/**
	 * Creates root node and then assigns a tree descriptor for this root
	 * node.
	 */

	tree_get(op, NULL, nxt);

	tree = op->no_tree;
	node_alloc(op, tree, rootshift, &fixed_format, 8, 8, NULL, false, nxt);

	m0_rwlock_write_lock(&tree->t_lock);
	tree->t_root = op->no_node;
	tree->t_type = tt;
	m0_rwlock_write_unlock(&tree->t_lock);

	return nxt;
}

static int64_t mem_tree_delete(struct node_op *op, struct td *tree,
			       struct m0_be_tx *tx, int nxt)
{
	struct nd *root = tree->t_root;
	int        shift = root->n_type->nt_shift(root);

	op->no_tree = tree;
	op->no_node = root;
	mem_node_free(op, shift, tx, nxt);
	tree_put(tree);
	return nxt;
}

static void mem_tree_put(struct td *tree)
{
	m0_rwlock_write_lock(&tree->t_lock);

	M0_ASSERT(tree->t_ref > 0);
	M0_ASSERT(tree->t_root != NULL);

	tree->t_ref--;

	if (tree->t_ref == 0) {
		int i;
		int array_offset;
		int bit_offset_in_array;

		m0_rwlock_write_lock(&trees_lock);
		M0_ASSERT(trees_loaded > 0);
		i = tree - &trees[0];
		array_offset = i / sizeof(trees_in_use[0]);
		bit_offset_in_array = i % sizeof(trees_in_use[0]);
		trees_in_use[array_offset] &= ~(1ULL << bit_offset_in_array);
		trees_loaded--;
		m0_rwlock_write_unlock(&tree->t_lock);
		m0_rwlock_fini(&tree->t_lock);
		m0_rwlock_write_unlock(&trees_lock);
	}
	m0_rwlock_write_unlock(&tree->t_lock);
}

static int64_t mem_node_get(struct node_op *op, struct td *tree,
			    struct segaddr *addr, int nxt)
{
	int                     nxt_state = nxt;

	if (tree == NULL) {
		nxt_state = mem_tree_get(op, addr, nxt);
	}
	return nxt_state;
}

static void mem_node_put(struct nd *node, bool lock_acquired)
{
	/**
	 * This implementation does not perform any action, but the final one
	 * should decrement the reference count of the node and if this
	 * reference count goes to '0' then detach this node descriptor from the
	 * existing node and make this node descriptor available for 'node_get'.
	 */
	node->n_ref--;
}

static struct nd *mem_node_try(struct td *tree, struct segaddr *addr)
{
	return NULL;
}

static int64_t mem_node_alloc(struct node_op *op, struct td *tree, int shift,
			      const struct node_type *nt, struct m0_be_tx *tx,
			      int nxt)
{
	void          *area;
	int            size = 1ULL << shift;

	M0_PRE(op->no_opc == NOP_ALLOC);
	M0_PRE(node_shift_is_valid(shift));
	area = m0_alloc_aligned(size, shift);
	M0_ASSERT(area != NULL);
	op->no_addr = segaddr_build(area, shift);
	op->no_tree = tree;
	return nxt;
}

static int64_t mem_node_free(struct node_op *op, int shift,
			     struct m0_be_tx *tx, int nxt)
{
	m0_free_aligned(segaddr_addr(&op->no_addr), 1ULL << shift, shift);
	/* m0_free_aligned(((void *)node) - (1ULL << shift),
	 *                 sizeof *node + (1ULL << shift), shift); */
	return nxt;
}

static void mem_node_op_fini(struct node_op *op)
{
}

static const struct seg_ops mem_seg_ops = {
	.so_tree_get     = &mem_tree_get,
	.so_tree_create  = &mem_tree_create,
	.so_tree_delete  = &mem_tree_delete,
	.so_tree_put     = &mem_tree_put,
	.so_node_get     = &mem_node_get,
	.so_node_put     = &mem_node_put,
	.so_node_try     = &mem_node_try,
	.so_node_alloc   = &mem_node_alloc,
	.so_node_free    = &mem_node_free,
	.so_node_op_fini = &mem_node_op_fini
};

/**
 *  Structure of the node in persistent store.
 */
struct ff_head {
	struct m0_format_header  ff_fmt;    /*< Node Header */
	struct node_header       ff_seg;    /*< Node type information */
	uint16_t                 ff_used;   /*< Count of records */
	uint8_t                  ff_shift;  /*< Node size as pow-of-2 */
	uint8_t                  ff_level;  /*< Level in Btree */
	uint16_t                 ff_ksize;  /*< Size of key in bytes */
	uint16_t                 ff_vsize;  /*< Size of value in bytes */
	struct m0_format_footer  ff_foot;   /*< Node Footer */
	void                    *ff_opaque; /*< opaque data */
	/**
	 *  This space is used to host the Keys and Values upto the size of the
	 *  node
	 */
} M0_XCA_RECORD M0_XCA_DOMAIN(be);


static void ff_init(const struct segaddr *addr, int shift, int ksize, int vsize,
		    uint32_t ntype, struct m0_be_tx *tx);
static void ff_fini(const struct nd *node);
static int  ff_count(const struct nd *node);
static int  ff_count_rec(const struct nd *node);
static int  ff_space(const struct nd *node);
static int  ff_level(const struct nd *node);
static int  ff_shift(const struct nd *node);
static int  ff_valsize(const struct nd *node);
static int  ff_keysize(const struct nd *node);
static bool ff_isunderflow(const struct nd *node, bool predict);
static bool ff_isoverflow(const struct nd *node);
static void ff_fid(const struct nd *node, struct m0_fid *fid);
static void ff_rec(struct slot *slot);
static void ff_node_key(struct slot *slot);
static void ff_child(struct slot *slot, struct segaddr *addr);
static bool ff_isfit(struct slot *slot);
static void ff_done(struct slot *slot, struct m0_be_tx *tx, bool modified);
static void ff_make(struct slot *slot, struct m0_be_tx *tx);
static bool ff_find(struct slot *slot, const struct m0_btree_key *key);
static void ff_fix(const struct nd *node, struct m0_be_tx *tx);
static void ff_cut(const struct nd *node, int idx, int size,
		   struct m0_be_tx *tx);
static void ff_del(const struct nd *node, int idx, struct m0_be_tx *tx);
static void ff_set_level(const struct nd *node, uint8_t new_level,
			 struct m0_be_tx *tx);
static void generic_move(struct nd *src, struct nd *tgt,
			 enum dir dir, int nr, struct m0_be_tx *tx);
static bool ff_invariant(const struct nd *node);
static bool ff_verify(const struct nd *node);
static void ff_opaque_set(const struct segaddr *addr, void *opaque);
static void *ff_opaque_get(const struct segaddr *addr);
uint32_t ff_ntype_get(const struct segaddr *addr);
/* uint16_t ff_ksize_get(const struct segaddr *addr); */
/* uint16_t ff_valsize_get(const struct segaddr *addr);  */

/**
 *  Implementation of node which supports fixed format/size for Keys and Values
 *  contained in it.
 */
static const struct node_type fixed_format = {
	.nt_id              = BNT_FIXED_FORMAT,
	.nt_name            = "m0_bnode_fixed_format",
	//.nt_tag,
	.nt_init            = ff_init,
	.nt_fini            = ff_fini,
	.nt_count           = ff_count,
	.nt_count_rec       = ff_count_rec,
	.nt_space           = ff_space,
	.nt_level           = ff_level,
	.nt_shift           = ff_shift,
	.nt_keysize         = ff_keysize,
	.nt_valsize         = ff_valsize,
	.nt_isunderflow     = ff_isunderflow,
	.nt_isoverflow      = ff_isoverflow,
	.nt_fid             = ff_fid,
	.nt_rec             = ff_rec,
	.nt_key             = ff_node_key,
	.nt_child           = ff_child,
	.nt_isfit           = ff_isfit,
	.nt_done            = ff_done,
	.nt_make            = ff_make,
	.nt_find            = ff_find,
	.nt_fix             = ff_fix,
	.nt_cut             = ff_cut,
	.nt_del             = ff_del,
	.nt_set_level       = ff_set_level,
	.nt_move            = generic_move,
	.nt_invariant       = ff_invariant,
	.nt_verify          = ff_verify,
	.nt_opaque_set      = ff_opaque_set,
	.nt_opaque_get      = ff_opaque_get,
	.nt_ntype_get       = ff_ntype_get,
	/* .nt_ksize_get    = ff_ksize_get, */
	/* .nt_valsize_get  = ff_valsize_get, */
};


/**
 * Returns the node type stored at segment address.
 *
 * @param seg_addr points to the formatted segment address.
 *
 * @return Node type.
 */
uint32_t ff_ntype_get(const struct segaddr *addr)
{
	struct node_header *h  =  segaddr_addr(addr) +
				  sizeof(struct m0_format_header);
	return h->h_node_type;
}

#if 0
/**
 * Returns the key size stored at segment address.
 *
 * @param seg_addr points to the formatted segment address.
 *
 * @return key size
 */
uint16_t ff_ksize_get(const struct segaddr *addr)
{
	struct ff_head *h  =  segaddr_addr(addr);
	return h->ff_ksize;
}

/**
 * Returns the value size stored at segment address.
 *
 * @param seg_addr points to the formatted segment address.
 *
 * @return value size
 */
uint16_t ff_valsize_get(const struct segaddr *addr)
{
	struct ff_head *h  =  segaddr_addr(addr);
	return h->ff_vsize;
}
#endif

static struct ff_head *ff_data(const struct nd *node)
{
	return segaddr_addr(&node->n_addr);
}

static void *ff_key(const struct nd *node, int idx)
{
	struct ff_head *h    = ff_data(node);
	void           *area = h + 1;

	M0_PRE(ergo(!(h->ff_used == 0 && idx == 0),
		   (0 <= idx && idx <= h->ff_used)));
	return area + (h->ff_ksize + h->ff_vsize) * idx;
}

static void *ff_val(const struct nd *node, int idx)
{
	struct ff_head *h    = ff_data(node);
	void           *area = h + 1;

	M0_PRE(ergo(!(h->ff_used == 0 && idx == 0),
		    0 <= idx && idx <= h->ff_used));
	return area + (h->ff_ksize + h->ff_vsize) * idx + h->ff_ksize;
}

static bool ff_rec_is_valid(const struct slot *slot)
{
	struct ff_head *h = ff_data(slot->s_node);
	bool   val_is_valid;
	val_is_valid = h->ff_level > 0 ?
		       m0_vec_count(&slot->s_rec.r_val.ov_vec) <= h->ff_vsize :
		       m0_vec_count(&slot->s_rec.r_val.ov_vec) == h->ff_vsize;

	return
	   _0C(m0_vec_count(&slot->s_rec.r_key.k_data.ov_vec) == h->ff_ksize) &&
	   _0C(val_is_valid);
}

static bool ff_invariant(const struct nd *node)
{
	const struct ff_head *h = ff_data(node);

	return  _0C(h->ff_shift == segaddr_shift(&node->n_addr)) &&
		_0C(node->n_skip_rec_count_check ||
		    ergo(h->ff_level > 0, h->ff_used > 0));
}

static bool ff_verify(const struct nd *node)
{
	/* TBD: implemente function to verify node. */
	/*
	const struct ff_head *h = ff_data(node);
	return m0_format_footer_verify(h, true);
	*/
	return true;
}

static void ff_init(const struct segaddr *addr, int shift, int ksize, int vsize,
		    uint32_t ntype, struct m0_be_tx *tx)
{
	struct ff_head *h   = segaddr_addr(addr);

	M0_PRE(ksize != 0);
	M0_PRE(vsize != 0);
	M0_SET0(h);

	h->ff_shift           = shift;
	h->ff_ksize           = ksize;
	h->ff_vsize           = vsize;
	h->ff_seg.h_node_type = ntype;
	/**
	 * ToDo: We need to capture the changes occuring in the header using
	 * m0_be_tx_capture().
	 * Capture only those fields where there is any updation instead of the
	 * whole header.
	 */
}

static void ff_fini(const struct nd *node)
{
}

static int ff_count(const struct nd *node)
{
	int used = ff_data(node)->ff_used;
	if (ff_data(node)->ff_level > 0)
		used --;
	return used;
}

static int ff_count_rec(const struct nd *node)
{
	return ff_data(node)->ff_used;
}

static int ff_space(const struct nd *node)
{
	struct ff_head *h = ff_data(node);
	return (1ULL << h->ff_shift) - sizeof *h -
		(h->ff_ksize + h->ff_vsize) * h->ff_used;
}

static int ff_level(const struct nd *node)
{
	return ff_data(node)->ff_level;
}

static int ff_shift(const struct nd *node)
{
	return ff_data(node)->ff_shift;
}

static int ff_keysize(const struct nd *node)
{
	return ff_data(node)->ff_ksize;
}

static int ff_valsize(const struct nd *node)
{
	return ff_data(node)->ff_vsize;
}

static bool ff_isunderflow(const struct nd *node, bool predict)
{
	int16_t rec_count = ff_data(node)->ff_used;
	if (predict && rec_count != 0)
		rec_count--;
	return  rec_count == 0;
}

static bool ff_isoverflow(const struct nd *node)
{
	struct ff_head *h = ff_data(node);
	return (ff_space(node) < h->ff_ksize + h->ff_vsize) ? true : false;
}

static void ff_fid(const struct nd *node, struct m0_fid *fid)
{
}

static void ff_node_key(struct slot *slot);

static void ff_rec(struct slot *slot)
{
	struct ff_head *h = ff_data(slot->s_node);

	M0_PRE(ergo(!(h->ff_used == 0 && slot->s_idx == 0),
		    slot->s_idx <= h->ff_used));

	slot->s_rec.r_val.ov_vec.v_nr = 1;
	slot->s_rec.r_val.ov_vec.v_count[0] = h->ff_vsize;
	slot->s_rec.r_val.ov_buf[0] = ff_val(slot->s_node, slot->s_idx);
	ff_node_key(slot);
	M0_POST(ff_rec_is_valid(slot));
}

static void ff_node_key(struct slot *slot)
{
	const struct nd  *node = slot->s_node;
	struct ff_head   *h    = ff_data(node);

	M0_PRE(ergo(!(h->ff_used == 0 && slot->s_idx == 0),
		    slot->s_idx <= h->ff_used));

	slot->s_rec.r_key.k_data.ov_vec.v_nr = 1;
	slot->s_rec.r_key.k_data.ov_vec.v_count[0] = h->ff_ksize;
	slot->s_rec.r_key.k_data.ov_buf[0] = ff_key(slot->s_node, slot->s_idx);
}

static void ff_child(struct slot *slot, struct segaddr *addr)
{
	const struct nd *node = slot->s_node;
	struct ff_head  *h    = ff_data(node);

	M0_PRE(slot->s_idx < h->ff_used);
	*addr = *(struct segaddr *)ff_val(node, slot->s_idx);
}

static bool ff_isfit(struct slot *slot)
{
	struct ff_head *h = ff_data(slot->s_node);

	M0_PRE(ff_rec_is_valid(slot));
	return h->ff_ksize + h->ff_vsize <= ff_space(slot->s_node);
}

static void ff_done(struct slot *slot, struct m0_be_tx *tx, bool modified)
{
}

static void ff_make(struct slot *slot, struct m0_be_tx *tx)
{
	const struct nd *node  = slot->s_node;
	struct ff_head  *h     = ff_data(node);
	int              rsize = h->ff_ksize + h->ff_vsize;
	void            *start = ff_key(node, slot->s_idx);

	M0_PRE(ff_rec_is_valid(slot));
	M0_PRE(ff_isfit(slot));
	memmove(start + rsize, start, rsize * (h->ff_used - slot->s_idx));
	/**
	 * ToDo: We need to capture the changes occuring in the memory whose
	 * address starts from "start + rsize" and has its respective size using
	 * m0_be_tx_capture().
	 */
	h->ff_used++;
	/**
	 * ToDo: We need to capture the changes occuring in the header's ff_used
	 * field using m0_be_tx_capture().
	 */
}

static bool ff_find(struct slot *slot, const struct m0_btree_key *find_key)
{
	struct ff_head          *h     = ff_data(slot->s_node);
	int                      i     = -1;
	int                      j     = node_count(slot->s_node);
	struct m0_btree_key      key;
	void                    *p_key;
	m0_bcount_t              ksize = h->ff_ksize;
	struct m0_bufvec_cursor  cur_1;
	struct m0_bufvec_cursor  cur_2;
	int                      diff;
	int                      m;

	key.k_data = M0_BUFVEC_INIT_BUF(&p_key, &ksize);

	M0_PRE(find_key->k_data.ov_vec.v_count[0] == h->ff_ksize);
	M0_PRE(find_key->k_data.ov_vec.v_nr == 1);

	while (i + 1 < j) {
		m = (i + j) / 2;

		key.k_data.ov_buf[0] = ff_key(slot->s_node, m);

		m0_bufvec_cursor_init(&cur_1, &key.k_data);
		m0_bufvec_cursor_init(&cur_2, &find_key->k_data);
		diff = m0_bufvec_cursor_cmp(&cur_1, &cur_2);

		M0_ASSERT(i < m && m < j);
		if (diff < 0)
			i = m;
		else if (diff > 0)
			j = m;
		else {
			i = j = m;
			break;
		}
	}

	slot->s_idx = j;

	return (i == j);
}

static void ff_fix(const struct nd *node, struct m0_be_tx *tx)
{
}

static void ff_cut(const struct nd *node, int idx, int size,
		   struct m0_be_tx *tx)
{
	M0_PRE(size == ff_data(node)->ff_vsize);
}

static void ff_del(const struct nd *node, int idx, struct m0_be_tx *tx)
{
	struct ff_head *h     = ff_data(node);
	int             rsize = h->ff_ksize + h->ff_vsize;
	void           *start = ff_key(node, idx);

	M0_PRE(idx < h->ff_used);
	M0_PRE(h->ff_used > 0);
	memmove(start, start + rsize, rsize * (h->ff_used - idx - 1));
	/**
	 * ToDo: We need to capture the changes occuring in the memory whose
	 * address starts from "start" and has its respective size using
	 * m0_be_tx_capture().
	 */
	h->ff_used--;
	/**
	 * ToDo: We need to capture the changes occuring in the header's ff_used
	 * field using m0_be_tx_capture().
	 */
}

static void ff_set_level(const struct nd *node, uint8_t new_level,
			 struct m0_be_tx *tx)
{
	struct ff_head *h = ff_data(node);

	h->ff_level = new_level;
	/**
	 * ToDo: We need to capture the changes occuring in the node-header's
	 * ff_level field using m0_be_tx_capture().
	 */
}

static void ff_opaque_set(const struct  segaddr *addr, void *opaque)
{
	struct ff_head *h = segaddr_addr(addr);
	h->ff_opaque = opaque;
}

static void *ff_opaque_get(const struct segaddr *addr)
{
	struct ff_head *h = segaddr_addr(addr);
	return h->ff_opaque;
}

static void generic_move(struct nd *src, struct nd *tgt,
			 enum dir dir, int nr, struct m0_be_tx *tx)
{
	struct slot  rec;
	struct slot  tmp;
	m0_bcount_t  rec_ksize;
	m0_bcount_t  rec_vsize;
	m0_bcount_t  temp_ksize;
	m0_bcount_t  temp_vsize;
	void        *rec_p_key;
	void        *rec_p_val;
	void        *temp_p_key;
	void        *temp_p_val;
	int          srcidx;
	int          tgtidx;
	int          last_idx_src;
	int          last_idx_tgt;

	rec.s_rec.r_key.k_data = M0_BUFVEC_INIT_BUF(&rec_p_key, &rec_ksize);
	rec.s_rec.r_val        = M0_BUFVEC_INIT_BUF(&rec_p_val, &rec_vsize);

	tmp.s_rec.r_key.k_data = M0_BUFVEC_INIT_BUF(&temp_p_key, &temp_ksize);
	tmp.s_rec.r_val        = M0_BUFVEC_INIT_BUF(&temp_p_val, &temp_vsize);

	M0_PRE(src != tgt);

	last_idx_src = node_count_rec(src);
	last_idx_tgt = node_count_rec(tgt);

	srcidx = dir == D_LEFT ? 0 : last_idx_src - 1;
	tgtidx = dir == D_LEFT ? last_idx_tgt : 0;

	while (true) {
		if (nr == 0 || (nr == NR_EVEN &&
			       (node_space(tgt) <= node_space(src))) ||
			       (nr == NR_MAX && (srcidx == -1 ||
			       node_count_rec(src) == 0)))
			break;

		/** Get the record at src index in rec. */
		rec.s_node = src;
		rec.s_idx  = srcidx;
		node_rec(&rec);

		/**
		 *  With record from src in rec; check if that record can fit in
		 *  the target node. If yes then make space to host this record
		 *  in target node.
		 */
		rec.s_node = tgt;
		rec.s_idx  = tgtidx;
		if (!node_isfit(&rec))
			break;
		node_make(&rec, tx);

		/** Get the location in the target node where the record from
		 *  the source node will be copied later
		 */
		tmp.s_node = tgt;
		tmp.s_idx  = tgtidx;
		node_rec(&tmp);

		rec.s_node = src;
		rec.s_idx  = srcidx;
		m0_bufvec_copy(&tmp.s_rec.r_key.k_data, &rec.s_rec.r_key.k_data,
			       m0_vec_count(&rec.s_rec.r_key.k_data.ov_vec));
		m0_bufvec_copy(&tmp.s_rec.r_val, &rec.s_rec.r_val,
			       m0_vec_count(&rec.s_rec.r_val.ov_vec));
		node_del(src, srcidx, tx);
		if (nr > 0)
			nr--;
		node_done(&tmp, tx, true);
		if (dir == D_LEFT)
			tgtidx++;
		else
			srcidx--;
	}
	node_seq_cnt_update(src);
	node_fix(src, tx);
	node_seq_cnt_update(tgt);
	node_fix(tgt, tx);

	/**
	 * ToDo: We need to capture the changes occuring in the "src" node
	 * using m0_be_tx_capture().
	 * Only the modified memory from the node needs to be updated.
	 */

	/**
	 * ToDo: We need to capture the changes occuring in the "tgt" node
	 * using m0_be_tx_capture().
	 * Only the modified memory from the node needs to be updated.
	 */
}

/** Insert operation section start point: */
#ifndef __KERNEL__

static bool cookie_is_set(struct m0_bcookie *k_cookie)
{
	/* TBD : function definition */
	return false;
}

static bool cookie_is_used(void)
{
	/* TBD : function definition */
	return false;
}

static bool cookie_is_valid(struct td *tree, struct m0_bcookie *k_cookie)
{
	/* TBD : function definition */
	/* if given key is in cookie's last and first key */

	return false;
}

static int fail(struct m0_btree_op *bop, int rc)
{
	bop->bo_op.o_sm.sm_rc = rc;
	return m0_sm_op_sub(&bop->bo_op, P_CLEANUP, P_FINI);
}

/**
 * checks if given node is still exists
 */
static bool node_is_valid(const struct nd *node)
{
	/* function definition is yet to be implemented */
	return true;
}

/**
 * This function will validate the cookie or path traversed by the operation and
 * return result. If if cookie is used it will validate cookie else check for
 * traversed path.
 *
 * @param oi which provide all information about traversed nodes.
 * @param tree needed in case of cookie validation.
 * @param cookie provided by the user which needs to get validate if used.
 * @return bool return true if validation succeed else false.
 */
static bool path_check(struct m0_btree_oimpl *oi, struct td *tree,
		       struct m0_bcookie *k_cookie)
{
	int        total_level = oi->i_used;
	struct nd *l_node;

	if (cookie_is_used())
		return cookie_is_valid(tree, k_cookie);

	while (total_level >= 0) {
		l_node = oi->i_level[total_level].l_node;
		if (!node_is_valid(l_node)) {
			node_op_fini(&oi->i_nop);
			return false;
		}
		if (oi->i_level[total_level].l_seq != l_node->n_seq)
			return false;
		total_level--;
	}
	return true;
}

/**
 * Validates the sibling node and its sequence number.
 *
 * @param oi provides traversed nodes information.
 * @return bool return true if validation succeeds else false.
 */
static bool sibling_node_check(struct m0_btree_oimpl *oi)
{
	struct nd *l_sibling = oi->i_level[oi->i_used].l_sibling;

	if (l_sibling == NULL || oi->i_pivot == -1)
		return true;

	if (!node_is_valid(l_sibling)) {
		node_op_fini(&oi->i_nop);
		return false;
	}
	if (oi->i_level[oi->i_used].l_sib_seq != l_sibling->n_seq)
		return false;
	return true;
}

static int64_t lock_op_init(struct m0_sm_op *bo_op, struct node_op  *i_nop,
			    struct td *tree, int nxt)
{
	/** parameters which has passed but not will be used while state machine
	 *  implementation for  locks
	 */
	m0_rwlock_write_lock(&tree->t_lock);
	return nxt;
}

static void lock_op_unlock(struct td *tree)
{
	m0_rwlock_write_unlock(&tree->t_lock);
}

static void level_alloc(struct m0_btree_oimpl *oi, int height)
{
	oi->i_level = m0_alloc(height * (sizeof *oi->i_level));
}

static void level_cleanup(struct m0_btree_oimpl *oi,
			  struct m0_be_tx *tx)
{
	/**
	 * This function assumes the thread is unlocked when level_cleanup runs.
	 * As with current implementation, there is no such need to call
	 * level_cleanup in lock mode. In future, if there is such need,
	 * flag needs to be passed as parameter to this function indicating lock
	 * is aquired or not by thread as this flag will be needed by node_put
	 * operation to determine if lock is already aquired by thread.
	 */
	int i;
	for (i = 0; i <= oi->i_used; ++i) {
		if (oi->i_level[i].l_node != NULL) {
			node_put(oi->i_level[i].l_node, false);
			oi->i_level[i].l_node = NULL;
		}
		if (oi->i_level[i].l_alloc != NULL) {
			node_put(oi->i_level[i].l_alloc, false);
			oi->i_nop.no_opc = NOP_FREE;
			/**
			 * node_free() will not cause any I/O delay since this
			 * node was allocated in P_ALLOC phase in put_tick and
			 * I/O delay would have happened during the allocation.
			 */
			node_free(&oi->i_nop, oi->i_level[i].l_alloc, tx, 0);
			oi->i_level[i].l_alloc = NULL;
		}
	}
	if (oi->i_used > 0 && oi->i_level[1].l_sibling != NULL) {
		node_put(oi->i_level[1].l_sibling, false);
		oi->i_level[1].l_sibling = NULL;
	}
	if (oi->i_level[oi->i_used].l_sibling != NULL) {
		node_put(oi->i_level[oi->i_used].l_sibling, false);
		oi->i_level[oi->i_used].l_sibling = NULL;
	}
	if (oi->i_extra_node != NULL) {
		node_put(oi->i_extra_node, false);
		oi->i_nop.no_opc = NOP_FREE;
		node_free(&oi->i_nop, oi->i_extra_node, tx, 0);
		oi->i_extra_node = NULL;
	}

	m0_free(oi->i_level);
}

/**
 * Checks if given segaddr is within segment boundaries.
*/
static bool address_in_segment(struct segaddr addr)
{
	//TBD: function definition
	return true;
}

/**
 * This function will be called when there is possiblity of overflow at required
 * node present at particular level. TO handle the overflow this function will
 * allocate new nodes. It will store of newly allocated node in l_alloc and
 * i_extra_node(for root node).
 *
 * @param bop structure for btree operation which contains all required data.
 * @return int64_t return state which needs to get executed next.
 */
static int64_t btree_put_alloc_phase(struct m0_btree_op *bop)
{
	struct td             *tree           = bop->bo_arbor->t_desc;
	struct m0_btree_oimpl *oi             = bop->bo_i;
	struct level          *lev            = &oi->i_level[oi->i_used];
	bool                   lock_acquired  = bop->bo_flags & BOF_LOCKALL;

	if (oi->i_used == 0) {
		if ((oi->i_extra_node == NULL || lev->l_alloc == NULL)) {
			/**
			 * If we reach root node and there is possibility of
			 * overflow at root, allocate two nodes: l_alloc,
			 * i_extra_node. i)l_alloc is required in case of
			 * splitting operation of root ii)i_extra_node is
			 * required if splitting is done at root node so to have
			 * pointers to these splitted nodes at root level, there
			 * will be need for new node.
			 * Depending on the level of node, shift can be updated.
			 */
			if (oi->i_nop.no_node == NULL) {
				int ksize = node_keysize(lev->l_node);
				int vsize = node_valsize(lev->l_node);
				int shift = node_shift(lev->l_node);
				oi->i_nop.no_opc = NOP_ALLOC;
				return node_alloc(&oi->i_nop, tree,
						  shift,
						  lev->l_node->n_type,
						  ksize, vsize, lock_acquired,
						  bop->bo_tx, P_ALLOC);
			}
			if (oi->i_nop.no_op.o_sm.sm_rc == 0) {
				if (oi->i_extra_node == NULL)
					oi->i_extra_node = oi->i_nop.no_node;
				else
					lev->l_alloc = oi->i_nop.no_node;

				oi->i_nop.no_node = NULL;

				return P_ALLOC;
			} else {
				node_op_fini(&oi->i_nop);
				oi->i_used = bop->bo_arbor->t_height - 1;
				if (lock_acquired)
					lock_op_unlock(tree);
				level_cleanup(oi, bop->bo_tx);
				return P_SETUP;
			}
		}
		/* Reset oi->i_used */
		oi->i_used = bop->bo_arbor->t_height - 1;
		return P_LOCK;
	} else {
		if (oi->i_nop.no_node == NULL) {
			int ksize = node_keysize(lev->l_node);
			int vsize = node_valsize(lev->l_node);
			int shift = node_shift(lev->l_node);
			oi->i_nop.no_opc = NOP_ALLOC;
			return node_alloc(&oi->i_nop, tree, shift,
					  lev->l_node->n_type, ksize,
					  vsize, lock_acquired,
					  bop->bo_tx, P_ALLOC);
		}
		if (oi->i_nop.no_op.o_sm.sm_rc == 0) {
			lev->l_alloc = oi->i_nop.no_node;
			oi->i_nop.no_node = NULL;

			oi->i_used--;
			return P_ALLOC;
		} else {
			node_op_fini(&oi->i_nop);
			oi->i_used = bop->bo_arbor->t_height - 1;
			if (lock_acquired)
				lock_op_unlock(tree);
			level_cleanup(oi, bop->bo_tx);
			return P_SETUP;
		}
	}
}

/**
 * This function gets called when splitting is done at root node. This function
 * is responsible to handle this scanario and ultimately root will point out to
 * the two splitted node.
 * @param bop structure for btree operation which contains all required data
 * @param new_rec will contain key and value as address pointing to newly
 * allocated node at root
 * @return int64_t return state which needs to get executed next
 */
static int64_t btree_put_root_split_handle(struct m0_btree_op *bop,
					   struct m0_btree_rec *new_rec)
{
	struct td              *tree       = bop->bo_arbor->t_desc;
	struct m0_btree_oimpl  *oi         = bop->bo_i;
	struct level           *lev        = &oi->i_level[0];
	m0_bcount_t             ksize;
	void                   *p_key;
	m0_bcount_t             vsize;
	void                   *p_val;
	struct m0_btree_rec     temp_rec;
	m0_bcount_t             ksize_2;
	void                   *p_key_2;
	m0_bcount_t             vsize_2;
	void                   *p_val_2;
	struct m0_btree_rec     temp_rec_2;

	bop->bo_rec   = *new_rec;

	temp_rec.r_key.k_data = M0_BUFVEC_INIT_BUF(&p_key, &ksize);
	temp_rec.r_val        = M0_BUFVEC_INIT_BUF(&p_val, &vsize);

	/**
	 * When splitting is done at root node, tree height needs to get
	 * increased by one. As, we do not want to change the pointer to the
	 * root node, we will copy all contents from root to i_extra_node and
	 * make i_extra_node as one of the child of existing root
	 * 1) First copy all contents from root node to extra_node
	 * 2) add new 2 records at root node:
	 *      i.for first record, key = rec.r_key, value = rec.r_val
	 *      ii.for second record, key = null, value = segaddr(i_extra_node)
	 */

	int curr_max_level = node_level(lev->l_node);

	/* skip the invarient check for level */
	oi->i_extra_node->n_skip_rec_count_check   = true;
	lev->l_node->n_skip_rec_count_check = true;

	node_set_level(oi->i_extra_node, curr_max_level, bop->bo_tx);
	node_set_level(lev->l_node, curr_max_level + 1, bop->bo_tx);

	node_move(lev->l_node, oi->i_extra_node, D_RIGHT, NR_MAX,
		  bop->bo_tx);
	oi->i_extra_node->n_skip_rec_count_check = false;
	/* M0_ASSERT(node_count(lev->l_node) == 0); */

	/* 2) add new 2 records at root node. */

	/* Add first rec at root */
	struct slot node_slot = {
		.s_node = lev->l_node,
		.s_idx  = 0
	};
	node_slot.s_rec = bop->bo_rec;

	/* M0_ASSERT(node_isfit(&node_slot)) */
	node_make(&node_slot, bop->bo_tx);
	node_slot.s_rec = temp_rec;
	node_rec(&node_slot);
	m0_bufvec_copy(&node_slot.s_rec.r_key.k_data, &bop->bo_rec.r_key.k_data,
		       m0_vec_count(&bop->bo_rec.r_key.k_data.ov_vec));
	m0_bufvec_copy(&node_slot.s_rec.r_val, &bop->bo_rec.r_val,
		       m0_vec_count(&bop->bo_rec.r_val.ov_vec));

	/* if we need to update vec_count for root, update here */
	lev->l_node->n_skip_rec_count_check = false;
	node_done(&node_slot, bop->bo_tx, true);

	/* Add second rec at root */
	temp_rec_2.r_key.k_data = M0_BUFVEC_INIT_BUF(&p_key_2, &ksize_2);
	temp_rec_2.r_val        = M0_BUFVEC_INIT_BUF(&p_val_2, &vsize_2);

	node_slot.s_idx  = 1;
	node_slot.s_rec = temp_rec;
	/* M0_ASSERT(node_isfit(&node_slot)) */
	node_make(&node_slot, bop->bo_tx);
	node_slot.s_rec = temp_rec_2;
	node_rec(&node_slot);

	temp_rec.r_val.ov_buf[0] = &(oi->i_extra_node->n_addr);
	m0_bufvec_copy(&node_slot.s_rec.r_val, &temp_rec.r_val,
		       m0_vec_count(&temp_rec.r_val.ov_vec));
	/* if we need to update vec_count for root slot, update at this place */

	node_done(&node_slot, bop->bo_tx, true);
	node_seq_cnt_update(lev->l_node);
	node_fix(lev->l_node, bop->bo_tx);

	/* Increase height by one */
	tree->t_height++;


	node_put(lev->l_alloc, true);
	lev->l_alloc = NULL;
	node_put(oi->i_extra_node, true);
	oi->i_extra_node = NULL;

	lock_op_unlock(tree);
	return m0_sm_op_sub(&bop->bo_op, P_CLEANUP, P_FINI);
}

/**
 * This function is called when there is overflow and splitting needs to be
 * done. It will move some records from right node(l_node) to left node(l_alloc)
 * and find the appropriate slot for given record. It will store the node and
 * index (where we need to insert given record) in tgt slot as a result.
 *
 * @param l_alloc It is the newly allocated node, where we want to move record.
 * @param l_node It is the current node, from where we want to move record.
 * @param rec It is the given record for which we want to find slot
 * @param tgt result of record find will get stored in tgt slot
 * @param tx It represents the transaction of which the current operation is
 * part of.
 */
static void btree_put_split_and_find(struct nd *l_alloc, struct nd *l_node,
				     struct m0_btree_rec *rec,
				     struct slot *tgt, struct m0_be_tx *tx)
{
	struct slot r_slot ;
	struct slot l_slot;
	struct m0_bufvec_cursor  cur_1;
	struct m0_bufvec_cursor  cur_2;
	int                      diff;
	m0_bcount_t              ksize;
	void                    *p_key;
	m0_bcount_t              vsize;
	void                    *p_val;
	struct m0_btree_rec      temp_rec;

	/* intialised slot for left and right node*/
	l_slot.s_node = l_alloc;
	r_slot.s_node = l_node;
	/* 1)Move some records from current node to new node */
	l_alloc->n_skip_rec_count_check = true;
	node_set_level(l_alloc, node_level(l_node), tx);

	node_move(l_node, l_alloc, D_LEFT, NR_EVEN, tx);
	l_alloc->n_skip_rec_count_check = false;

	/*2) Find appropriate slot for given record */
	temp_rec.r_key.k_data = M0_BUFVEC_INIT_BUF(&p_key, &ksize);
	temp_rec.r_val        = M0_BUFVEC_INIT_BUF(&p_val, &vsize);

	r_slot.s_idx = 0;
	r_slot.s_rec = temp_rec;
	node_key(&r_slot);

	m0_bufvec_cursor_init(&cur_1, &rec->r_key.k_data);
	m0_bufvec_cursor_init(&cur_2, &r_slot.s_rec.r_key.k_data);

	diff = m0_bufvec_cursor_cmp(&cur_1, &cur_2);
	tgt->s_node = diff < 0 ? l_slot.s_node : r_slot.s_node;

	/**
	 * Corner case: If given record needs to be inseted at internal left
	 * node and if the key of given record is greater than key at last index
	 * of left record, initialised tgt->s_idx explicitly, as node_find will
	 * not compare key with last indexed key.
	 */
	if (node_level(tgt->s_node) > 0 && tgt->s_node == l_slot.s_node) {
		l_slot.s_idx = node_count(l_slot.s_node);
		l_slot.s_rec = temp_rec;
		node_key(&l_slot);
		m0_bufvec_cursor_init(&cur_2, &l_slot.s_rec.r_key.k_data);
		diff = m0_bufvec_cursor_cmp(&cur_1, &cur_2);
		if (diff > 0) {
			tgt->s_idx = node_count(l_slot.s_node) + 1;
			return;
		}
	}
	node_find(tgt, &rec->r_key);
}

/**
 * This function is responsible to handle the overflow at node at particular
 * level. It will get called when given record is not able to fit in node. This
 * function will split the node and update bop->bo_rec which needs to get added
 * at parent node.
 *
 * If record is not able to fit in the node, split the node
 *     1) Move some records from current node(l_node) to new node(l_alloc).
 *     2) Insert given record to appropriate node.
 *     3) Modify last key from left node(in case of internal node) and key,
 *       value for record which needs to get inserted at parent.
 *
 * @param bop structure for btree operation which contains all required data.
 * @return int64_t return state which needs to get executed next.
 */
static int64_t btree_put_makespace_phase(struct m0_btree_op *bop)
{
	struct m0_btree_oimpl *oi         = bop->bo_i;
	struct level          *lev = &oi->i_level[oi->i_used];
	m0_bcount_t            ksize;
	void                  *p_key;
	m0_bcount_t            vsize;
	void                  *p_val;
	struct m0_btree_rec    temp_rec;
	m0_bcount_t            ksize_1;
	void                  *p_key_1;
	m0_bcount_t            vsize_1;
	void                  *p_val_1;
	struct m0_btree_rec    temp_rec_1;
	uint64_t               newvalue;
	m0_bcount_t            newvsize  = INTERNAL_NODE_VALUE_SIZE;
	void                  *newv_ptr  = &newvalue;
	struct m0_btree_rec    new_rec;
	struct slot            tgt;
	struct slot            node_slot;
	int                    i;

	temp_rec.r_key.k_data = M0_BUFVEC_INIT_BUF(&p_key, &ksize);
	temp_rec.r_val        = M0_BUFVEC_INIT_BUF(&p_val, &vsize);

	/**
	 * move records from current node to new node and find slot for given
	 * record
	 */
	btree_put_split_and_find(lev->l_alloc, lev->l_node,
				 &bop->bo_rec, &tgt, bop->bo_tx);
	tgt.s_rec = bop->bo_rec;
	node_make (&tgt, bop->bo_tx);
	tgt.s_rec = temp_rec;
	node_rec(&tgt);
	tgt.s_rec.r_flags = M0_BSC_SUCCESS;
	int rc = bop->bo_cb.c_act(&bop->bo_cb, &tgt.s_rec);
	if (rc) {
		/* If callback failed, undo make space, splitted node */
		node_del(tgt.s_node, tgt.s_idx, bop->bo_tx);
		node_done(&tgt, bop->bo_tx, true);
		tgt.s_node == lev->l_node ? node_seq_cnt_update(lev->l_node) :
					    node_seq_cnt_update(lev->l_alloc);
		node_fix(lev->l_node, bop->bo_tx);

		node_move(lev->l_alloc, lev->l_node, D_RIGHT,
		          NR_MAX, bop->bo_tx);
		lock_op_unlock(bop->bo_arbor->t_desc);
		return fail(bop, rc);
	}
	node_done(&tgt, bop->bo_tx, true);
	tgt.s_node == lev->l_node ? node_seq_cnt_update(lev->l_node) :
				    node_seq_cnt_update(lev->l_alloc);
	node_fix(tgt.s_node, bop->bo_tx);

	/* Initialized new record which will get inserted at parent */
	node_slot.s_node = lev->l_node;
	node_slot.s_idx = 0;
	node_slot.s_rec = temp_rec;
	node_key(&node_slot);
	new_rec.r_key = node_slot.s_rec.r_key;

	newvalue      = INTERNAL_NODE_VALUE_SIZE;
	newv_ptr      = &(lev->l_alloc->n_addr);
	new_rec.r_val = M0_BUFVEC_INIT_BUF(&newv_ptr, &newvsize);

	temp_rec_1.r_key.k_data   = M0_BUFVEC_INIT_BUF(&p_key_1, &ksize_1);
	temp_rec_1.r_val          = M0_BUFVEC_INIT_BUF(&p_val_1, &vsize_1);

	for (i = oi->i_used - 1; i >= 0; i--) {
		node_put(lev->l_alloc, true);
		lev->l_alloc = NULL;

		lev = &oi->i_level[i];
		node_slot.s_node = lev->l_node;
		node_slot.s_idx  = lev->l_idx;
		node_slot.s_rec  = new_rec;
		if (node_isfit(&node_slot)) {
			struct m0_btree_rec *rec;
			node_make(&node_slot, bop->bo_tx);
			node_slot.s_rec = temp_rec_1;
			node_rec(&node_slot);
			rec = &new_rec;
			m0_bufvec_copy(&node_slot.s_rec.r_key.k_data,
			       	       &rec->r_key.k_data,
			               m0_vec_count(&rec->r_key.k_data.ov_vec));
			m0_bufvec_copy(&node_slot.s_rec.r_val, &rec->r_val,
				       m0_vec_count(&rec->r_val.ov_vec));

			node_done(&node_slot, bop->bo_tx, true);
			node_seq_cnt_update(lev->l_node);
			node_fix(lev->l_node, bop->bo_tx);

			lock_op_unlock(bop->bo_arbor->t_desc);
			return m0_sm_op_sub(&bop->bo_op, P_CLEANUP, P_FINI);
		}

		btree_put_split_and_find(lev->l_alloc, lev->l_node, &new_rec,
					 &tgt, bop->bo_tx);
		tgt.s_rec = new_rec;
		node_make(&tgt, bop->bo_tx);
		tgt.s_rec = temp_rec_1;
		node_rec(&tgt);
		m0_bufvec_copy(&tgt.s_rec.r_key.k_data, &new_rec.r_key.k_data,
			       m0_vec_count(&new_rec.r_key.k_data.ov_vec));
		m0_bufvec_copy(&tgt.s_rec.r_val, &new_rec.r_val,
			       m0_vec_count(&new_rec.r_val.ov_vec));

		node_done(&tgt, bop->bo_tx, true);
		tgt.s_node == lev->l_node ? node_seq_cnt_update(lev->l_node) :
					    node_seq_cnt_update(lev->l_alloc);
		node_fix(tgt.s_node, bop->bo_tx);

		node_slot.s_node = lev->l_alloc;
		node_slot.s_idx = node_count(node_slot.s_node);
		node_slot.s_rec = temp_rec;
		node_key(&node_slot);
		new_rec.r_key = node_slot.s_rec.r_key;
		newv_ptr = &(lev->l_alloc->n_addr);
	}

	/**
	 * If we reach root node and splitting is done at root handle spliting
	 * of root
	*/
	return btree_put_root_split_handle(bop, &new_rec);
}

/* get_tick for insert operation */
static int64_t btree_put_kv_tick(struct m0_sm_op *smop)
{
	struct m0_btree_op    *bop            = M0_AMB(bop, smop, bo_op);
	struct td             *tree           = bop->bo_arbor->t_desc;
	uint64_t               flags          = bop->bo_flags;
	struct m0_btree_oimpl *oi             = bop->bo_i;
	bool                   lock_acquired  = bop->bo_flags & BOF_LOCKALL;
	struct level          *lev;


	switch (bop->bo_op.o_sm.sm_state) {
	case P_INIT:
		M0_ASSERT(bop->bo_i == NULL);
		bop->bo_i = m0_alloc(sizeof *oi);
		if (bop->bo_i == NULL) {
			bop->bo_op.o_sm.sm_rc = M0_ERR(-ENOMEM);
			return P_DONE;
		}
		if ((flags & BOF_COOKIE) &&
		    cookie_is_set(&bop->bo_rec.r_key.k_cookie))
			return P_COOKIE;
		else
			return P_SETUP;
	case P_COOKIE:
		if (cookie_is_valid(tree, &bop->bo_rec.r_key.k_cookie) &&
		    !node_isoverflow(oi->i_cookie_node))
			return P_LOCK;
		else
			return P_SETUP;
	case P_SETUP: {
		bop->bo_arbor->t_height = tree->t_height;
		level_alloc(oi, bop->bo_arbor->t_height);
		if (oi->i_level == NULL)
			return fail(bop, M0_ERR(-ENOMEM));
		bop->bo_i->i_key_found = false;
		return P_LOCKALL;
	}
	case P_LOCKALL:
		if (bop->bo_flags & BOF_LOCKALL)
			return lock_op_init(&bop->bo_op, &bop->bo_i->i_nop,
					    bop->bo_arbor->t_desc, P_DOWN);
		/** Fall through if LOCKALL flag is not set. */
	case P_DOWN:
		oi->i_used = 0;
		/* Load root node. */
		return node_get(&oi->i_nop, tree, &tree->t_root->n_addr,
				lock_acquired, P_NEXTDOWN);
	case P_NEXTDOWN:
		if (oi->i_nop.no_op.o_sm.sm_rc == 0) {
			struct slot    node_slot = {};
			struct segaddr child_node_addr;

			lev = &oi->i_level[oi->i_used];
			lev->l_node = oi->i_nop.no_node;
			node_slot.s_node = oi->i_nop.no_node;
			lev->l_seq = lev->l_node->n_seq;
			/* Verify node footer */
			if (!node_verify(lev->l_node)) {
				level_cleanup(oi, bop->bo_tx);
				return P_SETUP;
			}
			oi->i_nop.no_node = NULL;

			oi->i_key_found = node_find(&node_slot,
						    &bop->bo_rec.r_key);
			lev->l_idx = node_slot.s_idx;
			if (node_level(node_slot.s_node) > 0) {
				if (oi->i_key_found) {
					lev->l_idx++;
					node_slot.s_idx++;
				}
				node_child(&node_slot, &child_node_addr);
				if (!address_in_segment(child_node_addr)) {
					node_op_fini(&oi->i_nop);
					return fail(bop, M0_ERR(-EFAULT));
				}
				oi->i_used++;
				return node_get(&oi->i_nop, tree,
						&child_node_addr, lock_acquired,
						P_NEXTDOWN);
			} else {
				if (oi->i_key_found)
					return P_LOCK;
				return P_ALLOC;
			}
		} else {
			node_op_fini(&oi->i_nop);
			return fail(bop, oi->i_nop.no_op.o_sm.sm_rc);
		}
	case P_ALLOC: {
		bool alloc = false;
		do {
			lev = &oi->i_level[oi->i_used];
			/* Validate lev->l_node */
			if (!node_is_valid(lev->l_node)) {
				oi->i_used = bop->bo_arbor->t_height - 1;
				level_cleanup(oi, bop->bo_tx);
				return P_SETUP;
			}
			if (!node_isoverflow(lev->l_node))
				break;
			if (oi->i_used == 0) {
				if (lev->l_alloc == NULL ||
				    oi->i_extra_node == NULL)
					alloc = true;
				break;
			} else if (lev->l_alloc == NULL) {
				alloc = true;
				break;
			}

			oi->i_used--;
		} while (1);

		if (alloc)
			return btree_put_alloc_phase(bop);
		/* Reset oi->i_used */
		oi->i_used = bop->bo_arbor->t_height - 1;
		return P_LOCK;
	}
	case P_LOCK:
		if (!lock_acquired)
			return lock_op_init(&bop->bo_op, &bop->bo_i->i_nop,
					    bop->bo_arbor->t_desc, P_CHECK);
		/** Fall through if LOCK is already acquired. */
	case P_CHECK:
		if (!path_check(oi, tree, &bop->bo_rec.r_key.k_cookie)) {
			oi->i_trial++;
			if (oi->i_trial >= MAX_TRIALS) {
				if (bop->bo_flags & BOF_LOCKALL) {
					lock_op_unlock(bop->bo_arbor->t_desc);
					return fail(bop, -ETOOMANYREFS);
				} else
					bop->bo_flags |= BOF_LOCKALL;
			}
			if (bop->bo_arbor->t_height != tree->t_height) {
				/* If height has changed. */
				lock_op_unlock(tree);
				return m0_sm_op_sub(&bop->bo_op, P_CLEANUP,
					            P_SETUP);
			} else {
				/* If height is same. */
				lock_op_unlock(tree);
				return P_LOCKALL;
			}
		}
		/** Fall through if path_check is successful. */
	case P_MAKESPACE: {
		if (oi->i_key_found) {
			struct m0_btree_rec rec;
			rec.r_flags = M0_BSC_KEY_EXISTS;
			int rc = bop->bo_cb.c_act(&bop->bo_cb, &rec);
			if (rc) {
				lock_op_unlock(tree);
				return fail(bop, rc);
			}
			lock_op_unlock(tree);
			return m0_sm_op_sub(&bop->bo_op, P_CLEANUP, P_FINI);
		}

		lev = &oi->i_level[oi->i_used];
		struct slot slot_for_right_node = {
			.s_node = lev->l_node,
			.s_idx  = lev->l_idx,
			.s_rec  = bop->bo_rec
		};
		if (!node_isfit(&slot_for_right_node))
			return btree_put_makespace_phase(bop);
		node_make (&slot_for_right_node, bop->bo_tx);
		/** Fall through if there is no overflow.  **/
	}
	case P_ACT: {
		m0_bcount_t          ksize;
		void                *p_key;
		m0_bcount_t          vsize;
		void                *p_val;
		struct m0_btree_rec *rec;
		struct slot          node_slot;

		lev = &oi->i_level[oi->i_used];

		node_slot.s_node = lev->l_node;
		node_slot.s_idx  = lev->l_idx;

		rec = &node_slot.s_rec;
		rec->r_key.k_data =  M0_BUFVEC_INIT_BUF(&p_key, &ksize);
		rec->r_val        =  M0_BUFVEC_INIT_BUF(&p_val, &vsize);

		node_rec(&node_slot);

		/**
		 * If we are at leaf node, and we have made the space
		 * for inserting a record, callback will be called.
		 * Callback will be provided with the record. It is
		 * user's responsibility to fill the value as well as
		 * key in the given record. if callback failed, we will
		 * revert back the changes made on btree. Detailed
		 * explination is provided at P_MAKESPACE stage.
		 */
		rec->r_flags = M0_BSC_SUCCESS;
		int rc = bop->bo_cb.c_act(&bop->bo_cb, rec);
		if (rc) {
			/* handle if callback fail i.e undo make */
			node_del(node_slot.s_node, node_slot.s_idx, bop->bo_tx);
			node_done(&node_slot, bop->bo_tx, true);
			node_seq_cnt_update(lev->l_node);
			node_fix(lev->l_node, bop->bo_tx);
			lock_op_unlock(tree);
			return fail(bop, rc);
		}
		node_done(&node_slot, bop->bo_tx, true);
		node_seq_cnt_update(lev->l_node);
		node_fix(lev->l_node, bop->bo_tx);

		lock_op_unlock(tree);
		return m0_sm_op_sub(&bop->bo_op, P_CLEANUP, P_FINI);
	}
	case P_CLEANUP:
		level_cleanup(oi, bop->bo_tx);
		return m0_sm_op_ret(&bop->bo_op);
	case P_FINI :
		M0_ASSERT(oi);
		m0_free(oi);
		return P_DONE;
	default:
		M0_IMPOSSIBLE("Wrong state: %i", bop->bo_op.o_sm.sm_state);
	};
}
/* Insert operation section end point */
#endif
#ifndef __KERNEL__
//static struct m0_sm_group G;

static struct m0_sm_state_descr btree_states[P_NR] = {
	[P_INIT] = {
		.sd_flags   = M0_SDF_INITIAL,
		.sd_name    = "P_INIT",
		.sd_allowed = M0_BITS(P_COOKIE, P_SETUP, P_ACT, P_DONE),
	},
	[P_COOKIE] = {
		.sd_flags   = 0,
		.sd_name    = "P_COOKIE",
		.sd_allowed = M0_BITS(P_LOCK, P_SETUP),
	},
	[P_SETUP] = {
		.sd_flags   = 0,
		.sd_name    = "P_SETUP",
		.sd_allowed = M0_BITS(P_LOCKALL, P_CLEANUP),
	},
	[P_LOCKALL] = {
		.sd_flags   = 0,
		.sd_name    = "P_LOCKALL",
		.sd_allowed = M0_BITS(P_DOWN, P_NEXTDOWN),
	},
	[P_DOWN] = {
		.sd_flags   = 0,
		.sd_name    = "P_DOWN",
		.sd_allowed = M0_BITS(P_NEXTDOWN),
	},
	[P_NEXTDOWN] = {
		.sd_flags   = 0,
		.sd_name    = "P_NEXTDOWN",
		.sd_allowed = M0_BITS(P_NEXTDOWN, P_ALLOC, P_STORE_CHILD,
				      P_CLEANUP, P_SETUP, P_LOCK, P_SIBLING),
	},
	[P_SIBLING] = {
		.sd_flags   = 0,
		.sd_name    = "P_SIBLING",
		.sd_allowed = M0_BITS(P_SIBLING, P_LOCK),
	},
	[P_ALLOC] = {
		.sd_flags   = 0,
		.sd_name    = "P_ALLOC",
		.sd_allowed = M0_BITS(P_ALLOC, P_LOCK, P_CLEANUP, P_SETUP),
	},
	[P_STORE_CHILD] = {
		.sd_flags   = 0,
		.sd_name    = "P_STORE_CHILD",
		.sd_allowed = M0_BITS(P_CHECK, P_CLEANUP, P_LOCKALL,
				      P_FREENODE),
	},
	[P_LOCK] = {
		.sd_flags   = 0,
		.sd_name    = "P_LOCK",
		.sd_allowed = M0_BITS(P_CHECK, P_CLEANUP, P_LOCKALL,
				      P_FREENODE),
	},
	[P_CHECK] = {
		.sd_flags   = 0,
		.sd_name    = "P_CHECK",
		.sd_allowed = M0_BITS(P_CLEANUP, P_LOCKALL, P_FREENODE),
	},
	[P_MAKESPACE] = {
		.sd_flags   = 0,
		.sd_name    = "P_MAKESPACE",
		.sd_allowed = M0_BITS(P_CLEANUP),
	},
	[P_ACT] = {
		.sd_flags   = 0,
		.sd_name    = "P_ACT",
		.sd_allowed = M0_BITS(P_FREENODE, P_CLEANUP, P_DONE),
	},
	[P_FREENODE] = {
		.sd_flags   = 0,
		.sd_name    = "P_FREENODE",
		.sd_allowed = M0_BITS(P_FREENODE, P_CLEANUP, P_FINI),
	},
	[P_CLEANUP] = {
		.sd_flags   = 0,
		.sd_name    = "P_CLEANUP",
		.sd_allowed = M0_BITS(P_SETUP, P_FINI, P_INIT),
	},
	[P_FINI] = {
		.sd_flags   = 0,
		.sd_name    = "P_FINI",
		.sd_allowed = M0_BITS(P_DONE),
	},
	[P_DONE] = {
		.sd_flags   = M0_SDF_TERMINAL,
		.sd_name    = "P_DONE",
		.sd_allowed = 0,
	},
};

static struct m0_sm_trans_descr btree_trans[] = {
	{ "open/create-init", P_INIT, P_ACT  },
	{ "open/create-act", P_ACT, P_DONE },
	{ "destroy", P_INIT, P_DONE},
	{ "put/get-init-cookie", P_INIT, P_COOKIE },
	{ "put/get-init", P_INIT, P_SETUP },
	{ "put/get-cookie-valid", P_COOKIE, P_LOCK },
	{ "put/get-cookie-invalid", P_COOKIE, P_SETUP },
	{ "put/get-setup", P_SETUP, P_LOCKALL },
	{ "put/get-setup-failed", P_SETUP, P_CLEANUP },
	{ "put/get-lockall", P_LOCKALL, P_DOWN },
	{ "put/get-lockall-ft", P_LOCKALL, P_NEXTDOWN},
	{ "put/get-down", P_DOWN, P_NEXTDOWN },
	{ "put/get-nextdown-repeat", P_NEXTDOWN, P_NEXTDOWN },
	{ "put-nextdown-next", P_NEXTDOWN, P_ALLOC },
	{ "del-nextdown-load", P_NEXTDOWN, P_STORE_CHILD },
	{ "get-nextdown-next", P_NEXTDOWN, P_LOCK },
	{ "iter-nextdown-sibling", P_NEXTDOWN, P_SIBLING },
	{ "iter-sibling-repeat", P_SIBLING, P_SIBLING },
	{ "iter-sibling-next", P_SIBLING, P_LOCK },
	{ "put/get-nextdown-failed", P_NEXTDOWN, P_CLEANUP },
	{ "put/get-nextdown-setup", P_NEXTDOWN, P_SETUP},
	{ "get-nextdown-next", P_NEXTDOWN, P_LOCK},
	{ "put-alloc-repeat", P_ALLOC, P_ALLOC },
	{ "put-alloc-next", P_ALLOC, P_LOCK },
	{ "put-alloc-failed", P_ALLOC, P_CLEANUP },
	{ "put-alloc-fail", P_ALLOC, P_INIT },
	{ "del-child-check", P_STORE_CHILD, P_CHECK },
	{ "del-child-check-ht-changed", P_STORE_CHILD, P_CLEANUP },
	{ "del-child-check-ht-same", P_STORE_CHILD, P_LOCKALL },
	{ "del-child-check-act-free", P_STORE_CHILD, P_FREENODE },
	{ "put/get-lock", P_LOCK, P_CHECK },
	{ "put/get-lock-check-ht-changed", P_LOCK, P_CLEANUP },
	{ "put/get-lock-check-ht-same", P_LOCK, P_LOCKALL },
	{ "del-check-act-free", P_LOCK, P_FREENODE },
	{ "put/get-check-height-changed", P_CHECK, P_CLEANUP },
	{ "put/get-check-height-same", P_CHECK, P_LOCKALL },
	{ "del-act-free", P_CHECK, P_FREENODE },
	{ "put-makespace-cleanup", P_MAKESPACE, P_CLEANUP },
	{ "put-makespace", P_MAKESPACE, P_ACT },
	{ "put/get-act", P_ACT, P_CLEANUP },
	{ "del-act", P_ACT, P_FREENODE },
	{ "del-freenode-repeat", P_FREENODE, P_FREENODE },
	{ "del-freenode-cleanup", P_FREENODE, P_CLEANUP },
	{ "del-freenode-fini", P_FREENODE, P_FINI},
	{ "iter-cleanup-setup", P_CLEANUP, P_SETUP },
	{ "put/get-done", P_CLEANUP, P_FINI },
	{ "put/get-fini", P_FINI, P_DONE },
	{ "put-restart", P_CLEANUP, P_SETUP },
};

static struct m0_sm_conf btree_conf = {
	.scf_name      = "btree-conf",
	.scf_nr_states = ARRAY_SIZE(btree_states),
	.scf_state     = btree_states,
	.scf_trans_nr  = ARRAY_SIZE(btree_trans),
	.scf_trans     = btree_trans
};

#endif

#ifndef __KERNEL__
/**
 * calc_shift is used to calculate the shift for the given number of bytes.
 * Shift is the exponent of nearest power-of-2 value greater than or equal to
 * number of bytes.
 *
 * @param value represents the number of bytes
 * @return int  returns the shift value.
 */

int calc_shift(int value)
{
	unsigned int sample = (unsigned int) value;
	unsigned int pow    = 0;

	while (sample > 0)
	{
		sample >>=1;
		pow += 1;
	}

	return pow - 1;
}

/**
 * btree_create_tick function is the main function used to create btree.
 * It traverses through multiple states to perform its operation.
 *
 * @param smop     represents the state machine operation
 * @return int64_t returns the next state to be executed.
 */
int64_t btree_create_tick(struct m0_sm_op *smop)
{
	struct m0_btree_op    *bop    = M0_AMB(bop, smop, bo_op);
	struct m0_btree_oimpl *oi     = bop->bo_i;
	struct m0_btree_idata *data   = &bop->b_data;
	int                    k_size = data->bt->ksize == -1 ? MAX_KEY_SIZE :
					data->bt->ksize;
	int                    v_size = data->bt->vsize == -1 ? MAX_VAL_SIZE :
					data->bt->vsize;

	switch (bop->bo_op.o_sm.sm_state) {
	case P_INIT:
		/**
		 * This following check has been added to enforce the
		 * requirement that nodes have aligned addresses.
		 * However, in future, this check can be removed if
		 * such a requirement is invalidated.
		 */
		if (!addr_is_aligned(data->addr))
			return M0_ERR(-EFAULT);

		oi = m0_alloc(sizeof *bop->bo_i);
		if (oi == NULL)
			return M0_ERR(-ENOMEM);
		bop->bo_i = oi;
		bop->bo_arbor = m0_alloc(sizeof *bop->bo_arbor);
		if (bop->bo_arbor == NULL) {
			m0_free(oi);
			return M0_ERR(-ENOMEM);
		}

		oi->i_nop.no_addr = segaddr_build(data->addr, calc_shift(data->
							      num_bytes));

		return tree_get(&oi->i_nop, &oi->i_nop.no_addr, P_ACT);

	case P_ACT:
		oi->i_nop.no_node->n_type = data->nt;
		oi->i_nop.no_tree->t_type = data->bt;
		node_init(&oi->i_nop.no_addr, k_size, v_size,
			  oi->i_nop.no_node->n_type, bop->bo_tx);

		bop->bo_arbor->t_desc           = oi->i_nop.no_tree;
		bop->bo_arbor->t_type           = data->bt;

		m0_rwlock_write_lock(&bop->bo_arbor->t_desc->t_lock);
		bop->bo_arbor->t_desc->t_height = 1;
		/** Initialtise active nd list for this tree. */
		ndlist_tlist_init(&bop->bo_arbor->t_desc->t_active_nds);
		/**
		 * Deliberately increasing the ref count of root node, so that
		 * it is never freed (except for in btree_destroy). Add root
		 * node to active nd list.
		 */
		bop->bo_arbor->t_desc->t_root->n_ref++;
		ndlist_tlink_init_at(bop->bo_arbor->t_desc->t_root,
				     &bop->bo_arbor->t_desc->t_active_nds);

		m0_rwlock_write_unlock(&bop->bo_arbor->t_desc->t_lock);

		m0_free(oi);
		bop->bo_i = NULL;
		return P_DONE;

	default:
		M0_IMPOSSIBLE("Wrong state: %i", bop->bo_op.o_sm.sm_state);
	}
}

/**
 * btree_destroy_tick function is the main function used to destroy btree.
 *
 * @param smop     represents the state machine operation
 * @return int64_t returns the next state to be executed.
 */
int64_t btree_destroy_tick(struct m0_sm_op *smop)
{
	struct m0_btree_op *bop = M0_AMB(bop, smop, bo_op);

	switch (bop->bo_op.o_sm.sm_state) {
	case P_INIT:
		M0_PRE(bop->bo_arbor != NULL);
		M0_PRE(bop->bo_arbor->t_desc != NULL);
		M0_PRE(node_invariant(bop->bo_arbor->t_desc->t_root));

		/** The following pre-condition is currently a
		 *  compulsion as the delete routine has not been
		 *  implemented yet.
		 *  Once it is implemented, this pre-condition can be
		 *  modified to compulsorily remove the records and get
		 *  the node count to 0.
		 */
		M0_PRE(node_count(bop->bo_arbor->t_desc->t_root) == 0);

		bop->bo_i = m0_alloc(sizeof *bop->bo_i);
		if (bop->bo_i == NULL)
			return M0_ERR(-ENOMEM);

		tree_put(bop->bo_arbor->t_desc);
		/**
		 * ToDo: We need to capture the changes occuring in the
		 * root node after tree_descriptor has been freed using
		 * m0_be_tx_capture().
		 * Only those fields that have changed need to be
		 * updated.
		 */
		m0_free(bop->bo_arbor);
		m0_free(bop->bo_i);
		bop->bo_arbor = NULL;
		bop->bo_i = NULL;

		return P_DONE;

	default:
		M0_IMPOSSIBLE("Wrong state: %i", bop->bo_op.o_sm.sm_state);
	}
}

/**
 * btree_open_tick function is used to traverse through different states to
 * facilitate the working of m0_btree_open().
 *
 * @param smop     represents the state machine operation
 * @return int64_t returns the next state to be executed.
 */
int64_t btree_open_tick(struct m0_sm_op *smop)
{
	struct m0_btree_op    *bop  = M0_AMB(bop, smop, bo_op);
	struct m0_btree_oimpl *oi   = bop->bo_i;

	switch (bop->bo_op.o_sm.sm_state) {
	case P_INIT:

		/**
		 * ToDo:
		 * Here, we need to add a check to enforce the
		 * requirement that nodes are valid.
		 *
		 * Once the function node_is_valid() is implemented properly,
		 * we need to add the check here.
		 */

		oi = m0_alloc(sizeof *bop->bo_i);
		if (oi == NULL)
			return M0_ERR(-ENOMEM);
		bop->bo_i = oi;
		oi->i_nop.no_addr = segaddr_build(bop->b_data.addr,
						  calc_shift(bop->b_data.
							     num_bytes));

		return tree_get(&oi->i_nop, &oi->i_nop.no_addr, P_ACT);

	case P_ACT:
		bop->b_data.tree->t_type   = oi->i_nop.no_tree->t_type;
		bop->b_data.tree->t_height = oi->i_nop.no_tree->t_height;
		bop->b_data.tree->t_desc   = oi->i_nop.no_tree;
		m0_free(oi);
		return P_DONE;

	default:
		M0_IMPOSSIBLE("Wrong state: %i", bop->bo_op.o_sm.sm_state);
	}
}

/* Based on the flag get the next/previous sibling index. */
static int sibling_index_get(int index, uint64_t flags, bool key_exists)
{
	if (flags & BOF_NEXT)
		return key_exists ? ++index : index;
	return --index;
}

/* Checks if the index is in the range of valid key range for node. */
static bool index_is_valid(struct level *lev)
{
	return (lev->l_idx >= 0) && (lev->l_idx < node_count(lev->l_node));
}

/**
 *  Search from the leaf + 1 level till the root level and find a node
 *  which has valid sibling. Once found, get the leftmost leaf record from the
 *  sibling subtree.
 */
int  btree_sibling_first_key_get(struct m0_btree_oimpl *oi, struct td *tree,
				 struct slot *s)
{
	int             i;
	struct level   *lev;
	struct segaddr  child;

	for (i = oi->i_used - 1; i >= 0; i--) {
		lev = &oi->i_level[i];
		if (lev->l_idx < node_count(lev->l_node)) {
			s->s_node = oi->i_nop.no_node = lev->l_node;
			s->s_idx = lev->l_idx + 1;
			while (i != oi->i_used) {
				node_child(s, &child);
				if (!address_in_segment(child))
					return M0_ERR(-EFAULT);
				node_get(&oi->i_nop, tree,
					 &child, true, P_CLEANUP);
				s->s_idx = 0;
				s->s_node = oi->i_nop.no_node;
				i++;
			}
			node_rec(s);
			return 0;
		}
	}
	s->s_rec.r_flags = M0_BSC_KEY_NOT_FOUND;
	return 0;

}

/** Tree GET (lookup) state machine. */
static int64_t btree_get_kv_tick(struct m0_sm_op *smop)
{
	struct m0_btree_op    *bop            = M0_AMB(bop, smop, bo_op);
	struct td             *tree           = bop->bo_arbor->t_desc;
	struct m0_btree_oimpl *oi             = bop->bo_i;
	bool                   lock_acquired  = bop->bo_flags & BOF_LOCKALL;
	struct level          *lev;

	switch (bop->bo_op.o_sm.sm_state) {
	case P_INIT:
		M0_ASSERT(bop->bo_i == NULL);
		bop->bo_i = m0_alloc(sizeof *oi);
		if (bop->bo_i == NULL) {
			bop->bo_op.o_sm.sm_rc = M0_ERR(-ENOMEM);
			return P_DONE;
		}
		if ((bop->bo_flags & BOF_COOKIE) &&
		    cookie_is_set(&bop->bo_rec.r_key.k_cookie))
			return P_COOKIE;
		else
			return P_SETUP;
	case P_COOKIE:
		if (cookie_is_valid(tree, &bop->bo_rec.r_key.k_cookie))
			return P_LOCK;
		else
			return P_SETUP;
	case P_SETUP:
		bop->bo_arbor->t_height = tree->t_height;
		level_alloc(oi, bop->bo_arbor->t_height);
		if (oi->i_level == NULL)
			return fail(bop, M0_ERR(-ENOMEM));
		return P_LOCKALL;
	case P_LOCKALL:
		if (bop->bo_flags & BOF_LOCKALL)
			return lock_op_init(&bop->bo_op, &bop->bo_i->i_nop,
				            bop->bo_arbor->t_desc, P_DOWN);
		/** Fall through if LOCKALL flag is not set. */
	case P_DOWN:
		oi->i_used = 0;
		return node_get(&oi->i_nop, tree, &tree->t_root->n_addr,
				lock_acquired, P_NEXTDOWN);
	case P_NEXTDOWN:
		if (oi->i_nop.no_op.o_sm.sm_rc == 0) {
			struct slot    node_slot = {};
			struct segaddr child;

			lev = &oi->i_level[oi->i_used];
			lev->l_node = oi->i_nop.no_node;
			node_slot.s_node = oi->i_nop.no_node;
			lev->l_seq = lev->l_node->n_seq;
			oi->i_key_found = node_find(&node_slot,
						    &bop->bo_rec.r_key);
			lev->l_idx = node_slot.s_idx;

			if (node_level(node_slot.s_node) > 0) {
				if (oi->i_key_found) {
					node_slot.s_idx++;
					lev->l_idx++;
				}
				node_child(&node_slot, &child);
				if (!address_in_segment(child)) {
					node_op_fini(&oi->i_nop);
					return fail(bop, M0_ERR(-EFAULT));
				}
				oi->i_used++;
				return node_get(&oi->i_nop, tree, &child,
						lock_acquired, P_NEXTDOWN);
			} else
				return P_LOCK;
		} else {
			node_op_fini(&oi->i_nop);
			return fail(bop, oi->i_nop.no_op.o_sm.sm_rc);
		}
	case P_LOCK:
		if(!lock_acquired)
			return lock_op_init(&bop->bo_op, &bop->bo_i->i_nop,
					    bop->bo_arbor->t_desc, P_CHECK);
		/** Fall through if LOCK is already acquired. */
	case P_CHECK:
		if (!path_check(oi, tree, &bop->bo_rec.r_key.k_cookie)) {
			oi->i_trial++;
			if (oi->i_trial >= MAX_TRIALS) {
				if (bop->bo_flags & BOF_LOCKALL) {
					lock_op_unlock(bop->bo_arbor->t_desc);
					return fail(bop, -ETOOMANYREFS);
				} else
					bop->bo_flags |= BOF_LOCKALL;
			}
			if (bop->bo_arbor->t_height != tree->t_height) {
				/* If height has changed. */
				lock_op_unlock(tree);
				return m0_sm_op_sub(&bop->bo_op, P_CLEANUP,
				                    P_SETUP);
			} else {
				/* If height is same. */
				lock_op_unlock(tree);
				return P_LOCKALL;
			}
		}
		/** Fall through if path_check is successful. */
	case P_ACT: {
		m0_bcount_t  ksize;
		m0_bcount_t  vsize;
		void        *pkey;
		void        *pval;
		struct slot  s = {};
		int          rc;

		lev = &oi->i_level[oi->i_used];

		s.s_node             = lev->l_node;
		s.s_idx              = lev->l_idx;
		s.s_rec.r_key.k_data = M0_BUFVEC_INIT_BUF(&pkey, &ksize);
		s.s_rec.r_val        = M0_BUFVEC_INIT_BUF(&pval, &vsize);
		s.s_rec.r_flags      = M0_BSC_SUCCESS;
		/**
		 *  There are two cases based on the flag set by user :
		 *  1. Flag BRF_EQUAL: If requested key found return record else
		 *  return key not exist.
		 *  2. Flag BRF_SLANT: If the key index(found during P_NEXTDOWN)
		 *  is less than total number of keys, return the record at key
		 *  index. Else loop through the levels to find valid sibling.
		 *  If valid sibling found, return first key of the sibling
		 *  subtree else return key not exist.
		 */
		if (bop->bo_flags & BOF_EQUAL) {
			if (oi->i_key_found)
				node_rec(&s);
			else
				s.s_rec.r_flags = M0_BSC_KEY_NOT_FOUND;
		} else {
			if (lev->l_idx < node_count(lev->l_node))
				node_rec(&s);
			else {
				rc = btree_sibling_first_key_get(oi, tree, &s);
				if (rc != 0) {
					node_op_fini(&oi->i_nop);
					return fail(bop, rc);
				}
			}
		}

		bop->bo_cb.c_act(&bop->bo_cb, &s.s_rec);

		lock_op_unlock(tree);
		return m0_sm_op_sub(&bop->bo_op, P_CLEANUP, P_FINI);
	}
	case P_CLEANUP:
		level_cleanup(oi, bop->bo_tx);
		return m0_sm_op_ret(&bop->bo_op);
	case P_FINI :
		M0_ASSERT(oi);
		m0_free(oi);
		return P_DONE;
	default:
		M0_IMPOSSIBLE("Wrong state: %i", bop->bo_op.o_sm.sm_state);
	};
}

/** Iterator state machine. */
int64_t btree_iter_kv_tick(struct m0_sm_op *smop)
{
	struct m0_btree_op    *bop            = M0_AMB(bop, smop, bo_op);
	struct td             *tree           = bop->bo_arbor->t_desc;
	struct m0_btree_oimpl *oi             = bop->bo_i;
	bool                   lock_acquired  = bop->bo_flags & BOF_LOCKALL;
	struct level          *lev;

	switch (bop->bo_op.o_sm.sm_state) {
	case P_INIT:
		M0_ASSERT(bop->bo_i == NULL);
		bop->bo_i = m0_alloc(sizeof *oi);
		if (bop->bo_i == NULL) {
			bop->bo_op.o_sm.sm_rc = M0_ERR(-ENOMEM);
			return P_DONE;
		}
		if ((bop->bo_flags & BOF_COOKIE) &&
		    cookie_is_set(&bop->bo_rec.r_key.k_cookie))
			return P_COOKIE;
		else
			return P_SETUP;
	case P_COOKIE:
		if (cookie_is_valid(tree, &bop->bo_rec.r_key.k_cookie))
			return P_LOCK;
		else
			return P_SETUP;
	case P_SETUP:
		bop->bo_arbor->t_height = tree->t_height;
		level_alloc(oi, bop->bo_arbor->t_height);
		if (oi->i_level == NULL)
			return fail(bop, M0_ERR(-ENOMEM));
		return P_LOCKALL;
	case P_LOCKALL:
		if (bop->bo_flags & BOF_LOCKALL)
			return lock_op_init(&bop->bo_op, &bop->bo_i->i_nop,
				            bop->bo_arbor->t_desc, P_DOWN);
		/** Fall through if LOCKALL flag is not set. */
	case P_DOWN:
		oi->i_used  = 0;
		oi->i_pivot = -1;
		return node_get(&oi->i_nop, tree, &tree->t_root->n_addr,
				lock_acquired, P_NEXTDOWN);
	case P_NEXTDOWN:
		if (oi->i_nop.no_op.o_sm.sm_rc == 0) {
			struct slot    s = {};
			struct segaddr child;

			lev = &oi->i_level[oi->i_used];
			lev->l_node = oi->i_nop.no_node;
			s.s_node = oi->i_nop.no_node;
			lev->l_seq = lev->l_node->n_seq;
			oi->i_key_found = node_find(&s, &bop->bo_rec.r_key);
			lev->l_idx = s.s_idx;

			if (node_level(s.s_node) > 0) {
				if (oi->i_key_found) {
					s.s_idx++;
					lev->l_idx++;
				}
				/**
				 * Check if the node has valid left or right
				 * index based on previous/next flag. If valid
				 * left/right index found, mark this level as
				 * pivot level.The pivot level is the level
				 * closest to leaf level having valid sibling
				 * index.
				 */
				if (((bop->bo_flags & BOF_NEXT) &&
				    (lev->l_idx < node_count(lev->l_node))) ||
				    ((bop->bo_flags & BOF_PREV) &&
				    (lev->l_idx > 0)))
					oi->i_pivot = oi->i_used;

				node_child(&s, &child);
				if (!address_in_segment(child)) {
					node_op_fini(&oi->i_nop);
					return fail(bop, M0_ERR(-EFAULT));
				}
				oi->i_used++;
				return node_get(&oi->i_nop, tree, &child,
						lock_acquired, P_NEXTDOWN);
			} else	{
				/* Get sibling index based on PREV/NEXT flag. */
				lev->l_idx = sibling_index_get(s.s_idx,
							       bop->bo_flags,
							       oi->i_key_found);
				/**
				 * In the following cases jump to LOCK state:
				 * 1. the found key idx is within the valid
				 *    index range of the node.
				 * 2.i_pivot is equal to -1. It means, tree
				 *   traversal reached at the leaf level without
				 *   finding any valid sibling in the non-leaf
				 *   levels.
				 *   This indicates that the search key is the
				 *   boundary key (rightmost for NEXT flag and
				 *   leftmost for PREV flag).
				 */
				if (index_is_valid(lev) || oi->i_pivot == -1)
					return P_LOCK;

				/**
				 * We are here, it means we want to load
				 * sibling node of the leaf node.
				 * Start traversing the sibling node path
				 * starting from the pivot level. If the node
				 * at pivot level is still valid, load sibling
				 * idx's child node else clean up and restart
				 * state machine.
				 */
				lev = &oi->i_level[oi->i_pivot];

				if (!node_is_valid(lev->l_node)) {
					node_op_fini(&oi->i_nop);
					bop->bo_flags |= BOF_LOCKALL;
					return m0_sm_op_sub(&bop->bo_op,
							    P_CLEANUP, P_SETUP);
				}
				if (lev->l_seq != lev->l_node->n_seq) {
					bop->bo_flags |= BOF_LOCKALL;
					return m0_sm_op_sub(&bop->bo_op,
							    P_CLEANUP, P_SETUP);
				}

				s.s_node = lev->l_node;
				s.s_idx = sibling_index_get(lev->l_idx,
							    bop->bo_flags,
							    true);
				/**
				 * We have already checked node and its sequence
				 * number validity. Do we still need to check
				 * sibling index validity?
				 */

				node_child(&s, &child);
				if (!address_in_segment(child)) {
					node_op_fini(&oi->i_nop);
					return fail(bop, M0_ERR(-EFAULT));
				}
				return node_get(&oi->i_nop, tree, &child,
						lock_acquired, P_SIBLING);
			}
		} else {
			node_op_fini(&oi->i_nop);
			return fail(bop, oi->i_nop.no_op.o_sm.sm_rc);
		}
	case P_SIBLING:
		if (oi->i_nop.no_op.o_sm.sm_rc == 0) {
			struct slot    s = {};
			struct segaddr child;

			s.s_node = oi->i_nop.no_node;

			if (node_level(s.s_node) > 0) {
				s.s_idx = (bop->bo_flags & BOF_NEXT) ? 0 :
					  node_count(s.s_node);
				node_child(&s, &child);
				if (!address_in_segment(child)) {
					node_op_fini(&oi->i_nop);
					return fail(bop, M0_ERR(-EFAULT));
				}
				return node_get(&oi->i_nop, tree, &child,
						lock_acquired, P_SIBLING);
			} else {
				lev = &oi->i_level[oi->i_used];
				lev->l_sibling = oi->i_nop.no_node;
				lev->l_sib_seq = lev->l_sibling->n_seq;
				return P_LOCK;
			}
		} else {
			node_op_fini(&oi->i_nop);
			return fail(bop, oi->i_nop.no_op.o_sm.sm_rc);
		}

	case P_LOCK:
		if (!lock_acquired)
			return lock_op_init(&bop->bo_op, &bop->bo_i->i_nop,
					    bop->bo_arbor->t_desc, P_CHECK);
		/** Fall through if LOCK is already acquired. */
	case P_CHECK:
		if (!path_check(oi, tree, &bop->bo_rec.r_key.k_cookie) ||
		    !sibling_node_check(oi)) {
			oi->i_trial++;
			if (oi->i_trial >= MAX_TRIALS) {
				if (bop->bo_flags & BOF_LOCKALL) {
					lock_op_unlock(tree);
					return fail(bop, -ETOOMANYREFS);
				} else
					bop->bo_flags |= BOF_LOCKALL;
			}
			if (bop->bo_arbor->t_height != tree->t_height) {
				lock_op_unlock(tree);
				return m0_sm_op_sub(&bop->bo_op, P_CLEANUP,
				                    P_SETUP);
			} else {
				lock_op_unlock(tree);
				return P_LOCKALL;
			}
		}
		/**
		 * Fall through if path_check and sibling_node_check are
		 * successful.
		 */
	case P_ACT: {
		m0_bcount_t		 ksize;
		m0_bcount_t		 vsize;
		void			*pkey;
		void			*pval;
		struct slot		 s = {};

		lev = &oi->i_level[oi->i_used];

		s.s_rec.r_key.k_data = M0_BUFVEC_INIT_BUF(&pkey, &ksize);
		s.s_rec.r_val	     = M0_BUFVEC_INIT_BUF(&pval, &vsize);
		s.s_rec.r_flags      = M0_BSC_SUCCESS;

		/* Return record if idx fit in the node. */
		if (index_is_valid(lev)) {
			s.s_node = lev->l_node;
			s.s_idx  = lev->l_idx;
			node_rec(&s);
		} else if (oi->i_pivot == -1)
			/* Handle rightmost/leftmost key case. */
			s.s_rec.r_flags = M0_BSC_KEY_BTREE_BOUNDARY;
		else {
			/* Return sibling record based on flag. */
			s.s_node = lev->l_sibling;
			s.s_idx = (bop->bo_flags & BOF_NEXT) ? 0 :
				  node_count(s.s_node) - 1;
			node_rec(&s);
		}
		bop->bo_cb.c_act(&bop->bo_cb, &s.s_rec);
		lock_op_unlock(tree);
		return m0_sm_op_sub(&bop->bo_op, P_CLEANUP, P_FINI);
	}
	case P_CLEANUP:
		level_cleanup(oi, bop->bo_tx);
		return m0_sm_op_ret(&bop->bo_op);
	case P_FINI:
		M0_ASSERT(oi);
		m0_free(oi);
		return P_DONE;
	default:
		M0_IMPOSSIBLE("Wrong state: %i", bop->bo_op.o_sm.sm_state);
	};
}

/* Delete Operation */

/**
 * This function will get called if there is an underflow at current node after
 * deletion of the record. Currently, underflow condition is defined based on
 * record count. If record count is 0, there will be underflow. To resolve
 * underflow,
 * 1) delete the node from parent.
 * 2) check if there is an underflow at parent due to deletion of it's child.
 * 3) if there is an underflow,
 *        if, we have reached root, handle underflow at root.
 *        else, repeat steps from step 1.
 *    else, return next phase which needs to be executed.
 *
 * @param bop will provide all required information about btree operation.
 * @return int64_t return state which needs to get executed next.
 */
static int64_t btree_del_resolve_underflow(struct m0_btree_op *bop)
{
	struct td              *tree        = bop->bo_arbor->t_desc;
	struct m0_btree_oimpl  *oi          = bop->bo_i;
	int                     used_count  = oi->i_used;
	struct level           *lev         = &oi->i_level[used_count];
	bool                    flag        = false;
	struct slot             node_slot;
	int                     curr_root_level;
	struct slot             root_slot;
	struct nd              *root_child;

	do {
		lev->l_freenode = true;
		used_count--;
		lev = &oi->i_level[used_count];
		node_del(lev->l_node, lev->l_idx, bop->bo_tx);
		lev->l_node->n_skip_rec_count_check = true;
		node_slot.s_node = lev->l_node;
		node_slot.s_idx  = lev->l_idx;
		node_done(&node_slot, bop->bo_tx, true);

		/**
		 * once underflow is resolved at child by deleteing child node
		 * from parent, determine next step:
		 * If we reach the root node,
		 *      if record count > 1, go to P_FREENODE.
		 *      if record count = 0, set level = 0, height=1, go to
		 *         P_FREENODE.
		 *       else record count == 1, break the loop handle root case
		 *           condition.
		 * else if record count at parent is greater than 0, go to
		 *         P_FREENODE.
		 *      else, resolve the underflow at parent reapeat the steps
		 *            in loop.
		 */
		if (used_count == 0) {
			if (node_count_rec(lev->l_node) > 1)
				flag = true;
			else if (node_count_rec(lev->l_node) == 0) {
				node_set_level(lev->l_node, 0, bop->bo_tx);
				tree->t_height = 1;
				flag = true;
			} else
				break;
		}
		node_seq_cnt_update(lev->l_node);
		node_fix(node_slot.s_node, bop->bo_tx);
		/* check if underflow after deletion */
		if (flag || !node_isunderflow(lev->l_node, false)) {
			lev->l_node->n_skip_rec_count_check = false;
			lock_op_unlock(tree);
			return P_FREENODE;
		}
		lev->l_node->n_skip_rec_count_check = false;

	} while (1);

	/**
	 * handle root cases :
	 * If we have reached the root and root contains only one child pointer
	 * due to the deletion of l_node from the level below the root,
	 * 1) get the root's only child
	 * 2) delete the existing record from root
	 * 3) copy the record from its only child to root
	 * 4) free that child node
	 */

	curr_root_level  = node_level(lev->l_node);
	root_slot.s_node = lev->l_node;
	root_slot.s_idx  = 0;
	node_del(lev->l_node, 0, bop->bo_tx);
	node_done(&root_slot, bop->bo_tx, true);

	/* l_sib is node below root which is root's only child */
	root_child = oi->i_level[1].l_sibling;
	root_child->n_skip_rec_count_check = true;

	node_move(root_child, lev->l_node, D_RIGHT, NR_MAX, bop->bo_tx);

	M0_ASSERT(node_count_rec(root_child) == 0);
	node_set_level(lev->l_node, curr_root_level - 1, bop->bo_tx);
	tree->t_height--;
	lev->l_node->n_skip_rec_count_check = false;
	oi->i_level[1].l_sibling->n_skip_rec_count_check = false;

	lock_op_unlock(tree);
	node_put(oi->i_level[1].l_sibling, false);
	oi->i_level[1].l_sibling = NULL;
	return node_free(&oi->i_nop, root_child, bop->bo_tx, P_FREENODE);
}

/**
 * Validates the child node of root and its sequence number if it is loaded.
 *
 * @param oi provides traversed nodes information.
 * @return bool return true if validation succeeds else false.
 */
static bool child_node_check(struct m0_btree_oimpl *oi)
{
	struct nd *l_node;

	if (cookie_is_used() || oi->i_used == 0)
		return true;

	l_node = oi->i_level[1].l_sibling;

	if (l_node) {
		if (!node_is_valid(l_node))
			return false;
		if (oi->i_level[1].l_sib_seq != l_node->n_seq)
			return false;
	}
	return true;
}

/**
 * This function will determine if there is requirement of loading root child.
 * If root contains only two records and if any of them is going to get deleted,
 * it is required to load the other child of root as well to handle root case.
 *
 * @param bop will provide all required information about btree operation.
 * @return int8_t return -1 if any ancestor node is not valid. return 1, if
 *                loading of child is needed, else return 0;
 */
static int8_t root_child_is_req(struct m0_btree_op *bop)
{
	struct m0_btree_oimpl *oi = bop->bo_i;
	int8_t                 load = 0;
	int                    used_count = oi->i_used;
	do {
		if (!node_is_valid(oi->i_level[used_count].l_node))
			return -1;
		if (used_count == 0) {
			if (node_count_rec(oi->i_level[used_count].l_node) == 2)
				load = 1;
			break;
		}
		if (!node_isunderflow(oi->i_level[used_count].l_node, true))
			break;

		used_count--;
	}while (1);
	return load;
}

/**
 * This function will get called if root is an internal node and it contains
 * only two records. It will check if there is requirement for loading root's
 * other child and accordingly return the next state for execution.
 *
 * @param bop will provide all required information about btree operation.
 * @return int64_t return state which needs to get executed next.
 */
static int64_t root_case_handle(struct m0_btree_op *bop)
{
	/**
	 * If root is an internal node and it contains only two records, check
	 * if any record is going to be deleted if yes, we also have to load
	 * other child of root so that we can copy the content from that child
	 * at root and decrease the level by one.
	 */
	struct m0_btree_oimpl *oi            = bop->bo_i;
	bool                   lock_acquired = bop->bo_flags & BOF_LOCKALL;
	int8_t                 load;

	load = root_child_is_req(bop);
	if (load == -1) {
		level_cleanup(oi, bop->bo_tx);
		return P_SETUP;
	}
	if (load) {
		struct slot     root_slot = {};
		struct segaddr  root_child;
		struct level   *root_lev = &oi->i_level[0];

		root_slot.s_node = root_lev->l_node;
		root_slot.s_idx  = root_lev->l_idx == 0 ? 1 : 0;

		node_child(&root_slot, &root_child);
		if (!address_in_segment(root_child)) {
			node_op_fini(&oi->i_nop);
			return fail(bop, M0_ERR(-EFAULT));
		}

		return node_get(&oi->i_nop, bop->bo_arbor->t_desc,
				&root_child, lock_acquired, P_STORE_CHILD);
	}
	return P_LOCK;
}

/* State machine implementation for delete operation */
static int64_t btree_del_kv_tick(struct m0_sm_op *smop)
{
	struct m0_btree_op    *bop            = M0_AMB(bop, smop, bo_op);
	struct td             *tree           = bop->bo_arbor->t_desc;
	uint64_t               flags          = bop->bo_flags;
	struct m0_btree_oimpl *oi             = bop->bo_i;
	bool                   lock_acquired  = bop->bo_flags & BOF_LOCKALL;
	struct level          *lev;

	switch (bop->bo_op.o_sm.sm_state) {
	case P_INIT:
		M0_ASSERT(bop->bo_i == NULL);
		bop->bo_i = m0_alloc(sizeof *oi);
		if (bop->bo_i == NULL) {
			bop->bo_op.o_sm.sm_rc = M0_ERR(-ENOMEM);
			return P_DONE;
		}
		if ((flags & BOF_COOKIE) &&
		    cookie_is_set(&bop->bo_rec.r_key.k_cookie))
			return P_COOKIE;
		else
			return P_SETUP;
	case P_COOKIE:
		if (cookie_is_valid(tree, &bop->bo_rec.r_key.k_cookie) &&
		    !node_isunderflow(oi->i_cookie_node, true))
			return P_LOCK;
		else
			return P_SETUP;
	case P_SETUP: {
		bop->bo_arbor->t_height = tree->t_height;
		level_alloc(oi, bop->bo_arbor->t_height);
		if (oi->i_level == NULL)
			return fail(bop, M0_ERR(-ENOMEM));
		bop->bo_i->i_key_found = false;
		return P_LOCKALL;
	}
	case P_LOCKALL:
		if (bop->bo_flags & BOF_LOCKALL)
			return lock_op_init(&bop->bo_op, &bop->bo_i->i_nop,
					    bop->bo_arbor->t_desc, P_DOWN);
		/** Fall through if LOCKALL flag is not set. */
	case P_DOWN:
		oi->i_used = 0;
		/* Load root node. */
		return node_get(&oi->i_nop, tree, &tree->t_root->n_addr,
				lock_acquired, P_NEXTDOWN);
	case P_NEXTDOWN:
		if (oi->i_nop.no_op.o_sm.sm_rc == 0) {
			struct slot    node_slot = {};
			struct segaddr child_node_addr;

			lev = &oi->i_level[oi->i_used];
			lev->l_node = oi->i_nop.no_node;
			node_slot.s_node = oi->i_nop.no_node;
			lev->l_seq = lev->l_node->n_seq;
			/* verify node footer */
			if (!node_verify(lev->l_node)) {
				level_cleanup(oi, bop->bo_tx);
				return P_SETUP;
			}
			oi->i_nop.no_node = NULL;

			oi->i_key_found = node_find(&node_slot,
						    &bop->bo_rec.r_key);
			lev->l_idx = node_slot.s_idx;

			if (node_level(node_slot.s_node) > 0) {
				if (oi->i_key_found) {
					lev->l_idx++;
					node_slot.s_idx++;
				}
				node_child(&node_slot, &child_node_addr);

				if (!address_in_segment(child_node_addr)) {
					node_op_fini(&oi->i_nop);
					return fail(bop, M0_ERR(-EFAULT));
				}
				oi->i_used++;
				return node_get(&oi->i_nop, tree,
						&child_node_addr, lock_acquired,
						P_NEXTDOWN);
			} else {
				if (!oi->i_key_found)
					return P_LOCK;
				/**
				 * If root is an internal node and it contains
				 * only two record, if any of the record is
				 * going to be deleted, load the other child of
				 * root.
				 */
				if (oi->i_used > 0 &&
				    node_count_rec(oi->i_level[0].l_node) == 2)
					return root_case_handle(bop);

				return P_LOCK;
			}
		} else {
			node_op_fini(&oi->i_nop);
			return fail(bop, oi->i_nop.no_op.o_sm.sm_rc);
		}
	case P_STORE_CHILD: {
		/* store child of the root. */
		oi->i_level[1].l_sibling = oi->i_nop.no_node;
		oi->i_level[1].l_sib_seq = oi->i_nop.no_node->n_seq;
		/* Fall through to the next step */
	}
	case P_LOCK:
		if (!lock_acquired)
			return lock_op_init(&bop->bo_op, &bop->bo_i->i_nop,
					    bop->bo_arbor->t_desc, P_CHECK);
		/* Fall through to the next step */
	case P_CHECK:
		if (!path_check(oi, tree, &bop->bo_rec.r_key.k_cookie) ||
		    !child_node_check(oi)) {
			oi->i_trial++;
			if (oi->i_trial >= MAX_TRIALS) {
				if (bop->bo_flags & BOF_LOCKALL) {
					lock_op_unlock(tree);
					return fail(bop, -ETOOMANYREFS);
				} else
					bop->bo_flags |= BOF_LOCKALL;
			}
			if (bop->bo_arbor->t_height != tree->t_height) {
				/* If height has changed. */
				lock_op_unlock(tree);
				return m0_sm_op_sub(&bop->bo_op, P_CLEANUP,
					            P_SETUP);
			} else {
				/* If height is same. */
				lock_op_unlock(tree);
				return P_LOCKALL;
			}
		}
		/**
		 * Fall through if path_check and child_node_check are
		 * successful.
		 */
	case P_ACT: {
		struct m0_btree_rec rec;
		struct slot         node_slot;
		/**
		 *  if key exists, delete the key, if there is an underflow, go
		 *  to resolve function else return P_CLEANUP.
		*/

		if (!oi->i_key_found)
			rec.r_flags = M0_BSC_KEY_NOT_FOUND;
		else {
			lev = &oi->i_level[oi->i_used];
			node_slot.s_node = lev->l_node;
			node_slot.s_idx  = lev->l_idx;
			node_del(node_slot.s_node, node_slot.s_idx, bop->bo_tx);
			lev->l_node->n_skip_rec_count_check = true;
			node_done(&node_slot, bop->bo_tx, true);
			node_seq_cnt_update(lev->l_node);
			node_fix(node_slot.s_node, bop->bo_tx);

			rec.r_flags = M0_BSC_SUCCESS;
		}
		int rc = bop->bo_cb.c_act(&bop->bo_cb, &rec);
		if (rc) {
			lock_op_unlock(tree);
			return fail(bop, rc);
		}

		if (oi->i_key_found) {
			if (oi->i_used == 0 ||
			    !node_isunderflow(lev->l_node, false)) {
				/* No Underflow */
				lev->l_node->n_skip_rec_count_check = false;
				lock_op_unlock(tree);
				return m0_sm_op_sub(&bop->bo_op, P_CLEANUP,
						    P_FINI);
			}
			lev->l_node->n_skip_rec_count_check = false;
			return btree_del_resolve_underflow(bop);
		}
		lock_op_unlock(tree);
		return m0_sm_op_sub(&bop->bo_op, P_CLEANUP, P_FINI);
	}
	case P_FREENODE : {
		struct nd *node;

		lev = &oi->i_level[oi->i_used];
		if (lev->l_freenode) {
			M0_ASSERT(oi->i_used > 0);
			oi->i_used --;
			node = lev->l_node;
			node_put(lev->l_node, false);
			lev->l_node = NULL;
			oi->i_nop.no_opc = NOP_FREE;
			return node_free(&oi->i_nop, node,
					 bop->bo_tx, P_FREENODE);
		}
		oi->i_used = bop->bo_arbor->t_height - 1;
		return m0_sm_op_sub(&bop->bo_op, P_CLEANUP, P_FINI);
	}
	case P_CLEANUP :
		level_cleanup(oi, bop->bo_tx);
		return m0_sm_op_ret(&bop->bo_op);
	case P_FINI :
		M0_ASSERT(oi);
		m0_free(oi);
		return P_DONE;
	default:
		M0_IMPOSSIBLE("Wrong state: %i", bop->bo_op.o_sm.sm_state);
	};
}

/**
 * m0_btree_open is the API which is used by motr to fill the m0_btree structure
 * with the tree descriptor and other detials.
 *
 * @param addr is the address of root node allocated by the caller of this
 *             function
 * @param nob  is the size of root node.
 * @param out  is the pointer of m0_btree which is to be filled with data
 * @param bop  represents the structure containing all the relevant details
 *             for carrying out btree operations.
 */
int  m0_btree_open(void *addr, int nob, struct m0_btree **out,
		   struct m0_btree_op *bop)
{
	bop->b_data.addr      = addr;
	bop->b_data.num_bytes = nob;
	bop->b_data.tree      = *out;

	m0_sm_op_init(&bop->bo_op, &btree_open_tick, &bop->bo_op_exec,
		      &btree_conf, &bop->bo_sm_group);
	return 0;
}

void m0_btree_close(struct m0_btree *arbor)
{
	if (arbor->t_desc->t_ref > 1)
		arbor->t_desc->t_ref --;
}

/**
 * m0_btree_create is the API which is used by motr to create btree.
 *
 * @param addr It is the address of root node allocated by the caller of this
 * function
 * @param nob It is the size of root node.
 * @param bt It is the type of btree to be created.
 * @param tx It represents the transaction of which the current operation is
 * part of.
 * @param bop It represents the structure containing all the relevant details
 * for carrying out btree operations.
 */

void m0_btree_create(void *addr, int nob, const struct m0_btree_type *bt,
		     const struct node_type *nt, struct m0_btree_op *bop,
		     struct m0_be_tx *tx)
{
	bop->b_data.addr        = addr;
	bop->b_data.num_bytes   = nob;
	bop->b_data.bt          = bt;
	bop->b_data.nt          = nt;

	m0_sm_op_init(&bop->bo_op, &btree_create_tick, &bop->bo_op_exec,
		      &btree_conf, &bop->bo_sm_group);
}

void m0_btree_destroy(struct m0_btree *arbor, struct m0_btree_op *bop)
{
	bop->bo_arbor   = arbor;
	bop->bo_tx      = NULL;

	m0_sm_op_init(&bop->bo_op, &btree_destroy_tick, &bop->bo_op_exec,
		      &btree_conf, &bop->bo_sm_group);
}

/**
 * Looks up for the key/slant key by the given search key in the btree.
 * The callback routine returns record if key is found else it returns error.
 *
 * @param arbor Btree parameteres.`
 * @param key   Key to be searched in the btree.
 * @param cb    Callback routine to return operation output.
 * @param flags Operation specific flags (cookie, slant etc.).
 * @param bop   Btree operation related parameters.
 */
void m0_btree_get(struct m0_btree *arbor, const struct m0_btree_key *key,
		  const struct m0_btree_cb *cb, uint64_t flags,
		  struct m0_btree_op *bop)
{
	bop->bo_opc = M0_BO_GET;
	bop->bo_arbor = arbor;
	bop->bo_rec.r_key = *key;
	bop->bo_flags = flags;
	bop->bo_cb = *cb;
	bop->bo_i = NULL;
	m0_sm_op_init(&bop->bo_op, &btree_get_kv_tick, &bop->bo_op_exec,
		      &btree_conf, &bop->bo_sm_group);
}

/**
 * Iterates through the tree and finds next/previous key of the given search
 * key based on the flag. The callback routine returns record if key is found
 * else it returns error.
 *
 * @param arbor Btree parameteres.`
 * @param key   Key to be searched in the btree.
 * @param cb    Callback routine to return operation output.
 * @param flags Operation specific flags (cookie, slant, prev, next etc.).
 * @param bop   Btree operation related parameters.
 */
void m0_btree_iter(struct m0_btree *arbor, const struct m0_btree_key *key,
		   const struct m0_btree_cb *cb, uint64_t flags,
		   struct m0_btree_op *bop)
{
	M0_PRE(flags & BOF_NEXT || flags & BOF_PREV);

	bop->bo_opc = M0_BO_ITER;
	bop->bo_arbor = arbor;
	bop->bo_rec.r_key = *key;
	bop->bo_flags = flags;
	bop->bo_cb = *cb;
	bop->bo_i = NULL;
	m0_sm_op_init(&bop->bo_op, &btree_iter_kv_tick, &bop->bo_op_exec,
		      &btree_conf, &bop->bo_sm_group);
}

/**
 * m0_btree_put is the API which is used by motr to put the given record into
 * the btree.
 *
 * @param arbor It provides all the required data about the tree in which user
 * wants to insert record.
 * @param tx It represents the transaction of which the current operation is
 * part of.
 * @param rec It represents the record which needs to get inserted. Note that,
 * user may or may not provide valid value but record should be provided with
 * valid key, key size and value size as it is needed for operation.
 * @param cb It represents callback which will get called by the operation to
 * allow user to insert key and record at provided place.
 * @param flags
 * @param bop It represents the structure containing all the relevant details
 * for carrying out btree operations.
 */
void m0_btree_put(struct m0_btree *arbor, const struct m0_btree_rec *rec,
		  const struct m0_btree_cb *cb, uint64_t flags,
		  struct m0_btree_op *bop, struct m0_be_tx *tx)
{
	bop->bo_opc    = M0_BO_PUT;
	bop->bo_arbor  = arbor;
	bop->bo_rec    = *rec;
	bop->bo_cb     = *cb;
	bop->bo_tx     = tx;
	bop->bo_flags  = flags;
	bop->bo_i      = NULL;

	m0_sm_op_init(&bop->bo_op, &btree_put_kv_tick, &bop->bo_op_exec,
		      &btree_conf, &bop->bo_sm_group);
}

void m0_btree_del(struct m0_btree *arbor, const struct m0_btree_key *key,
		  const struct m0_btree_cb *cb, uint64_t flags,
		  struct m0_btree_op *bop, struct m0_be_tx *tx)
{
	bop->bo_opc       = M0_BO_DEL;
	bop->bo_arbor     = arbor;
	bop->bo_rec.r_key = *key;
	bop->bo_cb        = *cb;
	bop->bo_tx        = tx;
	bop->bo_flags     = flags;
	bop->bo_i         = NULL;

	m0_sm_op_init(&bop->bo_op, &btree_del_kv_tick, &bop->bo_op_exec,
		      &btree_conf, &bop->bo_sm_group);
}

#endif

#ifndef __KERNEL__
/**
 *  --------------------------
 *  Section START - Unit Tests
 *  --------------------------
 */

/**
 * The code contained below is 'ut'. This is a little experiment to contain the
 * ut code in the same file containing the functionality code. We are open to
 * changes iff enough reasons are found that this model either does not work or
 * is not intuitive or maintainable.
 */

#define m0_be_tx_init(tx,tid,dom,sm_group,persistent,discarded,filler,datum) \
	do {                                                                 \
	                                                                     \
	} while (0)

#define m0_be_tx_prep(tx,credit)                                             \
	do {                                                                 \
                                                                             \
	} while (0)

#define m0_be_tx_open(tx)                                                    \
	do {                                                                 \
                                                                             \
	} while (0)

#define m0_be_tx_capture(tx,req)                                             \
	do {                                                                 \
                                                                             \
	} while (0)

#define m0_be_tx_close(tx)                                                   \
	do {                                                                 \
                                                                             \
	} while (0)

#define m0_be_tx_fini(tx)                                                    \
	do {                                                                 \
                                                                             \
	} while (0)

static bool btree_ut_initialised = false;
static void btree_ut_init(void)
{
	if (!btree_ut_initialised) {
		segops = (struct seg_ops *)&mem_seg_ops;
		m0_btree_mod_init();
		btree_ut_initialised = true;
	}
}

static void btree_ut_fini(void)
{
	segops = NULL;
	m0_btree_mod_fini();
	btree_ut_initialised = false;
}

/**
 * This test will create a few nodes and then delete them before exiting. The
 * main intent of this test is to debug the create and delete nodes functions.
 */
static void ut_node_create_delete(void)
{
	struct node_op          op;
	struct node_op          op1;
	struct node_op          op2;
	struct m0_btree_type    tt;
	struct td              *tree;
	struct td              *tree_clone;
	struct nd              *node1;
	struct nd              *node2;
	const struct node_type *nt    = &fixed_format;

	M0_ENTRY();

	btree_ut_init();

	M0_SET0(&op);

	M0_ASSERT(trees_loaded == 0);

	// Create a Fixed-Format tree.
	op.no_opc = NOP_ALLOC;
	tree_create(&op, &tt, 10, NULL, 0);

	tree = op.no_tree;

	M0_ASSERT(tree->t_ref == 1);
	M0_ASSERT(tree->t_root != NULL);
	M0_ASSERT(trees_loaded == 1);

	// Add a few nodes to the created tree.
	op1.no_opc = NOP_ALLOC;
	node_alloc(&op1, tree, 10, nt, 8, 8, NULL, false, 0);
	node1 = op1.no_node;

	op2.no_opc = NOP_ALLOC;
	node_alloc(&op2,  tree, 10, nt, 8, 8, NULL, false, 0);
	node2 = op2.no_node;

	op1.no_opc = NOP_FREE;
	node_free(&op1, node1, NULL, 0);

	op2.no_opc = NOP_FREE;
	node_free(&op2, node2, NULL, 0);

	/* Get another reference to the same tree. */
	tree_get(&op, &tree->t_root->n_addr, 0);
	tree_clone = op.no_tree;
	M0_ASSERT(tree_clone->t_ref == 2);
	M0_ASSERT(tree->t_root == tree_clone->t_root);
	M0_ASSERT(trees_loaded == 1);


	tree_put(tree_clone);
	M0_ASSERT(trees_loaded == 1);

	// Done playing with the tree - delete it.
	op.no_opc = NOP_FREE;
	tree_delete(&op, tree, NULL, 0);
	M0_ASSERT(trees_loaded == 0);

	btree_ut_fini();
	M0_LEAVE();
}


static bool add_rec(struct nd *node,
		    uint64_t   key,
		    uint64_t   val)
{
	struct ff_head      *h = ff_data(node);
	struct slot          slot;
	struct m0_btree_key  find_key;
	m0_bcount_t          ksize;
	void                *p_key;
	m0_bcount_t          vsize;
	void                *p_val;

	/**
	 * To add a record if space is available in the node to hold a new
	 * record:
	 * 1) Search index in the node where the new record is to be inserted.
	 * 2) Get the location in the node where the key & value should be
	 *    inserted.
	 * 3) Insert the new record at the determined location.
	 */

	ksize = h->ff_ksize;
	p_key = &key;
	vsize = h->ff_vsize;
	p_val = &val;

	M0_SET0(&slot);
	slot.s_node                            = node;
	slot.s_rec.r_key.k_data.ov_vec.v_nr    = 1;
	slot.s_rec.r_key.k_data.ov_vec.v_count = &ksize;
	slot.s_rec.r_val.ov_vec.v_nr           = 1;
	slot.s_rec.r_val.ov_vec.v_count        = &vsize;

	if (node_count(node) != 0) {
		if (!node_isfit(&slot))
			return false;
		find_key.k_data.ov_vec.v_nr = 1;
		find_key.k_data.ov_vec.v_count = &ksize;
		find_key.k_data.ov_buf = &p_key;
		node_find(&slot, &find_key);
	}

	node_make(&slot, NULL);

	slot.s_rec.r_key.k_data.ov_buf = &p_key;
	slot.s_rec.r_val.ov_buf = &p_val;

	node_rec(&slot);

	*((uint64_t *)p_key) = key;
	*((uint64_t *)p_val) = val;

	return true;
}

static void get_next_rec_to_add(struct nd *node, uint64_t *key,  uint64_t *val)
{
	struct slot          slot;
	uint64_t             proposed_key;
	struct m0_btree_key  find_key;
	m0_bcount_t          ksize;
	void                *p_key;
	m0_bcount_t          vsize;
	void                *p_val;
	struct ff_head      *h = ff_data(node);

	M0_SET0(&slot);
	slot.s_node = node;

	ksize = h->ff_ksize;
	proposed_key = rand();

	find_key.k_data = M0_BUFVEC_INIT_BUF(&p_key, &ksize);

	slot.s_rec.r_key.k_data = M0_BUFVEC_INIT_BUF(&p_key, &ksize);

	slot.s_rec.r_val = M0_BUFVEC_INIT_BUF(&p_val, &vsize);

	while (true) {
		uint64_t found_key;

		proposed_key %= 256;
		p_key = &proposed_key;

		if (node_count(node) == 0)
			break;
		node_find(&slot, &find_key);
		node_rec(&slot);

		if (slot.s_idx >= node_count(node))
			break;

		found_key = *(uint64_t *)p_key;

		if (found_key == proposed_key)
			proposed_key++;
		else
			break;
	}

	*key = proposed_key;
	memset(val, *key, sizeof(*val));
}

void get_rec_at_index(struct nd *node, int idx, uint64_t *key,  uint64_t *val)
{
	struct slot          slot;
	m0_bcount_t          ksize;
	void                *p_key;
	m0_bcount_t          vsize;
	void                *p_val;

	M0_SET0(&slot);
	slot.s_node = node;
	slot.s_idx  = idx;

	M0_ASSERT(idx<node_count(node));

	slot.s_rec.r_key.k_data.ov_vec.v_nr = 1;
	slot.s_rec.r_key.k_data.ov_vec.v_count = &ksize;
	slot.s_rec.r_key.k_data.ov_buf = &p_key;

	slot.s_rec.r_val.ov_vec.v_nr = 1;
	slot.s_rec.r_val.ov_vec.v_count = &vsize;
	slot.s_rec.r_val.ov_buf = &p_val;

	node_rec(&slot);

	if (key != NULL)
		*key = *(uint64_t *)p_key;

	if (val != NULL)
		*val = *(uint64_t *)p_val;
}

void get_key_at_index(struct nd *node, int idx, uint64_t *key)
{
	struct slot          slot;
	m0_bcount_t          ksize;
	void                *p_key;

	M0_SET0(&slot);
	slot.s_node = node;
	slot.s_idx  = idx;

	M0_ASSERT(idx<node_count(node));

	slot.s_rec.r_key.k_data.ov_vec.v_nr = 1;
	slot.s_rec.r_key.k_data.ov_vec.v_count = &ksize;
	slot.s_rec.r_key.k_data.ov_buf = &p_key;

	node_key(&slot);

	if (key != NULL)
		*key = *(uint64_t *)p_key;
}
/**
 * This unit test will create a tree, add a node and then populate the node with
 * some records. It will also confirm the records are in ascending order of Key.
 */
static void ut_node_add_del_rec(void)
{
	struct node_op          op;
	struct node_op          op1;
	struct m0_btree_type    tt;
	struct td              *tree;
	struct nd              *node1;
	const struct node_type *nt      = &fixed_format;
	uint64_t                key;
	uint64_t                val;
	uint64_t                prev_key;
	uint64_t                curr_key;
	time_t                  curr_time;
	int                     run_loop;

	M0_ENTRY();

	time(&curr_time);
	printf("\nUsing seed %lu", curr_time);
	srand(curr_time);

	run_loop = 50000;

	btree_ut_init();

	M0_SET0(&op);

	op.no_opc = NOP_ALLOC;
	tree_create(&op, &tt, 10, NULL, 0);

	tree = op.no_tree;

	op1.no_opc = NOP_ALLOC;
	node_alloc(&op1, tree, 10, nt, 8, 8, NULL, false, 0);
	node1 = op1.no_node;

	while (run_loop--) {
		int i;

		/** Add records */
		i = 0;
		while (true) {
			get_next_rec_to_add(node1, &key, &val);
			if (!add_rec(node1, key, val))
				break;
			M0_ASSERT(++i == node_count(node1));
		}

		/** Confirm all the records are in ascending value of key. */
		get_rec_at_index(node1, 0, &prev_key, NULL);
		for (i = 1; i < node_count(node1); i++) {
			get_rec_at_index(node1, i, &curr_key, NULL);
			M0_ASSERT(prev_key < curr_key);
			prev_key = curr_key;
		}

		/** Delete all the records from the node. */
		i = node_count(node1) - 1;
		while (node_count(node1) != 0) {
			int j = rand() % node_count(node1);
			node_del(node1, j, NULL);
			M0_ASSERT(i-- == node_count(node1));
		}
	}

	printf("\n");
	op1.no_opc = NOP_FREE;
	node_free(&op1, node1, NULL, 0);

	// Done playing with the tree - delete it.
	op.no_opc = NOP_FREE;
	tree_delete(&op, tree, NULL, 0);

	btree_ut_fini();

	M0_LEAVE();
}

/**
 * In this unit test we exercise a few tree operations in both valid and invalid
 * conditions.
 */
static void ut_basic_tree_oper(void)
{
	/** void                   *invalid_addr = (void *)0xbadbadbadbad; */
	struct m0_btree        *btree;
	struct m0_btree_type    btree_type = {  .tt_id = M0_BT_UT_KV_OPS,
						.ksize = 8,
						.vsize = 8, };
	struct m0_be_tx        *tx = NULL;
	struct m0_btree_op      b_op = {};
	void                   *temp_node;
	const struct node_type *nt = &fixed_format;
	int                     rc;

	/** Prepare transaction to capture tree operations. */
	m0_be_tx_init(tx, 0, NULL, NULL, NULL, NULL, NULL, NULL);
	m0_be_tx_prep(tx, NULL);
	btree_ut_init();
	/**
	 *  Run a valid scenario which:
	 *  1) Creates a btree
	 *  2) Closes the btree
	 *  3) Opens the btree
	 *  4) Closes the btree
	 *  5) Destroys the btree
	 */

	/** Create temp node space*/
	temp_node = m0_alloc_aligned((1024 + sizeof(struct nd)), 10);
	btree = m0_alloc(sizeof *btree);
	rc = M0_BTREE_OP_SYNC_WITH_RC(&b_op.bo_op,
				      m0_btree_create(temp_node, 1024,
						      &btree_type, nt, &b_op, tx
						      ), &b_op.bo_sm_group,
				      &b_op.bo_op_exec);
	M0_ASSERT(rc == 0);
	m0_btree_close(b_op.bo_arbor);

	rc = M0_BTREE_OP_SYNC_WITH_RC(&b_op.bo_op,
				      m0_btree_open(temp_node, 1024, &btree,
						    &b_op), &b_op.bo_sm_group,
				      &b_op.bo_op_exec);
	M0_ASSERT(rc == 0);
	m0_btree_close(btree);

	rc = M0_BTREE_OP_SYNC_WITH_RC(&b_op.bo_op,
				      m0_btree_destroy(b_op.bo_arbor, &b_op),
				      &b_op.bo_sm_group, &b_op.bo_op_exec);
	M0_ASSERT(rc == 0);
	m0_free_aligned(temp_node, (1024 + sizeof(struct nd)), 10);

	/** Now run some invalid cases */

	/** Open a non-existent btree */
	/**
	 * ToDo: This condition needs to be uncommented once the check for
	 * node_is_valid is properly implemented in btree_open_tick.
	 *
	 * rc = M0_BTREE_OP_SYNC_WITH_RC(&b_op.bo_op,
	 *                             m0_btree_open(invalid_addr, 1024, &btree,
	 *                                           &b_op), &b_op.bo_sm_group,
	 *                             &b_op.bo_op_exec);
	 * M0_ASSERT(rc == -EFAULT);
	 */

	/** Close a non-existent btree */
	/**
	 * The following close function are not called as the open operation
	 * being called before this doesnt increase the t_ref variable for
	 * given tree descriptor.
	 *
	 * m0_btree_close(btree); */

	/** Destroy a non-existent btree */
	/**
	 * Commenting this case till the time we can gracefully handle failure.
	 *
	 * M0_BTREE_OP_SYNC_WITH_RC(&b_op.bo_op, m0_btree_destroy(btree, &b_op),
	 *			 &b_op.bo_sm_group, &b_op.bo_op_exec);
	 */

	/** Create a new btree */
	temp_node = m0_alloc_aligned((1024 + sizeof(struct nd)), 10);
	rc = M0_BTREE_OP_SYNC_WITH_RC(&b_op.bo_op,
				      m0_btree_create(temp_node, 1024,
						      &btree_type, nt, &b_op, tx
						      ), &b_op.bo_sm_group,
				      &b_op.bo_op_exec);
	M0_ASSERT(rc == 0);
	/** Close it */
	/**
	 * The following 2 close functions are not used as there is no open
	 * operation being called before this. Hence, the t_ref variable for
	 * tree descriptor has not increased.
	 *
	 * m0_btree_close(b_op.bo_arbor);
	 */

	/** Try closing again */
	/* m0_btree_close(b_op.bo_arbor); */

	/** Re-open it */
	/**
	 * ToDo: This condition needs to be uncommented once the check for
	 * node_is_valid is properly implemented in btree_open_tick.
	 *
	 * rc = M0_BTREE_OP_SYNC_WITH_RC(&b_op.bo_op,
	 *                             m0_btree_open(invalid_addr, 1024, &btree,
	 *                                           &b_op), &b_op.bo_sm_group,
	 *                             &b_op.bo_op_exec);
	 * M0_ASSERT(rc == -EFAULT);
	 */

	/** Open it again */
	/**
	 * ToDo: This condition needs to be uncommented once the check for
	 * node_is_valid is properly implemented in btree_open_tick.
	 *
	 * rc = M0_BTREE_OP_SYNC_WITH_RC(&b_op.bo_op,
	 *                             m0_btree_open(invalid_addr, 1024, &btree,
	 *                                           &b_op), &b_op.bo_sm_group,
	 *                             &b_op.bo_op_exec);
	 * M0_ASSERT(rc == -EFAULT);
	 */

	/** Destory it */
	rc = M0_BTREE_OP_SYNC_WITH_RC(&b_op.bo_op,
				      m0_btree_destroy(b_op.bo_arbor, &b_op),
				      &b_op.bo_sm_group, &b_op.bo_op_exec);
	M0_ASSERT(rc == 0);
	m0_free_aligned(temp_node, (1024 + sizeof(struct nd)), 10);
	/** Attempt to reopen the destroyed tree */

	/**
	 * ToDo: This condition needs to be uncommented once the check for
	 * node_is_valid is properly implemented in btree_open_tick.
	 *
	 * rc = M0_BTREE_OP_SYNC_WITH_RC(&b_op.bo_op,
	 *                             m0_btree_open(invalid_addr, 1024, &btree,
	 *                                           &b_op), &b_op.bo_sm_group,
	 *                             &b_op.bo_op_exec);
	 * M0_ASSERT(rc == -EFAULT);
	 */

	btree_ut_fini();
	m0_free(btree);
}

struct cb_data {
	/** Key that needs to be stored or retrieved. */
	struct m0_btree_key *key;

	/** Value associated with the key that is to be stored or retrieved. */
	struct m0_bufvec    *value;

	/** If value is retrieved (GET) then check if has expected contents. */
	bool                 check_value;

	/**
	 *  This field is filled by the callback routine with the flags which
	 *  the CB routine received from the _tick(). This flag can then be
	 *  analyzed by the caller for further processing.
	 */
	uint32_t             flags;
};

static int btree_kv_put_cb(struct m0_btree_cb *cb, struct m0_btree_rec *rec)
{
	struct m0_bufvec_cursor  scur;
	struct m0_bufvec_cursor  dcur;
	m0_bcount_t              ksize;
	m0_bcount_t              vsize;
	struct cb_data          *datum = cb->c_datum;

	/** The caller can look at these flags if he needs to. */
	datum->flags = rec->r_flags;

	if (rec->r_flags == M0_BSC_KEY_EXISTS)
		return M0_BSC_KEY_EXISTS;

	ksize = m0_vec_count(&datum->key->k_data.ov_vec);
	M0_ASSERT(m0_vec_count(&rec->r_key.k_data.ov_vec) >= ksize);

	vsize = m0_vec_count(&datum->value->ov_vec);
	M0_ASSERT(m0_vec_count(&rec->r_val.ov_vec) >= vsize);

	m0_bufvec_cursor_init(&scur, &datum->key->k_data);
	m0_bufvec_cursor_init(&dcur, &rec->r_key.k_data);
	m0_bufvec_cursor_copy(&dcur, &scur, ksize);

	m0_bufvec_cursor_init(&scur, datum->value);
	m0_bufvec_cursor_init(&dcur, &rec->r_val);
	m0_bufvec_cursor_copy(&dcur, &scur, vsize);

	return 0;
}

static int btree_kv_get_cb(struct m0_btree_cb *cb, struct m0_btree_rec *rec)
{
	struct m0_bufvec_cursor  scur;
	struct m0_bufvec_cursor  dcur;
	m0_bcount_t              ksize;
	m0_bcount_t              vsize;
	struct cb_data          *datum = cb->c_datum;

	/** The caller can look at these flags if he needs to. */
	datum->flags = rec->r_flags;

	if (rec->r_flags == M0_BSC_KEY_NOT_FOUND ||
	    rec->r_flags == M0_BSC_KEY_BTREE_BOUNDARY)
		return rec->r_flags;

	ksize = m0_vec_count(&datum->key->k_data.ov_vec);
	M0_PRE(m0_vec_count(&rec->r_key.k_data.ov_vec) <= ksize);

	vsize = m0_vec_count(&datum->value->ov_vec);
	M0_PRE(m0_vec_count(&rec->r_val.ov_vec) <= vsize);

	m0_bufvec_cursor_init(&dcur, &datum->key->k_data);
	m0_bufvec_cursor_init(&scur, &rec->r_key.k_data);
	m0_bufvec_cursor_copy(&dcur, &scur, ksize);

	m0_bufvec_cursor_init(&dcur, datum->value);
	m0_bufvec_cursor_init(&scur, &rec->r_val);
	m0_bufvec_cursor_copy(&dcur, &scur, vsize);

	if (datum->check_value) {
		struct m0_bufvec_cursor kcur;
		struct m0_bufvec_cursor vcur;
		m0_bcount_t             v_off = 0;

		while (v_off <= vsize) {
			m0_bufvec_cursor_init(&kcur, &rec->r_key.k_data);
			m0_bufvec_cursor_init(&vcur, &rec->r_val);
			m0_bufvec_cursor_move(&vcur, v_off);

			if (m0_bufvec_cursor_cmp(&kcur,&vcur)) {
				M0_ASSERT(0);
			}
			v_off += ksize;
		}
	}

	return 0;
}

static int btree_kv_del_cb(struct m0_btree_cb *cb, struct m0_btree_rec *rec)
{
	struct cb_data          *datum = cb->c_datum;

	/** The caller can look at these flags if he needs to. */
	datum->flags = rec->r_flags;

	return rec->r_flags;
}

/**
 * This unit test exercises the KV operations for both valid and invalid
 * conditions.
 */
static void ut_basic_kv_oper(void)
{
	struct m0_btree_type    btree_type  = {.tt_id = M0_BT_UT_KV_OPS,
					      .ksize = 8,
					      .vsize = 8, };
	struct m0_be_tx        *tx          = NULL;
	struct m0_btree_op      b_op        = {};
	struct m0_btree        *tree;
	void                   *temp_node;
	int                     i;
	time_t                  curr_time;
	struct m0_btree_cb      ut_cb;
	uint64_t                first_key;
	bool                    first_key_initialized = false;
	struct m0_btree_op      kv_op                 = {};
	const struct node_type *nt                    = &fixed_format;

	M0_ENTRY();

	time(&curr_time);
	printf("\nUsing seed %lu", curr_time);
	srandom(curr_time);

	/** Prepare transaction to capture tree operations. */
	m0_be_tx_init(tx, 0, NULL, NULL, NULL, NULL, NULL, NULL);
	m0_be_tx_prep(tx, NULL);
	btree_ut_init();
	/**
	 *  Run valid scenario:
	 *  1) Create a btree
	 *  2) Adds a few records to the created tree.
	 *  3) Confirms the records are present in the tree.
	 *  4) Deletes all the records from the tree.
	 *  4) Close the btree
	 *  5) Destroy the btree
	 */

	/** Create temp node space and use it as root node for btree */
	temp_node = m0_alloc_aligned((1024 + sizeof(struct nd)), 10);
	M0_BTREE_OP_SYNC_WITH_RC(&b_op.bo_op,
				 m0_btree_create(temp_node, 1024, &btree_type,
						 nt, &b_op, tx),
				 &b_op.bo_sm_group, &b_op.bo_op_exec);

	tree = b_op.bo_arbor;

	for (i = 0; i < 2048; i++) {
		uint64_t             key;
		uint64_t             value;
		struct cb_data       put_data;
		struct m0_btree_rec  rec;
		m0_bcount_t          ksize  = sizeof key;
		m0_bcount_t          vsize  = sizeof value;
		void                *k_ptr  = &key;
		void                *v_ptr  = &value;

		/**
		 *  There is a very low possibility of hitting the same key
		 *  again. This is fine as it helps debug the code when insert
		 *  is called with the same key instead of update function.
		 */
		key = value = m0_byteorder_cpu_to_be64(random());

		if (!first_key_initialized) {
			first_key = key;
			first_key_initialized = true;
		}

		rec.r_key.k_data   = M0_BUFVEC_INIT_BUF(&k_ptr, &ksize);
		rec.r_val          = M0_BUFVEC_INIT_BUF(&v_ptr, &vsize);

		put_data.key       = &rec.r_key;
		put_data.value     = &rec.r_val;

		ut_cb.c_act        = btree_kv_put_cb;
		ut_cb.c_datum      = &put_data;

		M0_BTREE_OP_SYNC_WITH_RC(&kv_op.bo_op,
					 m0_btree_put(tree, &rec, &ut_cb, 0,
						      &kv_op, tx),
					 &kv_op.bo_sm_group, &kv_op.bo_op_exec);
	}

	{
		uint64_t             key;
		uint64_t             value;
		struct cb_data       get_data;
		struct m0_btree_key  get_key;
		struct m0_bufvec     get_value;
		m0_bcount_t          ksize            = sizeof key;
		m0_bcount_t          vsize            = sizeof value;
		void                *k_ptr            = &key;
		void                *v_ptr            = &value;
		uint64_t             find_key;
		void                *find_key_ptr     = &find_key;
		m0_bcount_t          find_key_size    = sizeof find_key;
		struct m0_btree_key  find_key_in_tree;

		get_key.k_data = M0_BUFVEC_INIT_BUF(&k_ptr, &ksize);
		get_value      = M0_BUFVEC_INIT_BUF(&v_ptr, &vsize);

		get_data.key    = &get_key;
		get_data.value  = &get_value;

		ut_cb.c_act   = btree_kv_get_cb;
		ut_cb.c_datum = &get_data;

		find_key = first_key;

		find_key_in_tree.k_data =
				M0_BUFVEC_INIT_BUF(&find_key_ptr, &find_key_size);

		M0_BTREE_OP_SYNC_WITH_RC(&kv_op.bo_op,
					 m0_btree_get(tree,
						      &find_key_in_tree,
						      &ut_cb, BOF_EQUAL, &kv_op),
					 &kv_op.bo_sm_group, &kv_op.bo_op_exec);

		for (i = 1; i < 2048; i++) {
			find_key = key;
			M0_BTREE_OP_SYNC_WITH_RC(&kv_op.bo_op,
						 m0_btree_iter(tree,
							       &find_key_in_tree,
							       &ut_cb, BOF_NEXT,
							       &kv_op),
						 &kv_op.bo_sm_group,
						 &kv_op.bo_op_exec);
		}
	}

	m0_btree_close(tree);
	/**
	 * Commenting this code as the delete operation is not done here.
	 * Due to this, the destroy operation will crash.
	 *
	 *
	 * M0_BTREE_OP_SYNC_WITH_RC(&b_op.bo_op,
	 *				 m0_btree_destroy(b_op.bo_arbor, &b_op),
	 *				 &b_op.bo_sm_group, &b_op.bo_op_exec);
	 */
	btree_ut_fini();
}


enum {
	MIN_STREAM_CNT         = 5,
	MAX_STREAM_CNT         = 20,

	MIN_RECS_PER_STREAM    = 5,
	MAX_RECS_PER_STREAM    = 2048,

	MAX_RECS_PER_THREAD    = 100000, /** Records count for each thread */

	MIN_TREE_LOOPS         = 5000,
	MAX_TREE_LOOPS         = 15000,
	MAX_RECS_FOR_TREE_TEST = 100,
};


/**
 * This unit test exercises the KV operations triggered by multiple streams.
 */
static void ut_multi_stream_kv_oper(void)
{
	void                   *temp_node;
	int                     i;
	time_t                  curr_time;
	struct m0_btree_cb      ut_cb;
	struct m0_be_tx        *tx              = NULL;
	struct m0_btree_op      b_op            = {};
	uint32_t                stream_count    = 0;
	uint64_t                recs_per_stream = 0;
	struct m0_btree_op      kv_op           = {};
	struct m0_btree        *tree;
	const struct node_type *nt              = &fixed_format;
	struct m0_btree_type    btree_type      = {.tt_id = M0_BT_UT_KV_OPS,
						  .ksize = sizeof(uint64_t),
						  .vsize = btree_type.ksize*2,
						  };

	M0_ENTRY();

	time(&curr_time);
	printf("\nUsing seed %lu", curr_time);
	srandom(curr_time);

	stream_count = (random() % (MAX_STREAM_CNT - MIN_STREAM_CNT)) +
			MIN_STREAM_CNT;

	recs_per_stream = (random()%
			   (MAX_RECS_PER_STREAM - MIN_RECS_PER_STREAM)) +
			    MIN_RECS_PER_STREAM;

	/** Prepare transaction to capture tree operations. */
	m0_be_tx_init(tx, 0, NULL, NULL, NULL, NULL, NULL, NULL);
	m0_be_tx_prep(tx, NULL);
	btree_ut_init();
	/**
	 *  Run valid scenario:
	 *  1) Create a btree
	 *  2) Adds records in multiple streams to the created tree.
	 *  3) Confirms the records are present in the tree.
	 *  4) Deletes all the records from the tree using multiple streams.
	 *  5) Close the btree
	 *  6) Destroy the btree
	 */

	/** Create temp node space and use it as root node for btree */
	temp_node = m0_alloc_aligned((1024 + sizeof(struct nd)), 10);
	M0_BTREE_OP_SYNC_WITH_RC(&b_op.bo_op,
				 m0_btree_create(temp_node, 1024, &btree_type,
						 nt, &b_op, tx),
				 &b_op.bo_sm_group, &b_op.bo_op_exec);
	tree = b_op.bo_arbor;

	for (i = 1; i <= recs_per_stream; i++) {
		uint64_t             key;
		uint64_t             value[btree_type.vsize / sizeof(uint64_t)];
		struct cb_data       put_data;
		struct m0_btree_rec  rec;
		m0_bcount_t          ksize  = sizeof key;
		m0_bcount_t          vsize  = sizeof value;
		void                *k_ptr  = &key;
		void                *v_ptr  = &value;
		uint32_t             stream_num;

		for (stream_num = 0; stream_num < stream_count; stream_num++) {
			int k;

			key = i + (stream_num * recs_per_stream);
			key = m0_byteorder_cpu_to_be64(key);
			for (k = 0; k < ARRAY_SIZE(value);k++) {
				value[k] = key;
			}

			rec.r_key.k_data   = M0_BUFVEC_INIT_BUF(&k_ptr, &ksize);
			rec.r_val          = M0_BUFVEC_INIT_BUF(&v_ptr, &vsize);

			put_data.key       = &rec.r_key;
			put_data.value     = &rec.r_val;

			ut_cb.c_act        = btree_kv_put_cb;
			ut_cb.c_datum      = &put_data;

			M0_BTREE_OP_SYNC_WITH_RC(&kv_op.bo_op,
						 m0_btree_put(tree, &rec,
							      &ut_cb, 0,
							      &kv_op, tx),
						 &kv_op.bo_sm_group,
						 &kv_op.bo_op_exec);
		}
	}

	for (i = 1; i <= (recs_per_stream*stream_count); i++) {
		uint64_t             key;
		uint64_t             value[btree_type.vsize/sizeof(uint64_t)];
		struct cb_data       get_data;
		struct m0_btree_key  get_key;
		struct m0_bufvec     get_value;
		m0_bcount_t          ksize             = sizeof key;
		m0_bcount_t          vsize             = sizeof value;
		void                *k_ptr             = &key;
		void                *v_ptr             = &value;
		uint64_t             find_key;
		void                *find_key_ptr      = &find_key;
		m0_bcount_t          find_key_size     = sizeof find_key;
		struct m0_btree_key  find_key_in_tree;

		find_key = m0_byteorder_cpu_to_be64(i);
		find_key_in_tree.k_data =
			M0_BUFVEC_INIT_BUF(&find_key_ptr, &find_key_size);

		get_key.k_data = M0_BUFVEC_INIT_BUF(&k_ptr, &ksize);
		get_value      = M0_BUFVEC_INIT_BUF(&v_ptr, &vsize);

		get_data.key         = &get_key;
		get_data.value       = &get_value;
		get_data.check_value = true;

		ut_cb.c_act   = btree_kv_get_cb;
		ut_cb.c_datum = &get_data;

		M0_BTREE_OP_SYNC_WITH_RC(&kv_op.bo_op,
					 m0_btree_get(tree,
						      &find_key_in_tree,
						      &ut_cb, BOF_EQUAL, &kv_op),
					 &kv_op.bo_sm_group, &kv_op.bo_op_exec);
	}

	for (i = 1; i <= recs_per_stream; i++) {
		uint64_t             del_key;
		struct m0_btree_key  del_key_in_tree;
		void                *p_del_key    = &del_key;
		m0_bcount_t          del_key_size = sizeof del_key;
		struct cb_data       del_data;
		uint32_t             stream_num;

		del_data = (struct cb_data) { .key = &del_key_in_tree,
						 .value = NULL,
						 .check_value = false,
						};

		del_key_in_tree.k_data =
				M0_BUFVEC_INIT_BUF(&p_del_key, &del_key_size);

		ut_cb.c_act   = btree_kv_del_cb;
		ut_cb.c_datum = &del_data;

		for (stream_num = 0; stream_num < stream_count; stream_num++) {
			del_key = i + (stream_num * recs_per_stream);
			del_key = m0_byteorder_cpu_to_be64(del_key);

			M0_BTREE_OP_SYNC_WITH_RC(&kv_op.bo_op,
						 m0_btree_del(tree,
							      &del_key_in_tree,
							      &ut_cb, 0,
							      &kv_op, tx),
						 &kv_op.bo_sm_group,
						 &kv_op.bo_op_exec);
		}
	}

	m0_btree_close(tree);

	/**
	 * Commenting this code as the delete operation is not done here.
	 * Due to this, the destroy operation will crash.
	 *
	 *
	 * M0_BTREE_OP_SYNC_WITH_RC(&b_op.bo_op,
	 *				 m0_btree_destroy(b_op.bo_arbor, &b_op),
	 *				 &b_op.bo_sm_group, &b_op.bo_op_exec);
	 */

	btree_ut_fini();
}

struct btree_ut_thread_info {
	struct m0_thread   ti_q;             /** Used for thread operations. */
	struct m0_bitmap   ti_cpu_map;       /** CPU map to run this thread. */
	uint64_t           ti_key_first;     /** First Key value to use. */
	uint64_t           ti_key_count;     /** Keys to use. */
	uint64_t           ti_key_incr;      /** Key value to increment by. */
	uint16_t           ti_thread_id;     /** Thread ID <= 65535. */
	struct m0_btree   *ti_tree;          /** Tree for KV operations */
	uint16_t           ti_key_size;      /** Key size in bytes. */
	uint16_t           ti_value_size;    /** Value size in bytes. */
	bool               ti_random_bursts; /** Burstiness in IO pattern. */

	/**
	 *  The fields below are used by the thread functions (init and func)
	 *  to share information. These fields should not be touched by thread
	 *  launcher.
	 */
	struct random_data  ti_random_buf;    /** Buffer used by random func. */
	char               *ti_rnd_state_ptr; /** State array used by RNG. */
};

/**
 *  All the threads wait for this variable to turn TRUE.
 *  The main thread sets to TRUE once it has initialized all the threads so
 *  that all the threads start running on different CPU cores and can compete
 *  for the same btree nodes to work on thus exercising possible race
 *  conditions.
 */
static volatile bool thread_start = false;

/**
 * Thread init function which will do basic setup such as setting CPU affinity
 * and initializing the RND seed for the thread. Any other initialization that
 * might be needed such as resource allocation/initialization needed for the
 * thread handler function can also be done here.
 */
static int btree_ut_thread_init(struct btree_ut_thread_info *ti)
{
	M0_ALLOC_ARR(ti->ti_rnd_state_ptr, 64);
	if (ti->ti_rnd_state_ptr == NULL) {
		return -ENOMEM;
	}

	M0_SET0(&ti->ti_random_buf);
	initstate_r(ti->ti_thread_id + 1, ti->ti_rnd_state_ptr, 64,
		    &ti->ti_random_buf);

	srandom_r(ti->ti_thread_id + 1, &ti->ti_random_buf);

	return m0_thread_confine(&ti->ti_q, &ti->ti_cpu_map);
}

/**
 * This routine is a thread handler which launches PUT, GET, ITER and DEL
 * operations on the btree passed as parameter.
 */
static void btree_ut_kv_oper_thread_handler(struct btree_ut_thread_info *ti)
{
	uint64_t               key[ti->ti_key_size / sizeof(uint64_t)];
	uint64_t               value[ti->ti_value_size / sizeof(uint64_t)];
	m0_bcount_t            ksize         = sizeof key;
	m0_bcount_t            vsize         = sizeof value;
	void                  *k_ptr         = &key;
	void                  *v_ptr         = &value;
	struct m0_btree_rec    rec;
	struct m0_btree_cb     ut_cb;
	struct cb_data         data;

	uint64_t               get_key[ti->ti_key_size / sizeof(uint64_t)];
	uint64_t               get_value[ti->ti_value_size / sizeof(uint64_t)];
	m0_bcount_t            get_ksize     = sizeof get_key;
	m0_bcount_t            get_vsize     = sizeof get_value;
	void                  *get_k_ptr     = &get_key;
	void                  *get_v_ptr     = &get_value;
	struct m0_btree_rec    get_rec;
	struct m0_btree_cb     ut_get_cb;
	struct cb_data         get_data;

	uint64_t               key_iter_start;
	uint64_t               key_end;
	struct m0_btree_op     kv_op     = {};
	struct m0_btree       *tree;
	struct m0_be_tx       *tx        = NULL;

	/**
	 *  Currently our thread routine only supports Keys and Values which are
	 *  a multiple of 8 bytes.
	 */
	M0_ASSERT(ti->ti_key_size % sizeof(uint64_t) == 0);
	M0_ASSERT(ti->ti_value_size % sizeof(uint64_t) == 0);

	/** Prepare transaction to capture tree operations. */
	m0_be_tx_init(tx, 0, NULL, NULL, NULL, NULL, NULL, NULL);
	m0_be_tx_prep(tx, NULL);

	key_iter_start = ti->ti_key_first;
	key_end        = ti->ti_key_first +
			 (ti->ti_key_count * ti->ti_key_incr) - ti->ti_key_incr;

	rec.r_key.k_data   = M0_BUFVEC_INIT_BUF(&k_ptr, &ksize);
	rec.r_val          = M0_BUFVEC_INIT_BUF(&v_ptr, &vsize);

	data.key           = &rec.r_key;
	data.value         = &rec.r_val;

	ut_cb.c_act        = btree_kv_put_cb;
	ut_cb.c_datum      = &data;

	get_rec.r_key.k_data   = M0_BUFVEC_INIT_BUF(&get_k_ptr, &get_ksize);
	get_rec.r_val          = M0_BUFVEC_INIT_BUF(&get_v_ptr, &get_vsize);

	get_data.key           = &get_rec.r_key;
	get_data.value         = &get_rec.r_val;
	get_data.check_value   = true;

	ut_get_cb.c_act        = btree_kv_get_cb;
	ut_get_cb.c_datum      = &get_data;

	tree                   = ti->ti_tree;

	/** Wait till all the threads have been initialised. */
	while (!thread_start)
		;

	while (key_iter_start <= key_end) {
		uint64_t  key_first;
		uint64_t  key_last;
		uint64_t  keys_put_count = 0;
		uint64_t  keys_found_count = 0;
		int       i;
		int32_t   r;
		uint64_t  iter_dir;
		uint64_t  del_key;

		key_first = key_iter_start;
		if (ti->ti_random_bursts) {
			random_r(&ti->ti_random_buf, &r);
			key_last = (r % (key_end - key_first)) + key_first;
		} else
			key_last = key_end;

		/** PUT keys and their corresponding values in the tree. */

		ut_cb.c_act   = btree_kv_put_cb;
		ut_cb.c_datum = &data;

		while (key_first <= key_last) {
			/**
			 *  Embed the thread-id in LSB so that different threads
			 *  will target the same node thus causing race
			 *  conditions useful to mimic and test btree operations
			 *  in a loaded system.
			 */
			key[0] = (key_first << (sizeof(ti->ti_thread_id) * 8)) +
				 ti->ti_thread_id;
			key[0] = m0_byteorder_cpu_to_be64(key[0]);
			for (i = 1; i < ARRAY_SIZE(key); i++)
				key[i] = key[0];

			value[0] = key[0];
			for (i = 1; i < ARRAY_SIZE(value); i++)
				value[i] = value[0];

			M0_BTREE_OP_SYNC_WITH_RC(&kv_op.bo_op,
						 m0_btree_put(tree, &rec,
							      &ut_cb, 0,
							      &kv_op, tx),
						 &kv_op.bo_sm_group,
						 &kv_op.bo_op_exec);
			M0_ASSERT(data.flags == M0_BSC_SUCCESS);

			keys_put_count++;
			key_first += ti->ti_key_incr;
		}

		/** GET and ITERATE over the keys which we inserted above. */

		/**  Randomly decide the iteration direction. */
		random_r(&ti->ti_random_buf, &r);

		key_first = key_iter_start;
		if (r % 2) {
			/** Iterate forward. */
			iter_dir = BOF_NEXT;
			key[0] = (key_first <<
				  (sizeof(ti->ti_thread_id) * 8)) +
				 ti->ti_thread_id;
			key[0] = m0_byteorder_cpu_to_be64(key[0]);
			for (i = 1; i < ARRAY_SIZE(key); i++)
				key[i] = key[0];
		} else {
			/** Iterate backward. */
			iter_dir = BOF_PREV;
			key[0] = (key_last <<
				  (sizeof(ti->ti_thread_id) * 8)) +
				 ti->ti_thread_id;
			key[0] = m0_byteorder_cpu_to_be64(key[0]);
			for (i = 1; i < ARRAY_SIZE(key); i++)
				key[i] = key[0];
		}

		get_data.check_value = true; /** Compare value with key */

		M0_BTREE_OP_SYNC_WITH_RC(&kv_op.bo_op,
					 m0_btree_get(tree,
						      &rec.r_key, &ut_get_cb,
						      BOF_EQUAL, &kv_op),
					 &kv_op.bo_sm_group,
					 &kv_op.bo_op_exec);
		M0_ASSERT(get_data.flags == M0_BSC_SUCCESS);

		keys_found_count++;

		while (1) {
			M0_BTREE_OP_SYNC_WITH_RC(&kv_op.bo_op,
						 m0_btree_iter(tree,
							       &rec.r_key,
							       &ut_get_cb,
							       iter_dir,
							       &kv_op),
						 &kv_op.bo_sm_group,
						 &kv_op.bo_op_exec);
			if (get_data.flags == M0_BSC_KEY_BTREE_BOUNDARY)
				break;

			keys_found_count++;

			/** Copy over the gotten key for the next search. */
			for (i = 0; i < ARRAY_SIZE(key); i++)
				key[i] = get_key[i];
		}

		M0_ASSERT(keys_found_count == keys_put_count);

		/**
		 *  Test slant only if possible. If the increment counter is
		 *  more than 1 we can provide the intermediate value to be got
		 *  in slant mode.
		 */

		if (ti->ti_key_incr > 1) {
			uint64_t  slant_key;
			uint64_t  got_key;
			struct m0_btree_rec r;
			struct m0_btree_cb  cb;

			M0_ASSERT(key_first >= 1);

			slant_key = key_first - 1;
			get_data.check_value = false;

			/**
			 *  The following short named variables are used just
			 *  to maintain the code decorum by limiting code lines
			 *  within 80 chars..
			 */
			r = rec;
			cb = ut_get_cb;

			do {
				key[0] = (slant_key <<
					  (sizeof(ti->ti_thread_id) * 8)) +
					 ti->ti_thread_id;
				key[0] = m0_byteorder_cpu_to_be64(key[0]);
				for (i = 1; i < ARRAY_SIZE(key); i++)
					key[i] = key[0];

				M0_BTREE_OP_SYNC_WITH_RC(&kv_op.bo_op,
							 m0_btree_get(tree,
								      &r.r_key,
								      &cb,
								      BOF_SLANT,
								      &kv_op),
							 &kv_op.bo_sm_group,
							 &kv_op.bo_op_exec);

				/**
				 *  If multiple threads are running then slant
				 *  could return us the value which was added
				 *  by a different thread. We anyways make sure
				 *  that the got value (without the embedded
				 *  thread ID) is more than the slant value.
				 */
				got_key = m0_byteorder_cpu_to_be64(get_key[0]);
				got_key >>= (sizeof(ti->ti_thread_id) * 8);
				M0_ASSERT(got_key == slant_key + 1);

				slant_key += ti->ti_key_incr;
			} while (slant_key <= key_last);
		}

		/**
		 *  DEL the keys which we had created in this iteration. The
		 *  direction of traversing the delete keys is randomly
		 *  selected.
		 */
		random_r(&ti->ti_random_buf, &r);

		key_first = key_iter_start;
		del_key = (r % 2 == 0) ? key_first : key_last;

		ut_cb.c_act   = btree_kv_del_cb;
		ut_cb.c_datum = &data;
		while (keys_found_count) {
			key[0] = (del_key << (sizeof(ti->ti_thread_id) * 8)) +
				 ti->ti_thread_id;
			key[0] = m0_byteorder_cpu_to_be64(key[0]);
			for (i = 1; i < ARRAY_SIZE(key); i++)
				key[i] = key[0];

			M0_BTREE_OP_SYNC_WITH_RC(&kv_op.bo_op,
						 m0_btree_del(tree, &rec.r_key,
							      &ut_cb, 0,
							      &kv_op, tx),
						 &kv_op.bo_sm_group,
						 &kv_op.bo_op_exec);
			del_key = (r % 2 == 0) ?
						del_key + ti->ti_key_incr :
						del_key - ti->ti_key_incr;
			keys_found_count--;
		}

		key_iter_start = key_last + ti->ti_key_incr;
	}

	/** Free resources. */
	m0_free(ti->ti_rnd_state_ptr);
}

/**
 * This function allocates an array pointed by cpuid_ptr and fills it with the
 * CPU ID of the CPUs which are currently online.
 */
static void online_cpu_id_get(uint16_t **cpuid_ptr, uint16_t *cpu_count)
{
	size_t           cpu_max;
	uint32_t         cpuid;
	struct m0_bitmap map_cpu_online  = {};
	int              rc;

	*cpu_count = 0;
	cpu_max = m0_processor_nr_max();
	rc = m0_bitmap_init(&map_cpu_online, cpu_max);
	if (rc != 0)
		return;

	m0_processors_online(&map_cpu_online);

	for (cpuid = 0; cpuid < map_cpu_online.b_nr; cpuid++) {
		if (m0_bitmap_get(&map_cpu_online, cpuid)) {
			(*cpu_count)++;
		}
	}

	if (*cpu_count) {
		M0_ALLOC_ARR(*cpuid_ptr, *cpu_count);
		M0_ASSERT(*cpuid_ptr != NULL);

		*cpu_count = 0;
		for (cpuid = 0; cpuid < map_cpu_online.b_nr; cpuid++) {
			if (m0_bitmap_get(&map_cpu_online, cpuid)) {
				(*cpuid_ptr)[*cpu_count] = cpuid;
				(*cpu_count)++;
			}
		}
	}
}


/**
 * This test launches multiple threads which launch KV operations against one
 * btree in parallel. If thread_count is passed as '0' then one thread per core
 * is launched. If tree_count is passed as '0' then one tree per thread is
 * created.
 */
static void btree_ut_num_threads_num_trees_kv_oper(uint32_t thread_count,
						   uint32_t tree_count)
{
	int                           rc;
	struct btree_ut_thread_info  *ti;
	int                           i;
	struct m0_btree             **ut_trees;
	uint16_t                      cpu;
	void                         *temp_node;
	struct m0_btree_op            b_op         = {};
	struct m0_be_tx              *tx           = NULL;
	const struct node_type       *nt           = &fixed_format;
	const uint32_t                ksize_to_use = sizeof(uint64_t);
	struct m0_btree_type          btree_type   = {.tt_id = M0_BT_UT_KV_OPS,
				         	     .ksize = ksize_to_use,
				         	     .vsize = ksize_to_use*2,
				         	    };
	uint16_t                     *cpuid_ptr;
	uint16_t                      cpu_count;
	size_t                        cpu_max;

	/**
	 *  1) Create btree(s) to be used by all the threads.
	 *  2) Assign CPU cores to the threads.
	 *  3) Init and Start the threads which do KV operations.
	 *  4) Wait till all the threads are done.
	 *  5) Close the btree
	 *  6) Destroy the btree
	 */

	/** Prepare transaction to capture tree operations. */
	m0_be_tx_init(tx, 0, NULL, NULL, NULL, NULL, NULL, NULL);
	m0_be_tx_prep(tx, NULL);
	btree_ut_init();

	online_cpu_id_get(&cpuid_ptr, &cpu_count);

	if (thread_count == 0)
		thread_count = cpu_count - 1; /** Skip Core-0 */

	if (tree_count == 0)
		tree_count = thread_count;

	M0_ASSERT(thread_count >= tree_count);

	thread_start = false;

	M0_ALLOC_ARR(ut_trees, tree_count);
	M0_ASSERT(ut_trees != NULL);

	for (i = 0; i < tree_count; i++) {
		M0_SET0(&b_op);

		/** Create temp node space and use it as root node for btree */
		temp_node = m0_alloc_aligned((1024 + sizeof(struct nd)), 10);

		M0_BTREE_OP_SYNC_WITH_RC(&b_op.bo_op,
					 m0_btree_create(temp_node, 1024,
							 &btree_type, nt, &b_op,
							 tx),
					 &b_op.bo_sm_group, &b_op.bo_op_exec);

		ut_trees[i] = b_op.bo_arbor;
	}

	m0_be_tx_close(tx);
	m0_be_tx_fini(tx);

	M0_ALLOC_ARR(ti, thread_count);
	M0_ASSERT(ti != NULL);

	cpu_max = m0_processor_nr_max();

	cpu = 1; /** We skip Core-0 for Linux kernel and other processes. */
	for (i = 0; i < thread_count; i++) {
		rc = m0_bitmap_init(&ti[i].ti_cpu_map, cpu_max);
		m0_bitmap_set(&ti[i].ti_cpu_map, cpuid_ptr[cpu], true);
		cpu++;
		if (cpu >= cpu_count)
			/**
			 *  Circle around if thread count is higher than the
			 *  CPU cores in the system.
			 */
			cpu = 1;

		ti[i].ti_key_first  = 1;
		ti[i].ti_key_count  = MAX_RECS_PER_THREAD;
		ti[i].ti_key_incr   = 5;
		ti[i].ti_thread_id  = i;
		ti[i].ti_tree       = ut_trees[i % tree_count];
		ti[i].ti_key_size   = btree_type.ksize;
		ti[i].ti_value_size = btree_type.vsize;
		ti[i].ti_random_bursts = (thread_count > 1);
	}

	for (i = 0; i < thread_count; i++) {
		rc = M0_THREAD_INIT(&ti[i].ti_q, struct btree_ut_thread_info *,
				    btree_ut_thread_init,
				    &btree_ut_kv_oper_thread_handler, &ti[i],
				    "Thread-%d", i);
		M0_ASSERT(rc == 0);
	}

	/** Initialized all the threads by now. Let's get rolling ... */
	thread_start = true;

	for (i = 0; i < thread_count;i++) {
		m0_thread_join(&ti[i].ti_q);
		m0_thread_fini(&ti[i].ti_q);
	}

	for (i = 0; i < tree_count; i++) {
		m0_btree_close(ut_trees[i]);

		/**
		 * Commenting this code as the delete operation is not done here.
		 * Due to this, the destroy operation will crash.
		 *
		 * M0_BTREE_OP_SYNC_WITH_RC(&b_op.bo_op,
		 *	     m0_btree_destroy(ut_trees[i].tree,
		 * 	      &b_op),
		 * 	     &b_op.bo_sm_group, &b_op.bo_op_exec);
		 */
	}

	m0_free(ut_trees);

	/**
	 * Commenting this code as the delete operation is not done here.
	 * Due to this, the destroy operation will crash.
	 *
	 *
	 * M0_BTREE_OP_SYNC_WITH_RC(&b_op.bo_op,
	 *				 m0_btree_destroy(b_op.bo_arbor, &b_op),
	 *				 &b_op.bo_sm_group, &b_op.bo_op_exec);
	 */

	m0_free(ti);
	btree_ut_fini();
}

static void ut_st_st_kv_oper(void)
{
	btree_ut_num_threads_num_trees_kv_oper(1, 1);
}

static void ut_mt_st_kv_oper(void)
{
	btree_ut_num_threads_num_trees_kv_oper(0, 1);
}

static void ut_mt_mt_kv_oper(void)
{
	btree_ut_num_threads_num_trees_kv_oper(0, 0);
}



/**
 * This routine is a thread handler which primarily involves in creating,
 * opening, closing and destroying btree. To run out-of-sync with other threads
 * it also launches PUT, GET, ITER and DEL operations on the btree for a random
 * count.
 */
static void btree_ut_tree_oper_thread_handler(struct btree_ut_thread_info *ti)
{
	uint64_t               key;
	uint64_t               value;
	m0_bcount_t            ksize = sizeof key;
	m0_bcount_t            vsize = sizeof value;
	void                  *k_ptr = &key;
	void                  *v_ptr = &value;
	struct m0_btree_rec    rec   = {
				     .r_key.k_data = M0_BUFVEC_INIT_BUF(&k_ptr,
									&ksize),
				     .r_val        = M0_BUFVEC_INIT_BUF(&v_ptr,
									&vsize),
				     .r_flags      = 0,
				     };
	struct cb_data         data  = {
					.key         = &rec.r_key,
					.value       = &rec.r_val,
					.check_value = false,
					.flags       = 0,
				       };
	struct m0_btree_cb     ut_cb   = {
					  .c_act       = btree_kv_put_cb,
					  .c_datum     = &data,
					 };
	int32_t                loop_count;
	struct m0_btree_op     kv_op     = {};
	void                  *temp_node;
	struct m0_btree_type   btree_type  = {.tt_id = M0_BT_UT_KV_OPS,
					      .ksize = sizeof(key),
					      .vsize = sizeof(value),
					     };
	const struct node_type *nt         = &fixed_format;
	struct m0_be_tx        *tx         = NULL;
	int                     rc;

	random_r(&ti->ti_random_buf, &loop_count);
	loop_count %= (MAX_TREE_LOOPS - MIN_TREE_LOOPS);
	loop_count += MIN_TREE_LOOPS;

	while (!thread_start)
		;

	/** Create temp node space and use it as root node for btree */
	temp_node = m0_alloc_aligned((1024 + sizeof(struct nd)), 10);

	while (loop_count--) {
		struct m0_btree_op  b_op        = {};
		struct m0_btree    *tree;
		int32_t             rec_count;
		uint32_t            i;

		/**
		 * 1) Create a tree
		 * 2) Add a few random count of records in the tree.
		 * 3) Close the tree
		 * 4) Open the tree
		 * 5) Confirm the records are present in the tree.
		 * 6) Close the tree
		 * 4) Open the tree
		 * 5) Delete all the records from the tree.
		 * 6) Close the tree
		 * 7) Destroy the tree
		 */

		rc = M0_BTREE_OP_SYNC_WITH_RC(&b_op.bo_op,
					      m0_btree_create(temp_node, 1024,
							      &btree_type, nt,
							      &b_op, tx),
					      &b_op.bo_sm_group,
					      &b_op.bo_op_exec);
		M0_ASSERT(rc == 0);

		tree = b_op.bo_arbor;

		random_r(&ti->ti_random_buf, &rec_count);
		rec_count %= MAX_RECS_FOR_TREE_TEST;
		rec_count = rec_count ? : (MAX_RECS_FOR_TREE_TEST / 2);

		ut_cb.c_act = btree_kv_put_cb;
		for (i = 1; i <= rec_count; i++) {
			value = key = i;

			rc = M0_BTREE_OP_SYNC_WITH_RC(&kv_op.bo_op,
						      m0_btree_put(tree, &rec,
								   &ut_cb, 0,
								   &kv_op, tx),
						      &kv_op.bo_sm_group,
						      &kv_op.bo_op_exec);
			M0_ASSERT(data.flags == M0_BSC_SUCCESS && rc == 0);
		}

		m0_btree_close(tree);

		rc = M0_BTREE_OP_SYNC_WITH_RC(&kv_op.bo_op,
					      m0_btree_open(temp_node,
							    1024, &tree,
							    &kv_op),
					      &kv_op.bo_sm_group,
					      &kv_op.bo_op_exec);
		M0_ASSERT(rc == 0);

		ut_cb.c_act = btree_kv_get_cb;
		for (i = 1; i <= rec_count; i++) {
			value = key = i;

			rc = M0_BTREE_OP_SYNC_WITH_RC(&kv_op.bo_op,
						      m0_btree_get(tree,
								   &rec.r_key,
								   &ut_cb,
								   BOF_EQUAL,
								   &kv_op),
						      &kv_op.bo_sm_group,
						      &kv_op.bo_op_exec);
			M0_ASSERT(data.flags == M0_BSC_SUCCESS && rc == 0);
		}

		m0_btree_close(tree);

		rc = M0_BTREE_OP_SYNC_WITH_RC(&kv_op.bo_op,
					      m0_btree_open(temp_node,
							    1024, &tree,
							    &kv_op),
					      &kv_op.bo_sm_group,
					      &kv_op.bo_op_exec);
		M0_ASSERT(rc == 0);

		ut_cb.c_act = btree_kv_del_cb;
		for (i = 1; i <= rec_count; i++) {
			value = key = i;

			rc = M0_BTREE_OP_SYNC_WITH_RC(&kv_op.bo_op,
						      m0_btree_del(tree,
								   &rec.r_key,
								   &ut_cb, 0,
								   &kv_op, tx),
						      &kv_op.bo_sm_group,
						      &kv_op.bo_op_exec);
			M0_ASSERT(data.flags == M0_BSC_SUCCESS && rc == 0);
		}

		m0_btree_close(tree);

		rc = M0_BTREE_OP_SYNC_WITH_RC(&b_op.bo_op,
					      m0_btree_destroy(tree, &b_op),
					      &b_op.bo_sm_group,
					      &b_op.bo_op_exec);
		M0_ASSERT(rc == 0);
	}

	m0_free_aligned(temp_node, (1024 + sizeof(struct nd)), 10);
}

static void btree_ut_num_threads_tree_oper(uint32_t thread_count)
{
	uint16_t                    *cpuid_ptr;
	uint16_t                     cpu_count;
	size_t                       cpu_max;
	struct btree_ut_thread_info *ti;
	uint16_t                     cpu;
	int                          i;
	int                          rc;

	btree_ut_init();
	online_cpu_id_get(&cpuid_ptr, &cpu_count);

	if (thread_count == 0)
		thread_count = cpu_count - 1; /** Skip Core-0 */

	thread_start = false;

	M0_ALLOC_ARR(ti, thread_count);
	M0_ASSERT(ti != NULL);

	cpu_max = m0_processor_nr_max();

	cpu = 1; /** We skip Core-0 for Linux kernel and other processes. */
	for (i = 0; i < thread_count; i++) {
		rc = m0_bitmap_init(&ti[i].ti_cpu_map, cpu_max);
		m0_bitmap_set(&ti[i].ti_cpu_map, cpuid_ptr[cpu], true);
		cpu++;
		if (cpu >= cpu_count)
			/**
			 *  Circle around if thread count is higher than the
			 *  CPU cores in the system.
			 */
			cpu = 1;

		ti[i].ti_thread_id  = i;
	}

	for (i = 0; i < thread_count; i++) {
		rc = M0_THREAD_INIT(&ti[i].ti_q, struct btree_ut_thread_info *,
				    btree_ut_thread_init,
				    &btree_ut_tree_oper_thread_handler, &ti[i],
				    "Thread-%d", i);
		M0_ASSERT(rc == 0);
	}

	/** Initialized all the threads. Now start the chaos ... */
	thread_start = true;

	for (i = 0; i < thread_count; i++) {
		m0_thread_join(&ti[i].ti_q);
		m0_thread_fini(&ti[i].ti_q);
	}

	m0_free(ti);
	btree_ut_fini();
}

static void ut_st_tree_oper(void)
{
	btree_ut_num_threads_tree_oper(1);
}

static void ut_mt_tree_oper(void)
{
	btree_ut_num_threads_tree_oper(0);
}


/**
 * Commenting this ut as it is not required as a part for test-suite but my
 * required for testing purpose
**/
#if 0
/**
 * This function is for traversal of tree in breadth-first order and it will
 * print level and key-value pair for each node.
 */
static void ut_traversal(struct td *tree)
{
	struct nd *root = tree->t_root;
	struct nd *queue[1000000];
	int front = 0, rear = 0;
	queue[front] = root;

        int count = 0;
	int lev = -1;

	while (front != -1 && rear != -1)
	{
		//pop one elemet
		struct nd* element = queue[front];
		if (front == rear) {
			front = -1;
			rear = -1;
		} else {
			front++;
		}
		printf("\n");
		int level = node_level(element);
		if (level > 0) {
			printf("level : %d =>    ", level);
			if (level != lev)
			{
				lev = level;
				count =0;

			}
			printf("count : %d =>\n", count++);
			int total_count = node_count(element);
			int j;
			for (j=0 ; j < total_count; j++)
			{
				uint64_t key = 0;
				get_key_at_index(element, j, &key);

				key = m0_byteorder_be64_to_cpu(key);
				printf("%"PRIu64"\t", key);

				struct segaddr child_node_addr;
				struct slot    node_slot = {};
				node_slot.s_node = element;

				node_slot.s_idx = j;
				node_child(&node_slot, &child_node_addr);
				struct node_op  i_nop;
				i_nop.no_opc = NOP_LOAD;
				node_get(&i_nop, tree, &child_node_addr,
					 false, P_NEXTDOWN);
				node_put(i_nop.no_node, false);
				if (front == -1) {
					front = 0;
				}
				rear++;
				if (rear == 999999) {
					printf("***********OVERFLOW**********");
					break;
				}
				queue[rear] = i_nop.no_node;
			}
			/* store last child: */
			struct segaddr child_node_addr;
			struct slot    node_slot = {};
			node_slot.s_node = element;

			node_slot.s_idx = j;
			node_child(&node_slot, &child_node_addr);
			struct node_op  i_nop;
			i_nop.no_opc = NOP_LOAD;
			node_get(&i_nop, tree, &child_node_addr, false,
				 P_NEXTDOWN);
			node_put(i_nop.no_node, false);
			if (front == -1) {
				front = 0;
			}
			rear++;
			if (rear == 999999) {
				printf("***********OVERFLOW**********");
				break;
			}
			queue[rear] = i_nop.no_node;
			printf("\n\n");
		} else {
			printf("level : %d =>", level);
			if (level != lev)
			{
				lev = level;
				count =0;

			}
			printf("count : %d =>\n", count++);
			int total_count = node_count(element);
			int j;
			for (j=0 ; j < total_count; j++)
			{
				uint64_t key = 0;
				uint64_t val = 0;
				get_rec_at_index(element, j, &key, &val);

				key = m0_byteorder_be64_to_cpu(key);
				val = m0_byteorder_be64_to_cpu(val);
				printf("%"PRIu64",%"PRIu64"\t", key, val);


			}
			printf("\n\n");
		}
	}
}
/**
 * This function will check if the keys of records present in the nodes at each
 * level are in increasing order or not.
 */
static void ut_invariant_check(struct td *tree)
{
	struct nd *root = tree->t_root;
	struct nd *queue[1000000];
	int front = 0, rear = 0;
	queue[front] = root;
	bool firstkey = true;
	int lev = -1;
	uint64_t prevkey;
	int max_level = node_level(root);
	while (front != -1 && rear != -1)
	{
		struct nd* element = queue[front];
		if (front == rear) {
			front = -1;
			rear = -1;
		} else {
			front++;
		}
		int level = node_level(element);
		if (level > 0) {
			if (level != lev)
			{
				lev = level;
				firstkey = true;
			}
			int total_count = node_count(element);
			if (level == max_level){
				if (element->n_ref != 2){
					printf("***INVARIENT FAIL***");
					M0_ASSERT(0);
				}
			} else {
				if (element->n_ref != 0) {
					printf("***INVARIENT FAIL***");
					M0_ASSERT(0);
				}
			}
			int j;
			for (j=0 ; j < total_count; j++)
			{
				uint64_t key = 0;
				get_key_at_index(element, j, &key);

				key = m0_byteorder_be64_to_cpu(key);
				if (!firstkey) {
					if (key < prevkey) {
						printf("***INVARIENT FAIL***");
						M0_ASSERT(0);
					}
				}
				prevkey = key;
				firstkey = false;
				struct segaddr child_node_addr;
				struct slot    node_slot = {};
				node_slot.s_node = element;

				node_slot.s_idx = j;
				node_child(&node_slot, &child_node_addr);
				struct node_op  i_nop;
				i_nop.no_opc = NOP_LOAD;
				node_get(&i_nop, tree, &child_node_addr,
					 false, P_NEXTDOWN);
				node_put(i_nop.no_node, false);
				if (front == -1) {
					front = 0;
				}
				rear++;
				if (rear == 999999) {
					printf("***********OVERFLW***********");
					break;
				}
				queue[rear] = i_nop.no_node;
			}
			struct segaddr child_node_addr;
			struct slot    node_slot = {};
			node_slot.s_node = element;

			node_slot.s_idx = j;
			node_child(&node_slot, &child_node_addr);
			struct node_op  i_nop;
			i_nop.no_opc = NOP_LOAD;
			node_get(&i_nop, tree, &child_node_addr, false,
			         P_NEXTDOWN);
			node_put(i_nop.no_node, false);
			if (front == -1) {
				front = 0;
			}
			rear++;
			if (rear == 999999) {
				printf("***********OVERFLW***********");
				break;
			}
			queue[rear] = i_nop.no_node;
		} else {
			if (level != lev)
			{
				lev = level;
				firstkey = true;
			}
			int total_count = node_count(element);
			if (level == max_level){
				if (element->n_ref != 2){
					printf("***INVARIENT FAIL***");
					M0_ASSERT(0);
				}
			} else {
				if (element->n_ref != 0) {
					printf("***INVARIENT FAIL***");
					M0_ASSERT(0);
				}
			}
			int j;
			for (j=0 ; j < total_count; j++)
			{
				uint64_t key = 0;
				uint64_t val = 0;
				get_rec_at_index(element, j, &key, &val);

				key = m0_byteorder_be64_to_cpu(key);
				val = m0_byteorder_be64_to_cpu(val);
				if (!firstkey) {
					if (key < prevkey) {
						printf("***INVARIENT FAIL***");
						M0_ASSERT(0);
					}

				}
				prevkey = key;
				firstkey = false;
			}
		}
	}
}

/**
 * This ut will put records in the tree and delete those records in sequencial
 * manner.
 */
static void ut_put_del_operation(void)
{
	struct m0_btree_type    btree_type = {.tt_id = M0_BT_UT_KV_OPS,
					      .ksize = 8,
					      .vsize = 8, };
	struct m0_be_tx        *tx          = NULL;
	struct m0_btree_op      b_op        = {};
	struct m0_btree        *tree;
	void                   *temp_node;
	int                     i;
	struct m0_btree_cb      ut_cb;
	struct m0_btree_op      kv_op                = {};
	const struct node_type *nt                   = &fixed_format;
	int                     total_records        = 1000000;
	bool                    inc;
	M0_ENTRY();

	/** Prepare transaction to capture tree operations. */
	m0_be_tx_init(tx, 0, NULL, NULL, NULL, NULL, NULL, NULL);
	m0_be_tx_prep(tx, NULL);
	btree_ut_init();
	/**
	 *  Run valid scenario:
	 *  1) Create a btree
	 *  2) Adds a few records to the created tree.
	 *  3) Confirms the records are present in the tree.
	 *  4) Deletes all the records from the tree.
	 *  4) Close the btree
	 *  5) Destroy the btree
	 */

	/** Create temp node space and use it as root node for btree */
	temp_node = m0_alloc_aligned((1024 + sizeof(struct nd)), 10);
	M0_BTREE_OP_SYNC_WITH_RC(&b_op.bo_op,
				 m0_btree_create(temp_node, 1024, &btree_type,
						 nt, &b_op, tx),
				 &b_op.bo_sm_group, &b_op.bo_op_exec);

	tree = b_op.bo_arbor;
	inc = false;
	for (i = 0; i < 1000000; i++) {
		uint64_t             key;
		uint64_t             value;
		struct cb_data       put_data;
		struct m0_btree_rec  rec;
		m0_bcount_t          ksize  = sizeof key;
		m0_bcount_t          vsize  = sizeof value;
		void                *k_ptr  = &key;
		void                *v_ptr  = &value;

		/**
		 *  There is a very low possibility of hitting the same key
		 *  again. This is fine as it helps debug the code when insert
		 *  is called with the same key instead of update function.
		 */
		int temp = inc ? total_records - i : i;
		key = value = m0_byteorder_cpu_to_be64(temp);

		rec.r_key.k_data   = M0_BUFVEC_INIT_BUF(&k_ptr, &ksize);
		rec.r_val          = M0_BUFVEC_INIT_BUF(&v_ptr, &vsize);

		put_data.key       = &rec.r_key;
		put_data.value     = &rec.r_val;

		ut_cb.c_act        = btree_kv_put_cb;
		ut_cb.c_datum      = &put_data;

		M0_BTREE_OP_SYNC_WITH_RC(&kv_op.bo_op,
					 m0_btree_put(tree, &rec, &ut_cb, 0,
						      &kv_op, tx),
					 &kv_op.bo_sm_group, &kv_op.bo_op_exec);
		if (put_data.flags == M0_BSC_KEY_EXISTS) {
			printf("M0_BSC_KEY_EXISTS ");
		}

	}
	printf("level : %d\n", node_level(tree->t_desc->t_root));
	ut_invariant_check(tree->t_desc);
	inc = false;
	for (i = 0; i < 1000000; i++) {
		uint64_t             key;
		uint64_t             value;
		struct cb_data       del_data;
		struct m0_btree_rec  rec;
		m0_bcount_t          ksize  = sizeof key;
		m0_bcount_t          vsize  = sizeof value;
		void                *k_ptr  = &key;
		void                *v_ptr  = &value;

		/**
		 *  There is a very low possibility of hitting the same key
		 *  again. This is fine as it helps debug the code when insert
		 *  is called with the same key instead of update function.
		 */
		int temp = inc ? total_records - i : i;
		key = value = m0_byteorder_cpu_to_be64(temp);

		rec.r_key.k_data   = M0_BUFVEC_INIT_BUF(&k_ptr, &ksize);
		rec.r_val          = M0_BUFVEC_INIT_BUF(&v_ptr, &vsize);

		del_data.key       = &rec.r_key;
		del_data.value     = &rec.r_val;

		ut_cb.c_act        = btree_kv_del_cb;
		ut_cb.c_datum      = &del_data;

		M0_BTREE_OP_SYNC_WITH_RC(&kv_op.bo_op,
					 m0_btree_del(tree, &rec.r_key,
						      &ut_cb, 0, &kv_op, tx),
					 &kv_op.bo_sm_group, &kv_op.bo_op_exec);
		if (del_data.flags == M0_BSC_KEY_NOT_FOUND) {
			printf("M0_BSC_KEY_NOT_FOUND ");
		}


	}
	printf("\n After deletion:\n");
	ut_traversal(tree->t_desc);
	m0_btree_close(tree);
	/**
	 * Commenting this code as the delete operation is not done here.
	 * Due to this, the destroy operation will crash.
	 *
	 *
	 * M0_BTREE_OP_SYNC_WITH_RC(&b_op.bo_op,
	 *				 m0_btree_destroy(b_op.bo_arbor, &b_op),
	 *				 &b_op.bo_sm_group, &b_op.bo_op_exec);
	 */
	btree_ut_fini();
}
#endif
struct m0_ut_suite btree_ut = {
	.ts_name = "btree-ut",
	.ts_yaml_config_string = "{ valgrind: { timeout: 3600 },"
	"  helgrind: { timeout: 3600 },"
	"  exclude:  ["
	"   "
	"  ] }",
	.ts_init = NULL,
	.ts_fini = NULL,
	.ts_tests = {
		{"node_create_delete",              ut_node_create_delete},
		{"node_add_del_rec",                ut_node_add_del_rec},
		{"basic_tree_op",                   ut_basic_tree_oper},
		{"basic_kv_ops",                    ut_basic_kv_oper},
		{"multi_stream_kv_op",              ut_multi_stream_kv_oper},
		{"single_thread_single_tree_kv_op", ut_st_st_kv_oper},
		{"multi_thread_single_tree_kv_op",  ut_mt_st_kv_oper},
		{"multi_thread_multi_tree_kv_op",   ut_mt_mt_kv_oper},
		{"single_thread_tree_op",           ut_st_tree_oper},
		{"multi_thread_tree_op",            ut_mt_tree_oper},
<<<<<<< HEAD
		/* {"btree_kv_add_del",                ut_put_del_operation}, */
=======
		/* {"btree_kv_add_del",    m0_btree_ut_put_del_operation}, */
>>>>>>> 60c8c955
		{NULL, NULL}
	}
};

#endif  /** KERNEL */
#undef M0_TRACE_SUBSYSTEM


/*
 * Test plan:
 *
 * - test how cookies affect performance (for large trees and small trees);
 */
/** @} end of btree group */

/*
 *  Local variables:
 *  c-indentation-style: "K&R"
 *  c-basic-offset: 8
 *  tab-width: 8
 *  fill-column: 80
 *  scroll-step: 1
 *  End:
 */
/*
 * vim: tabstop=8 shiftwidth=8 noexpandtab textwidth=80 nowrap
 */

/*  LocalWords:  btree allocator smop smops
 */<|MERGE_RESOLUTION|>--- conflicted
+++ resolved
@@ -6943,11 +6943,7 @@
 		{"multi_thread_multi_tree_kv_op",   ut_mt_mt_kv_oper},
 		{"single_thread_tree_op",           ut_st_tree_oper},
 		{"multi_thread_tree_op",            ut_mt_tree_oper},
-<<<<<<< HEAD
 		/* {"btree_kv_add_del",                ut_put_del_operation}, */
-=======
-		/* {"btree_kv_add_del",    m0_btree_ut_put_del_operation}, */
->>>>>>> 60c8c955
 		{NULL, NULL}
 	}
 };
