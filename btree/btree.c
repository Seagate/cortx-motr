/* -*- C -*- */
/*
 * Copyright (c) 2013-2021 Seagate Technology LLC and/or its Affiliates
 *
 * Licensed under the Apache License, Version 2.0 (the "License");
 * you may not use this file except in compliance with the License.
 * You may obtain a copy of the License at
 *
 *     http://www.apache.org/licenses/LICENSE-2.0
 *
 * Unless required by applicable law or agreed to in writing, software
 * distributed under the License is distributed on an "AS IS" BASIS,
 * WITHOUT WARRANTIES OR CONDITIONS OF ANY KIND, either express or implied.
 * See the License for the specific language governing permissions and
 * limitations under the License.
 *
 * For any questions about this software or licensing,
 * please email opensource@seagate.com or cortx-questions@seagate.com.
 *
 */

/**
 * @addtogroup btree
 *
 * Overview
 * --------
 *
 * Glossary
 * --------
 *
 * Btree documentation and implementation use the following terms.
 *
 * - segment, segment device, log device: segment is an area of motr process
 *   address space in which meta-data are memory mapped. motr meta-data beck-end
 *   (BE) retrieves meta-data from and stores them to a segment device. To
 *   achieve transactional meta-data updates, meta-data are also logged to a log
 *   device.
 *
 * - btree is a persistent container of key-value records, implemented by this
 *   module. Key-value records and additional internal btree data are stored in
 *   a segment. When a btree is actively used, some additional state is kept in
 *   memory outside of the segment. A btree is an instance of btree type, which
 *   specifies certain operational parameters.
 *
 *   btree persistent state is stored as a collection of btree nodes. The nodes
 *   are allocated within a segment. A btree node is a contiguous region of a
 *   segment allocated to hold tree state. The nodes of a tree can have
 *   different size subject to tree type constraints. There are 2 types of
 *   nodes:
 *
 *       -# internal nodes contain delimiting keys and pointers to child nodes;
 *
 *       -# leaf nodes contain key-value records.
 *
 *   A tree always has at least a root node. The root node can be either leaf
 *   (if the tree is small) or internal. Root node is allocated when the tree is
 *   created. All other nodes are allocated and freed dynamically.
 *
 * - tree structure. An internal node has a set of children. A descendant of a
 *   node is either its child or a descendant of a child. The parent of a node
 *   is the (only) node (necessarily internal) of which the node is a child. An
 *   ancestor of a node is either its parent or the parent of an ancestor. The
 *   sub-tree rooted at a node is the node together with all its descendants.
 *
 *   A node has a level, assigned when the node is allocated. Leaves are on the
 *   level 0 and the level of an internal node is one larger than the
 *   (identical) level of its children. In other words, the tree is balanced:
 *   the path from the root to any leaf has the same length;
 *
 * - delimiting key is a key separating ("delimiting") two children of an
 *   internal node. E.g., in the diagram below, key[0] of the root node is the
 *   delimiting key for child[0] and child[1]. btree algorithms guarantee that
 *   any key in the sub-tree rooted an a child is less than the delimiting key
 *   between this child and the next one, and not less than the delimiting key
 *   between this child and the previous one;
 *
 * - node split ...
 *
 * - adding new root ...
 *
 * - tree traversal is a process of descending through the tree from the root to
 *   the target leaf. Tree traversal takes a key as an input and returns the
 *   leaf node that contains the given key (or should contain it, if the key is
 *   missing from the tree). Such a leaf is unique by btree construction. All
 *   tree operations (lookup, insertion, deletion) start with tree traversal.
 *
 *   Traversal starts with the root. By doing binary search over delimiting keys
 *   in the root node, the target child, at which the sub-tree with the target
 *   key is rooted, is found. The child is loaded in memory, if necessary, and
 *   the process continues until a leaf is reached.
 *
 * - smop. State machine operation (smop, m0_sm_op) is a type of state machine
 *   (m0_sm) tailored for asynchronous non-blocking execution. See sm/op.h for
 *   details.
 *
 * Functional specification
 * ------------------------
 *
 * Logical specification
 * ---------------------
 *
 * Lookup
 * ......
 *
 * Tree lookup (GET) operation traverses a tree to find a given key. If the key
 * is found, the key and its value are the result of the operation. If the key
 * is not present in the tree, the operation (depending on flags) either fails,
 * or returns the next key (the smallest key in the tree greater than the
 * missing key) and its value.
 *
 * Lookup takes a "cookie" as an additional optional parameter. A cookie
 * (returned by a previous tree operation) is a safe pointer to the leaf node. A
 * cookie can be tested to check whether it still points to a valid cached leaf
 * node containing the target key. If the check is successful, the lookup
 * completes.
 *
 * Otherwise, lookup performs a tree traversal.
 *
 * @verbatim
 *
 *                        INIT------->COOKIE
 *                          |           | |
 *                          +----+ +----+ |
 *                               | |      |
 *                               v v      |
 *                     +--------SETUP<----+-------+
 *                     |          |       |       |
 *                     |          v       |       |
 *                     +-------LOCKALL<---+-------+
 *                     |          |       |       |
 *                     |          v       |       |
 *                     +--------DOWN<-----+-------+
 *                     |          |       |       |
 *                     |          v       v       |
 *                     |  +-->NEXTDOWN-->LOCK-->CHECK
 *                     |  |     |  |              |
 *                     |  +-----+  |              v
 *                     |           |             ACT
 *                     |           |              |
 *                     |           |              v
 *                     +-----------+---------->CLEANUP-->DONE
 *
 *
 * @endverbatim
 *
 * (https://asciiflow.com/#/share/eJyrVspLzE1VslJydw1RKC5JLElVyE1MzsjMS1XSUcpJrEwtAspVxyhVxChZWVga68QoVQJZRuYGQFZJakUJkBOjpKCg4OnnGfJoyh4saNouZ39%2Fb0%2FXmJg8BRAAiikgAIgHxEiSaAiHEEwDsiFwDqrktD1gjCSJ3aFgFOwaEhrwaHoLHiXICGIYqkuwsDCUTcOjDCvy8Xf2dvTxIdJldHMWELn4h%2FsRH2BUcdw0LMqQE5yfa0QI2FkwAVDoIZKjh6uzN5I2hNWoSROX%2BcgpEYuWaRgux1Dk6BxCUA22IMBjGxUQMGR8XB39gMkfxnfx93ONUapVqgUAYgr3kQ%3D%3D))
 *
 * @verbatim
 *
 *                                                   OPERATION
 *                           +----------------------------tree
 *                           |                            level
 *                           |                            +---+
 *                           |     +----------------------+[0]|
 *                           v     v                      +---+
 *                           +-----+---------+   +--------+[1]|
 *                           |HEADR|ROOT NODE|   |        +---+
 *                           +-----++-+--+---+   |  +-----+[2]|
 *                                  | |  |       |  |     +---+
 *                         <--------+ |  +->     |  |  +--+[3]|
 *                                    v          |  |  |  +---+
 *                                 +--------+    |  |  |  |[4]| == NULL
 *                                 |INTERNAL|<---+  |  |  +---+
 *                                 +-+--+--++       |  |  |...|
 *                                   |  |  |        |  |  +---+
 *                          +--------+  |  +->      |  |  |[N]| == NULL
 *                          |           |           |  |  +---+
 *                          v           v           |  |
 *                         +--------+               |  |
 *                         |INTERNAL|<--------------+  |
 *                         +-+-+--+-+                  |
 *                           | |  |                    |
 *                      <----+ |  +----+               |
 *                             |       |               |
 *                             v       v               |
 *                                     +---------+     |
 *                                     |LEAF     |<----+
 *                                     +---------+
 *
 * @endverbatim
 *
 * (https://asciiflow.com/#/share/eJytU70OwiAQfhVyc9NoNf49hLoLAwOJgxpTiWljTBwcHRya6sP4NH0SESsebakMkgt80Lvv7uPoATZ8LWACMuZ7Ee%2F4CgJY8VTE6uxAIaEwGY3GAYVUoWgwVEiKRKoNBdIyZnNKN2otsscfTcZCGF4D%2FpJmy%2BVy0WElaf54zxURCl2K7OS2K3EVo%2Fm7rE6YaXT6zNjUyZ1gsaTclaqJtTYljF4JW1TrwDAMrWBD944lODGGyCtHXl%2BsoSkXldVjSI%2Fjwmyt9hW4Gn47N%2BmrBdtakBpdXJ95Odecch8nVytQ5eTTFN9g87UaUC2%2ByKoP2tMwl76jKcN%2FX9P45sp%2Fu%2Fg108daCCkc4fgEE6VxEw%3D%3D)
 *
 * Insertion (PUT)
 * ...............
 *
 * @verbatim
 *
 *                      INIT------->COOKIE
 *                        |           | |
 *                        +----+ +----+ |
 *                             | |      |
 *                             v v      |
 *                           SETUP<-----+--------+
 *                             |        |        |
 *                             v        |        |
 *                          LOCKALL<----+------+ |
 *                             |        |      | |
 *                             v        |      | |
 *                           DOWN<------+----+ | |
 *                     +----+  |        |    | | |
 *                     |    |  v        v    | | |
 *                     +-->NEXTDOWN-->LOCK-->CHECK
 *                             |        ^      |
 *                             v        |      v
 *                        +--ALLOC------+ +---MAKESPACE<-+
 *                        |    ^          |       |      |
 *                        +----+          v       v      |
 *                                       ACT-->NEXTUP----+
 *                                                |
 *                                                v
 *                                             CLEANUP-->DONE
 *
 * @endverbatim
 *
 * (https://asciiflow.com/#/share/eJyVUj1rwzAQ%2FSvi5gwlS0M2oQhq7EqGOLSDFlMELSQeWg8JIVBCxw4djNrf0TH41%2FiXVA62LNnKR8UZTrqnu%2Bent4UsXUmYQrxI0Fue5hKt0qfnl0zCCJbpRr7q2lbAWsB0MhmPBGx0Nr690Vku17neCEABC5KqePeEOhDOw4AKkSGEqmKPulXvqqJsS4V790sffbpHPx3carBvN05JlcdvUJrTZBFX3x%2F67ProzTRpaaW94WcxESchjqIraXj%2But%2Fdg%2FJw6KNm%2FIH9g0Nz11P0cBrcMTWbmfJjm1AHRh%2BTI8vWTbVynbXuKAkdZazOv0atS6ooY8FmsH4aTk7KYOIeh3QeY0KNhqaPQ8GlNjSsT9AhYa%2Bb7YVJ4uimbX7SxZ51GaDOAUhEMatHNm8z44wK2MHuDxf739Y%3D))
 *
 * MAKESPACE provides sufficient free space in the current node. It handles
 * multple cases:
 *
 *     - on the leaf level, provide space for the new record being inserted;
 *
 *     - on an internal level, provide space for the new child pointer;
 *
 *     - insert new root.
 *
 * For an insert operation, the cookie is usable only if it is not stale (the
 * node is still here) and there is enough free space in the leaf node to
 * complete insertion without going up through the tree.
 *
 * Deletion (DEL)
 * ..............
 * There are basically 2 cases for deletion
 * 1. No underflow after deletion
 * 2. Underflow after deletion
 *  a. Balance by borrowing key from sibling
 *  b. Balance by merging with sibling
 *    b.i. No underflow at parent node
 *    b.ii. Underflow at parent node
 *      b.ii.A. Borrow key-pivot from sibling at parent node
 *      b.ii.B. Merge with sibling at parent node
 * @verbatim
 *
 *
 *                       INIT-------->COOKIE
 *                        |             | |
 *                        +-----+ +-----+ |
 *                              | |       |
 *                              v v       |
 *                             SETUP<-----+--------+
 *                               |        |        |
 *                               v        |        |
 *                            LOCKALL<----+------+ |
 *                               |        |      | |
 *                               v        |      | |
 *                             DOWN<------+----+ | |
 *                       +----+  |        |    | | |
 *                       |    |  v        |    | | |
 *                       +-->NEXTDOWN     |    | | |
 *                               |        |    | | |
 *                               v        v    | | |
 *                          +---LOAD--->LOCK-->CHECK     +--MOVEUP
 *                          |     ^              |       |      |
 *                          +-----+              v       v      |
 *                                              ACT--->RESOLVE--+
 *                                               |        |
 *                                               v        |
 *                                            CLEANUP<----+
 *                                               |
 *                                               v
 *                                             DONE
 * @endverbatim
 *
 * Phases Description:
 * step 1. NEXTDOWN: traverse down the tree searching for given key till we
 * 		      reach leaf node containing that key
 * step 2. LOAD : load left and/or, right only if there are chances of underflow
 * 		  at the node (i.e.number of keys == min or any other conditions
 * 		  defined for underflow can be used)
 * step 3. CHECK : check if any of the nodes referenced (or loaded) during the
 * 		   traversal have changed if the nodes have changed then repeat
 * 		   traversal again after UNLOCKING the tree if the nodes have
 * 		   not changed then check will call ACT
 * step 4. ACT: This state will find the key and delete it. If there is no
 * 		underflow, move to CLEANUP, otherwise move to RESOLVE.
 * step 5. RESOLVE: This state will resolve underflow, it will get sibling and
 * 		    perform merging or rebalancing with sibling. Once the
 * 		    underflow is resolved at the node, if there is an underflow
 * 		    at parent node Move to MOVEUP , else move to CEANUP.
 * step 6. MOVEUP: This state moves to the parent node
 *
 *
 * Iteration (NEXT)
 * ................
 * @verbatim
 *
 *                       INIT
 *                         |
 *                         v
 *                       SETUP <----------------+----------------+
 *                         |                    |                |
 *                         v                    |                |
 *                      LOCKALL<----------------+                |
 *                         |                    |                |
 *                         v                    |                |
 *                       DOWN  <----------------+                |
 *                         |                    |              UNLOCK
 *                         v                    |                |
 *                   +->NEXTDOWN---->LOCK---->CHECK              |
 *                   |   |   |   ^              | <--------+     |
 *                   +---+   v   |              |          |     |
 *                          LOAD-+              +-------+  |     |
 *                                              |       v  |     |
 *                                             ACT----->NEXTKEY  |
 *                                              |        |   ^   |
 *                                              v        |   |   |
 *                                           CLEANUP     v   |   |
 *                                              |       NEXTNODE-+
 *                                              v
 *                                            DONE
 *
 * @endverbatim
 * Iteration function will return the record for the search key and iteratively
 * the record of subsequent keys as requested by the caller, if returned key is
 * last key in the node , we may need to fetch next node. To fetch keys in next
 * node: first release the LOCK, call Iteration function and pass key as
 * 'last fetched' key and next_sibling_flag= 'True'.
 * If next_sibling_flag == 'True', we will also load the right sibling node
 * which is to the node containing the search key. As we are releasing lock for
 * finding next node, updates such as(insertion of new keys, merging due to
 * deletion) can happen, so to handle such cases, we load both earlier node and
 * node to the right of it
 *
 * Phases Description:
 * step 1. NEXTDOWN: this state will load nodes searching for the given key,
 *                   but if next_sibling_flag == 'True' then this state will
 * 		     also load the leftmost child nodes during its downward
 * 		     traversal.
 * step 2. LOAD: this function will get called only when value of
 * 		 next_sibling_flag is 'True'.Functionality of this function is
 * 	         to load next node so, it will search and LOAD next sibling
 * step 3. CHECK: check function will check the traversal path for node with key
 * 		  and traversal path for next sibling node if it is also loaded
 *                if traverse path of any of the node has changed, repeat
 * 		  traversal again after UNLOCKING the tree else, if
 * 		  next_sibling_flag == 'True', go to NEXTKEY to fetch next key,
 * 	          else to ACT for callback
 * step 4. ACT: ACT will provide an input as 0 or 1:
 * 		where, 0 ->done 1-> return nextkey
 * step 5. NEXTKEY:
 *         if next_sibling_flag == 'True',
 *             check last key in the current node.
 *                 if it is <= given key, go for next node which was loaded at
 * 		      phase LOAD (step 2) and return first key
 *                 else return key next to last fetched key
 *            and call ACT for further input (1/0)
 *         else
 *             if no keys to return i.e., last returned key was last key in node
 *                 check if next node is loaded.
 *                  if yes go to next node else and return first key from that
 * 		       node
 *                  else call Iteration function and pass key='last fetched key'
 * 		         and next_sibling_flag='True'
 *             else return key == given key, or next to earlier retune key and
 * 		    call ACT for further input (1/0)
 *
 *
 * Data structures
 * ---------------
 *
 * Concurrency
 * -----------
 *
 * Persistent state
 * ----------------
 *
 * @verbatim
 *
 *
 *              +----------+----------+--------+----------+-----+----------+
 *              | root hdr | child[0] | key[0] | child[1] | ... | child[N] |
 *              +----------+----+-----+--------+----+-----+-----+----+-----+
 *                              |                   |                |
 *                              |                   |                |
 *                              |                   |                |
 *                              |                   |                |
 *  <---------------------------+                   |                +-------->
 *                                                  |
 *                                                  |
 * +------------------------------------------------+
 * |
 * |
 * v
 * +----------+----------+--------+----------+-----+----------+
 * | node hdr | child[0] | key[0] | child[1] | ... | child[N] |
 * +----------+----+-----+--------+----+-----+-----+----+-----+
 *                 |                   |                |
 *                 |                   |                |
 *   <-------------+                   |                +---------->
 *                                     |
 *                                     |
 *                                     |
 * +-----------------------------------+
 * |
 * |
 * v
 * +----------+----------+--------+----------+-----+----------+
 * | node hdr | child[0] | key[0] | child[1] | ... | child[N] |
 * +----------+----+-----+--------+----+-----+-----+----+-----+
 *                 |                   |                |
 *                 |                   .                |
 *   <-------------+                   .                +---------->
 *                                     .
 *
 *
 * +-------------------- ...
 * |
 * v
 * +----------+--------+--------+--------+--------+-----+--------+--------+
 * | leaf hdr | key[0] | val[0] | key[1] | val[1] | ... | key[N] | val[N] |
 * +----------+--------+--------+--------+--------+-----+--------+--------+
 *
 * @endverbatim
 *
 * (https://asciiflow.com/#/share/eJyrVspLzE1VslLKL0stSszJUUjJTEwvSsxV0lHKSaxMLQLKVMcoVcQoWVmYWerEKFUCWUbmhkBWSWpFCZATo6SADB5N2TPkUExMHrofFIry80sUMlKKwJzkjMyclGiDWDAnO7USxoSIG0I4enp6SIJ%2BYEEsJg85hO4HdADyM1GiI8isR9N20SIqiHYDUWjaLkLexhEU5Gsb8MSMK4WjkNMGr1OJ8YhCXn5KKlXKrgH3EHlhQEQewS5KJe2PprcQ716ijSaAiM7N2D1JDZX0j%2BlHWLJtz6MpDXjRGgoUkKGXoJYJYGc3IWfbJuRs24TItk3I2bYJmm2bkLNtE9iwKYTs3ELIjVtw6yUmcki1bgbWfNeEPalhUUi0dj1cmsGZFn%2BgIVxLnMGEYoHoLKsHVAdBFGYZUIqBpDZSMgy9i3DqlQ5NCjmpiWnwTIVU%2FZUl5iBXioYIUbQqESTrh5BFqhsJZrKBDwRywk2pVqkWAP5HeOE%3D))
 *
 * Liveness and ownership
 * ----------------------
 *
 * Use cases
 * ---------
 *
 * Tests
 * -----
 *
 * State machines
 * --------------
 *
 * Sub-modules
 * -----------
 *
 * Node
 * ....
 *
 * Node sub-module provides interfaces that the rest of btree implementation
 * uses to access nodes. This interface includes operations to:
 *
 *     - load an existing node to memory. This is an asynchronous operation
 *       implemented as a smop. It uses BE pager interface to initiate read
 *       operation;
 *
 *     - pin a node in memory, release pinned node;
 *
 *     - access node header;
 *
 *     - access keys, values and child pointers in the node;
 *
 *     - access auxiliary information, for example, flags, check-sums;
 *
 *     - allocate a new node or free an existing one. These smops use BE
 *       allocator interface.
 *
 * Node code uses BE pager and allocator interfaces and BE transaction interface
 * (m0_be_tx_capture()).
 *
 * Node itself exists in the segment (and the corresponding segment device). In
 * addition, for each actively used node, an additional data-structure, called
 * "node descriptor" (nd) is allocated in memory outside of the segment. The
 * descriptor is used to track the state of its node.
 *
 * Node format is constrained by conflicting requirements:
 *
 *     - space efficiency: as many keys, values and pointers should fit in a
 *       node as possible, to improve cache utilisation and reduce the number of
 *       read operations necessary for tree traversal. This is especially
 *       important for the leaf nodes, because they consitute the majority of
 *       tree nodes;
 *
 *     - processor efficiency: key lookup be as cheap as possible (in terms of
 *       processor cycles). This is especially important for the internal nodes,
 *       because each tree traversal inspects multiple internal nodes before it
 *       gets to the leaf;
 *
 *     - fault-tolerance. It is highly desirable to be able to recover as much
 *       as possible of btree contents in case of media corruption. Because
 *       btree can be much larger than the primary memory, this means that each
 *       btree node should be self-contained so that it can be recovered
 *       individually.
 *
 * To satisfy all these constraints, the format of leaves is different from the
 * format of internal nodes.
 *
 * @verbatim
 *
 *  node index
 * +-----------+                                     segment
 * |           |                                    +-----------------------+
 * | . . . . . |   +-------------+                  |                       |
 * +-----------+   |             v                  |                       |
 * | &root     +---+           +----+               |   +------+            |
 * +-----------+      +--------| nd |---------------+-->| root |            |
 * | . . . . . |      v        +----+               |   +----+-+            |
 * |           |   +----+                           |        |              |
 * |           |   | td |                           |        |              |
 * |           |   +----+                           |        v              |
 * |           |      ^        +----+               |        +------+       |
 * |           |      +--------| nd |---------------+------->| node |       |
 * | . . . . . |               +---++               |        +------+       |
 * +-----------+                ^  |                |                       |
 * | &node     +----------------+  +-----+          |                       |
 * +-----------+                         v          |                       |
 * | . . . . . |                   +--------+       |                       |
 * |           |                   | nodeop |       |                       |
 * |           |                   +-----+--+       |                       |
 * |           |                         |          |                       |
 * +-----------+                         v          |                       |
 *                                 +--------+       |                       |
 *                                 | nodeop |       +-----------------------+
 *                                 +--------+
 *
 * @endverbatim
 *
 * (https://asciiflow.com/#/share/eJzNVM1OwzAMfpXIB04TEhxg2kPwBLlMJEKTWDK1OXSaJqGdd%2BBQTTwHR8TT9Elow0Z%2FsBundGitD2li%2B%2Fv82c0GzHypYQYPVmmhdPqYLFbOJilM4Hm%2B1kl5tJGQSZhN76YTCetydXt%2FU66czlz5IUGYKnZhlM6kNEX%2ByTHBeVL9tNTGfWdt7DPjmVQ4dqRw7d%2BaQlQOlCBNPUrLbqbiMAxOXCXWOky9Xl1RII4OsXUGNRdG%2FaHvh48qhZeAIvprBtpqn0MbRjTR1xZLZAB6IYRTgT9tcOph7LszTUN47%2FfGHqcnhG8roh%2FyjJOJDqq%2FeDFyyIw26Y6uBsdEF6ZqELbPuaV85WHNaS4BigwSQ2puFB8H1tvRsA4RQCFap7mzKzF64v%2BpADm7qHaTWX689kX%2BQtjraCC7us27OnQsY1HI6TrfJGxh%2BwUTzJjQ))
 *
 * Interfaces
 * ----------
 *
 * Failures
 * --------
 *
 * Compatibility
 * -------------
 *
 * @{
 */

#define M0_TRACE_SUBSYSTEM M0_TRACE_SUBSYS_BTREE
#include "lib/trace.h"
#include "lib/rwlock.h"
#include "btree/btree.h"
#include "fid/fid.h"
#include "format/format.h"   /** m0_format_header ff_fmt */
#include "module/instance.h"
#include "lib/memory.h"
#include "lib/misc.h"
#include "lib/assert.h"
#include "ut/ut.h"          /** struct m0_ut_suite */

#ifndef __KERNEL__
#include <stdlib.h>
#include <time.h>
#include <unistd.h>
#endif

/**
 *  --------------------------------------------
 *  Section START - BTree Structure and Operations
 *  --------------------------------------------
 */

struct td;
struct m0_btree {
	const struct m0_btree_type *t_type;
	unsigned                    t_height;
	struct td                  *t_desc;
	struct m0_rwlock            t_lock;
};

enum base_phase {
	P_INIT = M0_SOS_INIT,
	P_DONE = M0_SOS_DONE,
	P_DOWN = M0_SOS_NR,
	P_NEXTDOWN,
	P_ALLOC,
	P_SETUP,
	P_LOCKALL,
	P_LOCK,
	P_CHECK,
	P_MAKESPACE,
	P_NEXTUP,
	P_ACT,
	P_CLEANUP,
	P_COOKIE,
	P_NR
};

enum op_flags {
	OF_PREV    = M0_BITS(0),
	OF_NEXT    = M0_BITS(1),
	OF_LOCKALL = M0_BITS(2),
	OF_COOKIE  = M0_BITS(3),
	OF_EQUAL   = M0_BITS(4),
	OF_SLANT   = M0_BITS(5)
};

enum btree_node_type {
	BNT_FIXED_FORMAT                         = 1,
	BNT_FIXED_KEYSIZE_VARIABLE_VALUESIZE     = 2,
	BNT_VARIABLE_KEYSIZE_FIXED_VALUESIZE     = 3,
	BNT_VARIABLE_KEYSIZE_VARIABLE_VALUESIZE  = 4,
};

enum {
	M0_TREE_COUNT = 20,
	M0_NODE_COUNT = 100,
};

enum {
	MAX_NODE_SIZE     = 10, /*node size is a power-of-2 MAX_NODE_SIZE.*/
	MAX_KEY_SIZE      = 8,
	MAX_VAL_SIZE      = 8,
	INTERNAL_VAL_SIZE = 8,
	MAX_TRIALS        = 3,
};

#if 0
static int fail(struct m0_btree_op *bop, int rc)
{
	bop->bo_op.o_sm.sm_rc = rc;
	return m0_sm_op_sub(&bop->bo_op, P_CLEANUP, P_DONE);
}

static int get_tick(struct m0_btree_op *bop)
{
	struct td             *tree  = (void *)bop->bo_arbor;
	uint64_t               flags = bop->bo_flags;
	struct m0_btree_oimpl *oi    = bop->bo_i;
	struct level          *level = &oi->i_level[oi->i_used];

	switch (bop->bo_op.o_sm.sm_state) {
	case P_INIT:
		if ((flags & OF_COOKIE) && cookie_is_set(&bop->bo_key.k_cookie))
			return P_COOKIE;
		else
			return P_SETUP;
	case P_COOKIE:
		if (cookie_is_valid(tree, &bop->bo_key.k_cookie))
			return P_LOCK;
		else
			return P_SETUP;
	case P_SETUP:
		alloc(bop->bo_i, tree->t_height);
		if (bop->bo_i == NULL)
			return fail(bop, M0_ERR(-ENOMEM));
		return P_LOCKALL;
	case P_LOCKALL:
		if (bop->bo_flags & OF_LOCKALL)
			return m0_sm_op_sub(&bop->bo_op, P_LOCK, P_DOWN);
	case P_DOWN:
		oi->i_used = 0;
		/* Load root node. */
		return node_get(&oi->i_nop, tree, &tree->t_root, P_NEXTDOWN);
	case P_NEXTDOWN:
		if (oi->i_nop.no_op.o_sm.sm_rc == 0) {
			struct slot    slot = {};
			struct segaddr down;

			level->l_node = slot.s_node = oi->i_nop.no_node;
			node_op_fini(&oi->i_nop);
			node_find(&slot, bop->bo_rec.r_key);
			if (node_level(slot.s_node) > 0) {
				level->l_idx = slot.s_idx;
				node_child(&slot, &down);
				oi->i_used++;
				return node_get(&oi->i_nop, tree,
						&down, P_NEXTDOWN);
			} else
				return P_LOCK;
		} else {
			node_op_fini(&oi->i_nop);
			return fail(bop, oi->i_nop.no_op.o_sm.sm_rc);
		}
	case P_LOCK:
		if (!locked)
			return lock_op_init(&bop->bo_op, &bop->bo_i->i_lop,
					    P_CHECK);
		else
			return P_CHECK;
	case P_CHECK:
		if (used_cookie || check_path())
			return P_ACT;
		if (too_many_restarts) {
			if (bop->bo_flags & OF_LOCKALL)
				return fail(bop, -ETOOMANYREFS);
			else
				bop->bo_flags |= OF_LOCKALL;
		}
		if (height_increased) {
			return m0_sm_op_sub(&bop->bo_op, P_CLEANUP, P_INIT);
		} else {
			oi->i_used = 0;
			return P_DOWN;
		}
	case P_ACT: {
		struct slot slot = {
			.s_node = level->l_node;
			.s_idx  = level->l_idx;
		};
		node_rec(&slot);
		bop->bo_cb->c_act(&bop->bo_cb, &slot.s_rec);
		lock_op_unlock(&bop->bo_i->i_lop);
		return m0_sm_op_sub(&bop->bo_op, P_CLEANUP, P_DONE);
	}
	case P_CLEANUP: {
		int i;

		for (i = 0; i < oi->i_used; ++i) {
			if (oi->i_level[i].l_node != NULL) {
				node_put(oi->i_level[i].l_node);
				oi->i_level[i].l_node = NULL;
			}
		}
		free(bop->bo_i);
		return m0_sm_op_ret(&bop->bo_op);
	}
	default:
		M0_IMPOSSIBLE("Wrong state: %i", bop->bo_op.o_sm.sm_state);
	};
}
#endif

/**
 *  --------------------------------------------
 *  Section END - BTree Structure and Operations
 *  --------------------------------------------
 */

/**
 *  ---------------------------------------------------
 *  Section START - BTree Node Structure and Operations
 *  ---------------------------------------------------
 */


/**
 * "Address" of a node in a segment.
 *
 * Highest 8 bits (56--63) are reserved and must be 0.
 *
 * Lowest 4 bits (0--3) contains the node size, see below.
 *
 * Next 5 bits (4--8) are reserved and must be 0.
 *
 * Remaining 47 (9--55) bits contain the address in the segment, measured in 512
 * byte units.
 *
 * @verbatim
 *
 *  6      5 5                                            0 0   0 0  0
 *  3      6 5                                            9 8   4 3  0
 * +--------+----------------------------------------------+-----+----+
 * |   0    |                     ADDR                     |  0  | X  |
 * +--------+----------------------------------------------+-----+----+
 *
 * @endverbatim
 *
 * Node size is 2^(9+X) bytes (i.e., the smallest node is 512 bytes and the
 * largest node is 2^(9+15) == 16MB).
 *
 * Node address is ADDR << 9.
 *
 * This allows for 128T nodes (2^47) and total of 64PB (2^56) of meta-data per
 * segment.
 */
struct segaddr {
	uint64_t as_core;
};

enum {
	NODE_SHIFT_MIN = 9,
};

static struct segaddr segaddr_build(const void *addr, int shift);
static void          *segaddr_addr (const struct segaddr *addr);
static int            segaddr_shift(const struct segaddr *addr);

/**
 * B-tree node in a segment.
 *
 * This definition is private to the node sub-module.
 */
struct segnode;

/**
 * Tree descriptor.
 *
 * A tree descriptor is allocated for each b-tree actively used by the b-tree
 * module.
 */
struct td {
	const struct m0_btree_type *t_type;
	/**
	 * The lock that protects the fields below. The fields above are
	 * read-only after the tree root is loaded into memory.
	 */
	struct m0_rwlock            t_lock;
	struct nd                  *t_root;
	int                         t_height;
	int                         r_ref;
};

/** Special values that can be passed to node_move() as 'nr' parameter. */
enum {
	/**
	 * Move records so that both nodes has approximately the same amount of
	 * free space.
	 */
	NR_EVEN = -1,
	/**
	 * Move as many records as possible without overflowing the target node.
	 */
	NR_MAX  = -2
};

/** Direction of move in node_move(). */
enum dir {
	/** Move (from right to) left. */
	D_LEFT = 1,
	/** Move (from left to) right. */
	D_RIGHT
};

struct nd;
struct slot;

/**
 *  Different types of btree node formats are supported. While the basic btree
 *  operations remain the same, the differences are encapsulated in the nodes
 *  contained in the btree.
 *  Each supported node type provides the same interface to implement the btree
 *  operations so that the node-specific changes are captured in the node
 *  implementation.
 */
struct node_type {
	uint32_t                    nt_id;
	const char                 *nt_name;
	const struct m0_format_tag  nt_tag;

	/** Initializes newly allocated node */
	void (*nt_init)(const struct nd *node, int shift, int ksize, int vsize);

	/** Cleanup of the node if any before deallocation */
	void (*nt_fini)(const struct nd *node);

	/** Returns count of keys in the node */
	int  (*nt_count)(const struct nd *node);

	/** Returns count of records/values in the node*/
	int  (*nt_count_rec)(const struct nd *node);

	/** Returns the space (in bytes) available in the node */
	int  (*nt_space)(const struct nd *node);

	/** Returns level of this node in the btree */
	int  (*nt_level)(const struct nd *node);

	/** Returns size of the node (as a shift value) */
	int  (*nt_shift)(const struct nd *node);

	/** Returns unique FID for this node */
	void (*nt_fid)  (const struct nd *node, struct m0_fid *fid);

	/** Returns record (KV pair) for specific index. */
	void (*nt_rec)  (struct slot *slot);

	/** Returns Key at a specifix index */
	void (*nt_key)  (struct slot *slot);

	/** Returns Child pointer (in segment) at specific index */
	void (*nt_child)(struct slot *slot, struct segaddr *addr);

	/**
	 *  Returns TRUE if node has space to fit a new entry whose key and
	 *  value length is provided in slot.
	 */
	bool (*nt_isfit)(struct slot *slot);

	/**
	 *  Node changes related to last record have completed; any post
	 *  processing related to the record needs to be done in this function.
	 */
	void (*nt_done) (struct slot *slot, struct m0_be_tx *tx, bool modified);

	/** Makes space in the node for inserting new entry at specific index */
	void (*nt_make) (struct slot *slot, struct m0_be_tx *tx);

	/** Returns index of the record containing the key in the node */
	bool (*nt_find) (struct slot *slot, const struct m0_btree_key *key);

	/**
	 *  All the changes to the node have completed. Any post processing can
	 *  be done here.
	 */
	void (*nt_fix)  (const struct nd *node, struct m0_be_tx *tx);

	/**
	 *  Changes the size of the value (increase or decrease) for the
	 *  specified key
	 */
	void (*nt_cut)  (const struct nd *node, int idx, int size,
			 struct m0_be_tx *tx);

	/** Deletes the record from the node at specific index */
	void (*nt_del)  (const struct nd *node, int idx, struct m0_be_tx *tx);

	/** Updates the level of node */
	void (*nt_set_level)  (const struct nd *node, uint8_t new_level);

	/** Moves record(s) between nodes */
	void (*nt_move) (struct nd *src, struct nd *tgt,
			 enum dir dir, int nr, struct m0_be_tx *tx);

	/** Validates node composition */
	bool (*nt_invariant)(const struct nd *node);

	/** Validates node footer */
	int (*nt_verify)(const struct nd *node);
};

/**
 * Node descriptor.
 *
 * This structure is allocated (outside of the segment) for each node actively
 * used by the b-tree module. Node descriptors are cached.
 */
struct nd {
	struct segaddr          n_addr;
	struct td              *n_tree;
	const struct node_type *n_type;
	/**
	 * The lock that protects the fields below. The fields above are
	 * read-only after the node is loaded into memory.
	 */
	struct m0_rwlock        n_lock;
	int                     n_ref;
	uint64_t                n_seq;
	struct node_op         *n_op;
};

enum node_opcode {
	NOP_LOAD = 1,
	NOP_ALLOC,
	NOP_FREE
};

/**
 * Node operation state-machine.
 *
 * This represents a state-machine used to execute a potentially blocking tree
 * or node operation.
 */
struct node_op {
	/** Operation to do. */
	enum node_opcode no_opc;
	struct m0_sm_op  no_op;
	/** Which tree to operate on. */
	struct td       *no_tree;
	/** Address of the node withing the segment. */
	struct segaddr   no_addr;
	/** The node to operate on. */
	struct nd       *no_node;
	/** Optional transaction. */
	struct m0_be_tx *no_tx;
	/** Next operation acting on the same node. */
	struct node_op  *no_next;
};


/**
 * Key-value record within a node.
 *
 * When the node is a leaf, ->s_rec means key and value. When the node is
 * internal, ->s_rec means the key and the corresponding child pointer
 * (potentially with some node-format specific data such as child checksum).
 *
 * Slot is used as a parameter of many node_*() functions. In some functions,
 * all fields must be set by the caller. In others, only ->s_node and ->s_idx
 * are set by the caller, and the function sets ->s_rec.
 */
struct slot {
	const struct nd     *s_node;
	int                  s_idx;
	struct m0_btree_rec  s_rec;
};

static int64_t tree_get   (struct node_op *op, struct segaddr *addr, int nxt);
#ifndef __KERNEL__
static int64_t tree_create(struct node_op *op, struct m0_btree_type *tt,
			   int rootshift, struct m0_be_tx *tx, int nxt);
static int64_t tree_delete(struct node_op *op, struct td *tree,
			   struct m0_be_tx *tx, int nxt);
#endif
static void    tree_put   (struct td *tree);
#ifndef __KERNEL__
static int64_t    node_get  (struct node_op *op, struct td *tree,
			     struct segaddr *addr, int nxt);
static void       node_put  (struct nd *node);
#endif


#if 0
static struct nd *node_try  (struct td *tree, struct segaddr *addr);
#endif

static int64_t    node_alloc(struct node_op *op, struct td *tree, int size,
			     const struct node_type *nt, int ksize, int vsize,
			     struct m0_be_tx *tx, int nxt);
#ifndef __KERNEL__
static int64_t    node_free(struct node_op *op, struct nd *node,
			    struct m0_be_tx *tx, int nxt);
static void node_op_fini(struct node_op *op);
#endif

#if 0
static int  node_verify(const struct nd *node);
#endif
#ifndef __KERNEL__
static void node_init(struct node_op *n_op, int ksize, int vsize);
#endif
static int  node_count(const struct nd *node);
static int  node_count_rec(const struct nd *node);
static int  node_space(const struct nd *node);
#ifndef __KERNEL__
static int  node_level(const struct nd *node);
#endif
#if 0
static int  node_shift(const struct nd *node);
static void node_fid  (const struct nd *node, struct m0_fid *fid);
#endif

static void node_rec  (struct slot *slot);
#ifndef __KERNEL__
static void node_key  (struct slot *slot);
static void node_child(struct slot *slot, struct segaddr *addr);
#endif
static bool node_isfit(struct slot *slot);
static void node_done (struct slot *slot, struct m0_be_tx *tx, bool modified);
static void node_make (struct slot *slot, struct m0_be_tx *tx);

#ifndef __KERNEL__
static bool node_find (struct slot *slot, const struct m0_btree_key *key);
#endif
static void node_fix  (const struct nd *node, struct m0_be_tx *tx);
#if 0
static void node_cut  (const struct nd *node, int idx, int size,
		       struct m0_be_tx *tx);
#endif
static void node_del  (const struct nd *node, int idx, struct m0_be_tx *tx);

#ifndef __KERNEL__
static void node_set_level  (const struct nd *node, uint8_t new_level);
static void node_move (struct nd *src, struct nd *tgt,
		       enum dir dir, int nr, struct m0_be_tx *tx);
static void mem_update(void);
#endif

/**
 * Common node header.
 *
 * This structure is located at the beginning of every node, right after
 * m0_format_header. It is used by the segment operations (node_op) to identify
 * node and tree types.
 */
struct node_header {
	uint32_t h_node_type;
	uint32_t h_tree_type;
	uint64_t h_opaque;
};

/**
 * This structure will store information required at particular level
 */
struct level {
	/** nd for required node at currrent level. **/
	struct nd *l_node;
	uint64_t   l_seq;
	/** Index for required record from the node. **/
	unsigned   l_idx;
	/** nd for newly allocated node at the level. **/
	struct nd *l_alloc;
	/** nd for left sibling of required node at current level. **/
	struct nd *l_prev;
	/** nd for right sibling of required node at current level. **/
	struct nd *l_next;
};

/**
 * Btree implementation structure.
 *
 * This structure will get created for each operation on btree and it will be
 * used while executing the given operation.
 */
struct m0_btree_oimpl {
	struct node_op  i_nop;
	/* struct lock_op  i_lop; */
	/** It will provide current level number. **/
	unsigned        i_used;
	/** Array of levels for storing data about each level. **/
	struct level   *i_level;
	/** Store node_find() output. */
	bool		i_node_found;
	/** When there will be requirement for new node in case of root
	 * splitting i_extra_node will be used. **/
	struct nd      *i_extra_node;
	/** Track number of trials done to complete operation. **/
	unsigned        i_trial;
};

static struct td        trees[M0_TREE_COUNT];
static uint64_t         trees_in_use[ARRAY_SIZE_FOR_BITS(M0_TREE_COUNT,
							 sizeof(uint64_t))];
static uint32_t         trees_loaded = 0;
static struct m0_rwlock trees_lock;

#ifndef __KERNEL__
static void node_init(struct node_op *n_op, int ksize, int vsize)
{
	const struct node_type *n_type = n_op->no_node->n_type;

	n_type->nt_init(n_op->no_node, segaddr_shift(&n_op->no_node->n_addr),
			ksize, vsize);
}
#endif
static bool node_invariant(const struct nd *node)
{
	return node->n_type->nt_invariant(node);
}
#if 0
static int node_verify(const struct nd *node)
{
	return node->n_type->nt_verify(node);
}
#endif
static int node_count(const struct nd *node)
{
	M0_PRE(node_invariant(node));
	return node->n_type->nt_count(node);
}

static int node_count_rec(const struct nd *node)
{
	M0_PRE(node_invariant(node));
	return node->n_type->nt_count_rec(node);
}
static int node_space(const struct nd *node)
{
	M0_PRE(node_invariant(node));
	return node->n_type->nt_space(node);
}
#ifndef __KERNEL__
static int node_level(const struct nd *node)
{
	M0_PRE(node_invariant(node));
	return (node->n_type->nt_level(node));
}
#endif
#if 0
static int node_shift(const struct nd *node)
{
	M0_PRE(node_invariant(node));
	return (node->n_type->nt_shift(node));
}
static void node_fid(const struct nd *node, struct m0_fid *fid)
{
	M0_PRE(node_invariant(node));
	node->n_type->nt_fid(node, fid);
}
#endif

static void node_rec(struct slot *slot)
{
	M0_PRE(node_invariant(slot->s_node));
	slot->s_node->n_type->nt_rec(slot);
}

#ifndef __KERNEL__
static void node_key(struct slot *slot)
{
	M0_PRE(node_invariant(slot->s_node));
	slot->s_node->n_type->nt_key(slot);
}

static void node_child(struct slot *slot, struct segaddr *addr)
{
	M0_PRE(node_invariant(slot->s_node));
	slot->s_node->n_type->nt_child(slot, addr);
}
#endif

static bool node_isfit(struct slot *slot)
{
	M0_PRE(node_invariant(slot->s_node));
	return slot->s_node->n_type->nt_isfit(slot);
}

static void node_done(struct slot *slot, struct m0_be_tx *tx, bool modified)
{
	M0_PRE(node_invariant(slot->s_node));
	slot->s_node->n_type->nt_done(slot, tx, modified);
}

static void node_make(struct slot *slot, struct m0_be_tx *tx)
{
	M0_PRE(node_invariant(slot->s_node));
	slot->s_node->n_type->nt_make(slot, tx);
}

#ifndef __KERNEL__
static bool node_find(struct slot *slot, const struct m0_btree_key *key)
{
	M0_PRE(node_invariant(slot->s_node));
	return slot->s_node->n_type->nt_find(slot, key);
}
#endif
static void node_fix(const struct nd *node, struct m0_be_tx *tx)
{
	M0_PRE(node_invariant(node));
	node->n_type->nt_fix(node, tx);
}


#if 0
static void node_cut(const struct nd *node, int idx, int size,
		     struct m0_be_tx *tx)
{
	M0_PRE(node_invariant(node));
	node->n_type->nt_cut(node, idx, size, tx);
}
#endif

static void node_del(const struct nd *node, int idx, struct m0_be_tx *tx)
{
	M0_PRE(node_invariant(node));
	node->n_type->nt_del(node, idx, tx);
}


#ifndef __KERNEL__
static void node_set_level(const struct nd *node, uint8_t new_level)
{
	//M0_PRE(node_invariant(node));
	node->n_type->nt_set_level(node, new_level);
}

static void node_move(struct nd *src, struct nd *tgt,
		      enum dir dir, int nr, struct m0_be_tx *tx)
{
	M0_PRE(node_invariant(src));
	M0_PRE(node_invariant(tgt));
	M0_IN(dir,(D_LEFT, D_RIGHT));
	tgt->n_type->nt_move(src, tgt, dir, nr, tx);
}
#endif

static struct mod *mod_get(void)
{
	return m0_get()->i_moddata[M0_MODULE_BTREE];
}

enum {
	NTYPE_NR = 0x100,
	TTYPE_NR = 0x100
};

struct mod {
	const struct node_type     *m_ntype[NTYPE_NR];
	const struct m0_btree_type *m_ttype[TTYPE_NR];
};

int m0_btree_mod_init(void)
{
	struct mod *m;

	M0_SET_ARR0(trees);
	M0_SET_ARR0(trees_in_use);
	trees_loaded = 0;
	m0_rwlock_init(&trees_lock);

	M0_ALLOC_PTR(m);
	if (m != NULL) {
		m0_get()->i_moddata[M0_MODULE_BTREE] = m;
		return 0;
	} else
		return M0_ERR(-ENOMEM);
}

void m0_btree_mod_fini(void)
{
	m0_rwlock_fini(&trees_lock);
	m0_free(mod_get());
}

static bool node_shift_is_valid(int shift)
{
	return shift >= NODE_SHIFT_MIN && shift < NODE_SHIFT_MIN + 0x10;
}
#ifndef __KERNEL__
static void mem_update(void)
{
	//ToDo: Memory update in segment
}
#endif
/**
 * Tells if the segment address is aligned to 512 bytes.
 * This function should be called right after the allocation to make sure that
 * the allocated memory starts at a properly aligned address.
 *
 * @param addr is the start address of the allocated space.
 *
 * @return True if the input address is properly aligned.
 */
static bool addr_is_aligned(const void *addr)
{
	return ((size_t)addr & ((1ULL << NODE_SHIFT_MIN) - 1)) == 0;
}

/**
 * Validates the segment address (of node).
 *
 * @param seg_addr points to the start address (of the node) in the segment.
 *
 * @return True if seg_addr is VALID according to the segment
 *                address semantics.
 */
static bool segaddr_is_valid(const struct segaddr *seg_addr)
{
	return (0xff000000000001f0ull & seg_addr->as_core) == 0;
}

/**
 * Returns a segaddr formatted segment address.
 *
 * @param addr  is the start address (of the node) in the segment.
 *        shift is the size of the node as pow-of-2 value.
 *
 * @return Formatted Segment address.
 */
static struct segaddr segaddr_build(const void *addr, int shift)
{
	struct segaddr sa;
	M0_PRE(node_shift_is_valid(shift));
	M0_PRE(addr_is_aligned(addr));
	sa.as_core = ((uint64_t)addr) | (shift - NODE_SHIFT_MIN);
	M0_POST(segaddr_is_valid(&sa));
	M0_POST(segaddr_addr(&sa) == addr);
	M0_POST(segaddr_shift(&sa) == shift);
	return sa;
}

/**
 * Returns the CPU addressable pointer from the formatted segment address.
 *
 * @param seg_addr points to the formatted segment address.
 *
 * @return CPU addressable value.
 */
static void* segaddr_addr(const struct segaddr *seg_addr)
{
	M0_PRE(segaddr_is_valid(seg_addr));
	return (void *)(seg_addr->as_core & ~((1ULL << NODE_SHIFT_MIN) - 1));
}

/**
 * Returns the size (pow-of-2) of the node extracted out of the segment address.
 *
 * @param seg_addr points to the formatted segment address.
 *
 * @return Size of the node as pow-of-2 value.
 */
static int segaddr_shift(const struct segaddr *addr)
{
	M0_PRE(segaddr_is_valid(addr));
	return (addr->as_core & 0xf) + NODE_SHIFT_MIN;
}

#if 0
static void node_type_register(const struct node_type *nt)
{
	struct mod *m = mod_get();

	M0_PRE(IS_IN_ARRAY(nt->nt_id, m->m_ntype));
	M0_PRE(m->m_ntype[nt->nt_id] == NULL);
	m->m_ntype[nt->nt_id] = nt;
}

static void node_type_unregister(const struct node_type *nt)
{
	struct mod *m = mod_get();

	M0_PRE(IS_IN_ARRAY(nt->nt_id, m->m_ntype));
	M0_PRE(m->m_ntype[nt->nt_id] == nt);
	m->m_ntype[nt->nt_id] = NULL;
}

static void tree_type_register(const struct m0_btree_type *tt)
{
	struct mod *m = mod_get();

	M0_PRE(IS_IN_ARRAY(tt->tt_id, m->m_ttype));
	M0_PRE(m->m_ttype[tt->tt_id] == NULL);
	m->m_ttype[tt->tt_id] = tt;
}

static void tree_type_unregister(const struct m0_btree_type *tt)
{
	struct mod *m = mod_get();

	M0_PRE(IS_IN_ARRAY(tt->tt_id, m->m_ttype));
	M0_PRE(m->m_ttype[tt->tt_id] == tt);
	m->m_ttype[tt->tt_id] = NULL;
}
#endif

struct seg_ops {
	int64_t    (*so_tree_get)(struct node_op *op,
			          struct segaddr *addr, int nxt);
	int64_t    (*so_tree_create)(struct node_op *op,
	                             struct m0_btree_type *tt,
				     int rootshift, struct m0_be_tx *tx,
				     int nxt);
	int64_t    (*so_tree_delete)(struct node_op *op, struct td *tree,
				     struct m0_be_tx *tx, int nxt);
	void       (*so_tree_put)(struct td *tree);
	int64_t    (*so_node_get)(struct node_op *op, struct td *tree,
			          struct segaddr *addr, int nxt);
	void       (*so_node_put)(struct nd *node);
	struct nd *(*so_node_try)(struct td *tree, struct segaddr *addr);
	int64_t    (*so_node_alloc)(struct node_op *op, struct td *tree,
				    int shift, const struct node_type *nt,
				    struct m0_be_tx *tx, int nxt);
	int64_t    (*so_node_free)(struct node_op *op, struct nd *node,
				   struct m0_be_tx *tx, int nxt);
	void       (*so_node_op_fini)(struct node_op *op);
};

static struct seg_ops *segops;

/**
 * Locates a tree descriptor whose root node points to the node at addr and
 * return this tree to the caller.
 * If an existing tree descriptor pointing to this root node is not found then
 * a new tree descriptor is allocated from the free pool and the root node is
 * assigned to this new tree descriptor.
 * If root node pointer is not provided then this function will just allocate a
 * tree descriptor and return it to the caller. This functionality currently is
 * used by the create_tree function.
 *
 * @param op is used to exchange operation parameters and return values..
 * @param addr is the segment address of root node.
 * @param nxt is the next state to be returned to the caller.
 *
 * @return Next state to proceed in.
 */
static int64_t tree_get(struct node_op *op, struct segaddr *addr, int nxt)
{
	int        nxt_state;

	nxt_state = segops->so_tree_get(op, addr, nxt);

	return nxt_state;
}

#ifndef __KERNEL__

/**
 * Creates a tree with an empty root node.
 *
 * @param op is used to exchange operation parameters and return values.
 * @param tt is the btree type to be assiged to the newly created btree.
 * @param rootshift is the size of the root node.
 * @param tx captures the operation in a transaction.
 * @param nxt is the next state to be returned to the caller.
 *
 * @return Next state to proceed in.
 */
static int64_t tree_create(struct node_op *op, struct m0_btree_type *tt,
			   int rootshift, struct m0_be_tx *tx, int nxt)
{
	return segops->so_tree_create(op, tt, rootshift, tx, nxt);
}

/**
 * Deletes an existing tree.
 *
 * @param op is used to exchange operation parameters and return values..
 * @param tree points to the tree to be deleted.
 * @param tx captures the operation in a transaction.
 * @param nxt is the next state to be returned to the caller.
 *
 * @return Next state to proceed in.
 */
static int64_t tree_delete(struct node_op *op, struct td *tree,
			   struct m0_be_tx *tx, int nxt)
{
	M0_PRE(tree != NULL);
	return segops->so_tree_delete(op, tree, tx, nxt);
}
#endif
/**
 * Returns the tree to the free tree pool if the reference count for this tree
 * reaches zero.
 *
 * @param tree points to the tree to be released.
 *
 * @return Next state to proceed in.
 */
static void tree_put(struct td *tree)
{
	segops->so_tree_put(tree);
}


#ifndef __KERNEL__
/**
 * This function loads the node descriptor for the node at segaddr in memory.
 * If a node descriptor pointing to this node is already loaded in memory then
 * this function will increment the reference count in the node descriptor
 * before returning it to the caller.
 * If the parameter tree is NULL then the function assumes the node at segaddr
 * to be the root node and will also load the tree descriptor in memory for
 * this root node.
 *
 * @param op load operation to perform.
 * @param tree pointer to tree whose node is to be loaded or NULL if tree has
 *             not been loaded.
 * @param addr node address in the segment.
 * @param nxt state to return on successful completion
 *
 * @return next state
 */
static int64_t node_get(struct node_op *op, struct td *tree,
			struct segaddr *addr, int nxt){
	return segops->so_node_get(op, tree, addr, nxt);
}


/**
 * This function decrements the reference count for this node and if the
 * reference count reaches '0' then the node is made available for future
 * mode_get requests.
 *
 * @param op load operation to perform.
 * @param tree pointer to tree whose node is to be loaded or NULL if tree has
 *             not been loaded.
 * @param addr node address in the segment.
 * @param nxt state to return on successful completion
 *
 * @return next state
 */
static void node_put(struct nd *node){
	M0_PRE(node != NULL);
	segops->so_node_put(node);
}
#endif

# if 0
static struct nd *node_try(struct td *tree, struct segaddr *addr){
	return segops->so_node_try(tree, addr);
}
#endif



/**
 * Allocates node in the segment and a node-descriptor if all the resources are
 * available.
 *
 * @param op indicates node allocate operation.
 * @param tree points to the tree this node will be a part-of.
 * @param size is a power-of-2 size of this node.
 * @param nt points to the node type
 * @param ksize is the size of key (if constant) if not this contains '0'.
 * @param vsize is the size of value (if constant) if not this contains '0'.
 * @param tx points to the transaction which captures this operation.
 * @param nxt tells the next state to return when operation completes
 *
 * @return int64_t
 */
static int64_t node_alloc(struct node_op *op, struct td *tree, int size,
			  const struct node_type *nt, int ksize, int vsize,
			  struct m0_be_tx *tx, int nxt)
{
	int  nxt_state;

	nxt_state = segops->so_node_alloc(op, tree, size, nt, tx, nxt);

	nt->nt_init(op->no_node, size, ksize, vsize);

	return nxt_state;
}

#ifndef __KERNEL__
static int64_t node_free(struct node_op *op, struct nd *node,
			 struct m0_be_tx *tx, int nxt)
{
	node->n_type->nt_fini(node);
	return segops->so_node_free(op, node, tx, nxt);
}

static void node_op_fini(struct node_op *op)
{
	segops->so_node_op_fini(op);
}

#endif

static int64_t mem_node_get(struct node_op *op, struct td *tree,
			    struct segaddr *addr, int nxt);
static int64_t mem_node_alloc(struct node_op *op, struct td *tree, int shift,
			      const struct node_type *nt, struct m0_be_tx *tx,
			      int nxt);
static int64_t mem_node_free(struct node_op *op, struct nd *node,
			     struct m0_be_tx *tx, int nxt);
static const struct node_type fixed_format;

static int64_t mem_tree_get(struct node_op *op, struct segaddr *addr, int nxt)
{
	struct td *tree = NULL;
	int        i     = 0;
	uint32_t   offset;

	m0_rwlock_write_lock(&trees_lock);

	M0_ASSERT(trees_loaded <= ARRAY_SIZE(trees));

	/**
	 *  If existing allocated tree is found then return it after increasing
	 *  the reference count.
	 */
	if (addr != NULL && trees_loaded)
		for (i = 0; i < ARRAY_SIZE(trees); i++) {
			tree = &trees[i];
			m0_rwlock_write_lock(&tree->t_lock);
			if (tree->r_ref != 0) {
				M0_ASSERT(tree->t_root != NULL);
				if (tree->t_root->n_addr.as_core ==
				    addr->as_core) {
					tree->r_ref++;
					op->no_node = tree->t_root;
					op->no_tree = tree;
					m0_rwlock_write_unlock(&tree->t_lock);
					m0_rwlock_write_unlock(&trees_lock);
					return nxt;
				}
			}
			m0_rwlock_write_unlock(&tree->t_lock);
		}

	/** Assign a free tree descriptor to this tree. */
	for (i = 0; i < ARRAY_SIZE(trees_in_use); i++) {
		uint64_t   t = ~trees_in_use[i];

		if (t != 0) {
			offset = __builtin_ffsl(t);
			M0_ASSERT(offset != 0);
			offset--;
			trees_in_use[i] |= (1ULL << offset);
			offset += (i * sizeof trees_in_use[0]);
			tree = &trees[offset];
			trees_loaded++;
			break;
		}
	}

	M0_ASSERT(tree != NULL && tree->r_ref == 0);

	m0_rwlock_init(&tree->t_lock);

	m0_rwlock_write_lock(&tree->t_lock);
	tree->r_ref++;

	if (addr) {
		mem_node_get(op, tree, addr, nxt);
		tree->t_root		=  op->no_node;
		tree->t_root->n_addr 	= *addr;
		tree->t_root->n_tree	=  tree;
		//tree->t_height = tree_height_get(op->no_node);
	}

	op->no_node = tree->t_root;
	op->no_tree = tree;
	//op->no_addr = tree->t_root->n_addr;

	m0_rwlock_write_unlock(&tree->t_lock);

	m0_rwlock_write_unlock(&trees_lock);

	return nxt;
}

static int64_t mem_tree_create(struct node_op *op, struct m0_btree_type *tt,
			       int rootshift, struct m0_be_tx *tx, int nxt)
{
	struct td *tree;

	/**
	 * Creates root node and then assigns a tree descriptor for this root
	 * node.
	 */

	tree_get(op, NULL, nxt);

	tree = op->no_tree;
	node_alloc(op, tree, rootshift, &fixed_format, 8, 8, NULL, nxt);

	m0_rwlock_write_lock(&tree->t_lock);
	tree->t_root = op->no_node;
	tree->t_type = tt;
	m0_rwlock_write_unlock(&tree->t_lock);

	return nxt;
}

static int64_t mem_tree_delete(struct node_op *op, struct td *tree,
			       struct m0_be_tx *tx, int nxt)
{
	struct nd *root = tree->t_root;
	op->no_tree = tree;
	op->no_node = root;
	mem_node_free(op, root, tx, nxt);
	tree_put(tree);
	return nxt;
}

static void mem_tree_put(struct td *tree)
{
	m0_rwlock_write_lock(&tree->t_lock);

	M0_ASSERT(tree->r_ref > 0);
	M0_ASSERT(tree->t_root != NULL);

	tree->r_ref--;

	if (tree->r_ref == 0) {
		int i;
		int array_offset;
		int bit_offset_in_array;

		m0_rwlock_write_lock(&trees_lock);
		M0_ASSERT(trees_loaded > 0);
		i = tree - &trees[0];
		array_offset = i / sizeof(trees_in_use[0]);
		bit_offset_in_array = i % sizeof(trees_in_use[0]);
		trees_in_use[array_offset] &= ~(1ULL << bit_offset_in_array);
		trees_loaded--;
		m0_rwlock_write_unlock(&tree->t_lock);
		m0_rwlock_fini(&tree->t_lock);
		m0_rwlock_write_unlock(&trees_lock);
	}
	m0_rwlock_write_unlock(&tree->t_lock);
}

static int64_t mem_node_get(struct node_op *op, struct td *tree,
			    struct segaddr *addr, int nxt)
{
	int nxt_state = nxt;

	/**
	 *  In this implementation we assume to have the node descritors for
	 *  ALL the nodes present in memory. If the tree pointer is NULL then
	 *  we load the tree in memory before returning the node descriptor to
	 * the caller.
	 */

	if (tree == NULL) {
		nxt_state = mem_tree_get(op, addr, nxt);
	}

	op->no_node = segaddr_addr(addr) + (1ULL << segaddr_shift(addr));
	op->no_node->n_ref++;
	return nxt_state;
}

static void mem_node_put(struct nd *node)
{
	/**
	 * This implementation does not perform any action, but the final one
	 * should decrement the reference count of the node and if this
	 * reference count goes to '0' then detach this node descriptor from the
	 * existing node and make this node descriptor available for 'node_get'.
	 */
	node->n_ref--;
}

static struct nd *mem_node_try(struct td *tree, struct segaddr *addr)
{
	return NULL;
}

static int64_t mem_node_alloc(struct node_op *op, struct td *tree, int shift,
			      const struct node_type *nt, struct m0_be_tx *tx,
			      int nxt)
{
	void          *area;
	struct nd     *node;
	int            size = 1ULL << shift;

	M0_PRE(op->no_opc == NOP_ALLOC);
	M0_PRE(node_shift_is_valid(shift));
	area = m0_alloc_aligned(sizeof *node + size, shift);
	M0_ASSERT(area != NULL);
	node = area + size;
	node->n_addr = segaddr_build(area, shift);
	node->n_tree = tree;
	node->n_type = nt;
	node->n_seq = 0;
	m0_rwlock_init(&node->n_lock);
	op->no_node = node;
	op->no_addr = node->n_addr;
	op->no_tree = tree;
	return nxt;
}

static int64_t mem_node_free(struct node_op *op, struct nd *node,
			     struct m0_be_tx *tx, int nxt)
{
	int shift = node->n_type->nt_shift(node);
	m0_free_aligned(((void *)node) - (1ULL << shift),
			sizeof *node + (1ULL << shift), shift);
	return nxt;
}

static void mem_node_op_fini(struct node_op *op)
{
}

static const struct seg_ops mem_seg_ops = {
	.so_tree_get     = &mem_tree_get,
	.so_tree_create  = &mem_tree_create,
	.so_tree_delete  = &mem_tree_delete,
	.so_tree_put     = &mem_tree_put,
	.so_node_get     = &mem_node_get,
	.so_node_put     = &mem_node_put,
	.so_node_try     = &mem_node_try,
	.so_node_alloc   = &mem_node_alloc,
	.so_node_free    = &mem_node_free,
	.so_node_op_fini = &mem_node_op_fini
};

/**
 *  Structure of the node in persistent store.
 */
struct ff_head {
	struct m0_format_header ff_fmt;   /*< Node Header */
	struct node_header      ff_seg;   /*< Node type information */
	uint16_t                ff_used;  /*< Count of records */
	uint8_t                 ff_shift; /*< Node size as pow-of-2 */
	uint8_t                 ff_level; /*< Level in Btree */
	uint16_t                ff_ksize; /*< Size of key in bytes */
	uint16_t                ff_vsize; /*< Size of value in bytes */
	struct m0_format_footer ff_foot;  /*< Node Footer */
	/**
	 *  This space is used to host the Keys and Values upto the size of the
	 *  node
	 */
} M0_XCA_RECORD M0_XCA_DOMAIN(be);


static void ff_init(const struct nd *node, int shift, int ksize, int vsize);
static void ff_fini(const struct nd *node);
static int  ff_count(const struct nd *node);
static int  ff_count_rec(const struct nd *node);
static int  ff_space(const struct nd *node);
static int  ff_level(const struct nd *node);
static int  ff_shift(const struct nd *node);
static void ff_fid(const struct nd *node, struct m0_fid *fid);
static void ff_rec(struct slot *slot);
static void ff_node_key(struct slot *slot);
static void ff_child(struct slot *slot, struct segaddr *addr);
static bool ff_isfit(struct slot *slot);
static void ff_done(struct slot *slot, struct m0_be_tx *tx, bool modified);
static void ff_make(struct slot *slot, struct m0_be_tx *tx);
static bool ff_find(struct slot *slot, const struct m0_btree_key *key);
static void ff_fix(const struct nd *node, struct m0_be_tx *tx);
static void ff_cut(const struct nd *node, int idx, int size,
		   struct m0_be_tx *tx);
static void ff_del(const struct nd *node, int idx, struct m0_be_tx *tx);
static void ff_set_level(const struct nd *node, uint8_t new_level);
static void generic_move(struct nd *src, struct nd *tgt,
			 enum dir dir, int nr, struct m0_be_tx *tx);
static bool ff_invariant(const struct nd *node);
static int ff_verify(const struct nd *node);
/**
 *  Implementation of node which supports fixed format/size for Keys and Values
 *  contained in it.
 */
static const struct node_type fixed_format = {
	.nt_id        = BNT_FIXED_FORMAT,
	.nt_name      = "m0_bnode_fixed_format",
	//.nt_tag,
	.nt_init      = ff_init,
	.nt_fini      = ff_fini,
	.nt_count     = ff_count,
	.nt_count_rec = ff_count_rec,
	.nt_space     = ff_space,
	.nt_level     = ff_level,
	.nt_shift     = ff_shift,
	.nt_fid       = ff_fid,
	.nt_rec       = ff_rec,
	.nt_key       = ff_node_key,
	.nt_child     = ff_child,
	.nt_isfit     = ff_isfit,
	.nt_done      = ff_done,
	.nt_make      = ff_make,
	.nt_find      = ff_find,
	.nt_fix       = ff_fix,
	.nt_cut       = ff_cut,
	.nt_del       = ff_del,
	.nt_set_level = ff_set_level,
	.nt_move      = generic_move,
	.nt_invariant = ff_invariant,
	.nt_verify    = ff_verify,
};

static struct ff_head *ff_data(const struct nd *node)
{
	return segaddr_addr(&node->n_addr);
}

static void *ff_key(const struct nd *node, int idx)
{
	struct ff_head *h    = ff_data(node);
	void           *area = h + 1;

	M0_PRE(ergo(!(h->ff_used == 0 && idx == 0),
		   (0 <= idx && idx <= h->ff_used)));
	return area + (h->ff_ksize + h->ff_vsize) * idx;
}

static void *ff_val(const struct nd *node, int idx)
{
	struct ff_head *h    = ff_data(node);
	void           *area = h + 1;

	M0_PRE(ergo(!(h->ff_used == 0 && idx == 0),
		    0 <= idx && idx <= h->ff_used));
	return area + (h->ff_ksize + h->ff_vsize) * idx + h->ff_ksize;
}

static bool ff_rec_is_valid(const struct slot *slot)
{
	struct ff_head *h = ff_data(slot->s_node);

	return
	   _0C(m0_vec_count(&slot->s_rec.r_key.k_data.ov_vec) == h->ff_ksize) &&
	   _0C(m0_vec_count(&slot->s_rec.r_val.ov_vec) == h->ff_vsize);
}

static bool ff_invariant(const struct nd *node)
{
	const struct ff_head *h = ff_data(node);
	return  _0C(h->ff_shift == segaddr_shift(&node->n_addr)) &&
		_0C(ergo(h->ff_level > 0, h->ff_used > 0));
}

static int ff_verify(const struct nd *node)
{
	const struct ff_head *h = ff_data(node);
	return m0_format_footer_verify(h, true);
}

static void ff_init(const struct nd *node, int shift, int ksize, int vsize)
{
	struct ff_head *h   = ff_data(node);

	M0_PRE(ksize != 0);
	M0_PRE(vsize != 0);
	M0_SET0(h);

	h->ff_shift = shift;
	h->ff_ksize = ksize;
	h->ff_vsize = vsize;
}

static void ff_fini(const struct nd *node)
{
}

static int ff_count(const struct nd *node)
{
	int used = ff_data(node)->ff_used;
	if (ff_data(node)->ff_level > 0)
		used --;
	return used;
}

static int ff_count_rec(const struct nd *node)
{
	return ff_data(node)->ff_used;
}

static int ff_space(const struct nd *node)
{
	struct ff_head *h = ff_data(node);
	return (1ULL << h->ff_shift) - sizeof *h -
		(h->ff_ksize + h->ff_vsize) * h->ff_used;
}

static int ff_level(const struct nd *node)
{
	return ff_data(node)->ff_level;
}

static int ff_shift(const struct nd *node)
{
	return ff_data(node)->ff_shift;
}

static void ff_fid(const struct nd *node, struct m0_fid *fid)
{
}

static void ff_node_key(struct slot *slot);

static void ff_rec(struct slot *slot)
{
	struct ff_head *h = ff_data(slot->s_node);

	M0_PRE(ergo(!(h->ff_used == 0 && slot->s_idx == 0),
		    slot->s_idx <= h->ff_used));

	slot->s_rec.r_val.ov_vec.v_nr = 1;
	slot->s_rec.r_val.ov_vec.v_count[0] = h->ff_vsize;
	slot->s_rec.r_val.ov_buf[0] = ff_val(slot->s_node, slot->s_idx);
	ff_node_key(slot);
	M0_POST(ff_rec_is_valid(slot));
}

static void ff_node_key(struct slot *slot)
{
	const struct nd  *node = slot->s_node;
	struct ff_head   *h    = ff_data(node);

	M0_PRE(ergo(!(h->ff_used == 0 && slot->s_idx == 0),
		    slot->s_idx <= h->ff_used));

	slot->s_rec.r_key.k_data.ov_vec.v_nr = 1;
	slot->s_rec.r_key.k_data.ov_vec.v_count[0] = h->ff_ksize;
	slot->s_rec.r_key.k_data.ov_buf[0] = ff_key(slot->s_node, slot->s_idx);
}

static void ff_child(struct slot *slot, struct segaddr *addr)
{
	const struct nd *node = slot->s_node;
	struct ff_head  *h    = ff_data(node);

	M0_PRE(slot->s_idx < h->ff_used);
	*addr = *(struct segaddr *)ff_val(node, slot->s_idx);
}

static bool ff_isfit(struct slot *slot)
{
	struct ff_head *h = ff_data(slot->s_node);

	M0_PRE(ff_rec_is_valid(slot));
	return h->ff_ksize + h->ff_vsize <= ff_space(slot->s_node);
}

static void ff_done(struct slot *slot, struct m0_be_tx *tx, bool modified)
{
}

static void ff_make(struct slot *slot, struct m0_be_tx *tx)
{
	const struct nd *node  = slot->s_node;
	struct ff_head  *h     = ff_data(node);
	int              rsize = h->ff_ksize + h->ff_vsize;
	void            *start = ff_key(node, slot->s_idx);

	M0_PRE(ff_rec_is_valid(slot));
	M0_PRE(ff_isfit(slot));
	memmove(start + rsize, start, rsize * (h->ff_used - slot->s_idx));
	h->ff_used++;
}

static bool ff_find(struct slot *slot, const struct m0_btree_key *find_key)
{
	struct ff_head          *h     = ff_data(slot->s_node);
	int                      i     = -1;
	int                      j     = node_count(slot->s_node);
	struct m0_btree_key      key;
	void                    *p_key;
	m0_bcount_t              ksize = h->ff_ksize;
	struct m0_bufvec_cursor  cur_1;
	struct m0_bufvec_cursor  cur_2;
	int                      diff;
	int                      m;

	key.k_data = M0_BUFVEC_INIT_BUF(&p_key, &ksize);

	M0_PRE(find_key->k_data.ov_vec.v_count[0] == h->ff_ksize);
	M0_PRE(find_key->k_data.ov_vec.v_nr == 1);

	while (i + 1 < j) {
		m = (i + j) / 2;

		key.k_data.ov_buf[0] = ff_key(slot->s_node, m);

		m0_bufvec_cursor_init(&cur_1, &key.k_data);
		m0_bufvec_cursor_init(&cur_2, &find_key->k_data);
		diff = m0_bufvec_cursor_cmp(&cur_1, &cur_2);

		M0_ASSERT(i < m && m < j);
		if (diff < 0)
			i = m;
		else if (diff > 0)
			j = m;
		else {
			i = j = m;
			break;
		}
	}

	slot->s_idx = j;

	return (i == j);
}

static void ff_fix(const struct nd *node, struct m0_be_tx *tx)
{
}

static void ff_cut(const struct nd *node, int idx, int size,
		   struct m0_be_tx *tx)
{
	M0_PRE(size == ff_data(node)->ff_vsize);
}

static void ff_del(const struct nd *node, int idx, struct m0_be_tx *tx)
{
	struct ff_head *h     = ff_data(node);
	int             rsize = h->ff_ksize + h->ff_vsize;
	void           *start = ff_key(node, idx);

	M0_PRE(idx < h->ff_used);
	M0_PRE(h->ff_used > 0);
	memmove(start, start + rsize, rsize * (h->ff_used - idx - 1));
	h->ff_used--;
}

static void ff_set_level(const struct nd *node, uint8_t new_level)
{
	struct ff_head *h = ff_data(node);

	h->ff_level = new_level;
}

static void generic_move(struct nd *src, struct nd *tgt,
			 enum dir dir, int nr, struct m0_be_tx *tx)
{
	struct slot  rec;
	struct slot  tmp;
	m0_bcount_t  rec_ksize;
	m0_bcount_t  rec_vsize;
	m0_bcount_t  temp_ksize;
	m0_bcount_t  temp_vsize;
	void        *rec_p_key;
	void        *rec_p_val;
	void        *temp_p_key;
	void        *temp_p_val;
	int          srcidx;
	int          tgtidx;
	int          last_idx_src;
	int          last_idx_tgt;

	rec.s_rec.r_key.k_data = M0_BUFVEC_INIT_BUF(&rec_p_key, &rec_ksize);
	rec.s_rec.r_val        = M0_BUFVEC_INIT_BUF(&rec_p_val, &rec_vsize);

	tmp.s_rec.r_key.k_data = M0_BUFVEC_INIT_BUF(&temp_p_key, &temp_ksize);
	tmp.s_rec.r_val        = M0_BUFVEC_INIT_BUF(&temp_p_val, &temp_vsize);

	M0_PRE(src != tgt);

	last_idx_src = node_count_rec(src);
	last_idx_tgt = node_count_rec(tgt);

	srcidx = dir == D_LEFT ? 0 : last_idx_src - 1;
	tgtidx = dir == D_LEFT ? last_idx_tgt : 0;

	while (true) {
		if (nr == 0 || (nr == NR_EVEN &&
			       (node_space(tgt) <= node_space(src))) ||
			       (nr == NR_MAX && srcidx == -1))
			break;

		/** Get the record at src index in rec. */
		rec.s_node = src;
		rec.s_idx  = srcidx;
		node_rec(&rec);

		/**
		 *  With record from src in rec; check if that record can fit in
		 *  the target node. If yes then make space to host this record
		 *  in target node.
		 */
		rec.s_node = tgt;
		rec.s_idx  = tgtidx;
		if (!node_isfit(&rec))
			break;
		node_make(&rec, tx);

		/** Get the location in the target node where the record from
		 *  the source node will be copied later
		 */
		tmp.s_node = tgt;
		tmp.s_idx  = tgtidx;
		node_rec(&tmp);

		rec.s_node = src;
		rec.s_idx  = srcidx;
		m0_bufvec_copy(&tmp.s_rec.r_key.k_data, &rec.s_rec.r_key.k_data,
			       m0_vec_count(&rec.s_rec.r_key.k_data.ov_vec));
		m0_bufvec_copy(&tmp.s_rec.r_val, &rec.s_rec.r_val,
			       m0_vec_count(&rec.s_rec.r_val.ov_vec));
		node_del(src, srcidx, tx);
		if (nr > 0)
			nr--;
		node_done(&tmp, tx, true);
		if (dir == D_LEFT)
			tgtidx++;
		else
			srcidx--;
	}
	node_fix(src, tx);
	node_fix(tgt, tx);
}

/** Insert operation section start point: */

#ifndef __KERNEL__
static bool m0_btree_overflow_is_possible(const struct nd *node)
{
	return (node_space(node) < MAX_KEY_SIZE + MAX_VAL_SIZE) ? true : false;
}
#endif

#if 0
static bool m0_btree_underflow_is_possible(const struct nd *node)
{
	/**
	 * defination of this function can be modified as, MAX_NODE_SIZE can
	 * vary according to level
	 */
	/* calculate remaining space after deletion of key-value */
	int space = node_space(node) -  MAX_KEY_SIZE - MAX_VAL_SIZE;
	return space < MIN_NODE_SIZE_UNDERFLOW ? true : false;
}
#endif

#ifndef __KERNEL__

static bool cookie_is_set(struct m0_bcookie *k_cookie)
{
	/* TBD : function definition */
	return false;
}

static bool cookie_is_used(void)
{
	/* TBD : function definition */
	return false;
}

static bool cookie_is_valid(struct td *tree, struct m0_bcookie *k_cookie)
{
	/* TBD : function definition */
	return false;
}

/**
 * checks if overflow possible for given cookie
 */
static bool cookie_overflow_is_possible(void *segaddr)
{
	/* TBD : function definition */
	return false;
}

static int fail(struct m0_btree_op *bop, int rc)
{
	bop->bo_op.o_sm.sm_rc = rc;
	//return m0_sm_op_sub(&bop->bo_op, P_CLEANUP, P_DONE);
	return P_CLEANUP;
}

/**
 * checks if given node is still exists
 */
static int node_is_valid(const struct nd *node)
{
	/* function definition is yet to be implemented */
	return 0;
}

/**
 * This function will validate the cookie or path traversed by the operation and
 * return result. If if cookie is used it will validate cookie else check for
 * traversed path.
 *
 * @param oi which provide all information about traversed nodes.
 * @param tree needed in case of cookie validation.
 * @param cookie provided by the user which needs to get validate if used.
 * @return bool return true if validation succeed else false.
 */
static bool path_check(struct m0_btree_oimpl *oi, struct td *tree,
		       struct m0_bcookie *k_cookie)
{
	int        total_level = oi->i_used;
	struct nd *l_node      = oi->i_level[total_level].l_node;

	if (cookie_is_used())
		return cookie_is_valid(tree, k_cookie);

	while (total_level >= 0) {
		int rc = node_is_valid(l_node);
		if (rc) {
			node_op_fini(&oi->i_nop);
			//return fail(bop, rc);
			return false;
		}
		if (oi->i_level[total_level].l_seq != l_node->n_seq) {
			return false;
		}
		total_level--;
	}
	return true;
}

static bool locked(struct td *tree)
{
	return false;
}

static int64_t lock_op_init(struct m0_sm_op *bo_op, struct node_op  *i_nop,
			    struct td       *tree, int nxt)
{
	/** parameters which has passed but not will be used while state machine
	 *  implementation for  locks
	 */
	m0_rwlock_write_lock(&tree->t_lock);
	return nxt;
}

static void lock_op_unlock(struct td *tree)
{
	m0_rwlock_write_unlock(&tree->t_lock);
}

static struct m0_btree_oimpl *level_alloc(int height)
{
	struct m0_btree_oimpl *oi;

	oi = m0_alloc(sizeof *oi);
	if (oi == NULL)
		return NULL;
	oi->i_level = m0_alloc(height * (sizeof *oi->i_level));
	if (oi->i_level == NULL) {
		m0_free(oi);
		oi = NULL;
	}
	return oi;
}

static void level_cleanup(struct m0_btree_oimpl *oi)
{
	int i;
	for (i = 0; i < oi->i_used; ++i) {
		if (oi->i_level[i].l_node != NULL) {
			node_put(oi->i_level[i].l_node);
			oi->i_level[i].l_node = NULL;
		}
		if (oi->i_level[i].l_alloc != NULL) {
			node_put(oi->i_level[i].l_alloc);
			oi->i_level[i].l_alloc = NULL;
		}
	}
	if (oi->i_extra_node != NULL) {
		node_put(oi->i_extra_node);
	}
	m0_free(oi->i_level);
	m0_free(oi);
}

/**
 * Checks if given segaddr is within segment boundaries.
*/
static bool address_is_valid(struct segaddr addr)
{
	//TBD: function definition
	return true;
}

/**
 * This function will be called when there is possiblity of overflow at required
 * node present at particular level. TO handle the overflow this function will
 * allocate new nodes. It will store of newly allocated node in l_alloc and
 * i_extra_node(for root node).
 *
 * @param bop it structure for btree operation which contains all required data.
 * @return int it return state which needs to get executed next.
 */
static int m0_btree_put_alloc_phase(struct m0_btree_op *bop)
{
	struct td             *tree       = bop->bo_arbor->t_desc;
	struct m0_btree_oimpl *oi         = bop->bo_i;
	struct level          *curr_level = &oi->i_level[oi->i_used];

	if (oi->i_used == 0) {
		if ((oi->i_extra_node == NULL || curr_level->l_alloc == NULL)) {
			/**
			 * If we reach root node and there is possibility of
			 * overflow at root,allocate two nodes: l_alloc,
			 * i_extra_node. i)l_alloc is required in case of
			 * splitting operation of root ii)i_extra_node is
			 * required if splitting is done at root node so to have
			 * pointers to these splitted nodes at root level, there
			 * will be need for new node.
			 */
			if (oi->i_nop.no_node == NULL) {
				oi->i_nop.no_opc = NOP_ALLOC;
				return node_alloc(&oi->i_nop, tree,
						  MAX_NODE_SIZE,
						  curr_level->l_node->n_type,
						  MAX_KEY_SIZE, MAX_VAL_SIZE,
						  bop->bo_tx, P_ALLOC);
			}
			if (oi->i_nop.no_op.o_sm.sm_rc == 0) {
				if (oi->i_extra_node == NULL)
					oi->i_extra_node = oi->i_nop.no_node;
				else
					curr_level->l_alloc = oi->i_nop.no_node;

				oi->i_nop.no_node = NULL;

				return P_ALLOC;
			} else {
				node_op_fini(&oi->i_nop);
				return fail(bop, oi->i_nop.no_op.o_sm.sm_rc);
			}
		}
		/* Reset oi->i_used */
		oi->i_used = bop->bo_arbor->t_height - 1;
		return P_LOCK;
	} else {
		if (oi->i_nop.no_node == NULL) {
			oi->i_nop.no_opc = NOP_ALLOC;
			return node_alloc(&oi->i_nop, tree, MAX_NODE_SIZE,
					  curr_level->l_node->n_type,
					  MAX_KEY_SIZE, MAX_VAL_SIZE,
					  bop->bo_tx, P_ALLOC);
		}
		if (oi->i_nop.no_op.o_sm.sm_rc == 0) {
			curr_level->l_alloc = oi->i_nop.no_node;
			oi->i_nop.no_node = NULL;

			oi->i_used--;
			return P_ALLOC;
		} else {
			node_op_fini(&oi->i_nop);
			return fail(bop, oi->i_nop.no_op.o_sm.sm_rc);
		}
	}
}

/**
 * This function is responsible to handle the overflow at node at particular
 * level. It will get called when given record is not able to fit in node. This
 * function will split the node and update bop->bo_rec which needs to get added
 * at parent node.
 *
 * @param bop it structure for btree operation which contains all required data.
 * @return int it return state which needs to get executed next.
 */
static int m0_btree_put_makespace_phase(struct m0_btree_op *bop)
{
	struct m0_btree_oimpl *oi         = bop->bo_i;
	struct level          *curr_level = &oi->i_level[oi->i_used];
	m0_bcount_t            ksize;
	void                  *p_key;
	m0_bcount_t            vsize;
	void                  *p_val;
	struct m0_btree_rec    temp_rec;

	/* slot for right node */
	struct slot r_slot = {
		.s_node = curr_level->l_node
	};

	/* slot for left node */
	struct slot l_slot = {
		.s_node = curr_level->l_alloc,
		.s_idx  = 0
	};
	struct slot *tgt;

	/**
	 * If record is not able to fit in the node, split the node
	 * 1) Move some records from current node(l_node) to new node(l_alloc).
	 * 2) Insert given record to appropriate node.
	 * 3) Modify last key from left node(in case of internal node) and key,
	 *    value for record which needs to get inserted at parent.
	 */

	/* 1)Move some records from current node to new node */
	node_move(curr_level->l_node, curr_level->l_alloc, D_LEFT, NR_EVEN,
		  bop->bo_tx);

	/* Update level for newly allocated */
	node_set_level(curr_level->l_alloc, node_level(curr_level->l_node));

	/**
	 * 2) Insert given record to appropriate node
	 * get the first key from right node and compare with the key of given
	 * record if given key is less than first key from right node, insert
	 * given record to left node, else insert to the right node
	 */

	temp_rec.r_key.k_data = M0_BUFVEC_INIT_BUF(&p_key, &ksize);
	temp_rec.r_val        = M0_BUFVEC_INIT_BUF(&p_val, &vsize);

	r_slot.s_idx = 0;
	r_slot.s_rec = temp_rec;
	node_key(&r_slot);

	struct m0_bufvec_cursor cur_1;
	struct m0_bufvec_cursor cur_2;
	m0_bufvec_cursor_init(&cur_1, &bop->bo_rec.r_key.k_data);
	m0_bufvec_cursor_init(&cur_2, &r_slot.s_rec.r_key.k_data);

	int diff = m0_bufvec_cursor_cmp(&cur_1, &cur_2);
	tgt = diff < 0 ? &l_slot : &r_slot;

	node_find(tgt, &bop->bo_rec.r_key);
	tgt->s_rec = bop->bo_rec;
	node_make (tgt, bop->bo_tx);
	tgt->s_rec = temp_rec;
	node_rec(tgt);

	if (node_level(r_slot.s_node) > 0) {
		m0_bufvec_copy(&tgt->s_rec.r_key.k_data,
			       &bop->bo_rec.r_key.k_data,
			       m0_vec_count(&bop->bo_rec.r_key.k_data.ov_vec));
		m0_bufvec_copy(&tgt->s_rec.r_val, &bop->bo_rec.r_val,
				m0_vec_count(&bop->bo_rec.r_val.ov_vec));
	} else {
		/**
		 * If we are at leaf node, and we have made the space for
		 * inserting a record, callback will be called. Callback will be
		 * provided with the record. It is user's responsibility to fill
		 * the value as well as key in the given record. If callback
		 * failed, we will revert back the changes made on btree.
		 *
		 * There can be two places we can consider for calling callback:
		 * 1st: the stage where we just reach leaf node and made the
		 * space for given record, we can call callback for enabling
		 * user to fill key, value at given record.
		 * 2nd: we reach leaf node, made space and perform all the
		 * required changes on ancenstor nodes such as splitting, etc.
		 * and just before unlocking, we can call the callback
		 *
		 * But there are some major advantages for following 1st way for
		 * calling callback :
		 * 1. less changes needed if callback fails:
		 *    If callback fails, we need to revert back the changes on
		 *    btree. If we call callback when we are at leaf node and
		 *    made space for inserting record, and if callback return
		 *    nonzero value, we need to undo splitting of leaf node(if
		 *    it is done) and node_make opeartion.
		 *    If we call callback after doing all the spliting operation
		 *    and just before unlock, we need to undo all splitting
		 *    operations and node_make operation from root to leaf node.
		 * 2. calculation of checksum:
		 *    if we follow 2nd way for calling callback, we need to
		 *    store information about not only record, but also node,
		 *    which contains that record, as we need to call node_done()
		 *    or node_fix() once user is done with inserting the record.
		 */

		/* callback */
		int rc = bop->bo_cb.c_act(&bop->bo_cb, &tgt->s_rec);
		if (rc) {
			/* If callback failed undo make space, splitted node */
			node_del(tgt->s_node, tgt->s_idx, bop->bo_tx);
			node_done(tgt, bop->bo_tx, true);
			node_fix(curr_level->l_node, bop->bo_tx);
			node_move(curr_level->l_alloc, curr_level->l_node,
				  D_RIGHT, NR_MAX, bop->bo_tx);
			return fail(bop, rc);
		}
	}
	node_done(tgt, bop->bo_tx, true);
	node_fix(tgt->s_node, bop->bo_tx);

	/**
	 * 3) Modify last key from left node(if required) and key, value for
	 *    record which needs to get inserted at parent
	 */
	if (node_level(r_slot.s_node) > 0) {
		/**
		 * At internal node: once we moved records from right node
		 * (l_node) to left node(l_alloc), we need to update record
		 * (which needs to get inserted at parent) and last key from
		 * left node.
		 * 1)update record (bop->rec) which needs to get inserted at
		 *   parent
		 *      i)key of rec will be last key from left node
		 *      ii)value of rec will be pointer to l_alloc
		 * 2)last key of left node needs to be set as empty(if required)
		 */

		/* 1)update bop->bo_rec which needs to be added at parent */
		l_slot.s_idx = node_count(l_slot.s_node);
		l_slot.s_rec = temp_rec;
		node_key(&l_slot);

		m0_bufvec_copy(&bop->bo_rec.r_key.k_data,
			       &l_slot.s_rec.r_key.k_data,
			       m0_vec_count(&l_slot.s_rec.r_key.k_data.ov_vec));
		temp_rec.r_val.ov_buf[0] =  &(curr_level->l_alloc->n_addr);
		m0_bufvec_copy(&bop->bo_rec.r_val,
				&temp_rec.r_val, INTERNAL_VAL_SIZE);
		/**
		 * 2)update last key of left node to null/empty(optional)
		 * (for internal node, if it is strictly required to make last
		 * key as null, perform this step) as we move items to right
		 * node, last key won't be null
		 */
		/*modify_key(&slot_for_left_node, false, bop->bo_tx);
		node_done(tgt, bop->bo_tx, true);
		node_fix(tgt->s_node, bop->bo_tx);
		curr_level->l_alloc->n_seq++;*/
	} else {
		/**
		 * If we are at leaf node, update record (bop->rec) which needs
		 * to get inserted at parent.
		 * 1)key of new record will be first key from right node and
		 * 2)value of new record will be pointer to l_alloc;
		 */
		r_slot.s_idx = 0;
		r_slot.s_rec = temp_rec;
		node_key(&r_slot);

		m0_bufvec_copy(&bop->bo_rec.r_key.k_data,
			       &r_slot.s_rec.r_key.k_data,
			       m0_vec_count(&r_slot.s_rec.r_key.k_data.ov_vec));
		temp_rec.r_val.ov_buf[0] =  &(curr_level->l_alloc->n_addr);
		m0_bufvec_copy(&bop->bo_rec.r_val,
				&temp_rec.r_val, INTERNAL_VAL_SIZE);
	}
	return P_NEXTUP;
}

/**
 * This function gets called when splitting is done at root node. This function
 * is responsible to handle this scanario and ultimately root will point out to
 * the two splitted node.
 * @param bop it structure for btree operation which contains all required data
 * @return int it return state which needs to get executed next
 */
static int m0_btree_put_root_split_handle(struct m0_btree_op *bop)
{
	struct td              *tree       = bop->bo_arbor->t_desc;
	struct m0_btree_oimpl  *oi         = bop->bo_i;
	struct level           *curr_level = &oi->i_level[oi->i_used];
	m0_bcount_t             ksize;
	void                   *p_key;
	m0_bcount_t             vsize;
	void                   *p_val;
	struct m0_btree_rec     temp_rec;

	temp_rec.r_key.k_data = M0_BUFVEC_INIT_BUF(&p_key, &ksize);
	temp_rec.r_val        = M0_BUFVEC_INIT_BUF(&p_val, &vsize);

	/**
	 * When splitting is done at root node, tree height needs to get
	 * increased by one. As, we do not want to change the pointer to the
	 * root node, we will copy all contents from root to i_extra_node and
	 * make i_extra_node as one of the child of existing root
	 * 1) First copy all contents from root node to extra_node
	 * 2) add new 2 records at root node:
	 *      i.for first record, key = bop->bo_rec.r_key,
	 *         value = bop->bo_rec.r_val
	 *      ii.for second record, key = null, value = segaddr(i_extra_node)
	 */

	/* store level of l_node and set it as 0 to make invarient successful */
	int curr_max_level = node_level(curr_level->l_node);
	node_set_level(curr_level->l_node, 0);

	node_move(curr_level->l_node, oi->i_extra_node, D_RIGHT, NR_MAX,
		  bop->bo_tx);
	//M0_ASSERT(node_count(curr_level->l_node) == 0);

	/* 2) add new 2 records at root node. */

	/* Add first rec at root */
	struct slot node_slot = {
		.s_node = curr_level->l_node,
		.s_idx  = 0
	};
	node_slot.s_rec = bop->bo_rec;

	//M0_ASSERT(node_isfit(&node_slot))
	node_make(&node_slot, bop->bo_tx);
	node_slot.s_rec = temp_rec;
	node_rec(&node_slot);
	m0_bufvec_copy(&node_slot.s_rec.r_key.k_data, &bop->bo_rec.r_key.k_data,
			m0_vec_count(&bop->bo_rec.r_key.k_data.ov_vec));
	m0_bufvec_copy(&node_slot.s_rec.r_val, &bop->bo_rec.r_val,
			m0_vec_count(&bop->bo_rec.r_val.ov_vec));

	node_done(&node_slot, bop->bo_tx, true);

	/* Add second rec at root */
	struct m0_btree_rec  temp_rec_2;
	m0_bcount_t          ksize_2;
	void                *p_key_2;
	m0_bcount_t          vsize_2;
	void                *p_val_2;

	temp_rec_2.r_key.k_data = M0_BUFVEC_INIT_BUF(&p_key_2, &ksize_2);
	temp_rec_2.r_val        = M0_BUFVEC_INIT_BUF(&p_val_2, &vsize_2);

	node_slot.s_idx  = 1;
	node_slot.s_rec = temp_rec;
	//M0_ASSERT(node_isfit(&node_slot))
	node_make(&node_slot, bop->bo_tx);
	node_slot.s_rec = temp_rec_2;
	node_rec(&node_slot);

	temp_rec.r_val.ov_buf[0] = &(oi->i_extra_node->n_addr);
	m0_bufvec_copy(&node_slot.s_rec.r_val, &temp_rec.r_val,
			m0_vec_count(&temp_rec.r_val.ov_vec));

	node_done(&node_slot, bop->bo_tx, true);
	node_fix(curr_level->l_node, bop->bo_tx);

	node_set_level(oi->i_extra_node, curr_max_level);
	node_set_level(curr_level->l_node, curr_max_level + 1);

	/* Increase height by one */
	tree->t_height++;

	lock_op_unlock(tree);
	//return m0_sm_op_sub(&bop->bo_op, P_CLEANUP, P_DONE);
	return P_CLEANUP;
}

/* get_tick for insert operation */
static int64_t btree_put_tick(struct m0_sm_op *smop)
{
	struct m0_btree_op    *bop        = M0_AMB(bop, smop, bo_op);
	struct td             *tree       = bop->bo_arbor->t_desc;
	uint64_t               flags      = bop->bo_flags;
	struct m0_btree_oimpl *oi         = bop->bo_i;
	struct level          *curr_level;

	if (oi)
		curr_level = &oi->i_level[oi->i_used];

	switch (bop->bo_op.o_sm.sm_state) {
	case P_INIT:
		if ((flags & OF_COOKIE) &&
		    cookie_is_set(&bop->bo_rec.r_key.k_cookie))
			return P_COOKIE;
		else
			return P_SETUP;
	case P_COOKIE: {
		void *cookie_segaddr = bop->bo_rec.r_key.k_cookie.segaddr;
		if (cookie_is_valid(tree, &bop->bo_rec.r_key.k_cookie) &&
		    !cookie_overflow_is_possible(cookie_segaddr))
			return P_LOCK;
		else
			return P_SETUP;
	}
	case P_SETUP: {
		bop->bo_arbor->t_height = tree->t_height;
		bop->bo_i = level_alloc(bop->bo_arbor->t_height);
		if (bop->bo_i == NULL)
			return fail(bop, M0_ERR(-ENOMEM));
		return P_LOCKALL;
	}
	case P_LOCKALL:
		if (bop->bo_flags & OF_LOCKALL) {
			//return m0_sm_op_sub(&bop->bo_op, P_LOCK, P_DOWN);
			m0_rwlock_write_lock(&tree->t_lock);
		}
		/* Fall through to the next stage */
	case P_DOWN:
		oi->i_used = 0;
		/* Load root node. */
		return node_get(&oi->i_nop, tree, &tree->t_root->n_addr,
				P_NEXTDOWN);
	case P_NEXTDOWN:
		if (oi->i_nop.no_op.o_sm.sm_rc == 0) {
			struct slot    node_slot = {};
			struct segaddr child_node_addr;

			curr_level->l_node = oi->i_nop.no_node;
			node_slot.s_node = oi->i_nop.no_node;
			curr_level->l_seq = curr_level->l_node->n_seq;
			/* Verify node footer */
			/*int rc = node_verify(curr_level->l_node);
			if (rc)
			{
				node_op_fini(&oi->i_nop);
				return fail(bop, rc);
			}*/
			oi->i_nop.no_node = NULL;

			node_find(&node_slot, &bop->bo_rec.r_key);
			curr_level->l_idx = node_slot.s_idx;
			if (node_level(node_slot.s_node) > 0) {
				node_child(&node_slot, &child_node_addr);
				if (!address_is_valid(child_node_addr)) {
					node_op_fini(&oi->i_nop);
					return fail(bop, M0_ERR(-EFAULT));
				}
				oi->i_used++;
				return node_get(&oi->i_nop, tree,
						&child_node_addr, P_NEXTDOWN);
			} else
				return P_ALLOC;
		} else {
			node_op_fini(&oi->i_nop);
			return fail(bop, oi->i_nop.no_op.o_sm.sm_rc);
		}
	case P_ALLOC: {
		/* Validate curr_level->l_node(i.e.is it still exists or not) */
		int rc = node_is_valid(curr_level->l_node);
		if (rc) {
			node_op_fini(&oi->i_nop);
			return fail(bop, rc);
		}
		if (m0_btree_overflow_is_possible(curr_level->l_node))
			return m0_btree_put_alloc_phase(bop);

		/* Reset oi->i_used */
		oi->i_used = bop->bo_arbor->t_height - 1;
		return P_LOCK;
	}
	case P_LOCK:
		if (!locked(tree))
			return lock_op_init(&bop->bo_op, &bop->bo_i->i_nop,
					    bop->bo_arbor->t_desc, P_CHECK);
		else
			return P_CHECK;
	case P_CHECK: {
		oi->i_trial++;
		if (!path_check(oi, tree, &bop->bo_rec.r_key.k_cookie)) {
			if (oi->i_trial == MAX_TRIALS) {
				if (bop->bo_flags & OF_LOCKALL)
					return fail(bop, -ETOOMANYREFS);
				else
					bop->bo_flags |= OF_LOCKALL;
			}
			if (bop->bo_arbor->t_height <= tree->t_height) {
				/* If height increased */
				//return m0_sm_op_sub(&bop->bo_op, P_CLEANUP,
				//                    P_INIT);
				lock_op_unlock(tree);
				return P_CLEANUP;
			} else {
				/* If height decreased */
				lock_op_unlock(tree);
				return P_DOWN;
			}
		}
		/* Fall through to the next step i.e. P_MAKESPACE */
	}
	case P_MAKESPACE: {
		struct slot slot_for_right_node = {
			.s_node = curr_level->l_node,
			.s_rec = bop->bo_rec
		};
		node_find(&slot_for_right_node, &bop->bo_rec.r_key);

		if (node_isfit(&slot_for_right_node)) {
			node_make (&slot_for_right_node, bop->bo_tx);
			return P_ACT;
		} else
			return m0_btree_put_makespace_phase(bop);
	}
	case P_NEXTUP: {
		/**
		 * If oi->i_used == 0, we are at root level and splitting is
		 * done at root.
		 */
		if (oi->i_used == 0)
			return m0_btree_put_root_split_handle(bop);
		oi->i_used--;
		return P_MAKESPACE;
	}
	case P_ACT: {
		m0_bcount_t          ksize;
		void                *p_key;
		m0_bcount_t          vsize;
		void                *p_val;
		struct m0_btree_rec *rec;
		struct slot  node_slot = {
			.s_node = curr_level->l_node,
			.s_idx  = curr_level->l_idx
		};
		node_slot.s_rec.r_key.k_data.ov_vec.v_count = &ksize;
		node_slot.s_rec.r_key.k_data.ov_buf = &p_key;

		node_slot.s_rec.r_val.ov_vec.v_count = &vsize;
		node_slot.s_rec.r_val.ov_buf = &p_val;

		node_rec(&node_slot);

		if (node_level(curr_level->l_node) > 0) {
			rec = &bop->bo_rec;
			m0_bufvec_copy(&node_slot.s_rec.r_key.k_data,
			       	       &bop->bo_rec.r_key.k_data,
			               m0_vec_count(&rec->r_key.k_data.ov_vec));
			m0_bufvec_copy(&node_slot.s_rec.r_val, &rec->r_val,
				       m0_vec_count(&rec->r_val.ov_vec));
		} else {
			/**
			 * If we are at leaf node, and we have made the space
			 * for inserting a record, callback will be called.
			 * Callback will be provided with the record. It is
			 * user's responsibility to fill the value as well as
			 * key in the given record. if callback failed,we will
			 * revert back the changes made on btree. Detailed
			 * explination is provided at P_MAKESPACE stage.
			 */
			rec = &node_slot.s_rec;
			int rc = bop->bo_cb.c_act(&bop->bo_cb, rec);
			if (rc) {
				/* handle if callback fail i.e undo make */
				node_del(node_slot.s_node, node_slot.s_idx,
					 bop->bo_tx);
				node_done(&node_slot, bop->bo_tx, true);
				node_fix(curr_level->l_node, bop->bo_tx);
				return fail(bop, rc);
			}
		}
		node_done(&node_slot, bop->bo_tx, true);
		node_fix(curr_level->l_node, bop->bo_tx);

		lock_op_unlock(tree);
		return P_CLEANUP;
		//return m0_sm_op_sub(&bop->bo_op, P_CLEANUP, P_DONE);
	}
	case P_CLEANUP:
		level_cleanup(oi);
		return P_DONE;
		//return m0_sm_op_ret(&bop->bo_op);
	default:
		M0_IMPOSSIBLE("Wrong state: %i", bop->bo_op.o_sm.sm_state);
	};
}
/* Insert operation section end point */
#endif
#ifndef __KERNEL__
static struct m0_sm_group G;

static struct m0_sm_state_descr btree_states[P_NR] = {
	[P_INIT] = {
		.sd_flags   = M0_SDF_INITIAL,
		.sd_name    = "P_INIT",
		.sd_allowed = M0_BITS(P_COOKIE, P_SETUP, P_ACT, P_DONE),
	},
	[P_COOKIE] = {
		.sd_flags   = 0,
		.sd_name    = "P_COOKIE",
		.sd_allowed = M0_BITS(P_LOCK, P_SETUP),
	},
	[P_SETUP] = {
		.sd_flags   = 0,
		.sd_name    = "P_SETUP",
		.sd_allowed = M0_BITS(P_LOCKALL, P_CLEANUP),
	},
	[P_LOCKALL] = {
		.sd_flags   = 0,
		.sd_name    = "P_LOCKALL",
		.sd_allowed = M0_BITS(P_LOCK, P_DOWN, P_NEXTDOWN),
	},
	[P_DOWN] = {
		.sd_flags   = 0,
		.sd_name    = "P_DOWN",
		.sd_allowed = M0_BITS(P_NEXTDOWN),
	},
	[P_NEXTDOWN] = {
		.sd_flags   = 0,
		.sd_name    = "P_NEXTDOWN",
		.sd_allowed = M0_BITS(P_NEXTDOWN, P_ALLOC, P_CLEANUP, P_LOCK),
	},
	[P_ALLOC] = {
		.sd_flags   = 0,
		.sd_name    = "P_ALLOC",
		.sd_allowed = M0_BITS(P_ALLOC, P_LOCK, P_CLEANUP),
	},
	[P_LOCK] = {
		.sd_flags   = 0,
		.sd_name    = "P_LOCK",
		.sd_allowed = M0_BITS(P_CHECK),
	},
	[P_CHECK] = {
		.sd_flags   = 0,
		.sd_name    = "P_CHECK",
		.sd_allowed = M0_BITS(P_MAKESPACE, P_CLEANUP, P_DOWN, P_ACT,
				      P_INIT, P_NEXTUP),
	},
	[P_MAKESPACE] = {
		.sd_flags   = 0,
		.sd_name    = "P_MAKESPACE",
		.sd_allowed = M0_BITS(P_ACT, P_NEXTUP),
	},
	[P_NEXTUP] = {
		.sd_flags   = 0,
		.sd_name    = "P_NEXTUP",
		.sd_allowed = M0_BITS(P_MAKESPACE, P_CLEANUP),
	},
	[P_ACT] = {
		.sd_flags   = 0,
		.sd_name    = "P_ACT",
		.sd_allowed = M0_BITS(P_CLEANUP, P_DONE),
	},
	[P_CLEANUP] = {
		.sd_flags   = 0,
		.sd_name    = "P_CLEANUP",
		.sd_allowed = M0_BITS(P_DONE),
	},
	[P_DONE] = {
		.sd_flags   = M0_SDF_TERMINAL,
		.sd_name    = "P_DONE",
		.sd_allowed = 0,
	},
};

static struct m0_sm_trans_descr btree_trans[256] = {
	{ "create-init", P_INIT,  P_ACT  },
	{ "create-act",  P_ACT,   P_DOWN },
<<<<<<< HEAD
	{ "put/get-init-cookie", P_INIT, P_COOKIE },
	{ "put/get-init", P_INIT, P_SETUP },
	{ "put/get-cookie-valid", P_COOKIE, P_LOCK },
	{ "put/get-cookie-invalid", P_COOKIE, P_SETUP },
	{ "put/get-setup", P_SETUP, P_LOCKALL },
	{ "put/get-setup-failed", P_SETUP, P_CLEANUP },
	{ "put/get-lockall-lock", P_LOCKALL, P_LOCK },
	{ "put/get-lockall", P_LOCKALL, P_DOWN },
	{ "put/get-lockall-ft", P_LOCKALL, P_NEXTDOWN},
	{ "put/get-down", P_DOWN, P_NEXTDOWN },
	{ "put/get-nextdown-repeat", P_NEXTDOWN, P_NEXTDOWN },
=======
	{ "destroy", P_INIT, P_DONE},
	{ "put-init-cookie", P_INIT, P_COOKIE },
	{ "put-init", P_INIT, P_SETUP },
	{ "put-cookie-valid", P_COOKIE, P_LOCK },
	{ "put-cookie-invalid", P_COOKIE, P_SETUP },
	{ "put-setup", P_SETUP, P_LOCKALL },
	{ "put-setup-failed", P_SETUP, P_CLEANUP },
	{ "put-lockall-lock", P_LOCKALL, P_LOCK },
	{ "put-lockall", P_LOCKALL, P_DOWN },
	{ "put-lockall-ft", P_LOCKALL, P_NEXTDOWN},
	{ "put-down", P_DOWN, P_NEXTDOWN },
	{ "put-nextdown-repeat", P_NEXTDOWN, P_NEXTDOWN },
>>>>>>> 67d1aa52
	{ "put-nextdown-next", P_NEXTDOWN, P_ALLOC },
	{ "get-nextdown-next", P_NEXTDOWN, P_LOCK},
	{ "put/get-nextdown-failed", P_NEXTDOWN, P_CLEANUP },
	{ "put-alloc-repeat", P_ALLOC, P_ALLOC },
	{ "put-alloc-next", P_ALLOC, P_LOCK },
	{ "put-alloc-failed", P_ALLOC, P_CLEANUP },
	{ "put/get-lock", P_LOCK, P_CHECK },
	{ "put/get-check-height-inc", P_CHECK, P_CLEANUP },
	{ "put/get-check-height-decr", P_CHECK, P_DOWN },
	{ "put/get-check-ft", P_CHECK, P_ACT },
	{ "put-check-ft-makespace", P_CHECK, P_MAKESPACE },
	{ "put-check-ft-resolve", P_CHECK, P_NEXTUP },
	{ "put-check-init", P_CHECK, P_INIT },
	{ "put-makespace", P_MAKESPACE, P_ACT },
	{ "put-makespace-resolve", P_MAKESPACE, P_NEXTUP },
	{ "put-nextup", P_NEXTUP, P_MAKESPACE },
	{ "put-nextup-done", P_NEXTUP, P_CLEANUP },
	{ "put/get-act", P_ACT, P_CLEANUP },
	{ "put/get-done", P_CLEANUP, P_DONE },
};

static struct m0_sm_conf btree_conf = {
	.scf_name      = "btree-conf",
	.scf_nr_states = ARRAY_SIZE(btree_states),
	.scf_state     = btree_states,
	.scf_trans_nr  = ARRAY_SIZE(btree_trans),
	.scf_trans     = btree_trans
};

#endif

#ifndef __KERNEL__
/**
 * calc_shift is used to calculate the shift for the given number of bytes.
 * Shift is the exponent of nearest power-of-2 value greater than or equal to
 * number of bytes.
 *
 * @param value It represents the number of bytes
 * @return int returns the shift value.
 */

int calc_shift(int value)
{
	unsigned int sample 	= (unsigned int) value;
	unsigned int pow 	= 0;

	while (sample > 0)
	{
		sample >>=1;
		pow += 1;
	}

	return pow - 1;
}

/**
 * btree_create_tick function is the main function used to create btree.
 * It traverses through multiple states to perform its operation.
 *
 * @param smop Represents the state machine operation
 * @return int64_t It returns the next state to be executed.
 */

int64_t btree_create_tick(struct m0_sm_op *smop)
{
	struct m0_btree_op 	*bop = M0_AMB(bop, smop, bo_op);
	struct m0_btree_oimpl 	*oi = bop->bo_i;
	struct m0_btree_idata 	*data = &bop->b_data;
	int 			 k_size = data->nt->nt_id == BNT_FIXED_FORMAT ?
					  data->bt->ksize : (data->nt->nt_id ==
					  BNT_FIXED_KEYSIZE_VARIABLE_VALUESIZE ?
					  data->bt->ksize : -1);
	int 			 v_size = data->nt->nt_id == BNT_FIXED_FORMAT ?
					  data->bt->vsize :(data->nt->nt_id ==
					  BNT_VARIABLE_KEYSIZE_FIXED_VALUESIZE ?
					  data->bt->vsize : -1);

	switch(bop->bo_op.o_sm.sm_state)
	{
		case P_INIT:
			bop->bo_i = m0_alloc(sizeof *bop->bo_i);
			if (bop->bo_i == NULL)
				return M0_ERR(-ENOMEM);
			oi = bop->bo_i;
			bop->bo_arbor = m0_alloc(sizeof *bop->bo_arbor);
			if (bop->bo_arbor == NULL)
				return M0_ERR(-ENOMEM);

			oi->i_nop.no_addr = segaddr_build(data->addr,
							  calc_shift(
							  data->num_bytes));
			return tree_get(&oi->i_nop, &oi->i_nop.no_addr, P_ACT);

		case P_ACT:
			oi->i_nop.no_node->n_type = data->nt;

			node_init(&oi->i_nop, k_size, v_size);

			m0_rwlock_write_lock(&bop->bo_arbor->t_lock);
			bop->bo_arbor->t_desc           = oi->i_nop.no_tree;
			bop->bo_arbor->t_type           = data->bt;
			bop->bo_arbor->t_desc->t_height = 1;
			m0_rwlock_write_unlock(&bop->bo_arbor->t_lock);

			m0_free(oi);
			mem_update();
			return P_DONE;

		default:
			return 0;
	}
}

int64_t btree_destroy_tick(struct m0_sm_op *smop)
{
	struct m0_btree_op 	*bop = M0_AMB(bop, smop, bo_op);

	switch(bop->bo_op.o_sm.sm_state)
	{
		case P_INIT:
			M0_PRE(bop->bo_arbor != NULL);
			M0_PRE(bop->bo_arbor->t_desc != NULL);
			M0_PRE(node_invariant(bop->bo_arbor->t_desc->t_root));

			/** The following pre-condition is currently a
			 *  compulsion as the delete routine has not been
			 *  implemented yet.
			 *  Once it is implemented, this pre-condition can be
			 *  modified to compulsorily remove the records and get
			 *  the node count to 0.
			 */
			
			M0_PRE(node_count(bop->bo_arbor->t_desc->t_root) == 0);
			bop->bo_i = m0_alloc(sizeof *bop->bo_i);

			tree_delete(&bop->bo_i->i_nop, bop->bo_arbor->t_desc,
				    bop->bo_tx, P_ACT);

			m0_free(bop->bo_arbor);
			m0_free(bop->bo_i);
			bop->bo_arbor = NULL;
			bop->bo_i = NULL;
			return P_DONE;

		default:
			return 0;
	}
}

/**
 *  Search from the leaf + 1 level till the root level and find a node
 *  which has valid sibling. Once found, get the leftmost leaf record from the
 *  sibling subtree.
 */
int  btree_sibling_first_key_get(struct m0_btree_oimpl *oi, struct td *tree,
				 struct slot *s)
{
	int	        i;
	struct level   *lev;
	struct segaddr  child;

	for (i = oi->i_used - 1; i >= 0; i--) {
		lev = &oi->i_level[i];
		if (lev->l_idx < node_count(lev->l_node)) {
			s->s_node = oi->i_nop.no_node = lev->l_node;
			s->s_idx = lev->l_idx + 1;
			while (i-- >= 0) {
				node_child(s, &child);
				if (!address_is_valid(child))
					return M0_ERR(-EFAULT);
				node_get(&oi->i_nop, tree,
					 &child, P_CLEANUP);
				s->s_idx = 0;
				s->s_node = oi->i_nop.no_node;
			}
			node_rec(s);
			return 0;
		}
	}
	s->s_rec.r_flags = M0_BSC_KEY_NOT_FOUND;
	return 0;

}

/** Tree GET (lookup) state machine. */
static int64_t btree_get_tick(struct m0_sm_op *smop)
{
	struct m0_btree_op    *bop   = M0_AMB(bop, smop, bo_op);
	struct td             *tree  = bop->bo_arbor->t_desc;
	struct m0_btree_oimpl *oi    = bop->bo_i;
	struct level          *lev;

	switch (bop->bo_op.o_sm.sm_state) {
	case P_INIT:
		if ((bop->bo_flags & OF_COOKIE) &&
		    cookie_is_set(&bop->bo_rec.r_key.k_cookie))
			return P_COOKIE;
		else
			return P_SETUP;
	case P_COOKIE:
		if (cookie_is_valid(tree, &bop->bo_rec.r_key.k_cookie))
			return P_LOCK;
		else
			return P_SETUP;
	case P_SETUP:
		bop->bo_arbor->t_height = tree->t_height;
		oi = level_alloc(tree->t_height);
		if (oi == NULL)
			return fail(bop, M0_ERR(-ENOMEM));
		return P_LOCKALL;
	case P_LOCKALL:
		if (bop->bo_flags & OF_LOCKALL)
			/* return m0_sm_op_sub(&bop->bo_op, P_LOCK, P_DOWN); */
			return P_LOCK;
		/** Fall through if LOCKALL flag is not set. */
	case P_DOWN:
		oi->i_used = 0;
		return node_get(&oi->i_nop, tree, &tree->t_root->n_addr,
				P_NEXTDOWN);
	case P_NEXTDOWN:
		if (oi->i_nop.no_op.o_sm.sm_rc == 0) {
			struct slot    node_slot = {};
			struct segaddr child;

			lev = &oi->i_level[oi->i_used];
			lev->l_node = oi->i_nop.no_node;
			node_slot.s_node = oi->i_nop.no_node;
			lev->l_seq = lev->l_node->n_seq;
			oi->i_node_found = node_find(&node_slot, 
						     &bop->bo_rec.r_key);
			lev->l_idx = node_slot.s_idx;

			if (node_level(node_slot.s_node) > 0) {
				node_child(&node_slot, &child);
				if (!address_is_valid(child)) {
					node_op_fini(&oi->i_nop);
					return fail(bop, M0_ERR(-EFAULT));
				}
				oi->i_used++;
				return node_get(&oi->i_nop, tree,
						&child, P_NEXTDOWN);
			} else
				return P_LOCK;
		} else {
			node_op_fini(&oi->i_nop);
			return fail(bop, oi->i_nop.no_op.o_sm.sm_rc);
		}
	case P_LOCK:
		if (!locked(tree))
			return lock_op_init(&bop->bo_op, &bop->bo_i->i_nop,
					    bop->bo_arbor->t_desc, P_CHECK);
		else
			return P_CHECK;
	case P_CHECK:
		oi->i_trial++;
		if (!path_check(oi, tree, &bop->bo_rec.r_key.k_cookie)) {
			if (oi->i_trial == MAX_TRIALS) {
				if (bop->bo_flags & OF_LOCKALL)
					return fail(bop, -ETOOMANYREFS);
				else
					bop->bo_flags |= OF_LOCKALL;
			}
			if (bop->bo_arbor->t_height <= tree->t_height) {
				/* If height increased */
				//return m0_sm_op_sub(&bop->bo_op, P_CLEANUP,
				//                    P_INIT);
				lock_op_unlock(tree);
				return P_CLEANUP;
			} else {
				/* If height decreased */
				lock_op_unlock(tree);
				return P_DOWN;
			}
		}
		/** Fall through if path_check is successful. */
	case P_ACT: {
		m0_bcount_t  ksize;
		m0_bcount_t  vsize;
		void        *pkey;
		void        *pval;
		struct slot  s = {};
		int	     rc;

		lev = &oi->i_level[oi->i_used];

		s.s_node	     = lev->l_node;
		s.s_idx		     = lev->l_idx;
		s.s_rec.r_key.k_data = M0_BUFVEC_INIT_BUF(&pkey, &ksize);
		s.s_rec.r_val	     = M0_BUFVEC_INIT_BUF(&pval, &vsize);
		s.s_rec.r_flags      = M0_BSC_SUCCESS;
		/**
		 *  There are two cases based on the flag set by user :
		 *  1. Flag BRF_EQUAL: If requested key found return record else
		 *  return key not exist.
		 *  2. Flag BRF_SLANT: If the key index(found during P_NEXTDOWN)
		 *  is less than total number of keys, return the record at key
		 *  index. Else loop through the levels to find valid sibling.
		 *  If valid sibling found, return first key of the sibling
		 *  subtree else return key not exist.
		 */
		if (bop->bo_flags & OF_EQUAL) {
			if (oi->i_node_found)
				node_rec(&s);
			else
				s.s_rec.r_flags = M0_BSC_KEY_NOT_FOUND;
		} else {
			if (lev->l_idx < node_count(lev->l_node))
				node_rec(&s);
			else {
				rc = btree_sibling_first_key_get(oi, tree, &s);
				if (rc != 0) {
					node_op_fini(&oi->i_nop);
					return fail(bop, rc);
				}
			}
		}

		bop->bo_cb.c_act(&bop->bo_cb, &s.s_rec);

		lock_op_unlock(tree);
		return P_CLEANUP;
		//return m0_sm_op_sub(&bop->bo_op, P_CLEANUP, P_DONE);
	}
	case P_CLEANUP:
		level_cleanup(oi);
		return P_DONE;
		//return m0_sm_op_ret(&bop->bo_op);
	default:
		M0_IMPOSSIBLE("Wrong state: %i", bop->bo_op.o_sm.sm_state);
	};
}

int64_t btree_nxt_tick(struct m0_sm_op *smop)
{
	struct m0_btree_op 	*bop = M0_AMB(bop, smop, bo_op);
	//ToDo: Implement complete destroy tick function.
	switch(bop->bo_op.o_sm.sm_state)
	{
		case P_INIT:
			return P_ACT;

		case P_ACT:
			return P_DONE;

		default:
			return 0;
	}
}

int  m0_btree_open(void *addr, int nob, struct m0_btree **out)
{
	return 0;
}

void m0_btree_close(struct m0_btree *arbor)
{
}

/**
 * m0_btree_create is the API which is used by motr to create btree.
 *
 * @param addr It is the address of root node allocated by the caller of this
 * function
 * @param nob It is the size of root node.
 * @param bt It is the type of btree to be created.
 * @param tx It represents the transaction of which the current operation is
 * part of.
 * @param bop It represents the structure containing all the relevant details
 * for carrying out btree operations.
 */

void m0_btree_create(void *addr, int nob, const struct m0_btree_type *bt,
		     const struct node_type *nt, struct m0_be_tx *tx,
		     struct m0_btree_op *bop)
{
	bop->b_data.addr	= addr;
	bop->b_data.num_bytes	= nob;
	bop->b_data.bt		= bt;
	bop->b_data.nt		= nt;

	m0_sm_op_init(&bop->bo_op, &btree_create_tick, &bop->bo_op_exec,
		      &btree_conf, &G);
}

void m0_btree_destroy(struct m0_btree *arbor, struct m0_btree_op *bop)
{
	bop->bo_arbor	= arbor;
	bop->bo_tx	= NULL;

	m0_sm_op_init(&bop->bo_op, &btree_destroy_tick, &bop->bo_op_exec,
		      &btree_conf, &G);
}

/**
 * Looks up for the key/slant key by the given search key in the btree.
 * The callback routine returns record if key is found else it returns error.
 *
 * @param arbor Btree parameteres.`
 * @param key   Key to be searched in the btree.
 * @param cb    Callback routine to return operation output.
 * @param flags Operation specific flags (cookie, slant etc.).
 * @param bop   Btree operation related parameters.
 */
void m0_btree_get(struct m0_btree *arbor, const struct m0_btree_key *key,
		  const struct m0_btree_cb *cb, uint64_t flags,
		  struct m0_btree_op *bop)
{
	bop->bo_opc = M0_BO_GET;
	bop->bo_arbor = arbor;
	bop->bo_rec.r_key = *key;
	bop->bo_flags = flags;
	bop->bo_cb = *cb;
	m0_sm_op_init(&bop->bo_op, &btree_get_tick, &bop->bo_op_exec,
		      &btree_conf, &G);
}

void m0_btree_nxt(struct m0_btree *arbor, const struct m0_btree_key *key,
		  const struct m0_btree_cb *cb, uint64_t flags,
		  struct m0_btree_op *bop)
{
	m0_sm_op_init(&bop->bo_op, &btree_nxt_tick, &bop->bo_op_exec,
		      &btree_conf, &G);
}

/**
 * m0_btree_put is the API which is used by motr to put the given record into
 * the btree.
 *
 * @param arbor It provides all the required data about the tree in which user
 * wants to insert record.
 * @param tx It represents the transaction of which the current operation is
 * part of.
 * @param rec It represents the record which needs to get inserted. Note that,
 * user may or may not provide valid value but record should be provided with
 * valid key, key size and value size as it is needed for operation.
 * @param cb It represents callback which will get called by the operation to
 * allow user to insert key and record at provided place.
 * @param flags
 * @param bop It represents the structure containing all the relevant details
 * for carrying out btree operations.
 */
void m0_btree_put(struct m0_btree *arbor, struct m0_be_tx *tx,
		  const struct m0_btree_rec *rec,
		  const struct m0_btree_cb *cb, uint64_t flags,
		  struct m0_btree_op *bop)
{
	//M0_SET0(&bop);
	/* initializing mo_btree_op */
	bop->bo_opc = M0_BO_PUT;
	bop->bo_arbor = arbor;
	//bop->bo_rec.r_key = *key;
	//bop->bo_rec.r_val = *val;
	bop->bo_rec = *rec;
	bop->bo_cb = *cb;
	bop->bo_tx = tx;
	bop->bo_flags = flags;

	m0_sm_op_init(&bop->bo_op, &btree_put_tick, &bop->bo_op_exec,
		   &btree_conf, &G);
}

void m0_btree_del(struct m0_btree *arbor, const struct m0_btree_key *key,
		  const struct m0_btree_cb *cb, uint64_t flags,
		  struct m0_btree_op *bop)
{
}

#endif

#ifndef __KERNEL__
/**
 *  --------------------------
 *  Section START - Unit Tests
 *  --------------------------
 */

/**
 * The code contained below is 'ut'. This is a little experiment to contain the
 * ut code in the same file containing the functionality code. We are open to
 * changes iff enough reasons are found that this model either does not work or
 * is not intuitive or maintainable.
 */

#define m0_be_tx_init(tx,tid,dom,sm_group,persistent,discarded,filler,datum) \
	do {                                                                 \
	                                                                     \
	} while (0)

#define m0_be_tx_prep(tx,credit)                                             \
	do {                                                                 \
                                                                             \
	} while (0)

static bool btree_ut_initialised = false;
static void btree_ut_init(void)
{
	if (!btree_ut_initialised) {
		segops = (struct seg_ops *)&mem_seg_ops;
		m0_btree_mod_init();
		btree_ut_initialised = true;
	}
}

static void btree_ut_fini(void)
{
	segops = NULL;
	m0_btree_mod_fini();
	btree_ut_initialised = false;
}

/**
 * This test will create a few nodes and then delete them before exiting. The
 * main intent of this test is to debug the create and delete nodes functions.
 */
static void m0_btree_ut_node_create_delete(void)
{
	struct node_op          op;
	struct m0_btree_type    tt;
	struct td              *tree;
	struct td              *tree_clone;
	struct nd              *node1;
	struct nd              *node2;
	const struct node_type *nt    = &fixed_format;

	M0_ENTRY();

	btree_ut_init();

	M0_SET0(&op);

	M0_ASSERT(trees_loaded == 0);

	// Create a Fixed-Format tree.
	op.no_opc = NOP_ALLOC;
	tree_create(&op, &tt, 10, NULL, 0);

	tree = op.no_tree;

	M0_ASSERT(tree->r_ref == 1);
	M0_ASSERT(tree->t_root != NULL);
	M0_ASSERT(trees_loaded == 1);

	// Add a few nodes to the created tree.
	op.no_opc = NOP_ALLOC;
	node_alloc(&op, tree, 10, nt, 8, 8, NULL, 0);
	node1 = op.no_node;

	op.no_opc = NOP_ALLOC;
	node_alloc(&op,  tree, 10, nt, 8, 8, NULL, 0);
	node2 = op.no_node;

	op.no_opc = NOP_FREE;
	node_free(&op, node1, NULL, 0);

	op.no_opc = NOP_FREE;
	node_free(&op, node2, NULL, 0);

	/* Get another reference to the same tree. */
	tree_get(&op, &tree->t_root->n_addr, 0);
	tree_clone = op.no_tree;
	M0_ASSERT(tree_clone->r_ref == 2);
	M0_ASSERT(tree->t_root == tree_clone->t_root);
	M0_ASSERT(trees_loaded == 1);


	tree_put(tree_clone);
	M0_ASSERT(trees_loaded == 1);

	// Done playing with the tree - delete it.
	op.no_opc = NOP_FREE;
	tree_delete(&op, tree, NULL, 0);
	M0_ASSERT(trees_loaded == 0);

	btree_ut_fini();
	M0_LEAVE();
}


static bool add_rec(struct nd *node,
		    uint64_t   key,
		    uint64_t   val)
{
	struct ff_head      *h = ff_data(node);
	struct slot          slot;
	struct m0_btree_key  find_key;
	m0_bcount_t          ksize;
	void                *p_key;
	m0_bcount_t          vsize;
	void                *p_val;

	/**
	 * To add a record if space is available in the node to hold a new
	 * record:
	 * 1) Search index in the node where the new record is to be inserted.
	 * 2) Get the location in the node where the key & value should be
	 *    inserted.
	 * 3) Insert the new record at the determined location.
	 */

	ksize = h->ff_ksize;
	p_key = &key;
	vsize = h->ff_vsize;
	p_val = &val;

	M0_SET0(&slot);
	slot.s_node                            = node;
	slot.s_rec.r_key.k_data.ov_vec.v_nr    = 1;
	slot.s_rec.r_key.k_data.ov_vec.v_count = &ksize;
	slot.s_rec.r_val.ov_vec.v_nr           = 1;
	slot.s_rec.r_val.ov_vec.v_count        = &vsize;

	if (node_count(node) != 0) {
		if (!node_isfit(&slot))
			return false;
		find_key.k_data.ov_vec.v_nr = 1;
		find_key.k_data.ov_vec.v_count = &ksize;
		find_key.k_data.ov_buf = &p_key;
		node_find(&slot, &find_key);
	}

	node_make(&slot, NULL);

	slot.s_rec.r_key.k_data.ov_buf = &p_key;
	slot.s_rec.r_val.ov_buf = &p_val;

	node_rec(&slot);

	*((uint64_t *)p_key) = key;
	*((uint64_t *)p_val) = val;

	return true;
}

static void get_next_rec_to_add(struct nd *node, uint64_t *key,  uint64_t *val)
{
	struct slot          slot;
	uint64_t             proposed_key;
	struct m0_btree_key  find_key;
	m0_bcount_t          ksize;
	void                *p_key;
	m0_bcount_t          vsize;
	void                *p_val;
	struct ff_head      *h = ff_data(node);

	M0_SET0(&slot);
	slot.s_node = node;

	ksize = h->ff_ksize;
	proposed_key = rand();

	find_key.k_data = M0_BUFVEC_INIT_BUF(&p_key, &ksize);

	slot.s_rec.r_key.k_data = M0_BUFVEC_INIT_BUF(&p_key, &ksize);

	slot.s_rec.r_val = M0_BUFVEC_INIT_BUF(&p_val, &vsize);

	while (true) {
		uint64_t found_key;

		proposed_key %= 256;
		p_key = &proposed_key;

		if (node_count(node) == 0)
			break;
		node_find(&slot, &find_key);
		node_rec(&slot);

		if (slot.s_idx >= node_count(node))
			break;

		found_key = *(uint64_t *)p_key;

		if (found_key == proposed_key)
			proposed_key++;
		else
			break;
	}

	*key = proposed_key;
	memset(val, *key, sizeof(*val));
}

void get_rec_at_index(struct nd *node, int idx, uint64_t *key,  uint64_t *val)
{
	struct slot          slot;
	m0_bcount_t          ksize;
	void                *p_key;
	m0_bcount_t          vsize;
	void                *p_val;

	M0_SET0(&slot);
	slot.s_node = node;
	slot.s_idx  = idx;

	M0_ASSERT(idx<node_count(node));

	slot.s_rec.r_key.k_data.ov_vec.v_nr = 1;
	slot.s_rec.r_key.k_data.ov_vec.v_count = &ksize;
	slot.s_rec.r_key.k_data.ov_buf = &p_key;

	slot.s_rec.r_val.ov_vec.v_nr = 1;
	slot.s_rec.r_val.ov_vec.v_count = &vsize;
	slot.s_rec.r_val.ov_buf = &p_val;

	node_rec(&slot);

	if (key != NULL)
		*key = *(uint64_t *)p_key;

	if (val != NULL)
		*val = *(uint64_t *)p_val;
}

void get_key_at_index(struct nd *node, int idx, uint64_t *key)
{
	struct slot          slot;
	m0_bcount_t          ksize;
	void                *p_key;

	M0_SET0(&slot);
	slot.s_node = node;
	slot.s_idx  = idx;

	M0_ASSERT(idx<node_count(node));

	slot.s_rec.r_key.k_data.ov_vec.v_nr = 1;
	slot.s_rec.r_key.k_data.ov_vec.v_count = &ksize;
	slot.s_rec.r_key.k_data.ov_buf = &p_key;

	node_key(&slot);

	if (key != NULL)
		*key = *(uint64_t *)p_key;
}
/**
 * This unit test will create a tree, add a node and then populate the node with
 * some records. It will also confirm the records are in ascending order of Key.
 */
static void m0_btree_ut_node_add_del_rec(void)
{
	struct node_op          op;
	struct m0_btree_type    tt;
	struct td              *tree;
	struct nd              *node1;
	const struct node_type *nt      = &fixed_format;
	uint64_t                key;
	uint64_t                val;
	uint64_t                prev_key;
	uint64_t                curr_key;
	time_t                  curr_time;
	int                     run_loop;

	M0_ENTRY();

	time(&curr_time);
	printf("\nUsing seed %lu", curr_time);
	srand(curr_time);

	run_loop = 50000;

	btree_ut_init();

	M0_SET0(&op);

	op.no_opc = NOP_ALLOC;
	tree_create(&op, &tt, 10, NULL, 0);

	tree = op.no_tree;

	op.no_opc = NOP_ALLOC;
	node_alloc(&op, tree, 10, nt, 8, 8, NULL, 0);
	node1 = op.no_node;

	while (run_loop--) {
		int i;

		/** Add records */
		i = 0;
		while (true) {
			get_next_rec_to_add(node1, &key, &val);
			if (!add_rec(node1, key, val))
				break;
			M0_ASSERT(++i == node_count(node1));
		}

		/** Confirm all the records are in ascending value of key. */
		get_rec_at_index(node1, 0, &prev_key, NULL);
		for (i = 1; i < node_count(node1); i++) {
			get_rec_at_index(node1, i, &curr_key, NULL);
			M0_ASSERT(prev_key < curr_key);
			prev_key = curr_key;
		}

		/** Delete all the records from the node. */
		i = node_count(node1) - 1;
		while (node_count(node1) != 0) {
			int j = rand() % node_count(node1);
			node_del(node1, j, NULL);
			M0_ASSERT(i-- == node_count(node1));
		}
	}

	printf("\n");
	op.no_opc = NOP_FREE;
	node_free(&op, node1, NULL, 0);

	// Done playing with the tree - delete it.
	op.no_opc = NOP_FREE;
	tree_delete(&op, tree, NULL, 0);

	btree_ut_fini();

	M0_LEAVE();
}

/**
 * In this unit test we exercise a few tree operations in both valid and invalid
 * conditions.
 */
static void m0_btree_ut_basic_tree_oper(void)
{
	void                   *invalid_addr = (void *)0xbadbadbadbad;
	struct m0_btree        *btree;
	struct m0_btree_type    btree_type = {	.tt_id = M0_BT_UT_KV_OPS,
						.ksize = 8,
						.vsize = 8, };
	struct m0_be_tx        *tx = NULL;
	struct m0_btree_op      b_op = {};
	void                   *temp_node;
	const struct node_type *nt = &fixed_format;

	/** Prepare transaction to capture tree operations. */
	m0_be_tx_init(tx, 0, NULL, NULL, NULL, NULL, NULL, NULL);
	m0_be_tx_prep(tx, NULL);
	btree_ut_init();
	/**
	 *  Run a valid scenario which:
	 *  1) Creates a btree
	 *  2) Closes the btree
	 *  3) Opens the btree
	 *  4) Closes the btree
	 *  5) Destroys the btree
	 */

	/** Create temp node space*/
	temp_node = m0_alloc_aligned((1024 + sizeof(struct nd)), 10);
	M0_BTREE_OP_SYNC_WITH_RC(&b_op.bo_op,
				 m0_btree_create(temp_node, 1024, &btree_type,
						 nt, tx, &b_op),
				 &G, &b_op.bo_op_exec);

	m0_btree_close(b_op.bo_arbor);

	m0_btree_open(temp_node, 1024, &btree);

	m0_btree_close(btree);

	btree = b_op.bo_arbor;

	M0_BTREE_OP_SYNC_WITH_RC(&b_op.bo_op, m0_btree_destroy(btree, &b_op),
				 &G, &b_op.bo_op_exec);

	/**
	 * Commenting this line as btree destroy will take care of it.
	 * 
	 * m0_free_aligned(temp_node, (1024 + sizeof(struct nd)), 10); 
	 */

	/** Now run some invalid cases */

	/** Open a non-existent btree */
	m0_btree_open(invalid_addr, 1024, &btree);

	/** Close a non-existent btree */
	m0_btree_close(btree);

	/** Destroy a non-existent btree */
	/**
	 * Commenting this case till the time we can gracefully handle failure.
	 *
	 * M0_BTREE_OP_SYNC_WITH_RC(&b_op.bo_op, m0_btree_destroy(btree, &b_op),
   *			 &G, &b_op.bo_op_exec);
	 */

	/** Create a new btree */
	temp_node = m0_alloc_aligned((1024 + sizeof(struct nd)), 10);
	M0_BTREE_OP_SYNC_WITH_RC(&b_op.bo_op,
				 m0_btree_create(temp_node, 1024, &btree_type,
						 nt, tx, &b_op),
				 &G, &b_op.bo_op_exec);

	/** Close it */
	m0_btree_close(b_op.bo_arbor);

	/** Try closing again */
	m0_btree_close(b_op.bo_arbor);

	/** Re-open it */
	m0_btree_open(invalid_addr, 1024, &btree);

	/** Open it again */
	m0_btree_open(invalid_addr, 1024, &btree);

	/** Destory it */
	M0_BTREE_OP_SYNC_WITH_RC(&b_op.bo_op, m0_btree_destroy(btree, &b_op),
				 &G, &b_op.bo_op_exec);

	/** Attempt to reopen the destroyed tree */
	m0_btree_open(invalid_addr, 1024, &btree);
	btree_ut_fini();

}

struct cb_data {
	/** Key that needs to be stored or retrieved. */
	struct m0_btree_key *key;

	/** Value associated with the key that is to be stored or retrieved. */
	struct m0_bufvec    *value;

	/** If value is retrieved then check if has expected contents. */
	bool                 check_value;
};

static int btree_kv_put_cb(struct m0_btree_cb *cb, struct m0_btree_rec *rec)
{
        struct m0_bufvec_cursor  scur;
	struct m0_bufvec_cursor  dcur;
	m0_bcount_t              ksize;
	m0_bcount_t              vsize;
	struct cb_data          *datum = cb->c_datum;

	ksize = m0_vec_count(&datum->key->k_data.ov_vec);
	M0_ASSERT(m0_vec_count(&rec->r_key.k_data.ov_vec) >= ksize);

	vsize = m0_vec_count(&datum->value->ov_vec);
	M0_ASSERT(m0_vec_count(&rec->r_val.ov_vec) >= vsize);

	m0_bufvec_cursor_init(&scur, &datum->key->k_data);
	m0_bufvec_cursor_init(&dcur, &rec->r_key.k_data);
	m0_bufvec_cursor_copy(&dcur, &scur, ksize);

	m0_bufvec_cursor_init(&scur, datum->value);
	m0_bufvec_cursor_init(&dcur, &rec->r_val);
	m0_bufvec_cursor_copy(&dcur, &scur, vsize);

	return 0;
}

static int btree_kv_get_cb(struct m0_btree_cb *cb, struct m0_btree_rec *rec)
{
	struct m0_bufvec_cursor  scur;
	struct m0_bufvec_cursor  dcur;
	m0_bcount_t              ksize;
	m0_bcount_t              vsize;
	struct cb_data          *datum = cb->c_datum;

	ksize = m0_vec_count(&datum->key->k_data.ov_vec);
	M0_PRE(m0_vec_count(&rec->r_key.k_data.ov_vec) <= ksize);

	vsize = m0_vec_count(&datum->value->ov_vec);
	M0_PRE(m0_vec_count(&rec->r_val.ov_vec) <= vsize);

	m0_bufvec_cursor_init(&dcur, &datum->key->k_data);
	m0_bufvec_cursor_init(&scur, &rec->r_key.k_data);
	m0_bufvec_cursor_copy(&dcur, &scur, ksize);

	m0_bufvec_cursor_init(&dcur, datum->value);
	m0_bufvec_cursor_init(&scur, &rec->r_val);
	m0_bufvec_cursor_copy(&dcur, &scur, vsize);

	if (datum->check_value) {
		struct m0_bufvec_cursor kcur;
		struct m0_bufvec_cursor vcur;
		m0_bcount_t             v_off = 0;

		while (v_off <= vsize) {
			m0_bufvec_cursor_init(&kcur, &rec->r_key.k_data);
			m0_bufvec_cursor_init(&vcur, &rec->r_val);
			m0_bufvec_cursor_move(&vcur, v_off);

			if (m0_bufvec_cursor_cmp(&kcur,&vcur)) {
				M0_ASSERT(0);
			}
			v_off += ksize;
		}
	}

	return 0;
}

static int btree_kv_del_cb(struct m0_btree_cb *cb, struct m0_btree_rec *rec)
{

	M0_ASSERT(rec && rec->r_flags == M0_BSC_KEY_NOT_FOUND);

	return 0;
}

/**
 * This unit test exercises the KV operations for both valid and invalid
 * conditions.
 */
static void m0_btree_ut_basic_kv_oper(void)
{
	struct m0_btree_type  btree_type = {	.tt_id = M0_BT_UT_KV_OPS,
						.ksize = 8,
						.vsize = 8, };
	struct m0_be_tx      *tx          = NULL;
	struct m0_btree_op    b_op        = {};
	void                 *temp_node;
	int                   i;
	time_t                curr_time;
	struct m0_btree_cb    ut_cb;
	uint64_t              first_key;
	bool                  first_key_initialized = false;
	struct m0_btree_op    kv_op                 = {};
	const struct node_type *nt                  = &fixed_format;

	M0_ENTRY();

	time(&curr_time);
	printf("\nUsing seed %lu", curr_time);
	srandom(curr_time);

	/** Prepare transaction to capture tree operations. */
	m0_be_tx_init(tx, 0, NULL, NULL, NULL, NULL, NULL, NULL);
	m0_be_tx_prep(tx, NULL);
	btree_ut_init();
	/**
	 *  Run valid scenario:
	 *  1) Create a btree
	 *  2) Adds a few records to the created tree.
	 *  3) Confirms the records are present in the tree.
	 *  4) Deletes all the records from the tree.
	 *  4) Close the btree
	 *  5) Destroy the btree
	 */

	/** Create temp node space and use it as root node for btree */
	temp_node = m0_alloc_aligned((1024 + sizeof(struct nd)), 10);
	M0_BTREE_OP_SYNC_WITH_RC(&b_op.bo_op,
				 m0_btree_create(temp_node, 1024, &btree_type,
						 nt, tx, &b_op),
				 &G, &b_op.bo_op_exec);

	for (i = 0; i < 2048; i++) {
		uint64_t             key;
		uint64_t             value;
		struct cb_data       put_data;
		struct m0_btree_rec  rec;
		m0_bcount_t          ksize  = sizeof key;
		m0_bcount_t          vsize  = sizeof value;
		void                *k_ptr  = &key;
		void                *v_ptr  = &value;

		/**
		 *  There is a very low possibility of hitting the same key
		 *  again. This is fine as it helps debug the code when insert
		 *  is called with the same key instead of update function.
		 */
		key = value = random();

		if (!first_key_initialized) {
			first_key = key;
			first_key_initialized = true;
		}

		rec.r_key.k_data   = M0_BUFVEC_INIT_BUF(&k_ptr, &ksize);
		rec.r_val          = M0_BUFVEC_INIT_BUF(&v_ptr, &vsize);

		put_data.key       = &rec.r_key;
		put_data.value     = &rec.r_val;

		ut_cb.c_act        = btree_kv_put_cb;
		ut_cb.c_datum      = &put_data;

		M0_BTREE_OP_SYNC_WITH_RC(&kv_op.bo_op,
					 m0_btree_put(b_op.bo_arbor, tx, &rec,
						      &ut_cb, 0, &kv_op),
					 &G, &kv_op.bo_op_exec);
	}

	{
		uint64_t             key;
		uint64_t             value;
		struct cb_data       get_data;
		struct m0_btree_key  get_key;
		struct m0_bufvec     get_value;
		m0_bcount_t          ksize            = sizeof key;
		m0_bcount_t          vsize            = sizeof value;
		void                *k_ptr            = &key;
		void                *v_ptr            = &value;
		uint64_t             find_key;
		void                *find_key_ptr     = &find_key;
		m0_bcount_t          find_key_size    = sizeof find_key;
		struct m0_btree_key  find_key_in_tree;

		get_key.k_data = M0_BUFVEC_INIT_BUF(&k_ptr, &ksize);
		get_value      = M0_BUFVEC_INIT_BUF(&v_ptr, &vsize);

		get_data.key    = &get_key;
		get_data.value  = &get_value;

		ut_cb.c_act   = btree_kv_get_cb;
		ut_cb.c_datum = &get_data;

		find_key = first_key;

		find_key_in_tree.k_data =
				M0_BUFVEC_INIT_BUF(&find_key_ptr, &find_key_size);

<<<<<<< HEAD
		M0_BTREE_OP_SYNC_WITH(&kv_op.bo_op,
				      m0_btree_get(b_op.bo_arbor,
						   &search_key_in_tree,
						   &ut_cb, OF_EQUAL, &kv_op),
				      &G, &b_op.bo_op_exec);
=======
		M0_BTREE_OP_SYNC_WITH_RC(&kv_op.bo_op,
					 m0_btree_get(b_op.bo_arbor,
						      &find_key_in_tree,
						      &ut_cb, 0, &kv_op),
					 &G, &b_op.bo_op_exec);
>>>>>>> 67d1aa52

		for (i = 1; i < 2048; i++) {
			find_key = key;
			M0_BTREE_OP_SYNC_WITH_RC(&kv_op.bo_op,
						 m0_btree_nxt(b_op.bo_arbor,
							      &find_key_in_tree,
							      &ut_cb, 0,
							      &kv_op),
						 &G, &b_op.bo_op_exec);
		}
	}

	m0_btree_close(b_op.bo_arbor);
	M0_BTREE_OP_SYNC_WITH_RC(&b_op.bo_op,
				 m0_btree_destroy(b_op.bo_arbor, &b_op),
				 &G, &b_op.bo_op_exec);
	btree_ut_fini();
}

#define MIN_STREAM_CNT             5
#define MAX_STREAM_CNT             20

#define MIN_RECS_PER_STREAM        5
#define MAX_RECS_PER_STREAM        2048

/**
 * This unit test exercises the KV operations triggered by multiple streams.
 */
static void m0_btree_ut_multi_stream_kv_oper(void)
{
	void                   *temp_node;
	int                     i;
	time_t                  curr_time;
	struct m0_btree_cb      ut_cb;
	struct m0_be_tx        *tx              = NULL;
	struct m0_btree_op      b_op            = {};
	uint32_t                stream_count    = 0;
	uint64_t                recs_per_stream = 0;
	struct m0_btree_op      kv_op           = {};
	const struct node_type *nt              = &fixed_format;
	struct m0_btree_type    btree_type      = {.tt_id = M0_BT_UT_KV_OPS,
						  .ksize = sizeof(uint64_t),
						  .vsize = btree_type.ksize*2,
						  };

	M0_ENTRY();

	time(&curr_time);
	printf("\nUsing seed %lu", curr_time);
	srandom(curr_time);

	stream_count = (random() % (MAX_STREAM_CNT - MIN_STREAM_CNT)) +
			MIN_STREAM_CNT;

	recs_per_stream = (random()%
			   (MAX_RECS_PER_STREAM - MIN_RECS_PER_STREAM)) +
			    MIN_RECS_PER_STREAM;

	/** Prepare transaction to capture tree operations. */
	m0_be_tx_init(tx, 0, NULL, NULL, NULL, NULL, NULL, NULL);
	m0_be_tx_prep(tx, NULL);
	btree_ut_init();
	/**
	 *  Run valid scenario:
	 *  1) Create a btree
	 *  2) Adds records in multiple streams to the created tree.
	 *  3) Confirms the records are present in the tree.
	 *  4) Deletes all the records from the tree using multiple streams.
	 *  5) Close the btree
	 *  6) Destroy the btree
	 */

	/** Create temp node space and use it as root node for btree */
	temp_node = m0_alloc_aligned((1024 + sizeof(struct nd)), 10);
	M0_BTREE_OP_SYNC_WITH_RC(&b_op.bo_op,
				 m0_btree_create(temp_node, 1024, &btree_type,
						 nt, tx, &b_op),
				 &G, &b_op.bo_op_exec);

	for (i = 1; i <= recs_per_stream; i++) {
		uint64_t             key;
		uint64_t             value[btree_type.vsize / sizeof(uint64_t)];
		struct cb_data       put_data;
		struct m0_btree_rec  rec;
		m0_bcount_t          ksize  = sizeof key;
		m0_bcount_t          vsize  = sizeof value;
		void                *k_ptr  = &key;
		void                *v_ptr  = &value;
		uint32_t             stream_num;

		for (stream_num = 0; stream_num < stream_count; stream_num++) {
			int k;

			key = i + (stream_num * recs_per_stream);
			for (k = 0; k < ARRAY_SIZE(value);k++) {
				value[k] = key;
			}

			rec.r_key.k_data   = M0_BUFVEC_INIT_BUF(&k_ptr, &ksize);
			rec.r_val          = M0_BUFVEC_INIT_BUF(&v_ptr, &vsize);

			put_data.key       = &rec.r_key;
			put_data.value     = &rec.r_val;

			ut_cb.c_act        = btree_kv_put_cb;
			ut_cb.c_datum      = &put_data;

			M0_BTREE_OP_SYNC_WITH_RC(&kv_op.bo_op,
						 m0_btree_put(b_op.bo_arbor, tx,
							      &rec, &ut_cb, 0,
							      &kv_op),
						 &G, &kv_op.bo_op_exec);
		}
	}

	for (i = 1; i <= (recs_per_stream*stream_count); i++) {
		uint64_t             key;
		uint64_t             value[btree_type.vsize/sizeof(uint64_t)];
		struct cb_data       get_data;
		struct m0_btree_key  get_key;
		struct m0_bufvec     get_value;
		m0_bcount_t          ksize             = sizeof key;
		m0_bcount_t          vsize             = sizeof value;
		void                *k_ptr             = &key;
		void                *v_ptr             = &value;
		uint64_t             find_key;
		void                *find_key_ptr      = &find_key;
		m0_bcount_t          find_key_size     = sizeof find_key;
		struct m0_btree_key  find_key_in_tree;

		find_key = i;
		find_key_in_tree.k_data =
			M0_BUFVEC_INIT_BUF(&find_key_ptr, &find_key_size);

		get_key.k_data = M0_BUFVEC_INIT_BUF(&k_ptr, &ksize);
		get_value      = M0_BUFVEC_INIT_BUF(&v_ptr, &vsize);

		get_data.key         = &get_key;
		get_data.value       = &get_value;
		get_data.check_value = true;

		ut_cb.c_act   = btree_kv_get_cb;
		ut_cb.c_datum = &get_data;

		M0_BTREE_OP_SYNC_WITH_RC(&kv_op.bo_op,
					 m0_btree_get(b_op.bo_arbor,
						      &find_key_in_tree,
						      &ut_cb, 0, &kv_op),
					 &G, &b_op.bo_op_exec);
	}

	for (i = 1; i <= recs_per_stream; i++) {
		uint64_t             del_key;
		struct m0_btree_key  del_key_in_tree;
		void                *p_del_key    = &del_key;
		m0_bcount_t          del_key_size = sizeof del_key;
		struct cb_data       del_data;
		uint32_t             stream_num;

		del_data = (struct cb_data) { .key = &del_key_in_tree,
						 .value = NULL,
						 .check_value = false,
						};

		del_key_in_tree.k_data =
				M0_BUFVEC_INIT_BUF(&p_del_key, &del_key_size);

		ut_cb.c_act   = btree_kv_del_cb;
		ut_cb.c_datum = &del_data;

		for (stream_num = 0; stream_num < stream_count; stream_num++) {
			del_key = i + (stream_num * recs_per_stream);

			M0_BTREE_OP_SYNC_WITH_RC(&kv_op.bo_op,
						 m0_btree_del(b_op.bo_arbor,
							      &del_key_in_tree,
							      &ut_cb, 0,
							      &kv_op),
						 &G, &b_op.bo_op_exec);
		}
	}

	m0_btree_close(b_op.bo_arbor);

	/**
	 * Commenting this code as the delete operation is not done here.
	 * Due to this, the destroy operation will crash.
	 *
	 * 
	 * M0_BTREE_OP_SYNC_WITH_RC(&b_op.bo_op,
   *				 m0_btree_destroy(b_op.bo_arbor, &b_op),
   *				 &G, &b_op.bo_op_exec);
	 */

	btree_ut_fini();
}

/**
 * This function is for traversal of tree in breadth-first order and it will
 * print level and key-value pair for each node.
 */
static void m0_btree_ut_traversal(struct td *tree)
{
	struct nd *root = tree->t_root;
	struct nd *queue[10000];
	int front = 0, rear = 0;
	queue[front] = root;


	while (front != -1 && rear != -1)
	{
		//pop one elemet
		struct nd* element = queue[front];
		if (front == rear) {
			front = -1;
			rear = -1;
		} else {
			front++;
		}
		printf("\n");
		int level = node_level(element);
		if (level > 0) {
			printf("level : %d \n",level);
			int total_count = node_count(element);
			int j;
			for(j=0 ; j < total_count; j++)
			{
				uint64_t key = 0;
				get_key_at_index(element, j, &key);
				printf("%"PRIu64"\t", key);

				struct segaddr child_node_addr;
				struct slot    node_slot = {};
				node_slot.s_node = element;

				node_slot.s_idx = j;
				node_child(&node_slot, &child_node_addr);
				struct node_op  i_nop;
				i_nop.no_opc = NOP_LOAD;
				node_get(&i_nop, tree, &child_node_addr,
					 P_NEXTDOWN);
				if (front == -1) {
					front = 0;
				}
				rear++;
				if (rear == 9999) {
					printf("***********OVERFLW***********");
					break;
				}
				queue[rear] = i_nop.no_node;
			}
			//store last child:
			struct segaddr child_node_addr;
			struct slot    node_slot = {};
			node_slot.s_node = element;

			node_slot.s_idx = j;
			node_child(&node_slot, &child_node_addr);
			struct node_op  i_nop;
			i_nop.no_opc = NOP_LOAD;
			node_get(&i_nop, tree, &child_node_addr, P_NEXTDOWN);
			if (front == -1) {
				front = 0;
			}
			rear++;
			if (rear == 9999) {
				printf("***********OVERFLW***********");
				break;
			}
			queue[rear] = i_nop.no_node;
			printf("\n\n");
		} else {
			printf("level : %d \n",level);
			int total_count = node_count(element);
			int j;
			for(j=0 ; j < total_count; j++)
			{
				uint64_t key = 0;
				uint64_t val = 0;
				get_rec_at_index(element, j, &key, &val);
				printf("%"PRIu64",%"PRIu64"\t", key, val);
			}
			printf("\n\n");
		}
	}
}

/**
 * This test will create tree and insert records it into the created tree
 * using insert function for btree(i.e.btree_put_tick())
 */
static void m0_btree_ut_insert_record(void)
{
	struct node_op          op;
	struct m0_btree_type    tt;
	struct td              *tree;
	m0_bcount_t             ksize;
	m0_bcount_t             vsize;
	struct ff_head         *h;

	M0_ENTRY();

	btree_ut_init();

	M0_SET0(&op);

	// Create a Fixed-Format tree.
	op.no_opc = NOP_ALLOC;

	tree_create(&op, &tt, 10, NULL, 0);

	tree = op.no_tree;

	M0_ASSERT(tree->r_ref == 1);
	M0_ASSERT(tree->t_root != NULL);

	tree->t_height = 1;
	h = ff_data(tree->t_root);
	ksize = h->ff_ksize;
	vsize = h->ff_vsize;

	uint64_t total_record = 255;

	uint64_t temp = 255;

	bool inc = false;

	while (total_record) {
		uint64_t               key;
		uint64_t               val;

		struct cb_data         put_data;
		struct m0_btree_key    put_key;
		struct m0_bufvec       put_value;
		struct m0_btree_cb     ut_cb;
		void                  *p_key;
		void                  *p_val;

		key = inc ? temp - total_record : total_record;
		val = key + 1;

		p_key = &key;
		p_val = &val;

		printf("%"PRIu64",",key);

		struct m0_btree_op bop;
		M0_SET0(&bop);
		struct m0_btree btree;
		M0_SET0(&btree);

		bop.bo_op.o_sm.sm_state = P_INIT;
		bop.bo_arbor = &btree;
		bop.bo_arbor->t_desc = tree;

		bop.bo_rec.r_key.k_data = M0_BUFVEC_INIT_BUF(&p_key, &ksize);
		bop.bo_rec.r_val        = M0_BUFVEC_INIT_BUF(&p_val, &vsize);

		put_key.k_data     = M0_BUFVEC_INIT_BUF(&p_key, &ksize);
		put_value          = M0_BUFVEC_INIT_BUF(&p_val, &vsize);

		put_data.key       = &put_key;
		put_data.value     = &put_value;

		ut_cb.c_act   = btree_kv_put_cb;
		ut_cb.c_datum = &put_data;
		bop.bo_cb = ut_cb;

		//struct m0_sm_op        bo_op;
		//bop.bo_op = bo_op;

		while (1) {
			int64_t nxt = btree_put_tick(&bop.bo_op);
			if (nxt == P_DONE )
				break;
			bop.bo_op.o_sm.sm_state = nxt;
		}
		total_record--;
		//printf("\n");
		//m0_btree_ut_traversal(tree);
	}
	printf("\n");
	m0_btree_ut_traversal(tree);
	// Done playing with the tree - delete it.

	op.no_opc = NOP_FREE;
	tree_delete(&op, tree, NULL, 0);

	btree_ut_fini();
	M0_LEAVE();
}

struct m0_ut_suite btree_ut = {
	.ts_name = "btree-ut",
	.ts_yaml_config_string = "{ valgrind: { timeout: 3600 },"
	"  helgrind: { timeout: 3600 },"
	"  exclude:  ["
	"   "
	"  ] }",
	.ts_init = NULL,
	.ts_fini = NULL,
	.ts_tests = {
		{"node_create_delete",    m0_btree_ut_node_create_delete},
		{"node_add_del_rec",      m0_btree_ut_node_add_del_rec},
		{"basic_tree_op",         m0_btree_ut_basic_tree_oper},
		{"basic_kv_ops",          m0_btree_ut_basic_kv_oper},
		{"multi_stream_kv_op",    m0_btree_ut_multi_stream_kv_oper},
		{"insert_rec",            m0_btree_ut_insert_record},
		{NULL, NULL}
	}
};

#endif  /** KERNEL */
#undef M0_TRACE_SUBSYSTEM


/*
 * Test plan:
 *
 * - test how cookies affect performance (for large trees and small trees);
 */
/** @} end of btree group */

/*
 *  Local variables:
 *  c-indentation-style: "K&R"
 *  c-basic-offset: 8
 *  tab-width: 8
 *  fill-column: 80
 *  scroll-step: 1
 *  End:
 */
/*
 * vim: tabstop=8 shiftwidth=8 noexpandtab textwidth=80 nowrap
 */

/*  LocalWords:  btree allocator smop smops
 */<|MERGE_RESOLUTION|>--- conflicted
+++ resolved
@@ -3034,7 +3034,7 @@
 static struct m0_sm_trans_descr btree_trans[256] = {
 	{ "create-init", P_INIT,  P_ACT  },
 	{ "create-act",  P_ACT,   P_DOWN },
-<<<<<<< HEAD
+  { "destroy", P_INIT, P_DONE},
 	{ "put/get-init-cookie", P_INIT, P_COOKIE },
 	{ "put/get-init", P_INIT, P_SETUP },
 	{ "put/get-cookie-valid", P_COOKIE, P_LOCK },
@@ -3046,20 +3046,6 @@
 	{ "put/get-lockall-ft", P_LOCKALL, P_NEXTDOWN},
 	{ "put/get-down", P_DOWN, P_NEXTDOWN },
 	{ "put/get-nextdown-repeat", P_NEXTDOWN, P_NEXTDOWN },
-=======
-	{ "destroy", P_INIT, P_DONE},
-	{ "put-init-cookie", P_INIT, P_COOKIE },
-	{ "put-init", P_INIT, P_SETUP },
-	{ "put-cookie-valid", P_COOKIE, P_LOCK },
-	{ "put-cookie-invalid", P_COOKIE, P_SETUP },
-	{ "put-setup", P_SETUP, P_LOCKALL },
-	{ "put-setup-failed", P_SETUP, P_CLEANUP },
-	{ "put-lockall-lock", P_LOCKALL, P_LOCK },
-	{ "put-lockall", P_LOCKALL, P_DOWN },
-	{ "put-lockall-ft", P_LOCKALL, P_NEXTDOWN},
-	{ "put-down", P_DOWN, P_NEXTDOWN },
-	{ "put-nextdown-repeat", P_NEXTDOWN, P_NEXTDOWN },
->>>>>>> 67d1aa52
 	{ "put-nextdown-next", P_NEXTDOWN, P_ALLOC },
 	{ "get-nextdown-next", P_NEXTDOWN, P_LOCK},
 	{ "put/get-nextdown-failed", P_NEXTDOWN, P_CLEANUP },
@@ -4172,19 +4158,11 @@
 		find_key_in_tree.k_data =
 				M0_BUFVEC_INIT_BUF(&find_key_ptr, &find_key_size);
 
-<<<<<<< HEAD
-		M0_BTREE_OP_SYNC_WITH(&kv_op.bo_op,
-				      m0_btree_get(b_op.bo_arbor,
-						   &search_key_in_tree,
-						   &ut_cb, OF_EQUAL, &kv_op),
-				      &G, &b_op.bo_op_exec);
-=======
 		M0_BTREE_OP_SYNC_WITH_RC(&kv_op.bo_op,
 					 m0_btree_get(b_op.bo_arbor,
 						      &find_key_in_tree,
-						      &ut_cb, 0, &kv_op),
+						      &ut_cb, OF_EQUAL, &kv_op),
 					 &G, &b_op.bo_op_exec);
->>>>>>> 67d1aa52
 
 		for (i = 1; i < 2048; i++) {
 			find_key = key;
