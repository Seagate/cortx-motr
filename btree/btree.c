/* -*- C -*- */
/*
 * Copyright (c) 2013-2021 Seagate Technology LLC and/or its Affiliates
 *
 * Licensed under the Apache License, Version 2.0 (the "License");
 * you may not use this file except in compliance with the License.
 * You may obtain a copy of the License at
 *
 *     http://www.apache.org/licenses/LICENSE-2.0
 *
 * Unless required by applicable law or agreed to in writing, software
 * distributed under the License is distributed on an "AS IS" BASIS,
 * WITHOUT WARRANTIES OR CONDITIONS OF ANY KIND, either express or implied.
 * See the License for the specific language governing permissions and
 * limitations under the License.
 *
 * For any questions about this software or licensing,
 * please email opensource@seagate.com or cortx-questions@seagate.com.
 *
 */

/**
 * @addtogroup btree
 *
 * Overview
 * --------
 *
 * Glossary
 * --------
 *
 * Btree documentation and implementation use the following terms.
 *
 * - segment, segment device, log device: segment is an area of motr process
 *   address space in which meta-data are memory mapped. motr meta-data beck-end
 *   (BE) retrieves meta-data from and stores them to a segment device. To
 *   achieve transactional meta-data updates, meta-data are also logged to a log
 *   device.
 *
 * - btree is a persistent container of key-value records, implemented by this
 *   module. Key-value records and additional internal btree data are stored in
 *   a segment. When a btree is actively used, some additional state is kept in
 *   memory outside of the segment. A btree is an instance of btree type, which
 *   specifies certain operational parameters.
 *
 *   btree persistent state is stored as a collection of btree nodes. The nodes
 *   are allocated within a segment. A btree node is a contiguous region of a
 *   segment allocated to hold tree state. The nodes of a tree can have
 *   different size subject to tree type constraints. There are 2 types of
 *   nodes:
 *
 *       -# internal nodes contain delimiting keys and pointers to child nodes;
 *
 *       -# leaf nodes contain key-value records.
 *
 *   A tree always has at least a root node. The root node can be either leaf
 *   (if the tree is small) or internal. Root node is allocated when the tree is
 *   created. All other nodes are allocated and freed dynamically.
 *
 * - tree structure. An internal node has a set of children. A descendant of a
 *   node is either its child or a descendant of a child. The parent of a node
 *   is the (only) node (necessarily internal) of which the node is a child. An
 *   ancestor of a node is either its parent or the parent of an ancestor. The
 *   sub-tree rooted at a node is the node together with all its descendants.
 *
 *   A node has a level, assigned when the node is allocated. Leaves are on the
 *   level 0 and the level of an internal node is one larger than the
 *   (identical) level of its children. In other words, the tree is balanced:
 *   the path from the root to any leaf has the same length;
 *
 * - delimiting key is a key separating ("delimiting") two children of an
 *   internal node. E.g., in the diagram below, key[0] of the root node is the
 *   delimiting key for child[0] and child[1]. btree algorithms guarantee that
 *   any key in the sub-tree rooted an a child is less than the delimiting key
 *   between this child and the next one, and not less than the delimiting key
 *   between this child and the previous one;
 *
 * - node split ...
 *
 * - adding new root ...
 *
 * - tree traversal is a process of descending through the tree from the root to
 *   the target leaf. Tree traversal takes a key as an input and returns the
 *   leaf node that contains the given key (or should contain it, if the key is
 *   missing from the tree). Such a leaf is unique by btree construction. All
 *   tree operations (lookup, insertion, deletion) start with tree traversal.
 *
 *   Traversal starts with the root. By doing binary search over delimiting keys
 *   in the root node, the target child, at which the sub-tree with the target
 *   key is rooted, is found. The child is loaded in memory, if necessary, and
 *   the process continues until a leaf is reached.
 *
 * - smop. State machine operation (smop, m0_sm_op) is a type of state machine
 *   (m0_sm) tailored for asynchronous non-blocking execution. See sm/op.h for
 *   details.
 *
 * Functional specification
 * ------------------------
 *
 * Logical specification
 * ---------------------
 *
 * Lookup
 * ......
 *
 * Tree lookup (GET) operation traverses a tree to find a given key. If the key
 * is found, the key and its value are the result of the operation. If the key
 * is not present in the tree, the operation (depending on flags) either fails,
 * or returns the next key (the smallest key in the tree greater than the
 * missing key) and its value.
 *
 * Lookup takes a "cookie" as an additional optional parameter. A cookie
 * (returned by a previous tree operation) is a safe pointer to the leaf node. A
 * cookie can be tested to check whether it still points to a valid cached leaf
 * node containing the target key. If the check is successful, the lookup
 * completes.
 *
 * Otherwise, lookup performs a tree traversal.
 *
 * @verbatim
 *
 *                        INIT------->COOKIE
 *                          |           | |
 *                          +----+ +----+ |
 *                               | |      |
 *                               v v      |
 *                     +--------SETUP<----+-------+
 *                     |          |       |       |
 *                     |          v       |       |
 *                     +-------LOCKALL<---+-------+
 *                     |          |       |       |
 *                     |          v       |       |
 *                     +--------DOWN<-----+-------+
 *                     |          |       |       |
 *                     |          v       v       |
 *                     |  +-->NEXTDOWN-->LOCK-->CHECK
 *                     |  |     |  |              |
 *                     |  +-----+  |              v
 *                     |           |             ACT
 *                     |           |              |
 *                     |           |              v
 *                     +-----------+---------->CLEANUP-->DONE
 *
 *
 * @endverbatim
 *
 * (https://asciiflow.com/#/share/eJyrVspLzE1VslJydw1RKC5JLElVyE1MzsjMS1XSUcpJrEwtAspVxyhVxChZWVga68QoVQJZRuYGQFZJakUJkBOjpKCg4OnnGfJoyh4saNouZ39%2Fb0%2FXmJg8BRAAiikgAIgHxEiSaAiHEEwDsiFwDqrktD1gjCSJ3aFgFOwaEhrwaHoLHiXICGIYqkuwsDCUTcOjDCvy8Xf2dvTxIdJldHMWELn4h%2FsRH2BUcdw0LMqQE5yfa0QI2FkwAVDoIZKjh6uzN5I2hNWoSROX%2BcgpEYuWaRgux1Dk6BxCUA22IMBjGxUQMGR8XB39gMkfxnfx93ONUapVqgUAYgr3kQ%3D%3D))
 *
 * @verbatim
 *
 *                                                   OPERATION
 *                           +----------------------------tree
 *                           |                            level
 *                           |                            +---+
 *                           |     +----------------------+[0]|
 *                           v     v                      +---+
 *                           +-----+---------+   +--------+[1]|
 *                           |HEADR|ROOT NODE|   |        +---+
 *                           +-----++-+--+---+   |  +-----+[2]|
 *                                  | |  |       |  |     +---+
 *                         <--------+ |  +->     |  |  +--+[3]|
 *                                    v          |  |  |  +---+
 *                                 +--------+    |  |  |  |[4]| == NULL
 *                                 |INTERNAL|<---+  |  |  +---+
 *                                 +-+--+--++       |  |  |...|
 *                                   |  |  |        |  |  +---+
 *                          +--------+  |  +->      |  |  |[N]| == NULL
 *                          |           |           |  |  +---+
 *                          v           v           |  |
 *                         +--------+               |  |
 *                         |INTERNAL|<--------------+  |
 *                         +-+-+--+-+                  |
 *                           | |  |                    |
 *                      <----+ |  +----+               |
 *                             |       |               |
 *                             v       v               |
 *                                     +---------+     |
 *                                     |LEAF     |<----+
 *                                     +---------+
 *
 * @endverbatim
 *
 * (https://asciiflow.com/#/share/eJytU70OwiAQfhVyc9NoNf49hLoLAwOJgxpTiWljTBwcHRya6sP4NH0SESsebakMkgt80Lvv7uPoATZ8LWACMuZ7Ee%2F4CgJY8VTE6uxAIaEwGY3GAYVUoWgwVEiKRKoNBdIyZnNKN2otsscfTcZCGF4D%2FpJmy%2BVy0WElaf54zxURCl2K7OS2K3EVo%2Fm7rE6YaXT6zNjUyZ1gsaTclaqJtTYljF4JW1TrwDAMrWBD944lODGGyCtHXl%2BsoSkXldVjSI%2Fjwmyt9hW4Gn47N%2BmrBdtakBpdXJ95Odecch8nVytQ5eTTFN9g87UaUC2%2ByKoP2tMwl76jKcN%2FX9P45sp%2Fu%2Fg108daCCkc4fgEE6VxEw%3D%3D)
 *
 * Insertion (PUT)
 * ...............
 *
 * @verbatim
 *
 *                      INIT------->COOKIE
 *                        |           | |
 *                        +----+ +----+ |
 *                             | |      |
 *                             v v      |
 *                           SETUP<-----+--------+
 *                             |        |        |
 *                             v        |        |
 *                          LOCKALL<----+------+ |
 *                             |        |      | |
 *                             v        |      | |
 *                           DOWN<------+----+ | |
 *                     +----+  |        |    | | |
 *                     |    |  v        v    | | |
 *                     +-->NEXTDOWN-->LOCK-->CHECK
 *                             |        ^      |
 *                             v        |      v
 *                        +--ALLOC------+ +---MAKESPACE<-+
 *                        |    ^          |       |      |
 *                        +----+          v       v      |
 *                                       ACT-->NEXTUP----+
 *                                                |
 *                                                v
 *                                             CLEANUP-->DONE
 *
 * @endverbatim
 *
 * (https://asciiflow.com/#/share/eJyVUj1rwzAQ%2FSvi5gwlS0M2oQhq7EqGOLSDFlMELSQeWg8JIVBCxw4djNrf0TH41%2FiXVA62LNnKR8UZTrqnu%2Bent4UsXUmYQrxI0Fue5hKt0qfnl0zCCJbpRr7q2lbAWsB0MhmPBGx0Nr690Vku17neCEABC5KqePeEOhDOw4AKkSGEqmKPulXvqqJsS4V790sffbpHPx3carBvN05JlcdvUJrTZBFX3x%2F67ProzTRpaaW94WcxESchjqIraXj%2But%2Fdg%2FJw6KNm%2FIH9g0Nz11P0cBrcMTWbmfJjm1AHRh%2BTI8vWTbVynbXuKAkdZazOv0atS6ooY8FmsH4aTk7KYOIeh3QeY0KNhqaPQ8GlNjSsT9AhYa%2Bb7YVJ4uimbX7SxZ51GaDOAUhEMatHNm8z44wK2MHuDxf739Y%3D))
 *
 * MAKESPACE provides sufficient free space in the current node. It handles
 * multple cases:
 *
 *     - on the leaf level, provide space for the new record being inserted;
 *
 *     - on an internal level, provide space for the new child pointer;
 *
 *     - insert new root.
 *
 * For an insert operation, the cookie is usable only if it is not stale (the
 * node is still here) and there is enough free space in the leaf node to
 * complete insertion without going up through the tree.
 *
 * Deletion (DEL)
 * ..............
 * There are basically 2 cases for deletion
 * 1. No underflow after deletion
 * 2. Underflow after deletion
 *  a. Balance by borrowing key from sibling
 *  b. Balance by merging with sibling
 *    b.i. No underflow at parent node
 *    b.ii. Underflow at parent node
 *      b.ii.A. Borrow key-pivot from sibling at parent node
 *      b.ii.B. Merge with sibling at parent node
 * @verbatim
 *
 *
 *                       INIT-------->COOKIE
 *                        |             | |
 *                        +-----+ +-----+ |
 *                              | |       |
 *                              v v       |
 *                             SETUP<-----+--------+
 *                               |        |        |
 *                               v        |        |
 *                            LOCKALL<----+------+ |
 *                               |        |      | |
 *                               v        |      | |
 *                             DOWN<------+----+ | |
 *                       +----+  |        |    | | |
 *                       |    |  v        |    | | |
 *                       +-->NEXTDOWN     |    | | |
 *                               |        |    | | |
 *                               v        v    | | |
 *                          +---LOAD--->LOCK-->CHECK     +--MOVEUP
 *                          |     ^              |       |      |
 *                          +-----+              v       v      |
 *                                              ACT--->RESOLVE--+
 *                                               |        |
 *                                               v        |
 *                                            CLEANUP<----+
 *                                               |
 *                                               v
 *                                             DONE
 * @endverbatim
 *
 * Phases Description:
 * step 1. NEXTDOWN: traverse down the tree searching for given key till we
 * 		      reach leaf node containing that key
 * step 2. LOAD : load left and/or, right only if there are chances of underflow
 * 		  at the node (i.e.number of keys == min or any other conditions
 * 		  defined for underflow can be used)
 * step 3. CHECK : check if any of the nodes referenced (or loaded) during the
 * 		   traversal have changed if the nodes have changed then repeat
 * 		   traversal again after UNLOCKING the tree if the nodes have
 * 		   not changed then check will call ACT
 * step 4. ACT: This state will find the key and delete it. If there is no
 * 		underflow, move to CLEANUP, otherwise move to RESOLVE.
 * step 5. RESOLVE: This state will resolve underflow, it will get sibling and
 * 		    perform merging or rebalancing with sibling. Once the
 * 		    underflow is resolved at the node, if there is an underflow
 * 		    at parent node Move to MOVEUP, else move to CEANUP.
 * step 6. MOVEUP: This state moves to the parent node
 *
 *
 * Iteration (PREVIOUS or NEXT)
 * ................
 * @verbatim
 *
 *			 INIT------->COOKIE
 * 			   |           | |
 * 			   +----+ +----+ |
 * 			        | |      |
 * 			        v v      |
 * 			      SETUP<-----+---------------+
 * 			        |        |               |
 * 			        v        |               |
 * 			     LOCKALL<----+-------+       |
 * 			        |        |       |       |
 * 			        v        |       |       |
 * 			      DOWN<------+-----+ |       |
 * 			+----+  |        |     | |       |
 * 			|    |  v        v     | |       |
 * 			+---NEXTDOWN-->LOCK-->CHECK-->CLEANUP
 * 			 +----+ |        ^      |      ^   |
 * 			 |    | v        |      v      |   v
 * 			 +---SIBLING-----+     ACT-----+  DONE
 *
 * @endverbatim
 *
 * Iteration operation traverses a tree to find the next or previous key
 * (depending on the the flag) to the given key. If the next or previous key is
 * found then the key and its value are returned as the result of operation.
 * Otherwise, a flag, indicating boundary keys, is returned.
 *
 * Iteration also takes a "cookie" as an additional optional parameter. A cookie
 * (returned by a previous tree operation) is a safe pointer to the leaf node. A
 * cookie can be tested to check whether it still points to a valid cached leaf
 * node containing the target key. If the check is successful and the next or
 * previous key is present in the cached leaf node then return its record
 * otherwise traverse through the tree to find next or previous tree.
 *
 * Iterator start traversing the tree till the leaf node to find the
 * next/previous key to the search key. While traversing down the the tree, it
 * marks level as pivot if the node at that level has valid sibling. At the end
 * of the tree traversal, the level which is closest to leaf level and has valid
 * sibling will be marked as pivot level.
 *
 * These are the possible scenarios after tree travesal:
 * case 1: The search key has valid sibling in the leaf node i.e. search key is
 *	   greater than first key (for previous key search operation) or search
 *	   key is less than last key (for next key search operation).
 *	   Return the next/previous key's record to the caller.
 * case 2: The pivot level is not updated with any of the non-leaf level. It
 *         means the search key is rightmost(for next operation) or leftmost(for
 *	   previous operation). Return a flag indicating the search key is
 *         boundary key.
 * case 3: The search key does not have valid sibling in the leaf node i.e.
 *	   search key is less than or equal to the first key (for previous key
 *	   search operation) or search key is greater than or equal to last key
 *	   (for next key search operation) and pivot level is updated with
 *	   non-leaf level.
 *	   In this case, start loading the sibling nodes from the node at pivot
 *	   level till the leaf level. Return the last record (for previous key
 *	   operation) or first record (for next operation) from the sibling leaf
 *	   node.
 *
 * Phases Description:
 * NEXTDOWN: This state will load nodes found during tree traversal for the
 *           search key.It will also update the pivot internal node. On reaching
 *           the leaf node if the found next/previous key is not valid and
 *           pivot level is updated, load the sibling index's child node from
 *           the internal node pivot level.
 * SIBLING: Load the sibling records (first key for next operation or last key
 *	    for prev operation) from the sibling nodes till leaf node.
 * CHECK: Check the traversal path for node with key and also the validity of
 *	  leaf sibling node (if loaded). If the traverse path of any of the node
 *	  has changed, repeat traversal again after UNLOCKING the tree else go
 *	  to ACT.
 * ACT: ACT will perform following actions:
 *	1. If it has a valid leaf node sibling index (next/prev key index)
 *	   return record.
 *	2. If the leaf node sibling index is invalid and pivot node is also
 *	   invalid, it means we are at the boundary of th btree (i.e. rightmost
 *	   or leftmost key). Return flag indicating boundary keys.
 *	3. If the leaf node sibling index is invalid and pivot level was updated
 *	   with the non-leaf level, return the record (first record for next
 *	   operation or last record for prev operation) from the sibling node.
 *
 * Data structures
 * ---------------
 *
 * Concurrency
 * -----------
 *
 * Persistent state
 * ----------------
 *
 * @verbatim
 *
 *
 *              +----------+----------+--------+----------+-----+----------+
 *              | root hdr | child[0] | key[0] | child[1] | ... | child[N] |
 *              +----------+----+-----+--------+----+-----+-----+----+-----+
 *                              |                   |                |
 *                              |                   |                |
 *                              |                   |                |
 *                              |                   |                |
 *  <---------------------------+                   |                +-------->
 *                                                  |
 *                                                  |
 * +------------------------------------------------+
 * |
 * |
 * v
 * +----------+----------+--------+----------+-----+----------+
 * | node hdr | child[0] | key[0] | child[1] | ... | child[N] |
 * +----------+----+-----+--------+----+-----+-----+----+-----+
 *                 |                   |                |
 *                 |                   |                |
 *   <-------------+                   |                +---------->
 *                                     |
 *                                     |
 *                                     |
 * +-----------------------------------+
 * |
 * |
 * v
 * +----------+----------+--------+----------+-----+----------+
 * | node hdr | child[0] | key[0] | child[1] | ... | child[N] |
 * +----------+----+-----+--------+----+-----+-----+----+-----+
 *                 |                   |                |
 *                 |                   .                |
 *   <-------------+                   .                +---------->
 *                                     .
 *
 *
 * +-------------------- ...
 * |
 * v
 * +----------+--------+--------+--------+--------+-----+--------+--------+
 * | leaf hdr | key[0] | val[0] | key[1] | val[1] | ... | key[N] | val[N] |
 * +----------+--------+--------+--------+--------+-----+--------+--------+
 *
 * @endverbatim
 *
 * (https://asciiflow.com/#/share/eJyrVspLzE1VslLKL0stSszJUUjJTEwvSsxV0lHKSaxMLQLKVMcoVcQoWVmYWerEKFUCWUbmhkBWSWpFCZATo6SADB5N2TPkUExMHrofFIry80sUMlKKwJzkjMyclGiDWDAnO7USxoSIG0I4enp6SIJ%2BYEEsJg85hO4HdADyM1GiI8isR9N20SIqiHYDUWjaLkLexhEU5Gsb8MSMK4WjkNMGr1OJ8YhCXn5KKlXKrgH3EHlhQEQewS5KJe2PprcQ716ijSaAiM7N2D1JDZX0j%2BlHWLJtz6MpDXjRGgoUkKGXoJYJYGc3IWfbJuRs24TItk3I2bYJmm2bkLNtE9iwKYTs3ELIjVtw6yUmcki1bgbWfNeEPalhUUi0dj1cmsGZFn%2BgIVxLnMGEYoHoLKsHVAdBFGYZUIqBpDZSMgy9i3DqlQ5NCjmpiWnwTIVU%2FZUl5iBXioYIUbQqESTrh5BFqhsJZrKBDwRywk2pVqkWAP5HeOE%3D))
 *
 * Liveness and ownership
 * ----------------------
 *
 * Use cases
 * ---------
 *
 * Tests
 * -----
 *
 * State machines
 * --------------
 *
 * Sub-modules
 * -----------
 *
 * Node
 * ....
 *
 * Node sub-module provides interfaces that the rest of btree implementation
 * uses to access nodes. This interface includes operations to:
 *
 *     - load an existing node to memory. This is an asynchronous operation
 *       implemented as a smop. It uses BE pager interface to initiate read
 *       operation;
 *
 *     - pin a node in memory, release pinned node;
 *
 *     - access node header;
 *
 *     - access keys, values and child pointers in the node;
 *
 *     - access auxiliary information, for example, flags, check-sums;
 *
 *     - allocate a new node or free an existing one. These smops use BE
 *       allocator interface.
 *
 * Node code uses BE pager and allocator interfaces and BE transaction interface
 * (m0_be_tx_capture()).
 *
 * Node itself exists in the segment (and the corresponding segment device). In
 * addition, for each actively used node, an additional data-structure, called
 * "node descriptor" (nd) is allocated in memory outside of the segment. The
 * descriptor is used to track the state of its node.
 *
 * Node format is constrained by conflicting requirements:
 *
 *     - space efficiency: as many keys, values and pointers should fit in a
 *       node as possible, to improve cache utilisation and reduce the number of
 *       read operations necessary for tree traversal. This is especially
 *       important for the leaf nodes, because they consitute the majority of
 *       tree nodes;
 *
 *     - processor efficiency: key lookup be as cheap as possible (in terms of
 *       processor cycles). This is especially important for the internal nodes,
 *       because each tree traversal inspects multiple internal nodes before it
 *       gets to the leaf;
 *
 *     - fault-tolerance. It is highly desirable to be able to recover as much
 *       as possible of btree contents in case of media corruption. Because
 *       btree can be much larger than the primary memory, this means that each
 *       btree node should be self-contained so that it can be recovered
 *       individually.
 *
 * To satisfy all these constraints, the format of leaves is different from the
 * format of internal nodes.
 *
 * @verbatim
 *
 *  node index
 * +-----------+                                     segment
 * |           |                                    +-----------------------+
 * | . . . . . |   +-------------+                  |                       |
 * +-----------+   |             v                  |                       |
 * | &root     +---+           +----+               |   +------+            |
 * +-----------+      +--------| nd |---------------+-->| root |            |
 * | . . . . . |      v        +----+               |   +----+-+            |
 * |           |   +----+                           |        |              |
 * |           |   | td |                           |        |              |
 * |           |   +----+                           |        v              |
 * |           |      ^        +----+               |        +------+       |
 * |           |      +--------| nd |---------------+------->| node |       |
 * | . . . . . |               +---++               |        +------+       |
 * +-----------+                ^  |                |                       |
 * | &node     +----------------+  +-----+          |                       |
 * +-----------+                         v          |                       |
 * | . . . . . |                   +--------+       |                       |
 * |           |                   | nodeop |       |                       |
 * |           |                   +-----+--+       |                       |
 * |           |                         |          |                       |
 * +-----------+                         v          |                       |
 *                                 +--------+       |                       |
 *                                 | nodeop |       +-----------------------+
 *                                 +--------+
 *
 * @endverbatim
 *
 * (https://asciiflow.com/#/share/eJzNVM1OwzAMfpXIB04TEhxg2kPwBLlMJEKTWDK1OXSaJqGdd%2BBQTTwHR8TT9Elow0Z%2FsBundGitD2li%2B%2Fv82c0GzHypYQYPVmmhdPqYLFbOJilM4Hm%2B1kl5tJGQSZhN76YTCetydXt%2FU66czlz5IUGYKnZhlM6kNEX%2ByTHBeVL9tNTGfWdt7DPjmVQ4dqRw7d%2BaQlQOlCBNPUrLbqbiMAxOXCXWOky9Xl1RII4OsXUGNRdG%2FaHvh48qhZeAIvprBtpqn0MbRjTR1xZLZAB6IYRTgT9tcOph7LszTUN47%2FfGHqcnhG8roh%2FyjJOJDqq%2FeDFyyIw26Y6uBsdEF6ZqELbPuaV85WHNaS4BigwSQ2puFB8H1tvRsA4RQCFap7mzKzF64v%2BpADm7qHaTWX689kX%2BQtjraCC7us27OnQsY1HI6TrfJGxh%2BwUTzJjQ))
 *
 * Interfaces
 * ----------
 *
 * Failures
 * --------
 *
 * Compatibility
 * -------------
 *
 * @{
 */

#define M0_TRACE_SUBSYSTEM M0_TRACE_SUBSYS_BTREE
#include "lib/trace.h"
#include "lib/rwlock.h"
#include "lib/thread.h"     /** struct m0_thread */
#include "lib/bitmap.h"     /** struct m0_bitmap */
#include "lib/byteorder.h"   /** m0_byteorder_cpu_to_be64() */
#include "btree/btree.h"
#include "fid/fid.h"
#include "format/format.h"   /** m0_format_header ff_fmt */
#include "module/instance.h"
#include "lib/memory.h"
#include "lib/misc.h"
#include "lib/assert.h"
#include "ut/ut.h"          /** struct m0_ut_suite */
#include "lib/tlist.h"     /** m0_tl */
#include "lib/time.h"      /** m0_time_t */

#include "be/ut/helper.h"  /** m0_be_ut_backend_init() */

#ifndef __KERNEL__
#include <stdlib.h>
#include <time.h>
#include <unistd.h>
#endif

#define AVOID_BE_SEGMENT    1
/**
 *  --------------------------------------------
 *  Section START - BTree Structure and Operations
 *  --------------------------------------------
 */

struct td;
struct m0_btree {
	const struct m0_btree_type *t_type;
	unsigned                    t_height;
	struct td                  *t_desc;
};

enum base_phase {
	P_INIT = M0_SOS_INIT,
	P_DONE = M0_SOS_DONE,
	P_DOWN = M0_SOS_NR,
	P_NEXTDOWN,
	P_SIBLING,
	P_ALLOC_REQUIRE,
	P_ALLOC_STORE,
	P_STORE_CHILD,
	P_SETUP,
	P_LOCKALL,
	P_LOCK,
	P_CHECK,
	P_MAKESPACE,
	P_ACT,
	P_CAPTURE,
	P_FREENODE,
	P_CLEANUP,
	P_FINI,
	P_COOKIE,
	P_TIMECHECK,
	P_NR
};

enum btree_node_type {
	BNT_FIXED_FORMAT                         = 1,
	BNT_FIXED_KEYSIZE_VARIABLE_VALUESIZE     = 2,
	BNT_VARIABLE_KEYSIZE_FIXED_VALUESIZE     = 3,
	BNT_VARIABLE_KEYSIZE_VARIABLE_VALUESIZE  = 4,
};

enum {
	M0_TREE_COUNT = 20,
	M0_NODE_COUNT = 100,
};

enum {
	MAX_NODE_SIZE            = 10, /*node size is a power-of-2 this value.*/
	MAX_KEY_SIZE             = 8,
	MAX_VAL_SIZE             = 8,
	MAX_TRIALS               = 3,
	MAX_TREE_HEIGHT          = 5,
	BTREE_CALLBACK_CREDIT    = MAX_TREE_HEIGHT * 2 + 1,
	INTERNAL_NODE_VALUE_SIZE = sizeof(void *),
};

#define M0_BTREE_TX_CAPTURE(tx, seg, ptr, size)                              \
			   m0_be_tx_capture(tx, &M0_BE_REG(seg, size, ptr))

#define M0_BTREE_TX_CB_CAPTURE(tx, node, cb)                                 \
			      m0_be_tx_cb_capture(tx, node, cb)

#if AVOID_BE_SEGMENT

#undef M0_BTREE_TX_CAPTURE
#define M0_BTREE_TX_CAPTURE(tx, seg, ptr, size)                              \
	do {                                                                 \
		typeof(size) __size = (size);                                \
		(tx) = (tx);                                                 \
		(seg) = (seg);                                               \
		(ptr) = (ptr);                                               \
		(__size) = (__size);                                         \
	} while (0)

#undef M0_BTREE_TX_CB_CAPTURE
#define M0_BTREE_TX_CB_CAPTURE(tx, node, cb)                                 \
	do {                                                                 \
		typeof(cb) __cb = (cb);                                      \
		(tx)   = (tx);                                               \
		(node) = (node);                                             \
		(__cb) = (__cb);                                             \
	} while (0)

#undef M0_BE_ALLOC_ALIGN_BUF_SYNC
#define M0_BE_ALLOC_ALIGN_BUF_SYNC(buf, shift, seg, tx)                      \
		(buf)->b_addr = m0_alloc_aligned((buf)->b_nob, shift)

#undef M0_BE_ALLOC_CREDIT_BUF
#define M0_BE_ALLOC_CREDIT_BUF(buf, seg, cred)                               \
	do { *(buf) = *(buf); (seg) = (seg); *(cred) = *(cred); } while (0)

#define m0_be_ut_tx_init(tx, ut_be)                                          \
	do { } while (0)

#define m0_be_tx_init(tx,tid,dom,sm_group,persistent,discarded,filler,datum) \
	do { } while (0)

#define m0_be_tx_prep(tx,credit)                                             \
	do { } while (0)

#define m0_be_tx_open_sync(tx)  (0)

#define m0_be_tx_open(tx)                                                    \
	do { } while (0)

#define m0_be_tx_capture(tx,req)                                             \
	do { } while (0)

#define m0_be_tx_close_sync(tx)                                              \
	do { } while (0)

#define m0_be_tx_close(tx)                                                   \
	do { } while (0)

#define m0_be_tx_fini(tx)                                                    \
	do { } while (0)

#define m0_be_ut_seg_reload(ut_seg)                                          \
	do { } while (0)

#define m0_be_ut_backend_init(ut_be)                                         \
	do { } while (0)

#define m0_be_ut_seg_init(ut_seg, ut_be, size)                               \
	do { } while (0)

#define m0_be_ut_seg_fini(ut_seg)                                            \
	do { } while (0)

#define m0_be_ut_backend_fini(ut_be)                                         \
	do { } while (0)
#endif

#if 0
static int fail(struct m0_btree_op *bop, int rc)
{
	bop->bo_op.o_sm.sm_rc = rc;
	return m0_sm_op_sub(&bop->bo_op, P_CLEANUP, P_DONE);
}

static int get_tick(struct m0_btree_op *bop)
{
	struct td             *tree  = (void *)bop->bo_arbor;
	uint64_t               flags = bop->bo_flags;
	struct m0_btree_oimpl *oi    = bop->bo_i;
	struct level          *level = &oi->i_level[oi->i_used];

	switch (bop->bo_op.o_sm.sm_state) {
	case P_INIT:
		if ((flags & BOF_COOKIE) && cookie_is_set(&bop->bo_key.k_cookie))
			return P_COOKIE;
		else
			return P_SETUP;
	case P_COOKIE:
		if (cookie_is_valid(tree, &bop->bo_key.k_cookie))
			return P_LOCK;
		else
			return P_SETUP;
	case P_SETUP:
		alloc(bop->bo_i, tree->t_height);
		if (bop->bo_i == NULL)
			return fail(bop, M0_ERR(-ENOMEM));
		return P_LOCKALL;
	case P_LOCKALL:
		if (bop->bo_flags & BOF_LOCKALL)
			return m0_sm_op_sub(&bop->bo_op, P_LOCK, P_DOWN);
	case P_DOWN:
		oi->i_used = 0;
		/* Load root node. */
		return node_get(&oi->i_nop, tree, &tree->t_root, P_NEXTDOWN);
	case P_NEXTDOWN:
		if (oi->i_nop.no_op.o_sm.sm_rc == 0) {
			struct slot    slot = {};
			struct segaddr down;

			level->l_node = slot.s_node = oi->i_nop.no_node;
			node_op_fini(&oi->i_nop);
			node_find(&slot, bop->bo_rec.r_key);
			if (node_level(slot.s_node) > 0) {
				level->l_idx = slot.s_idx;
				node_child(&slot, &down);
				oi->i_used++;
				return node_get(&oi->i_nop, tree,
						&down, P_NEXTDOWN);
			} else
				return P_LOCK;
		} else {
			node_op_fini(&oi->i_nop);
			return fail(bop, oi->i_nop.no_op.o_sm.sm_rc);
		}
	case P_LOCK:
		if (!locked)
			return lock_op_init(&bop->bo_op, &bop->bo_i->i_lop,
					    P_CHECK);
		else
			return P_CHECK;
	case P_CHECK:
		if (used_cookie || check_path())
			return P_ACT;
		if (too_many_restarts) {
			if (bop->bo_flags & BOF_LOCKALL)
				return fail(bop, -ETOOMANYREFS);
			else
				bop->bo_flags |= BOF_LOCKALL;
		}
		if (height_increased) {
			return m0_sm_op_sub(&bop->bo_op, P_CLEANUP, P_INIT);
		} else {
			oi->i_used = 0;
			return P_DOWN;
		}
	case P_ACT: {
		struct slot slot = {
			.s_node = level->l_node;
			.s_idx  = level->l_idx;
		};
		node_rec(&slot);
		bop->bo_cb->c_act(&bop->bo_cb, &slot.s_rec);
		lock_op_unlock(&bop->bo_i->i_lop);
		return m0_sm_op_sub(&bop->bo_op, P_CLEANUP, P_DONE);
	}
	case P_CLEANUP: {
		int i;

		for (i = 0; i < oi->i_used; ++i) {
			if (oi->i_level[i].l_node != NULL) {
				node_put(oi->i_level[i].l_node);
				oi->i_level[i].l_node = NULL;
			}
		}
		free(bop->bo_i);
		return m0_sm_op_ret(&bop->bo_op);
	}
	default:
		M0_IMPOSSIBLE("Wrong state: %i", bop->bo_op.o_sm.sm_state);
	};
}
#endif

/**
 *  --------------------------------------------
 *  Section END - BTree Structure and Operations
 *  --------------------------------------------
 */

/**
 *  ---------------------------------------------------
 *  Section START - BTree Node Structure and Operations
 *  ---------------------------------------------------
 */


/**
 * "Address" of a node in a segment.
 *
 * Highest 8 bits (56--63) are reserved and must be 0.
 *
 * Lowest 4 bits (0--3) contains the node size, see below.
 *
 * Next 5 bits (4--8) are reserved and must be 0.
 *
 * Remaining 47 (9--55) bits contain the address in the segment, measured in 512
 * byte units.
 *
 * @verbatim
 *
 *  6      5 5                                            0 0   0 0  0
 *  3      6 5                                            9 8   4 3  0
 * +--------+----------------------------------------------+-----+----+
 * |   0    |                     ADDR                     |  0  | X  |
 * +--------+----------------------------------------------+-----+----+
 *
 * @endverbatim
 *
 * Node size is 2^(9+X) bytes (i.e., the smallest node is 512 bytes and the
 * largest node is 2^(9+15) == 16MB).
 *
 * Node address is ADDR << 9.
 *
 * This allows for 128T nodes (2^47) and total of 64PB (2^56) of meta-data per
 * segment.
 */
struct segaddr {
	uint64_t as_core;
};

enum {
	NODE_SHIFT_MIN = 9,
};

#ifndef __KERNEL__
static struct segaddr  segaddr_build(const void *addr, int shift);
#endif
static void           *segaddr_addr (const struct segaddr *addr);
static int             segaddr_shift(const struct segaddr *addr);
static uint32_t        segaddr_ntype_get(const struct segaddr *addr);
static bool            segaddr_header_isvalid(const struct segaddr *addr);

/**
 * B-tree node in a segment.
 *
 * This definition is private to the node sub-module.
 */
struct segnode;

/**
 * Tree descriptor.
 *
 * A tree descriptor is allocated for each b-tree actively used by the b-tree
 * module.
 */
struct td {
	const struct m0_btree_type *t_type;

	/**
	 * The lock that protects the fields below. The fields above are
	 * read-only after the tree root is loaded into memory.
	 */
	struct m0_rwlock            t_lock;
	struct nd                  *t_root;
	int                         t_height;
	int                         t_ref;
	struct m0_be_seg           *t_seg; /** Segment hosting tree nodes. */

	/**
	 * Start time is basically used in tree close to calculate certain time-
	 * frame for other threads to complete their operation when tree_close
	 * is called. This is used when the nd_active list has more members than
	 * expected.
	 */
	m0_time_t               t_starttime;
};

/** Special values that can be passed to node_move() as 'nr' parameter. */
enum {
	/**
	 * Move records so that both nodes has approximately the same amount of
	 * free space.
	 */
	NR_EVEN = -1,
	/**
	 * Move as many records as possible without overflowing the target node.
	 */
	NR_MAX  = -2
};

/** Direction of move in node_move(). */
enum direction {
	/** Move (from right to) left. */
	D_LEFT = 1,
	/** Move (from left to) right. */
	D_RIGHT
};

struct nd;
struct slot;

/**
 *  Different types of btree node formats are supported. While the basic btree
 *  operations remain the same, the differences are encapsulated in the nodes
 *  contained in the btree.
 *  Each supported node type provides the same interface to implement the btree
 *  operations so that the node-specific changes are captured in the node
 *  implementation.
 */
struct node_type {
	uint32_t                    nt_id;
	const char                 *nt_name;
	const struct m0_format_tag  nt_tag;

	/** Initializes newly allocated node */
	void (*nt_init)(const struct segaddr *addr, int shift, int ksize,
			int vsize, uint32_t ntype, struct m0_be_seg *seg,
			struct m0_be_tx *tx);

	/** Cleanup of the node if any before deallocation */
	void (*nt_fini)(const struct nd *node, struct m0_be_tx *tx);

	/** Returns count of keys in the node */
	int  (*nt_count)(const struct nd *node);

	/** Returns count of records/values in the node*/
	int  (*nt_count_rec)(const struct nd *node);

	/** Returns the space (in bytes) available in the node */
	int  (*nt_space)(const struct nd *node);

	/** Returns level of this node in the btree */
	int  (*nt_level)(const struct nd *node);

	/** Returns size of the node (as a shift value) */
	int  (*nt_shift)(const struct nd *node);

	/**
	 * Returns size of the key of node. In case of variable key size return
	 * -1.
	 */
	int  (*nt_keysize)(const struct nd *node);

	/**
	 * Returns size of the value of node. In case variable value size
	 * return -1.
	 */
	int  (*nt_valsize)(const struct nd *node);

	/**
	 * If predict is set as true, function determines if there is
	 * possibility of underflow else it determines if there is an underflow
	 * at node.
	 */
	bool  (*nt_isunderflow)(const struct nd *node, bool predict);

	/** Returns true if there is possibility of overflow. */
	bool  (*nt_isoverflow)(const struct nd *node);

	/** Returns unique FID for this node */
	void (*nt_fid)  (const struct nd *node, struct m0_fid *fid);

	/** Returns record (KV pair) for specific index. */
	void (*nt_rec)  (struct slot *slot);

	/** Returns Key at a specifix index */
	void (*nt_key)  (struct slot *slot);

	/** Returns Child pointer (in segment) at specific index */
	void (*nt_child)(struct slot *slot, struct segaddr *addr);

	/**
	 *  Returns TRUE if node has space to fit a new entry whose key and
	 *  value length is provided in slot.
	 */
	bool (*nt_isfit)(struct slot *slot);

	/**
	 *  Node changes related to last record have completed; any post
	 *  processing related to the record needs to be done in this function.
	 */
	void (*nt_done)(struct slot *slot, struct m0_be_tx *tx, bool modified);

	/** Makes space in the node for inserting new entry at specific index */
	void (*nt_make) (struct slot *slot, struct m0_be_tx *tx);

	/** Returns index of the record containing the key in the node */
	bool (*nt_find) (struct slot *slot, const struct m0_btree_key *key);

	/**
	 *  All the changes to the node have completed. Any post processing can
	 *  be done here.
	 */
	void (*nt_fix)  (const struct nd *node, struct m0_be_tx *tx);

	/**
	 *  Changes the size of the value (increase or decrease) for the
	 *  specified key
	 */
	void (*nt_cut)  (const struct nd *node, int idx, int size,
			 struct m0_be_tx *tx);

	/** Deletes the record from the node at specific index */
	void (*nt_del)  (const struct nd *node, int idx, struct m0_be_tx *tx);

	/** Updates the level of node */
	void (*nt_set_level)  (const struct nd *node, uint8_t new_level,
			       struct m0_be_tx *tx);

	/** Moves record(s) between nodes */
	void (*nt_move) (struct nd *src, struct nd *tgt,
			 enum direction dir, int nr, struct m0_be_tx *tx);

	/** Validates node composition */
	bool (*nt_invariant)(const struct nd *node);

	/** Validates key order within node */
	bool (*nt_expensive_invariant)(const struct nd *node);

	/** Does a thorough validation */
	bool (*nt_verify)(const struct nd *node);

	/** Does minimal (or basic) validation */
	bool (*nt_isvalid)(const struct segaddr *addr);

	/** Saves opaque data. */
	void (*nt_opaque_set)(const struct segaddr *addr, void *opaque);

	/** Gets opaque data. */
	void* (*nt_opaque_get)(const struct segaddr *addr);

	/** Captures node data in segment */
	void (*nt_capture)(struct slot *slot, struct m0_be_tx *tx);

	/** Gets key size from segment. */
	/* uint16_t (*nt_ksize_get)(const struct segaddr *addr); */

	/** Gets value size from segment. */
	/* uint16_t (*nt_valsize_get)(const struct segaddr *addr); */
};

/**
 * Node descriptor.
 *
 * This structure is allocated (outside of the segment) for each node actively
 * used by the b-tree module. Node descriptors are cached.
 */
struct nd {
	struct segaddr          n_addr;
	struct td              *n_tree;
	const struct node_type *n_type;

	/**
	 * Linkage into node descriptor list.
	 * ndlist_tl, btree_active_nds, btree_lru_nds.
	 */
	struct m0_tlink	        n_linkage;
	uint64_t                n_magic;

	/**
	 * The lock that protects the fields below. The fields above are
	 * read-only after the node is loaded into memory.
	 */
	struct m0_rwlock        n_lock;

	/**
	 * Node refernce count. n_ref count indicates the number of times this
	 * node is fetched for different operations (KV delete, put, get etc.).
	 * If the n_ref count is non-zero the node should be in active node
	 * descriptor list. Once n_ref count reaches, it means the node is not
	 * in use by any operation and is safe to move to global lru list.
	 */
	int                     n_ref;

	/**
	 * Transaction reference count. A non-zero txref value indicates
	 * the active transactions for this node. Once the txref count goes to
	 * '0' the segment data in the mmapped memory can be released if the
	 * kernel starts to run out of physical memory in the system.
	 */
	int                     n_txref;

	uint64_t                n_seq;
	struct node_op         *n_op;

	/**
	 * flag for indicating if node needs to get freed. This flag is set by
	 * node_free() when it cannot free the node as reference count of node
	 * is non-zero. When the reference count goes to '0' because of
	 * subsequent node_put's the node will then get freed.
	 */
	bool                    n_delayed_free;
};

enum node_opcode {
	NOP_LOAD = 1,
	NOP_ALLOC,
	NOP_FREE
};

/**
 * Node operation state-machine.
 *
 * This represents a state-machine used to execute a potentially blocking tree
 * or node operation.
 */
struct node_op {
	/** Operation to do. */
	enum node_opcode no_opc;
	struct m0_sm_op  no_op;

	/** Which tree to operate on. */
	struct td       *no_tree;

	/** Address of the node withing the segment. */
	struct segaddr   no_addr;

	/** The node to operate on. */
	struct nd       *no_node;

	/** Optional transaction. */
	struct m0_be_tx *no_tx;

	/** Next operation acting on the same node. */
	struct node_op  *no_next;
};


/**
 * Key-value record within a node.
 *
 * When the node is a leaf, ->s_rec means key and value. When the node is
 * internal, ->s_rec means the key and the corresponding child pointer
 * (potentially with some node-format specific data such as child checksum).
 *
 * Slot is used as a parameter of many node_*() functions. In some functions,
 * all fields must be set by the caller. In others, only ->s_node and ->s_idx
 * are set by the caller, and the function sets ->s_rec.
 */
struct slot {
	const struct nd     *s_node;
	int                  s_idx;
	struct m0_btree_rec  s_rec;
};

#ifndef __KERNEL__
static int64_t tree_get   (struct node_op *op, struct segaddr *addr, int nxt);
#if 0
static int64_t tree_create(struct node_op *op, struct m0_btree_type *tt,
			   int rootshift, struct m0_be_tx *tx, int nxt);
#endif
static int64_t tree_delete(struct node_op *op, struct td *tree,
			   struct m0_be_tx *tx, int nxt);
#endif
static void    tree_put   (struct td *tree);

static int64_t    node_get  (struct node_op *op, struct td *tree,
			     struct segaddr *addr, int nxt);
#ifndef __KERNEL__
static void       node_put  (struct node_op *op, struct nd *node,
			     struct m0_be_tx *tx);
#endif


#if 0
static struct nd *node_try  (struct td *tree, struct segaddr *addr);
#endif

static int64_t    node_free(struct node_op *op, struct nd *node,
			    struct m0_be_tx *tx, int nxt);
#ifndef __KERNEL__
static int64_t    node_alloc(struct node_op *op, struct td *tree, int shift,
			     const struct node_type *nt, int ksize, int vsize,
			     struct m0_be_tx *tx, int nxt);
static void node_op_fini(struct node_op *op);
#endif
#ifndef __KERNEL__
static void node_init(struct segaddr *addr, int ksize, int vsize,
		      const struct node_type *nt, struct m0_be_seg *seg,
		      struct m0_be_tx *tx);
#endif
#if 0
static bool node_verify(const struct nd *node);
#endif
static int  node_count(const struct nd *node);
static int  node_count_rec(const struct nd *node);
static int  node_space(const struct nd *node);
#ifndef __KERNEL__
static int  node_level(const struct nd *node);
static int  node_shift(const struct nd *node);
static int  node_keysize(const struct nd *node);
static int  node_valsize(const struct nd *node);
static bool  node_isunderflow(const struct nd *node, bool predict);
static bool  node_isoverflow(const struct nd *node);
#endif
#if 0
static void node_fid  (const struct nd *node, struct m0_fid *fid);
#endif

static void node_rec  (struct slot *slot);
#ifndef __KERNEL__
static void node_key  (struct slot *slot);
static void node_child(struct slot *slot, struct segaddr *addr);
#endif
static bool node_isfit(struct slot *slot);
static void node_done(struct slot *slot, struct m0_be_tx *tx, bool modified);
static void node_make(struct slot *slot, struct m0_be_tx *tx);

#ifndef __KERNEL__
static bool node_find (struct slot *slot, const struct m0_btree_key *key);
#endif
static void node_seq_cnt_update (struct nd *node);
static void node_fix  (const struct nd *node, struct m0_be_tx *tx);
#if 0
static void node_cut  (const struct nd *node, int idx, int size,
		       struct m0_be_tx *tx);
#endif
static void node_del  (const struct nd *node, int idx, struct m0_be_tx *tx);
static void node_refcnt_update(struct nd *node, bool increment);

#ifndef __KERNEL__
static void node_set_level  (const struct nd *node, uint8_t new_level,
			     struct m0_be_tx *tx);
static void node_move (struct nd *src, struct nd *tgt, enum direction dir,
		       int nr, struct m0_be_tx *tx);

static void node_capture(struct slot *slot, struct m0_be_tx *tx);
#endif
/**
 * Common node header.
 *
 * This structure is located at the beginning of every node, right after
 * m0_format_header. It is used by the segment operations (node_op) to identify
 * node and tree types.
 */
struct node_header {
	uint32_t h_node_type;
	uint32_t h_tree_type;
	uint64_t h_opaque;
};

/**
 * This structure will store information required at particular level
 */
struct level {
	/** nd for required node at currrent level. **/
	struct nd *l_node;

	/** Sequence number of the node */
	uint64_t   l_seq;

	/** nd for sibling node at current level. **/
	struct nd *l_sibling;

	/** Sequence number of the sibling node */
	uint64_t   l_sib_seq;

	/** Index for required record from the node. **/
	int        l_idx;

	/** nd for newly allocated node at the level. **/
	struct nd *l_alloc;

	/**
	 * Flag for indicating if l_alloc has been used or not. This flag is
	 * used by level_cleanup. If flag is set, node_put() will be called else
	 * node_free() will get called for l_alloc.
	 */
	bool      i_alloc_in_use;

	/**
	 * This is the flag for indicating if node needs to be freed. Currently
	 * this flag is set in delete operation and is used by P_FREENODE phase
	 * to determine if the node should be freed.
	 */
	bool       l_freenode;
};

/**
 * Node Capture Structure.
 *
 * This stucture will store the address of node descriptor and index of record
 * which will be used for capturing transaction.
 */
struct node_capture_info {
	/**
	 * Address of node descriptor which needs to be captured in
	 * transaction.
	 */
	struct nd  *nc_node;

	 /* Starting index from where record may have been added or deleted. */
	int         nc_idx;
};

/**
 * Btree implementation structure.
 *
 * This structure will get created for each operation on btree and it will be
 * used while executing the given operation.
 */
struct m0_btree_oimpl {
	struct node_op             i_nop;
	/* struct lock_op  i_lop; */

	/** Count of entries initialized in l_level array. **/
	unsigned                   i_used;

	/** Array of levels for storing data about each level. **/
	struct level              *i_level;

	/** Level from where sibling nodes needs to be loaded. **/
	int                        i_pivot;

	/** i_alloc_lev will be used for P_ALLOC_REQUIRE and P_ALLOC_STORE phase
	 * to indicate current level index. **/
	int                        i_alloc_lev;

	/** Store node_find() output. */
	bool                       i_key_found;

	/** When there will be requirement for new node in case of root
	 * splitting i_extra_node will be used. **/
	struct nd                 *i_extra_node;

	/** Track number of trials done to complete operation. **/
	unsigned                   i_trial;

	/** Used to store height of tree at the beginning of any operation **/
	unsigned                   i_height;

	/** Node descriptor for cookie if it is going to be used. **/
	struct nd                 *i_cookie_node;

	/**
	 * Array of node_capture structures which hold nodes that need to be
	 * captured in transactions. This array is populated when the nodes are
	 * modified as a part of KV operations. The nodes in this array are
	 * later captured in P_CAPTURE state of the KV_tick() function.
	 */
	struct node_capture_info   i_capture[BTREE_CALLBACK_CREDIT];

};

static struct td        trees[M0_TREE_COUNT];
static uint64_t         trees_in_use[ARRAY_SIZE_FOR_BITS(M0_TREE_COUNT,
							 sizeof(uint64_t))];
static uint32_t         trees_loaded = 0;
static struct m0_rwlock trees_lock;

/**
 * Node descriptor LRU list.
 * Following actions will be performed on node descriptors:
 * 1. If nds are not active, they will be moved from btree_active_nds to
 * btree_lru_nds list head.
 * 2. If the nds in btree_lru_nds become active, they will be moved to
 * btree_active_nds list head.
 * 3. Based on certain conditions, the nds can be freed from btree_lru_nds
 * list tail.
 */
static struct m0_tl     btree_lru_nds;

/**
 * Active node descriptor list contains the node descriptors that are
 * currently in use by the trees.
 * Node descriptors are linked through nd:n_linkage to this list.
 */
struct m0_tl btree_active_nds;

/**
 * node descriptor list lock.
 * It protects node descriptor movement between lru node descriptor list and
 * active node descriptor list.
 */
static struct m0_rwlock list_lock;

M0_TL_DESCR_DEFINE(ndlist, "node descr list", static, struct nd,
		   n_linkage, n_magic, M0_BTREE_ND_LIST_MAGIC,
		   M0_BTREE_ND_LIST_HEAD_MAGIC);
M0_TL_DEFINE(ndlist, static, struct nd);

#ifndef __KERNEL__
static void node_init(struct segaddr *addr, int ksize, int vsize,
		      const struct node_type *nt, struct m0_be_seg *seg,
		      struct m0_be_tx *tx)
{
	nt->nt_init(addr, segaddr_shift(addr), ksize, vsize, nt->nt_id, seg,
		    tx);
}
#endif

static bool node_invariant(const struct nd *node)
{
	return node->n_type->nt_invariant(node);
}

#ifndef __KERNEL__
/**
 * This function is implemented for debugging purpose and should get called in
 * node lock mode.
 */
static bool node_expensive_invariant(const struct nd *node)
{
	return node->n_type->nt_expensive_invariant(node);
}
#endif

#if 0
static bool node_verify(const struct nd *node)
{
	return node->n_type->nt_verify(&node->n_addr);
}
#endif

#ifndef __KERNEL__
static bool node_isvalid(const struct nd *node)
{
	return node->n_type->nt_isvalid(&node->n_addr);
}

#endif
static int node_count(const struct nd *node)
{
	M0_PRE(node_invariant(node));
	return node->n_type->nt_count(node);
}

static int node_count_rec(const struct nd *node)
{
	M0_PRE(node_invariant(node));
	return node->n_type->nt_count_rec(node);
}
static int node_space(const struct nd *node)
{
	M0_PRE(node_invariant(node));
	return node->n_type->nt_space(node);
}

#ifndef __KERNEL__
static int node_level(const struct nd *node)
{
	M0_PRE(node_invariant(node));
	return (node->n_type->nt_level(node));
}

static int node_shift(const struct nd *node)
{
	M0_PRE(node_invariant(node));
	return (node->n_type->nt_shift(node));
}
static int node_keysize(const struct nd *node)
{
	M0_PRE(node_invariant(node));
	return (node->n_type->nt_keysize(node));
}

static int node_valsize(const struct nd *node)
{
	M0_PRE(node_invariant(node));
	return (node->n_type->nt_valsize(node));
}

/**
 * If predict is set as true,
 *        If predict is 'true' the function returns a possibility of underflow if
 *         another record is deleted from this node without addition of any more
 *         records.
 * If predict is 'false' the function returns the node's current underflow
 * state.
 */
static bool  node_isunderflow(const struct nd *node, bool predict)
{
	M0_PRE(node_invariant(node));
	return node->n_type->nt_isunderflow(node, predict);
}

static bool  node_isoverflow(const struct nd *node)
{
	M0_PRE(node_invariant(node));
	return node->n_type->nt_isoverflow(node);
}
#endif
#if 0
static void node_fid(const struct nd *node, struct m0_fid *fid)
{
	M0_PRE(node_invariant(node));
	node->n_type->nt_fid(node, fid);
}
#endif

static void node_rec(struct slot *slot)
{
	M0_PRE(node_invariant(slot->s_node));
	slot->s_node->n_type->nt_rec(slot);
}

#ifndef __KERNEL__
static void node_key(struct slot *slot)
{
	M0_PRE(node_invariant(slot->s_node));
	slot->s_node->n_type->nt_key(slot);
}

static void node_child(struct slot *slot, struct segaddr *addr)
{
	M0_PRE(node_invariant(slot->s_node));
	slot->s_node->n_type->nt_child(slot, addr);
}
#endif

static bool node_isfit(struct slot *slot)
{
	M0_PRE(node_invariant(slot->s_node));
	return slot->s_node->n_type->nt_isfit(slot);
}

static void node_done(struct slot *slot, struct m0_be_tx *tx, bool modified)
{
	M0_PRE(node_invariant(slot->s_node));
	slot->s_node->n_type->nt_done(slot, tx, modified);
}

static void node_make(struct slot *slot, struct m0_be_tx *tx)
{
	M0_PRE(node_invariant(slot->s_node));
	slot->s_node->n_type->nt_make(slot, tx);
}

#ifndef __KERNEL__
static bool node_find(struct slot *slot, const struct m0_btree_key *key)
{
	M0_PRE(node_invariant(slot->s_node));
	return slot->s_node->n_type->nt_find(slot, key);
}
#endif

/**
 * Increment the sequence counter by one. This function needs to called whenever
 * there is change in node.
 */
static void node_seq_cnt_update(struct nd *node)
{
	M0_PRE(node_invariant(node));
	node->n_seq++;
}

static void node_fix(const struct nd *node, struct m0_be_tx *tx)
{
	M0_PRE(node_invariant(node));
	node->n_type->nt_fix(node, tx);
}

#if 0
static void node_cut(const struct nd *node, int idx, int size,
		     struct m0_be_tx *tx)
{
	M0_PRE(node_invariant(node));
	node->n_type->nt_cut(node, idx, size, tx);
}
#endif

static void node_del(const struct nd *node, int idx, struct m0_be_tx *tx)
{
	M0_PRE(node_invariant(node));
	node->n_type->nt_del(node, idx, tx);
}

/**
 * Updates the node reference count
 *
 * @param node The node descriptor whose ref count needs to be updated.
 * @param increment If true increase ref count.
 *		    If false decrease ref count.
 */
static void node_refcnt_update(struct nd *node, bool increment)
{
	M0_ASSERT(ergo(!increment, node->n_ref != 0));
	increment ? node->n_ref++ : node->n_ref--;
}

#ifndef __KERNEL__
static void node_set_level(const struct nd *node, uint8_t new_level,
			   struct m0_be_tx *tx)
{
	M0_PRE(node_invariant(node));
	node->n_type->nt_set_level(node, new_level, tx);
}

static void node_move(struct nd *src, struct nd *tgt, enum direction dir,
		      int nr, struct m0_be_tx *tx)
{
	M0_PRE(node_invariant(src));
	M0_PRE(node_invariant(tgt));
	M0_IN(dir,(D_LEFT, D_RIGHT));
	tgt->n_type->nt_move(src, tgt, dir, nr, tx);
}

static void node_capture(struct slot *slot, struct m0_be_tx *tx)
{
	slot->s_node->n_type->nt_capture(slot, tx);
}

static void node_lock(struct nd *node)
{
	m0_rwlock_write_lock(&node->n_lock);
}

static void node_unlock(struct nd *node)
{
	m0_rwlock_write_unlock(&node->n_lock);
}
#endif

static struct mod *mod_get(void)
{
	return m0_get()->i_moddata[M0_MODULE_BTREE];
}

enum {
	NTYPE_NR = 0x100,
	TTYPE_NR = 0x100
};

struct mod {
	const struct node_type     *m_ntype[NTYPE_NR];
	const struct m0_btree_type *m_ttype[TTYPE_NR];
};

int m0_btree_mod_init(void)
{
	struct mod *m;

	M0_SET_ARR0(trees);
	M0_SET_ARR0(trees_in_use);
	trees_loaded = 0;
	m0_rwlock_init(&trees_lock);

	/** Initialtise lru list, active list and lock. */
	ndlist_tlist_init(&btree_lru_nds);
	ndlist_tlist_init(&btree_active_nds);
	m0_rwlock_init(&list_lock);

	M0_ALLOC_PTR(m);
	if (m != NULL) {
		m0_get()->i_moddata[M0_MODULE_BTREE] = m;
		return 0;
	} else
		return M0_ERR(-ENOMEM);
}

void m0_btree_mod_fini(void)
{
	struct nd* node;

	if (!ndlist_tlist_is_empty(&btree_lru_nds))
		m0_tl_teardown(ndlist, &btree_lru_nds, node) {
			ndlist_tlink_fini(node);
			m0_rwlock_fini(&node->n_lock);
			m0_free(node);
		}
	ndlist_tlist_fini(&btree_lru_nds);

	if (!ndlist_tlist_is_empty(&btree_active_nds))
		m0_tl_teardown(ndlist, &btree_active_nds, node) {
			ndlist_tlink_fini(node);
			m0_rwlock_fini(&node->n_lock);
			m0_free(node);
		}
	ndlist_tlist_fini(&btree_active_nds);

	m0_rwlock_fini(&list_lock);
	m0_rwlock_fini(&trees_lock);
	m0_free(mod_get());
}

#ifndef __KERNEL__
static bool node_shift_is_valid(int shift)
{
	return shift >= NODE_SHIFT_MIN && shift < NODE_SHIFT_MIN + 0x10;
}

/**
 * Tells if the segment address is aligned to 512 bytes.
 * This function should be called right after the allocation to make sure that
 * the allocated memory starts at a properly aligned address.
 *
 * @param addr is the start address of the allocated space.
 *
 * @return True if the input address is properly aligned.
 */
static bool addr_is_aligned(const void *addr)
{
	return ((size_t)addr & ((1ULL << NODE_SHIFT_MIN) - 1)) == 0;
}
#endif

/**
 * Validates the segment address (of node).
 *
 * @param seg_addr points to the start address (of the node) in the segment.
 *
 * @return True if seg_addr is VALID according to the segment
 *                address semantics.
 */
static bool segaddr_is_valid(const struct segaddr *seg_addr)
{
	return (0xff000000000001f0ull & seg_addr->as_core) == 0;
}

#ifndef __KERNEL__
/**
 * Returns a segaddr formatted segment address.
 *
 * @param addr  is the start address (of the node) in the segment.
 *        shift is the size of the node as pow-of-2 value.
 *
 * @return Formatted Segment address.
 */
static struct segaddr segaddr_build(const void *addr, int shift)
{
	struct segaddr sa;
	M0_PRE(node_shift_is_valid(shift));
	M0_PRE(addr_is_aligned(addr));
	sa.as_core = ((uint64_t)addr) | (shift - NODE_SHIFT_MIN);
	M0_POST(segaddr_is_valid(&sa));
	M0_POST(segaddr_addr(&sa) == addr);
	M0_POST(segaddr_shift(&sa) == shift);
	return sa;
}
#endif

/**
 * Returns the CPU addressable pointer from the formatted segment address.
 *
 * @param seg_addr points to the formatted segment address.
 *
 * @return CPU addressable value.
 */
static void* segaddr_addr(const struct segaddr *seg_addr)
{
	M0_PRE(segaddr_is_valid(seg_addr));
	return (void *)(seg_addr->as_core & ~((1ULL << NODE_SHIFT_MIN) - 1));
}

/**
 * Returns the size (pow-of-2) of the node extracted out of the segment address.
 *
 * @param seg_addr points to the formatted segment address.
 *
 * @return Size of the node as pow-of-2 value.
 */
static int segaddr_shift(const struct segaddr *addr)
{
	M0_PRE(segaddr_is_valid(addr));
	return (addr->as_core & 0xf) + NODE_SHIFT_MIN;
}

/**
 * Returns the node type stored at segment address.
 *
 * @param seg_addr points to the formatted segment address.
 *
 * @return Node type.
 */
uint32_t segaddr_ntype_get(const struct segaddr *addr)
{
	struct node_header *h  =  segaddr_addr(addr) +
				  sizeof(struct m0_format_header);

	/** Modify M0_PRE as and when more node type support is addedd. */
	M0_PRE(h->h_node_type == BNT_FIXED_FORMAT);
	return h->h_node_type;
}

#if 0
static void node_type_register(const struct node_type *nt)
{
	struct mod *m = mod_get();

	M0_PRE(IS_IN_ARRAY(nt->nt_id, m->m_ntype));
	M0_PRE(m->m_ntype[nt->nt_id] == NULL);
	m->m_ntype[nt->nt_id] = nt;
}

static void node_type_unregister(const struct node_type *nt)
{
	struct mod *m = mod_get();

	M0_PRE(IS_IN_ARRAY(nt->nt_id, m->m_ntype));
	M0_PRE(m->m_ntype[nt->nt_id] == nt);
	m->m_ntype[nt->nt_id] = NULL;
}

static void tree_type_register(const struct m0_btree_type *tt)
{
	struct mod *m = mod_get();

	M0_PRE(IS_IN_ARRAY(tt->tt_id, m->m_ttype));
	M0_PRE(m->m_ttype[tt->tt_id] == NULL);
	m->m_ttype[tt->tt_id] = tt;
}

static void tree_type_unregister(const struct m0_btree_type *tt)
{
	struct mod *m = mod_get();

	M0_PRE(IS_IN_ARRAY(tt->tt_id, m->m_ttype));
	M0_PRE(m->m_ttype[tt->tt_id] == tt);
	m->m_ttype[tt->tt_id] = NULL;
}
#endif

struct seg_ops {
	int64_t    (*so_tree_get)(struct node_op *op,
			          struct segaddr *addr, int nxt);
#if 0
	int64_t    (*so_tree_create)(struct node_op *op,
	                             struct m0_btree_type *tt,
				     int rootshift, struct m0_be_tx *tx,
				     int nxt);
#endif
	int64_t    (*so_tree_delete)(struct node_op *op, struct td *tree,
				     struct m0_be_tx *tx, int nxt);
	void       (*so_tree_put)(struct td *tree);
};

static struct seg_ops *segops;
static int64_t mem_tree_get(struct node_op *op, struct segaddr *addr, int nxt);
#ifndef __KERNEL__
/**
 * Locates a tree descriptor whose root node points to the node at addr and
 * return this tree to the caller.
 * If an existing tree descriptor pointing to this root node is not found then
 * a new tree descriptor is allocated from the free pool and the root node is
 * assigned to this new tree descriptor.
 * If root node pointer is not provided then this function will just allocate a
 * tree descriptor and return it to the caller. This functionality currently is
 * used by the create_tree function.
 *
 * @param op is used to exchange operation parameters and return values..
 * @param addr is the segment address of root node.
 * @param nxt is the next state to be returned to the caller.
 *
 * @return Next state to proceed in.
 */
static int64_t tree_get(struct node_op *op, struct segaddr *addr, int nxt)
{
	int        nxt_state;

	nxt_state = segops->so_tree_get(op, addr, nxt);

	return nxt_state;
}


#if 0
/**
 * Creates a tree with an empty root node.
 *
 * @param op is used to exchange operation parameters and return values.
 * @param tt is the btree type to be assiged to the newly created btree.
 * @param rootshift is the size of the root node.
 * @param tx captures the operation in a transaction.
 * @param nxt is the next state to be returned to the caller.
 *
 * @return Next state to proceed in.
 */
static int64_t tree_create(struct node_op *op, struct m0_btree_type *tt,
			   int rootshift, struct m0_be_tx *tx, int nxt)
{
	return segops->so_tree_create(op, tt, rootshift, tx, nxt);
}
#endif

/**
 * Deletes an existing tree.
 *
 * @param op is used to exchange operation parameters and return values..
 * @param tree points to the tree to be deleted.
 * @param tx captures the operation in a transaction.
 * @param nxt is the next state to be returned to the caller.
 *
 * @return Next state to proceed in.
 */
static int64_t tree_delete(struct node_op *op, struct td *tree,
			   struct m0_be_tx *tx, int nxt)
{
	M0_PRE(tree != NULL);
	return segops->so_tree_delete(op, tree, tx, nxt);
}
#endif
/**
 * Returns the tree to the free tree pool if the reference count for this tree
 * reaches zero.
 *
 * @param tree points to the tree to be released.
 *
 * @return Next state to proceed in.
 */
static void tree_put(struct td *tree)
{
	segops->so_tree_put(tree);
}

static const struct node_type fixed_format;

static const struct node_type *btree_node_format[] = {
	[BNT_FIXED_FORMAT]                        = &fixed_format,
	[BNT_FIXED_KEYSIZE_VARIABLE_VALUESIZE]    = NULL,
	[BNT_VARIABLE_KEYSIZE_FIXED_VALUESIZE]    = NULL,
	[BNT_VARIABLE_KEYSIZE_VARIABLE_VALUESIZE] = NULL,
};

/**
 * This function loads the node descriptor for the node at segaddr in memory.
 * If a node descriptor pointing to this node is already loaded in memory then
 * this function will increment the reference count in the node descriptor
 * before returning it to the caller.
 * If the parameter tree is NULL then the function assumes the node at segaddr
 * to be the root node and will also load the tree descriptor in memory for
 * this root node.
 *
 * @param op load operation to perform.
 * @param tree pointer to tree whose node is to be loaded or NULL if tree has
 *             not been loaded.
 * @param addr node address in the segment.
 * @param nxt state to return on successful completion
 *
 * @return next state
 */
static int64_t node_get(struct node_op *op, struct td *tree,
			struct segaddr *addr, int nxt)
{
	const struct node_type *nt;
	struct nd              *node;
	bool                    in_lrulist;
	uint32_t                ntype;

	if (tree == NULL) {
		nxt = mem_tree_get(op, addr, nxt);
	}

	/**
	 * TODO: Adding list_lock to protect from multiple threads
	 * accessing the same node descriptor concurrently.
	 * Replace it with a different global lock once hash
	 * functionality is implemented.
	 */
	m0_rwlock_write_lock(&list_lock);
	/**
	 * If the node was deleted before node_get can acquire list_lock, then
	 * restart the tick funcions.
	 */
	if (!segaddr_header_isvalid(addr)) {
		op->no_op.o_sm.sm_rc = M0_ERR(-ECHILD);
		m0_rwlock_write_unlock(&list_lock);
		return nxt;
	}
	ntype = segaddr_ntype_get(addr);
	nt = btree_node_format[ntype];

	op->no_node = nt->nt_opaque_get(addr);

	if (op->no_node != NULL &&
	    op->no_node->n_addr.as_core == addr->as_core) {

		if (op->no_node->n_delayed_free) {
			op->no_op.o_sm.sm_rc = M0_ERR(-EACCES);
			m0_rwlock_write_unlock(&list_lock);
			return nxt;
		}

		in_lrulist = op->no_node->n_ref == 0;
		node_refcnt_update(op->no_node, true);
		if (in_lrulist) {
			/**
			 * The node descriptor is in LRU list. Remove from lru
			 * list and add to active list.
			 */
			ndlist_tlist_del(op->no_node);
			ndlist_tlist_add(&btree_active_nds, op->no_node);
			/**
			 * Update nd::n_tree  to point to tree descriptor as we
			 * as we had set it to NULL in node_put(). For more
			 * details Refer comment in node_put().
			 */
			op->no_node->n_tree = tree;
		}
	} else {
		/**
		 * If node descriptor is already allocated for the node, no need
		 * to allocate node descriptor again.
		 */
		op->no_node = nt->nt_opaque_get(addr);
		if (op->no_node != NULL &&
		    op->no_node->n_addr.as_core == addr->as_core) {
			node_refcnt_update(op->no_node, true);
			m0_rwlock_write_unlock(&list_lock);
			return nxt;
		}
		/**
		 * If node descriptor is not present allocate a new one
		 * and assign to node.
		 */
		node = m0_alloc(sizeof *node);
		/**
		 * TODO: If Node-alloc fails, free up any node descriptor from
		 * lru list and add assign to node. Unmap and map back the node
		 * segment. Take up with BE segment task.
		 */
		M0_ASSERT(node != NULL);
		node->n_addr         = *addr;
		node->n_tree         = tree;
		node->n_type         = nt;
		node->n_seq          = m0_time_now();
		node->n_ref          = 1;
		node->n_txref        = 0;
		node->n_delayed_free = false;
		m0_rwlock_init(&node->n_lock);
		op->no_node          = node;
		nt->nt_opaque_set(addr, node);
		ndlist_tlink_init_at(op->no_node, &btree_active_nds);
	}
	m0_rwlock_write_unlock(&list_lock);
	return nxt;
}

#ifndef __KERNEL__
/**
 * This function decrements the reference count for this node descriptor and if
 * the reference count reaches '0' then the node descriptor is moved to LRU
 * list.
 *
 * @param op load operation to perform.
 * @param node node descriptor.
 * @param tx changes will be captured in this transaction.
 *
 */
static void node_put(struct node_op *op, struct nd *node, struct m0_be_tx *tx)
{
	int shift;

	M0_PRE(node != NULL);

	m0_rwlock_write_lock(&list_lock);
	node_refcnt_update(node, false);
	if (node->n_ref == 0) {
		/**
		 * The node descriptor is in tree's active list. Remove from
		 * active list and add to lru list
		 */
		ndlist_tlist_del(node);
		ndlist_tlist_add(&btree_lru_nds, node);
		/**
		 * In case tree desriptor gets deallocated while node sits in
		 * the LRU list, we do not want node descriptor to point to an
		 * invalid tree descriptor. Hence setting nd::n_tree to NULL, it
		 * will again be populated in node_get().
		 */
		node->n_tree = NULL;

		if (node->n_delayed_free) {
			ndlist_tlink_del_fini(node);
			m0_rwlock_fini(&node->n_lock);
			op->no_addr = node->n_addr;
			shift = node->n_type->nt_shift(node);
			node->n_type->nt_fini(node, tx);
			m0_free(node);
			m0_rwlock_write_unlock(&list_lock);
			m0_free_aligned(segaddr_addr(&op->no_addr),
					1ULL << shift, shift);
			/** Capture in transaction */
			return;
		}
	}
	m0_rwlock_write_unlock(&list_lock);
}
#endif

# if 0
static struct nd *node_try(struct td *tree, struct segaddr *addr){
	return NULL;
}
#endif

static int64_t node_free(struct node_op *op, struct nd *node,
			 struct m0_be_tx *tx, int nxt)
{
	int shift = node->n_type->nt_shift(node);

	m0_rwlock_write_lock(&list_lock);
	node_refcnt_update(node, false);
	node->n_delayed_free = true;

	if (node->n_ref == 0) {
		ndlist_tlink_del_fini(node);
		m0_rwlock_fini(&node->n_lock);
		op->no_addr = node->n_addr;
		node->n_type->nt_fini(node, tx);
		m0_free(node);
		m0_rwlock_write_unlock(&list_lock);
		m0_free_aligned(segaddr_addr(&op->no_addr), 1ULL << shift,
				shift);
		/** Capture in transaction */
		return nxt;
	}
	m0_rwlock_write_unlock(&list_lock);
	return nxt;
}

#ifndef __KERNEL__
/**
 * Allocates node in the segment and a node-descriptor if all the resources are
 * available.
 *
 * @param op indicates node allocate operation.
 * @param tree points to the tree this node will be a part-of.
 * @param shift is a power-of-2 size of this node.
 * @param nt points to the node type
 * @param ksize is the size of key (if constant) if not this contains '0'.
 * @param vsize is the size of value (if constant) if not this contains '0'.
 * @param tx points to the transaction which captures this operation.
 * @param nxt tells the next state to return when operation completes
 *
 * @return int64_t
 */
static int64_t node_alloc(struct node_op *op, struct td *tree, int shift,
			  const struct node_type *nt, int ksize, int vsize,
			  struct m0_be_tx *tx, int nxt)
{
	int            nxt_state = nxt;
	void          *area;
	int            size = 1ULL << shift;
	struct m0_buf  buf;

	M0_PRE(op->no_opc == NOP_ALLOC);
	M0_PRE(node_shift_is_valid(shift));

	buf = M0_BUF_INIT(size, NULL);
	M0_BE_ALLOC_ALIGN_BUF_SYNC(&buf, shift, tree->t_seg, tx);
	area = buf.b_addr;

	M0_ASSERT(area != NULL);

	op->no_addr = segaddr_build(area, shift);
	op->no_tree = tree;

	node_init(&op->no_addr, ksize, vsize, nt, tree->t_seg, tx);

	nxt_state = node_get(op, tree, &op->no_addr, nxt_state);

	return nxt_state;
}

static void node_op_fini(struct node_op *op)
{
}

#endif

static int64_t mem_tree_get(struct node_op *op, struct segaddr *addr, int nxt)
{
	struct td              *tree = NULL;
	int                     i    = 0;
	uint32_t                offset;
	struct nd              *node = NULL;
	const struct node_type *nt;
	uint32_t                ntype;

	m0_rwlock_write_lock(&trees_lock);

	M0_ASSERT(trees_loaded <= ARRAY_SIZE(trees));

	/**
	 *  If existing allocated tree is found then return it after increasing
	 *  the reference count.
	 */
	if (addr != NULL && trees_loaded) {
		ntype = segaddr_ntype_get(addr);
		nt = btree_node_format[ntype];
		node = nt->nt_opaque_get(addr);
		if (node != NULL && node->n_tree != NULL) {
			tree = node->n_tree;
			m0_rwlock_write_lock(&tree->t_lock);
			if (tree->t_root->n_addr.as_core == addr->as_core) {
				tree->t_ref++;
				op->no_node = tree->t_root;
				op->no_tree = tree;
				m0_rwlock_write_unlock(&tree->t_lock);
				m0_rwlock_write_unlock(&trees_lock);
				return nxt;
			}
			m0_rwlock_write_unlock(&tree->t_lock);
		}
	}

	/** Assign a free tree descriptor to this tree. */
	for (i = 0; i < ARRAY_SIZE(trees_in_use); i++) {
		uint64_t   t = ~trees_in_use[i];

		if (t != 0) {
			offset = __builtin_ffsl(t);
			M0_ASSERT(offset != 0);
			offset--;
			trees_in_use[i] |= (1ULL << offset);
			offset += (i * sizeof trees_in_use[0]);
			tree = &trees[offset];
			trees_loaded++;
			break;
		}
	}

	M0_ASSERT(tree != NULL && tree->t_ref == 0);

	m0_rwlock_init(&tree->t_lock);

	m0_rwlock_write_lock(&tree->t_lock);
	tree->t_ref++;

	if (addr) {
		m0_rwlock_write_unlock(&tree->t_lock);
		node_get(op, tree, addr, nxt);
		m0_rwlock_write_lock(&tree->t_lock);

		tree->t_root         =  op->no_node;
		tree->t_root->n_addr = *addr;
		tree->t_root->n_tree =  tree;
		tree->t_starttime    =  0;
		//tree->t_height = tree_height_get(op->no_node);
	}

	op->no_node = tree->t_root;
	op->no_tree = tree;
	//op->no_addr = tree->t_root->n_addr;

	m0_rwlock_write_unlock(&tree->t_lock);

	m0_rwlock_write_unlock(&trees_lock);

	return nxt;
}

#if 0
static int64_t mem_tree_create(struct node_op *op, struct m0_btree_type *tt,
			       int rootshift, struct m0_be_tx *tx, int nxt)
{
	struct td *tree;

	/**
	 * Creates root node and then assigns a tree descriptor for this root
	 * node.
	 */

	tree_get(op, NULL, nxt);

	tree = op->no_tree;
	node_alloc(op, tree, rootshift, &fixed_format, 8, 8, tx, nxt);

	m0_rwlock_write_lock(&tree->t_lock);
	tree->t_root = op->no_node;
	tree->t_type = tt;
	m0_rwlock_write_unlock(&tree->t_lock);

	return nxt;
}
#endif

static int64_t mem_tree_delete(struct node_op *op, struct td *tree,
			       struct m0_be_tx *tx, int nxt)
{
	struct nd *root = tree->t_root;

	op->no_tree = tree;
	op->no_node = root;
	node_free(op, op->no_node, tx, nxt);
	tree_put(tree);
	return nxt;
}

static void mem_tree_put(struct td *tree)
{
	m0_rwlock_write_lock(&tree->t_lock);

	M0_ASSERT(tree->t_ref > 0);
	M0_ASSERT(tree->t_root != NULL);

	tree->t_ref--;

	if (tree->t_ref == 0) {
		int i;
		int array_offset;
		int bit_offset_in_array;

		m0_rwlock_write_lock(&trees_lock);
		M0_ASSERT(trees_loaded > 0);
		i = tree - &trees[0];
		array_offset = i / sizeof(trees_in_use[0]);
		bit_offset_in_array = i % sizeof(trees_in_use[0]);
		trees_in_use[array_offset] &= ~(1ULL << bit_offset_in_array);
		trees_loaded--;
		m0_rwlock_write_unlock(&tree->t_lock);
		m0_rwlock_fini(&tree->t_lock);
		m0_rwlock_write_unlock(&trees_lock);
	}
	m0_rwlock_write_unlock(&tree->t_lock);
}

static const struct seg_ops mem_seg_ops = {
	.so_tree_get     = &mem_tree_get,
	/* .so_tree_create  = &mem_tree_create, */
	.so_tree_delete  = &mem_tree_delete,
	.so_tree_put     = &mem_tree_put,
};

/**
 *  Structure of the node in persistent store.
 */
struct ff_head {
	struct m0_format_header  ff_fmt;    /*< Node Header */
	struct node_header       ff_seg;    /*< Node type information */
	uint16_t                 ff_used;   /*< Count of records */
	uint8_t                  ff_shift;  /*< Node size as pow-of-2 */
	uint8_t                  ff_level;  /*< Level in Btree */
	uint16_t                 ff_ksize;  /*< Size of key in bytes */
	uint16_t                 ff_vsize;  /*< Size of value in bytes */
	struct m0_format_footer  ff_foot;   /*< Node Footer */
	void                    *ff_opaque; /*< opaque data */
	/**
	 *  This space is used to host the Keys and Values upto the size of the
	 *  node
	 */
} M0_XCA_RECORD M0_XCA_DOMAIN(be);

enum m0_be_bnode_format_version {
	M0_BE_BNODE_FORMAT_VERSION_1 = 1,

	/* future versions, uncomment and update M0_BE_BNODE_FORMAT_VERSION */
	/*M0_BE_BNODE_FORMAT_VERSION_2,*/
	/*M0_BE_BNODE_FORMAT_VERSION_3,*/

	/** Current version, should point to the latest version present */
	M0_BE_BNODE_FORMAT_VERSION = M0_BE_BNODE_FORMAT_VERSION_1
};

static void ff_init(const struct segaddr *addr, int shift, int ksize, int vsize,
		    uint32_t ntype, struct m0_be_seg *seg, struct m0_be_tx *tx);
static void ff_fini(const struct nd *node, struct m0_be_tx *tx);
static int  ff_count(const struct nd *node);
static int  ff_count_rec(const struct nd *node);
static int  ff_space(const struct nd *node);
static int  ff_level(const struct nd *node);
static int  ff_shift(const struct nd *node);
static int  ff_valsize(const struct nd *node);
static int  ff_keysize(const struct nd *node);
static bool ff_isunderflow(const struct nd *node, bool predict);
static bool ff_isoverflow(const struct nd *node);
static void ff_fid(const struct nd *node, struct m0_fid *fid);
static void ff_rec(struct slot *slot);
static void ff_node_key(struct slot *slot);
static void ff_child(struct slot *slot, struct segaddr *addr);
static bool ff_isfit(struct slot *slot);
static void ff_done(struct slot *slot, struct m0_be_tx *tx, bool modified);
static void ff_make(struct slot *slot, struct m0_be_tx *tx);
static bool ff_find(struct slot *slot, const struct m0_btree_key *key);
static void ff_fix(const struct nd *node, struct m0_be_tx *tx);
static void ff_cut(const struct nd *node, int idx, int size,
		   struct m0_be_tx *tx);
static void ff_del(const struct nd *node, int idx, struct m0_be_tx *tx);
static void ff_set_level(const struct nd *node, uint8_t new_level,
			 struct m0_be_tx *tx);
static void generic_move(struct nd *src, struct nd *tgt,
			 enum direction dir, int nr, struct m0_be_tx *tx);
static bool ff_invariant(const struct nd *node);
static bool ff_expensive_invariant(const struct nd *node);
static bool ff_verify(const struct nd *node);
static void ff_opaque_set(const struct segaddr *addr, void *opaque);
static void *ff_opaque_get(const struct segaddr *addr);
static void ff_capture(struct slot *slot, struct m0_be_tx *tx);
/* uint16_t ff_ksize_get(const struct segaddr *addr); */
/* uint16_t ff_valsize_get(const struct segaddr *addr);  */

/**
 *  Implementation of node which supports fixed format/size for Keys and Values
 *  contained in it.
 */
static const struct node_type fixed_format = {
	.nt_id                    = BNT_FIXED_FORMAT,
	.nt_name                  = "m0_bnode_fixed_format",
	//.nt_tag,
	.nt_init                  = ff_init,
	.nt_fini                  = ff_fini,
	.nt_count                 = ff_count,
	.nt_count_rec             = ff_count_rec,
	.nt_space                 = ff_space,
	.nt_level                 = ff_level,
	.nt_shift                 = ff_shift,
	.nt_keysize               = ff_keysize,
	.nt_valsize               = ff_valsize,
	.nt_isunderflow           = ff_isunderflow,
	.nt_isoverflow            = ff_isoverflow,
	.nt_fid                   = ff_fid,
	.nt_rec                   = ff_rec,
	.nt_key                   = ff_node_key,
	.nt_child                 = ff_child,
	.nt_isfit                 = ff_isfit,
	.nt_done                  = ff_done,
	.nt_make                  = ff_make,
	.nt_find                  = ff_find,
	.nt_fix                   = ff_fix,
	.nt_cut                   = ff_cut,
	.nt_del                   = ff_del,
	.nt_set_level             = ff_set_level,
	.nt_move                  = generic_move,
	.nt_invariant             = ff_invariant,
	.nt_expensive_invariant   = ff_expensive_invariant,
	.nt_isvalid               = segaddr_header_isvalid,
	.nt_verify                = ff_verify,
	.nt_opaque_set            = ff_opaque_set,
	.nt_opaque_get            = ff_opaque_get,
	.nt_capture               = ff_capture,
	/* .nt_ksize_get          = ff_ksize_get, */
	/* .nt_valsize_get        = ff_valsize_get, */
};

#if 0
/**
 * Returns the key size stored at segment address.
 *
 * @param seg_addr points to the formatted segment address.
 *
 * @return key size
 */
uint16_t ff_ksize_get(const struct segaddr *addr)
{
	struct ff_head *h  =  segaddr_addr(addr);
	return h->ff_ksize;
}

/**
 * Returns the value size stored at segment address.
 *
 * @param seg_addr points to the formatted segment address.
 *
 * @return value size
 */
uint16_t ff_valsize_get(const struct segaddr *addr)
{
	struct ff_head *h  =  segaddr_addr(addr);
	return h->ff_vsize;
}
#endif

static struct ff_head *ff_data(const struct nd *node)
{
	return segaddr_addr(&node->n_addr);
}

static void *ff_key(const struct nd *node, int idx)
{
	struct ff_head *h    = ff_data(node);
	void           *area = h + 1;

	M0_PRE(ergo(!(h->ff_used == 0 && idx == 0),
		   (0 <= idx && idx <= h->ff_used)));
	return area + (h->ff_ksize + h->ff_vsize) * idx;
}

static void *ff_val(const struct nd *node, int idx)
{
	struct ff_head *h    = ff_data(node);
	void           *area = h + 1;

	M0_PRE(ergo(!(h->ff_used == 0 && idx == 0),
		    0 <= idx && idx <= h->ff_used));
	return area + (h->ff_ksize + h->ff_vsize) * idx + h->ff_ksize;
}

static bool ff_rec_is_valid(const struct slot *slot)
{
	struct ff_head *h = ff_data(slot->s_node);
	bool            val_is_valid;
	val_is_valid = h->ff_level > 0 ?
		       m0_vec_count(&slot->s_rec.r_val.ov_vec) <= h->ff_vsize :
		       m0_vec_count(&slot->s_rec.r_val.ov_vec) == h->ff_vsize;

	return
	   _0C(m0_vec_count(&slot->s_rec.r_key.k_data.ov_vec) == h->ff_ksize) &&
	   _0C(val_is_valid);
}

static bool ff_iskey_smaller(const struct nd *node, int cur_key_idx)
{
	struct ff_head          *h;
	struct m0_btree_key      key_prev;
	struct m0_btree_key      key_next;
	struct m0_bufvec_cursor  cur_prev;
	struct m0_bufvec_cursor  cur_next;
	void                    *p_key_prev;
	m0_bcount_t              ksize_prev;
	void                    *p_key_next;
	m0_bcount_t              ksize_next;
	int                      diff;
	int                      prev_key_idx = cur_key_idx;
	int                      next_key_idx = cur_key_idx + 1;

	h          = ff_data(node);
	ksize_prev = h->ff_ksize;
	ksize_next = h->ff_ksize;

	key_prev.k_data = M0_BUFVEC_INIT_BUF(&p_key_prev, &ksize_prev);
	key_next.k_data = M0_BUFVEC_INIT_BUF(&p_key_next, &ksize_next);

	p_key_prev = ff_key(node, prev_key_idx);
	p_key_next = ff_key(node, next_key_idx);

	m0_bufvec_cursor_init(&cur_prev, &key_prev.k_data);
	m0_bufvec_cursor_init(&cur_next, &key_next.k_data);
	diff = m0_bufvec_cursor_cmp(&cur_prev, &cur_next);
	if (diff >= 0)
		return false;
	return true;

}

static bool ff_expensive_invariant(const struct nd *node)
{
	int count = node_count(node);
	return _0C(ergo(count > 1, m0_forall(i, count - 1,
					     ff_iskey_smaller(node, i))));
}

static bool ff_invariant(const struct nd *node)
{
	const struct ff_head *h = ff_data(node);

	/* TBD: add check for h_tree_type after initializing it in node_init. */
	return  _0C(h->ff_fmt.hd_magic == M0_FORMAT_HEADER_MAGIC) &&
		_0C(h->ff_seg.h_node_type == BNT_FIXED_FORMAT) &&
		_0C(h->ff_ksize != 0) && _0C(h->ff_vsize != 0) &&
		_0C(h->ff_shift == segaddr_shift(&node->n_addr));
}

static bool ff_verify(const struct nd *node)
{
	const struct ff_head *h = ff_data(node);
	return m0_format_footer_verify(h, true) == 0;
}

static bool segaddr_header_isvalid(const struct segaddr *addr)
{
	struct ff_head       *h = segaddr_addr(addr);
	struct m0_format_tag  tag;

	if (h->ff_fmt.hd_magic != M0_FORMAT_HEADER_MAGIC)
		return false;

	m0_format_header_unpack(&tag, &h->ff_fmt);
	if (tag.ot_version != M0_BE_BNODE_FORMAT_VERSION ||
	    tag.ot_type != M0_FORMAT_TYPE_BE_BNODE)
	    return false;

	return true;
}

static void ff_init(const struct segaddr *addr, int shift, int ksize, int vsize,
		    uint32_t ntype, struct m0_be_seg *seg, struct m0_be_tx *tx)
{
	struct ff_head *h   = segaddr_addr(addr);

	M0_PRE(ksize != 0);
	M0_PRE(vsize != 0);
	M0_SET0(h);

	h->ff_shift           = shift;
	h->ff_ksize           = ksize;
	h->ff_vsize           = vsize;
	h->ff_seg.h_node_type = ntype;
	h->ff_opaque          = NULL;

	m0_format_header_pack(&h->ff_fmt, &(struct m0_format_tag){
		.ot_version       = M0_BE_BNODE_FORMAT_VERSION,
		.ot_type          = M0_FORMAT_TYPE_BE_BNODE,
		.ot_footer_offset = offsetof(struct ff_head, ff_foot)
	});
	m0_format_footer_update(h);

	/**
	 * This is the only time we capture the opaque data of the header. No
	 * other place should the opaque data get captured and written to BE
	 * segment.
	 */
}

static void ff_fini(const struct nd *node, struct m0_be_tx *tx)
{
	struct ff_head *h = ff_data(node);

	m0_format_header_pack(&h->ff_fmt, &(struct m0_format_tag){
		.ot_version       = 0,
		.ot_type          = 0,
		.ot_footer_offset = 0
	});

	h->ff_fmt.hd_magic = 0;
}

static int ff_count(const struct nd *node)
{
	int used = ff_data(node)->ff_used;
	if (ff_data(node)->ff_level > 0)
		used --;
	return used;
}

static int ff_count_rec(const struct nd *node)
{
	return ff_data(node)->ff_used;
}

static int ff_space(const struct nd *node)
{
	struct ff_head *h = ff_data(node);
	return (1ULL << h->ff_shift) - sizeof *h -
		(h->ff_ksize + h->ff_vsize) * h->ff_used;
}

static int ff_level(const struct nd *node)
{
	return ff_data(node)->ff_level;
}

static int ff_shift(const struct nd *node)
{
	return ff_data(node)->ff_shift;
}

static int ff_keysize(const struct nd *node)
{
	return ff_data(node)->ff_ksize;
}

static int ff_valsize(const struct nd *node)
{
	return ff_data(node)->ff_vsize;
}

static bool ff_isunderflow(const struct nd *node, bool predict)
{
	int16_t rec_count = ff_data(node)->ff_used;
	if (predict && rec_count != 0)
		rec_count--;
	return  rec_count == 0;
}

static bool ff_isoverflow(const struct nd *node)
{
	struct ff_head *h = ff_data(node);
	return (ff_space(node) < h->ff_ksize + h->ff_vsize) ? true : false;
}

static void ff_fid(const struct nd *node, struct m0_fid *fid)
{
}

static void ff_node_key(struct slot *slot);

static void ff_rec(struct slot *slot)
{
	struct ff_head *h = ff_data(slot->s_node);

	M0_PRE(ergo(!(h->ff_used == 0 && slot->s_idx == 0),
		    slot->s_idx <= h->ff_used));

	slot->s_rec.r_val.ov_vec.v_nr = 1;
	slot->s_rec.r_val.ov_vec.v_count[0] = h->ff_vsize;
	slot->s_rec.r_val.ov_buf[0] = ff_val(slot->s_node, slot->s_idx);
	ff_node_key(slot);
	M0_POST(ff_rec_is_valid(slot));
}

static void ff_node_key(struct slot *slot)
{
	const struct nd  *node = slot->s_node;
	struct ff_head   *h    = ff_data(node);

	M0_PRE(ergo(!(h->ff_used == 0 && slot->s_idx == 0),
		    slot->s_idx <= h->ff_used));

	slot->s_rec.r_key.k_data.ov_vec.v_nr = 1;
	slot->s_rec.r_key.k_data.ov_vec.v_count[0] = h->ff_ksize;
	slot->s_rec.r_key.k_data.ov_buf[0] = ff_key(slot->s_node, slot->s_idx);
}

static void ff_child(struct slot *slot, struct segaddr *addr)
{
	const struct nd *node = slot->s_node;
	struct ff_head  *h    = ff_data(node);

	M0_PRE(slot->s_idx < h->ff_used);
	*addr = *(struct segaddr *)ff_val(node, slot->s_idx);
}

static bool ff_isfit(struct slot *slot)
{
	struct ff_head *h = ff_data(slot->s_node);

	M0_PRE(ff_rec_is_valid(slot));
	return h->ff_ksize + h->ff_vsize <= ff_space(slot->s_node);
}

static void ff_done(struct slot *slot, struct m0_be_tx *tx, bool modified)
{
	/**
	 * not needed yet. In future if we want to calculate checksum per
	 * record, we might want to recode this function.
	*/
}

static void ff_make(struct slot *slot, struct m0_be_tx *tx)
{
	const struct nd *node  = slot->s_node;
	struct ff_head  *h     = ff_data(node);
	int              rsize = h->ff_ksize + h->ff_vsize;
	void            *start = ff_key(node, slot->s_idx);

	M0_PRE(ff_rec_is_valid(slot));
	M0_PRE(ff_isfit(slot));
	memmove(start + rsize, start, rsize * (h->ff_used - slot->s_idx));
	h->ff_used++;
	/** Capture these changes in ff_capture.*/
}

static bool ff_find(struct slot *slot, const struct m0_btree_key *find_key)
{
	struct ff_head          *h     = ff_data(slot->s_node);
	int                      i     = -1;
	int                      j     = node_count(slot->s_node);
	struct m0_btree_key      key;
	void                    *p_key;
	m0_bcount_t              ksize = h->ff_ksize;
	struct m0_bufvec_cursor  cur_1;
	struct m0_bufvec_cursor  cur_2;
	int                      diff;
	int                      m;

	key.k_data = M0_BUFVEC_INIT_BUF(&p_key, &ksize);

	M0_PRE(find_key->k_data.ov_vec.v_count[0] == h->ff_ksize);
	M0_PRE(find_key->k_data.ov_vec.v_nr == 1);

	while (i + 1 < j) {
		m = (i + j) / 2;

		key.k_data.ov_buf[0] = ff_key(slot->s_node, m);

		m0_bufvec_cursor_init(&cur_1, &key.k_data);
		m0_bufvec_cursor_init(&cur_2, &find_key->k_data);
		diff = m0_bufvec_cursor_cmp(&cur_1, &cur_2);

		M0_ASSERT(i < m && m < j);
		if (diff < 0)
			i = m;
		else if (diff > 0)
			j = m;
		else {
			i = j = m;
			break;
		}
	}

	slot->s_idx = j;

	return (i == j);
}

static void ff_fix(const struct nd *node, struct m0_be_tx *tx)
{
	struct ff_head *h = ff_data(node);

	m0_format_footer_update(h);
	/** Capture changes in ff_capture */
}

static void ff_cut(const struct nd *node, int idx, int size,
		   struct m0_be_tx *tx)
{
	M0_PRE(size == ff_data(node)->ff_vsize);
}

static void ff_del(const struct nd *node, int idx, struct m0_be_tx *tx)
{
	struct ff_head   *h     = ff_data(node);
	int               rsize = h->ff_ksize + h->ff_vsize;
	void             *start = ff_key(node, idx);

	M0_PRE(idx < h->ff_used);
	M0_PRE(h->ff_used > 0);
	memmove(start, start + rsize, rsize * (h->ff_used - idx - 1));
	h->ff_used--;
	/** Capture changes in ff_capture */
}

static void ff_set_level(const struct nd *node, uint8_t new_level,
			 struct m0_be_tx *tx)
{
	struct ff_head *h = ff_data(node);

	h->ff_level = new_level;
	/** Capture these changes in ff_capture.*/
}

static void ff_opaque_set(const struct  segaddr *addr, void *opaque)
{
	struct ff_head *h = segaddr_addr(addr);
	h->ff_opaque = opaque;
	/** This change should NEVER be captured.*/
}

static void *ff_opaque_get(const struct segaddr *addr)
{
	struct ff_head *h = segaddr_addr(addr);
	return h->ff_opaque;
}

static void generic_move(struct nd *src, struct nd *tgt,
			 enum direction dir, int nr, struct m0_be_tx *tx)
{
	struct slot  rec;
	struct slot  tmp;
	m0_bcount_t  rec_ksize;
	m0_bcount_t  rec_vsize;
	m0_bcount_t  temp_ksize;
	m0_bcount_t  temp_vsize;
	void        *rec_p_key;
	void        *rec_p_val;
	void        *temp_p_key;
	void        *temp_p_val;
	int          srcidx;
	int          tgtidx;
	int          last_idx_src;
	int          last_idx_tgt;

	rec.s_rec.r_key.k_data = M0_BUFVEC_INIT_BUF(&rec_p_key, &rec_ksize);
	rec.s_rec.r_val        = M0_BUFVEC_INIT_BUF(&rec_p_val, &rec_vsize);

	tmp.s_rec.r_key.k_data = M0_BUFVEC_INIT_BUF(&temp_p_key, &temp_ksize);
	tmp.s_rec.r_val        = M0_BUFVEC_INIT_BUF(&temp_p_val, &temp_vsize);

	M0_PRE(src != tgt);

	last_idx_src = node_count_rec(src);
	last_idx_tgt = node_count_rec(tgt);

	srcidx = dir == D_LEFT ? 0 : last_idx_src - 1;
	tgtidx = dir == D_LEFT ? last_idx_tgt : 0;

	while (true) {
		if (nr == 0 || (nr == NR_EVEN &&
			       (node_space(tgt) <= node_space(src))) ||
			       (nr == NR_MAX && (srcidx == -1 ||
			       node_count_rec(src) == 0)))
			break;

		/** Get the record at src index in rec. */
		rec.s_node = src;
		rec.s_idx  = srcidx;
		node_rec(&rec);

		/**
		 *  With record from src in rec; check if that record can fit in
		 *  the target node. If yes then make space to host this record
		 *  in target node.
		 */
		rec.s_node = tgt;
		rec.s_idx  = tgtidx;
		if (!node_isfit(&rec))
			break;
		node_make(&rec, tx);

		/** Get the location in the target node where the record from
		 *  the source node will be copied later
		 */
		tmp.s_node = tgt;
		tmp.s_idx  = tgtidx;
		node_rec(&tmp);

		rec.s_node = src;
		rec.s_idx  = srcidx;
		m0_bufvec_copy(&tmp.s_rec.r_key.k_data, &rec.s_rec.r_key.k_data,
			       m0_vec_count(&rec.s_rec.r_key.k_data.ov_vec));
		m0_bufvec_copy(&tmp.s_rec.r_val, &rec.s_rec.r_val,
			       m0_vec_count(&rec.s_rec.r_val.ov_vec));
		node_del(src, srcidx, tx);
		if (nr > 0)
			nr--;
		node_done(&tmp, tx, true);
		if (dir == D_LEFT)
			tgtidx++;
		else
			srcidx--;
	}
	node_seq_cnt_update(src);
	node_fix(src, tx);
	node_seq_cnt_update(tgt);
	node_fix(tgt, tx);
}

static void ff_capture(struct slot *slot, struct m0_be_tx *tx)
{
	struct ff_head   *h     = ff_data(slot->s_node);
	int               rsize = h->ff_ksize + h->ff_vsize;
	void             *start = ff_key(slot->s_node, slot->s_idx);
	struct m0_be_seg *seg   = slot->s_node->n_tree->t_seg;
	m0_bcount_t       hsize = sizeof(*h) - sizeof(h->ff_opaque);

	/**
	 *  Capture starting from the location where new record may have been
	 *  added or deleted. Capture till the last record. If the deleted
	 *  record was at the end then no records need to be captured only the
	 *  header modifications need to be persisted.
	 */
	if (h->ff_used > slot->s_idx)
		M0_BTREE_TX_CAPTURE(tx, seg, start,
				    rsize * (h->ff_used - slot->s_idx));
	else if (h->ff_opaque == NULL)
		/**
		 *  This will happen when the node is initialized in which case
		 *  we want to capture the opaque pointer.
		 */
		hsize += sizeof(h->ff_opaque);

	M0_BTREE_TX_CAPTURE(tx, seg, h, hsize);
}

#ifndef __KERNEL__
/**
 *  --------------------------------------------
 *  Section START - Btree Credit
 *  --------------------------------------------
 */
/**
 * Credit for btree put and delete operation.
 * For put operation, at max 2 nodes can get captured in each level plus an
 * extra node. The delete operation can use less nodes, still use the same api
 * to be on the safer side.
 *
 * @param accum transaction credit.
 */
static void btree_callback_credit(struct m0_be_tx_credit *accum)
{
	accum->tc_cb_nr += BTREE_CALLBACK_CREDIT;
}
#endif

/**
 *  --------------------------------------------
 *  Section END - Btree Credit
 *  --------------------------------------------
 */

#define COPY_RECORD(tgt, src)                                                  \
	({                                                                     \
		struct m0_btree_rec *__tgt_rec = (tgt);                        \
		struct m0_btree_rec *__src_rec = (src);                        \
									       \
		m0_bufvec_copy(&__tgt_rec->r_key.k_data,                       \
			       &__src_rec ->r_key.k_data,                      \
			       m0_vec_count(&__src_rec ->r_key.k_data.ov_vec));\
		m0_bufvec_copy(&__tgt_rec->r_val, &__src_rec->r_val,           \
			       m0_vec_count(&__src_rec ->r_val.ov_vec));       \
	})

#define COPY_VALUE(tgt, src)                                                   \
	({                                                                     \
		struct m0_btree_rec *__tgt_rec = (tgt);                        \
		struct m0_btree_rec *__src_rec = (src);                        \
									       \
		m0_bufvec_copy(&__tgt_rec->r_val, &__src_rec->r_val,           \
			       m0_vec_count(&__src_rec ->r_val.ov_vec));       \
	})

#define REC_INIT(pp_key, p_ksize, pp_val, p_vsize)                             \
	({                                                                     \
		struct m0_btree_rec __rec;                                     \
									       \
		__rec.r_key.k_data = M0_BUFVEC_INIT_BUF((pp_key), (p_ksize));  \
		__rec.r_val        = M0_BUFVEC_INIT_BUF((pp_val), (p_vsize));  \
		__rec;                                                         \
	})

/** Insert operation section start point: */
#ifndef __KERNEL__

static bool cookie_is_set(struct m0_bcookie *k_cookie)
{
	/* TBD : function definition */
	return false;
}

static bool cookie_is_used(void)
{
	/* TBD : function definition */
	return false;
}

static bool cookie_is_valid(struct td *tree, struct m0_bcookie *k_cookie)
{
	/* TBD : function definition */
	/* if given key is in cookie's last and first key */

	return false;
}

static int fail(struct m0_btree_op *bop, int rc)
{
	bop->bo_op.o_sm.sm_rc = rc;
	return m0_sm_op_sub(&bop->bo_op, P_CLEANUP, P_FINI);
}

/**
 * This function will validate the cookie or path traversed by the operation and
 * return result. If if cookie is used it will validate cookie else check for
 * traversed path.
 *
 * @param oi which provide all information about traversed nodes.
 * @param tree needed in case of cookie validation.
 * @param cookie provided by the user which needs to get validate if used.
 * @return bool return true if validation succeed else false.
 */
static bool path_check(struct m0_btree_oimpl *oi, struct td *tree,
		       struct m0_bcookie *k_cookie)
{
	int        total_level = oi->i_used;
	struct nd *l_node;

	if (cookie_is_used())
		return cookie_is_valid(tree, k_cookie);

	while (total_level >= 0) {
		l_node = oi->i_level[total_level].l_node;
		if (!node_isvalid(l_node)) {
			node_op_fini(&oi->i_nop);
			return false;
		}
		if (oi->i_level[total_level].l_seq != l_node->n_seq)
			return false;
		total_level--;
	}
	return true;
}

/**
 * Validates the sibling node and its sequence number.
 *
 * @param oi provides traversed nodes information.
 * @return bool return true if validation succeeds else false.
 */
static bool sibling_node_check(struct m0_btree_oimpl *oi)
{
	struct nd *l_sibling = oi->i_level[oi->i_used].l_sibling;

	if (l_sibling == NULL || oi->i_pivot == -1)
		return true;

	if (!node_isvalid(l_sibling)) {
		node_op_fini(&oi->i_nop);
		return false;
	}
	if (oi->i_level[oi->i_used].l_sib_seq != l_sibling->n_seq)
		return false;
	return true;
}

static int64_t lock_op_init(struct m0_sm_op *bo_op, struct node_op  *i_nop,
			    struct td *tree, int nxt)
{
	/** parameters which has passed but not will be used while state machine
	 *  implementation for  locks
	 */
	m0_rwlock_write_lock(&tree->t_lock);
	return nxt;
}

static void lock_op_unlock(struct td *tree)
{
	m0_rwlock_write_unlock(&tree->t_lock);
}

static void level_alloc(struct m0_btree_oimpl *oi, int height)
{
	oi->i_level = m0_alloc(height * (sizeof *oi->i_level));
}

static void level_put(struct m0_btree_oimpl *oi, struct m0_be_tx *tx)
{
	int i;
	for (i = 0; i <= oi->i_used; ++i) {
		if (oi->i_level[i].l_node != NULL) {
			node_put(&oi->i_nop, oi->i_level[i].l_node, tx);
			oi->i_level[i].l_node = NULL;
		}
		if (oi->i_level[i].l_sibling != NULL) {
			node_put(&oi->i_nop, oi->i_level[i].l_sibling, tx);
			oi->i_level[i].l_sibling = NULL;
		}
	}
}

static void level_cleanup(struct m0_btree_oimpl *oi, struct m0_be_tx *tx)
{
	/**
	 * This function assumes the thread is unlocked when level_cleanup runs.
	 * If ever there arises a need to call level_cleanup() with the lock
	 * owned by the calling thread then this routine will need some changes
	 * such as accepting a parameter which would tell us if the lock is
	 * already taken by this thread.
	 */
	int i;

	/** Put all the nodes back. */
	level_put(oi, tx);
	/** Free up allocated nodes. */
	for (i = 0; i < oi->i_height; ++i) {
		if (oi->i_level[i].l_alloc != NULL) {
			if (oi->i_level[i].i_alloc_in_use)
				node_put(&oi->i_nop, oi->i_level[i].l_alloc,
					 tx);
			else {
				oi->i_nop.no_opc = NOP_FREE;
				/**
				 * node_free() will not cause any I/O delay
				 * since this node was allocated in P_ALLOC
				 * phase in put_tick and I/O delay would have
				 * happened during the allocation.
				 */
				node_free(&oi->i_nop, oi->i_level[i].l_alloc,
					  tx, 0);
				oi->i_level[i].l_alloc = NULL;
			}
		}
	}

	if (oi->i_extra_node != NULL) {
		/**
		 * extra_node will be used only if root splitting is done due to
		 * overflow at root node. Therefore, extra_node must have been
		 * used if l_alloc at root level is used.
		 */
		if (oi->i_level[0].i_alloc_in_use)
			node_put(&oi->i_nop, oi->i_extra_node, tx);
		else {
			oi->i_nop.no_opc = NOP_FREE;
			node_free(&oi->i_nop, oi->i_extra_node, tx, 0);
			oi->i_extra_node = NULL;
		}
	}
	m0_free(oi->i_level);
}

/**
 * Adds unique node descriptor address to m0_btree_oimpl::i_capture structure.
 */
static void btree_node_capture_enlist(struct m0_btree_oimpl *oi,
				      struct nd *addr, int start_idx)
{
	struct node_capture_info *arr = oi->i_capture;
	int                       i;

	M0_PRE(addr != NULL);

	for (i = 0; i < BTREE_CALLBACK_CREDIT; i++) {
		if (arr[i].nc_node == NULL) {
			arr[i].nc_node = addr;
			arr[i].nc_idx  = start_idx;
			break;
		} else if (arr[i].nc_node == addr) {
			arr[i].nc_idx = arr[i].nc_idx < start_idx ?
				        arr[i].nc_idx : start_idx;
			break;
		}
	}
}

/**
 * Checks if given segaddr is within segment boundaries.
*/
static bool address_in_segment(struct segaddr addr)
{
	//TBD: function definition
	return true;
}

/**
 * Callback to be invoked on transaction commit.
 */
static void btree_tx_commit_cb(void *payload)
{
	struct nd *node = payload;

	node_lock(node);
	M0_ASSERT(node->n_txref != 0);
	node->n_txref--;
	node_unlock(node);
}

static void btree_tx_node_capture(struct m0_btree_oimpl *oi,
				  struct m0_be_tx *tx)
{
	struct node_capture_info *arr = oi->i_capture;
	/* struct slot          node_slot; */
	int                       i;

	for (i = 0; i < BTREE_CALLBACK_CREDIT; i++) {
		if (arr[i].nc_node == NULL)
			break;
		/**
		 * node_slot.s_node = arr[i].nc_node;
		 * node_slot.s_idx  = arr[i].nc_idx;
		 * node_capture(&node_slot, bop->bo_tx);
		 */
		node_lock(arr[i].nc_node);
		arr[i].nc_node->n_txref++;
		node_unlock(arr[i].nc_node);
		M0_BTREE_TX_CB_CAPTURE(tx, arr[i].nc_node, &btree_tx_commit_cb);
	}
}

/**
 * This function gets called when splitting is done at root node. This function
 * is responsible to handle this scanario and ultimately root will point out to
 * the two splitted node.
 * @param bop structure for btree operation which contains all required data
 * @param new_rec will contain key and value as address pointing to newly
 * allocated node at root
 * @return int64_t return state which needs to get executed next
 */
static int64_t btree_put_root_split_handle(struct m0_btree_op *bop,
					   struct m0_btree_rec *new_rec)
{
	struct td              *tree       = bop->bo_arbor->t_desc;
	struct m0_btree_oimpl  *oi         = bop->bo_i;
	struct level           *lev        = &oi->i_level[0];
	m0_bcount_t             ksize;
	void                   *p_key;
	m0_bcount_t             vsize;
	void                   *p_val;

	bop->bo_rec   = *new_rec;

	/**
	 * When splitting is done at root node, tree height needs to get
	 * increased by one. As, we do not want to change the pointer to the
	 * root node, we will copy all contents from root to i_extra_node and
	 * make i_extra_node as one of the child of existing root
	 * 1) First copy all contents from root node to extra_node
	 * 2) add new 2 records at root node:
	 *      i.for first record, key = rec.r_key, value = rec.r_val
	 *      ii.for second record, key = null, value = segaddr(i_extra_node)
	 */

	int curr_max_level = node_level(lev->l_node);

	node_lock(lev->l_node);
	node_lock(oi->i_extra_node);

	node_set_level(oi->i_extra_node, curr_max_level, bop->bo_tx);
	node_set_level(lev->l_node, curr_max_level + 1, bop->bo_tx);

	node_move(lev->l_node, oi->i_extra_node, D_RIGHT, NR_MAX, bop->bo_tx);
	M0_ASSERT(node_count_rec(lev->l_node) == 0);

	/* 2) add new 2 records at root node. */

	/* Add first rec at root */
	struct slot node_slot = {
		.s_node = lev->l_node,
		.s_idx  = 0
	};
	node_slot.s_rec = bop->bo_rec;

	/* M0_ASSERT(node_isfit(&node_slot)) */
	node_make(&node_slot, bop->bo_tx);
	node_slot.s_rec = REC_INIT(&p_key, &ksize, &p_val, &vsize);
	node_rec(&node_slot);
	COPY_RECORD(&node_slot.s_rec, &bop->bo_rec);
	/* if we need to update vec_count for node, update here */

	node_done(&node_slot, bop->bo_tx, true);

	/* Add second rec at root */

	/**
	 * For second record, value = segaddr(i_extra_node).
	 * Note that, last key is not considered as valid key for internal node.
	 * Therefore, currently, key is not set as NULL explicitly.
	 * In future, depending on requirement, key, key size, value size might
	 * need to be set/store explicitly.
	 */
	bop->bo_rec.r_val.ov_buf[0] = &(oi->i_extra_node->n_addr);
	node_slot.s_idx  = 1;
	node_slot.s_rec = bop->bo_rec;
	node_make(&node_slot, bop->bo_tx);
	node_slot.s_rec = REC_INIT(&p_key, &ksize, &p_val, &vsize);
	node_rec(&node_slot);
	COPY_VALUE(&node_slot.s_rec, &bop->bo_rec);
	/* if we need to update vec_count for root slot, update at this place */

	node_done(&node_slot, bop->bo_tx, true);
	node_seq_cnt_update(lev->l_node);
	node_fix(lev->l_node, bop->bo_tx);
	/**
	 * Note : not capturing l_node as it must have already been captured in
	 * btree_put_makespace_phase().
	 */
	btree_node_capture_enlist(oi, oi->i_extra_node, 0);

	/* Increase height by one */
	tree->t_height++;

	/* TBD : This check needs to be removed when debugging is done. */
	M0_ASSERT(node_expensive_invariant(lev->l_node));
	M0_ASSERT(node_expensive_invariant(oi->i_extra_node));
	node_unlock(lev->l_node);
	node_unlock(oi->i_extra_node);

	return P_CAPTURE;
}

/**
 * This function is called when there is overflow and splitting needs to be
 * done. It will move some records from right node(l_node) to left node(l_alloc)
 * and find the appropriate slot for given record. It will store the node and
 * index (where we need to insert given record) in tgt slot as a result.
 *
 * @param l_alloc It is the newly allocated node, where we want to move record.
 * @param l_node It is the current node, from where we want to move record.
 * @param rec It is the given record for which we want to find slot
 * @param tgt result of record find will get stored in tgt slot
 * @param tx It represents the transaction of which the current operation is
 * part of.
 */
static void btree_put_split_and_find(struct nd *allocated_node,
				     struct nd *current_node,
				     struct m0_btree_rec *rec, struct slot *tgt,
				     struct m0_be_seg *seg, struct m0_be_tx *tx)
{
	struct slot              right_slot;
	struct slot              left_slot;
	struct m0_bufvec_cursor  cur_1;
	struct m0_bufvec_cursor  cur_2;
	int                      diff;
	m0_bcount_t              ksize;
	void                    *p_key;
	m0_bcount_t              vsize;
	void                    *p_val;

	/* intialised slot for left and right node*/
	left_slot.s_node  = allocated_node;
	right_slot.s_node = current_node;

	/* 1)Move some records from current node to new node */

	node_set_level(allocated_node, node_level(current_node), tx);

	node_move(current_node, allocated_node, D_LEFT, NR_EVEN, tx);

	/*2) Find appropriate slot for given record */

	right_slot.s_idx = 0;
	right_slot.s_rec = REC_INIT(&p_key, &ksize, &p_val, &vsize);
	node_key(&right_slot);

	m0_bufvec_cursor_init(&cur_1, &rec->r_key.k_data);
	m0_bufvec_cursor_init(&cur_2, &right_slot.s_rec.r_key.k_data);

	diff = m0_bufvec_cursor_cmp(&cur_1, &cur_2);
	tgt->s_node = diff < 0 ? left_slot.s_node : right_slot.s_node;

	/**
	 * Corner case: If given record needs to be inseted at internal left
	 * node and if the key of given record is greater than key at last index
	 * of left record, initialised tgt->s_idx explicitly, as node_find will
	 * not compare key with last indexed key.
	 */
	if (node_level(tgt->s_node) > 0 && tgt->s_node == left_slot.s_node) {
		left_slot.s_idx = node_count(left_slot.s_node);
		left_slot.s_rec = REC_INIT(&p_key, &ksize, &p_val, &vsize);
		node_key(&left_slot);
		m0_bufvec_cursor_init(&cur_2, &left_slot.s_rec.r_key.k_data);
		diff = m0_bufvec_cursor_cmp(&cur_1, &cur_2);
		if (diff > 0) {
			tgt->s_idx = node_count(left_slot.s_node) + 1;
			return;
		}
	}
	node_find(tgt, &rec->r_key);
}

/**
 * This function is responsible to handle the overflow at node at particular
 * level. It will get called when given record is not able to fit in node. This
 * function will split the node and update bop->bo_rec which needs to get added
 * at parent node.
 *
 * If record is not able to fit in the node, split the node
 *     1) Move some records from current node(l_node) to new node(l_alloc).
 *     2) Insert given record to appropriate node.
 *     3) Modify last key from left node(in case of internal node) and key,
 *       value for record which needs to get inserted at parent.
 *
 * @param bop structure for btree operation which contains all required data.
 * @return int64_t return state which needs to get executed next.
 */
static int64_t btree_put_makespace_phase(struct m0_btree_op *bop)
{
	struct m0_btree_oimpl *oi         = bop->bo_i;
	struct level          *lev = &oi->i_level[oi->i_used];
	m0_bcount_t            ksize;
	void                  *p_key;
	m0_bcount_t            vsize;
	void                  *p_val;
	m0_bcount_t            ksize_1;
	void                  *p_key_1;
	m0_bcount_t            vsize_1;
	void                  *p_val_1;
	uint64_t               newvalue;
	m0_bcount_t            newvsize  = INTERNAL_NODE_VALUE_SIZE;
	void                  *newv_ptr  = &newvalue;
	struct m0_btree_rec    new_rec;
	struct slot            tgt;
	struct slot            node_slot;
	int                    i;

	/**
	 * move records from current node to new node and find slot for given
	 * record
	 */
	node_lock(lev->l_alloc);
	node_lock(lev->l_node);

	lev->i_alloc_in_use = true;

	btree_put_split_and_find(lev->l_alloc, lev->l_node, &bop->bo_rec, &tgt,
				 bop->bo_seg, bop->bo_tx);

	tgt.s_rec = bop->bo_rec;
	node_make (&tgt, bop->bo_tx);
	tgt.s_rec = REC_INIT(&p_key, &ksize, &p_val, &vsize);
	node_rec(&tgt);
	tgt.s_rec.r_flags = M0_BSC_SUCCESS;
	int rc = bop->bo_cb.c_act(&bop->bo_cb, &tgt.s_rec);
	if (rc) {
		/* If callback failed, undo make space, splitted node */
		node_del(tgt.s_node, tgt.s_idx, bop->bo_tx);
		node_done(&tgt, bop->bo_tx, true);
		tgt.s_node == lev->l_node ? node_seq_cnt_update(lev->l_node) :
					    node_seq_cnt_update(lev->l_alloc);
		node_fix(lev->l_node, bop->bo_tx);

		node_move(lev->l_alloc, lev->l_node, D_RIGHT,
		          NR_MAX, bop->bo_tx);
		lev->i_alloc_in_use = false;

		node_unlock(lev->l_alloc);
		node_unlock(lev->l_node);
		lock_op_unlock(bop->bo_arbor->t_desc);
		return fail(bop, rc);
	}
	node_done(&tgt, bop->bo_tx, true);
	tgt.s_node == lev->l_node ? node_seq_cnt_update(lev->l_node) :
				    node_seq_cnt_update(lev->l_alloc);
	node_fix(tgt.s_node, bop->bo_tx);
	btree_node_capture_enlist(oi, lev->l_alloc, 0);
	btree_node_capture_enlist(oi, lev->l_node, 0);

	/* TBD : This check needs to be removed when debugging is done. */
	M0_ASSERT(node_expensive_invariant(lev->l_alloc));
	M0_ASSERT(node_expensive_invariant(lev->l_node));
	node_unlock(lev->l_alloc);
	node_unlock(lev->l_node);

	/* Initialized new record which will get inserted at parent */
	node_slot.s_node = lev->l_node;
	node_slot.s_idx = 0;
	node_slot.s_rec = REC_INIT(&p_key, &ksize, &p_val, &vsize);
	node_key(&node_slot);
	new_rec.r_key = node_slot.s_rec.r_key;

	newvalue      = INTERNAL_NODE_VALUE_SIZE;
	newv_ptr      = &(lev->l_alloc->n_addr);
	new_rec.r_val = M0_BUFVEC_INIT_BUF(&newv_ptr, &newvsize);

	for (i = oi->i_used - 1; i >= 0; i--) {
		lev = &oi->i_level[i];
		node_slot.s_node = lev->l_node;
		node_slot.s_idx  = lev->l_idx;
		node_slot.s_rec  = new_rec;
		if (node_isfit(&node_slot)) {
			struct m0_btree_rec *rec;

			node_lock(lev->l_node);

			node_make(&node_slot, bop->bo_tx);
			node_slot.s_rec = REC_INIT(&p_key_1, &ksize_1,
						   &p_val_1, &vsize_1);
			node_rec(&node_slot);
			rec = &new_rec;
			COPY_RECORD(&node_slot.s_rec, rec);

			node_done(&node_slot, bop->bo_tx, true);
			node_seq_cnt_update(lev->l_node);
			node_fix(lev->l_node, bop->bo_tx);
			btree_node_capture_enlist(oi, lev->l_node, lev->l_idx);

			/**
			 * TBD : This check needs to be removed when debugging
			 * is done.
			 */
			M0_ASSERT(node_expensive_invariant(lev->l_node));
			node_unlock(lev->l_node);
			return P_CAPTURE;
		}

		node_lock(lev->l_alloc);
		node_lock(lev->l_node);

		lev->i_alloc_in_use = true;

		btree_put_split_and_find(lev->l_alloc, lev->l_node, &new_rec,
					 &tgt, bop->bo_seg, bop->bo_tx);

		tgt.s_rec = new_rec;
		node_make(&tgt, bop->bo_tx);
		tgt.s_rec = REC_INIT(&p_key_1, &ksize_1, &p_val_1, &vsize_1);
		node_rec(&tgt);
		COPY_RECORD(&tgt.s_rec,  &new_rec);

		node_done(&tgt, bop->bo_tx, true);
		tgt.s_node == lev->l_node ? node_seq_cnt_update(lev->l_node) :
					    node_seq_cnt_update(lev->l_alloc);
		node_fix(tgt.s_node, bop->bo_tx);
		btree_node_capture_enlist(oi, lev->l_alloc, 0);
		btree_node_capture_enlist(oi, lev->l_node, 0);

		/**
		 * TBD : This check needs to be removed when debugging is
		 * done.
		 */
		M0_ASSERT(node_expensive_invariant(lev->l_alloc));
		M0_ASSERT(node_expensive_invariant(lev->l_node));
		node_unlock(lev->l_alloc);
		node_unlock(lev->l_node);

		node_slot.s_node = lev->l_alloc;
		node_slot.s_idx = node_count(node_slot.s_node);
		node_slot.s_rec = REC_INIT(&p_key, &ksize, &p_val, &vsize);
		node_key(&node_slot);
		new_rec.r_key = node_slot.s_rec.r_key;
		newv_ptr = &(lev->l_alloc->n_addr);
	}

	/**
	 * If we reach root node and splitting is done at root handle spliting
	 * of root
	*/
	return btree_put_root_split_handle(bop, &new_rec);
}

/* get_tick for insert operation */
static int64_t btree_put_kv_tick(struct m0_sm_op *smop)
{
	struct m0_btree_op    *bop            = M0_AMB(bop, smop, bo_op);
	struct td             *tree           = bop->bo_arbor->t_desc;
	uint64_t               flags          = bop->bo_flags;
	struct m0_btree_oimpl *oi             = bop->bo_i;
	bool                   lock_acquired  = bop->bo_flags & BOF_LOCKALL;
	struct level          *lev;

	switch (bop->bo_op.o_sm.sm_state) {
	case P_INIT:
		M0_ASSERT(bop->bo_i == NULL);
		bop->bo_i = m0_alloc(sizeof *oi);
		if (bop->bo_i == NULL) {
			bop->bo_op.o_sm.sm_rc = M0_ERR(-ENOMEM);
			return P_DONE;
		}
		if ((flags & BOF_COOKIE) &&
		    cookie_is_set(&bop->bo_rec.r_key.k_cookie))
			return P_COOKIE;
		else
			return P_SETUP;
	case P_COOKIE:
		if (cookie_is_valid(tree, &bop->bo_rec.r_key.k_cookie) &&
		    !node_isoverflow(oi->i_cookie_node))
			return P_LOCK;
		else
			return P_SETUP;
	case P_LOCKALL:
		M0_ASSERT(bop->bo_flags & BOF_LOCKALL);
		return lock_op_init(&bop->bo_op, &bop->bo_i->i_nop,
				    bop->bo_arbor->t_desc, P_SETUP);
	case P_SETUP:
		oi->i_height = tree->t_height;
		level_alloc(oi, oi->i_height);
		if (oi->i_level == NULL) {
			if (lock_acquired)
				lock_op_unlock(tree);
			return fail(bop, M0_ERR(-ENOMEM));
		}
		bop->bo_i->i_key_found = false;
		oi->i_nop.no_op.o_sm.sm_rc = 0;
		/** Fall through to P_DOWN. */
	case P_DOWN:
		oi->i_used = 0;
		M0_SET0(&oi->i_capture);
		/* Load root node. */
		return node_get(&oi->i_nop, tree, &tree->t_root->n_addr,
				P_NEXTDOWN);
	case P_NEXTDOWN:
		if (oi->i_nop.no_op.o_sm.sm_rc == 0) {
			struct slot    node_slot = {};
			struct segaddr child_node_addr;

			lev = &oi->i_level[oi->i_used];
			lev->l_node = oi->i_nop.no_node;
			node_slot.s_node = oi->i_nop.no_node;

			node_lock(lev->l_node);
			lev->l_seq = oi->i_nop.no_node->n_seq;

			/**
			 * Node validation is required to determine that the
			 * node(lev->l_node) which is pointed by current thread
			 * is not freed by any other thread till current thread
			 * reaches NEXTDOWN phase.
			 *
			 * Node verification is required to determine that no
			 * other thread which has lock is working on the same
			 * node(lev->l_node) which is pointed by current thread.
			 */

			if (!node_isvalid(lev->l_node) || (oi->i_used > 0 &&
			    node_count_rec(lev->l_node) == 0)) {
				node_unlock(lev->l_node);
				return m0_sm_op_sub(&bop->bo_op, P_CLEANUP,
						    P_SETUP);
			}

			oi->i_nop.no_node = NULL;

			oi->i_key_found = node_find(&node_slot,
						    &bop->bo_rec.r_key);
			lev->l_idx = node_slot.s_idx;
			if (node_level(node_slot.s_node) > 0) {
				if (oi->i_key_found) {
					lev->l_idx++;
					node_slot.s_idx++;
				}
				node_child(&node_slot, &child_node_addr);
				if (!address_in_segment(child_node_addr)) {
					node_unlock(lev->l_node);
					node_op_fini(&oi->i_nop);
					return fail(bop, M0_ERR(-EFAULT));
				}
				oi->i_used++;

				if (oi->i_used >= oi->i_height) {
					/* If height of tree increased. */
					oi->i_used = oi->i_height - 1;
					node_unlock(lev->l_node);
					return m0_sm_op_sub(&bop->bo_op,
							    P_CLEANUP, P_SETUP);
				}
				node_unlock(lev->l_node);
				return node_get(&oi->i_nop, tree,
						&child_node_addr, P_NEXTDOWN);
			} else {
				node_unlock(lev->l_node);
				if (oi->i_key_found)
					return P_LOCK;
				/**
				 * Initialize i_alloc_lev to level of leaf
				 * node.
				 */
				oi->i_alloc_lev = oi->i_used;
				return P_ALLOC_REQUIRE;
			}
		} else {
			node_op_fini(&oi->i_nop);
			return m0_sm_op_sub(&bop->bo_op, P_CLEANUP, P_SETUP);
		}
	case P_ALLOC_REQUIRE:{
		do {
			lev = &oi->i_level[oi->i_alloc_lev];
			if (!node_isvalid(lev->l_node))
				return m0_sm_op_sub(&bop->bo_op, P_CLEANUP,
						    P_SETUP);

			if (!node_isoverflow(lev->l_node))
				break;
			if (lev->l_alloc == NULL || (oi->i_alloc_lev == 0 &&
			    oi->i_extra_node == NULL)) {
				/**
				 * Depending on the level of node, shift can be
				 * updated.
				 */
				int ksize = node_keysize(lev->l_node);
				int vsize = node_valsize(lev->l_node);
				int shift = node_shift(lev->l_node);
				oi->i_nop.no_opc = NOP_ALLOC;
				return node_alloc(&oi->i_nop, tree,
						  shift, lev->l_node->n_type,
						  ksize, vsize, bop->bo_tx,
						  P_ALLOC_STORE);

			}
			oi->i_alloc_lev--;
		} while (oi->i_alloc_lev >= 0);
		return P_LOCK;
	}
	case P_ALLOC_STORE: {
		if (oi->i_nop.no_op.o_sm.sm_rc != 0) {
			if (lock_acquired)
				lock_op_unlock(tree);
			node_op_fini(&oi->i_nop);
			return fail(bop, oi->i_nop.no_op.o_sm.sm_rc);
		}
		lev = &oi->i_level[oi->i_alloc_lev];

		if (oi->i_alloc_lev == 0) {
			/**
			 * If we are at root node and if there is possibility of
			 * overflow at root node, allocate two nodes for l_alloc
			 * and oi->extra_node, as both nodes will be used in
			 * case of root overflow.
			 */
			if (lev->l_alloc == NULL) {
				int ksize;
				int vsize;
				int shift;
				lev->l_alloc = oi->i_nop.no_node;

				if (!node_isvalid(lev->l_node)) {
					return m0_sm_op_sub(&bop->bo_op,
								P_CLEANUP,
								P_SETUP);
				}
				ksize = node_keysize(lev->l_node);
				vsize = node_valsize(lev->l_node);
				shift = node_shift(lev->l_node);
				oi->i_nop.no_opc = NOP_ALLOC;
				return node_alloc(&oi->i_nop, tree,
						  shift, lev->l_node->n_type,
						  ksize, vsize, bop->bo_tx,
						  P_ALLOC_STORE);

			} else if (oi->i_extra_node == NULL) {
				oi->i_extra_node = oi->i_nop.no_node;
				return P_LOCK;
			} else
				M0_ASSERT(0);
		}

		lev->l_alloc = oi->i_nop.no_node;
		oi->i_alloc_lev--;
		return P_ALLOC_REQUIRE;
	}
	case P_LOCK:
		if (!lock_acquired)
			return lock_op_init(&bop->bo_op, &bop->bo_i->i_nop,
					    bop->bo_arbor->t_desc, P_CHECK);
		/** Fall through if LOCK is already acquired. */
	case P_CHECK:
		if (!path_check(oi, tree, &bop->bo_rec.r_key.k_cookie)) {
			oi->i_trial++;
			if (oi->i_trial >= MAX_TRIALS) {
				M0_ASSERT_INFO((bop->bo_flags & BOF_LOCKALL) ==
					       0, "Put record failure in tree"
					       "lock mode");
				bop->bo_flags |= BOF_LOCKALL;
				lock_op_unlock(tree);
				return m0_sm_op_sub(&bop->bo_op, P_CLEANUP,
						    P_LOCKALL);
			}
			if (oi->i_height != tree->t_height) {
				/* If height has changed. */
				lock_op_unlock(tree);
				return m0_sm_op_sub(&bop->bo_op, P_CLEANUP,
						    P_SETUP);
			} else {
				/* If height is same, put back all the nodes. */
				lock_op_unlock(tree);
				level_put(oi, bop->bo_tx);
				return P_DOWN;
			}
		}
		/** Fall through if path_check is successful. */
	case P_MAKESPACE: {
		if (oi->i_key_found) {
			struct m0_btree_rec rec;
			rec.r_flags = M0_BSC_KEY_EXISTS;
			int rc = bop->bo_cb.c_act(&bop->bo_cb, &rec);
			if (rc) {
				lock_op_unlock(tree);
				return fail(bop, rc);
			}
			lock_op_unlock(tree);
			return m0_sm_op_sub(&bop->bo_op, P_CLEANUP, P_FINI);
		}

		lev = &oi->i_level[oi->i_used];
		struct slot slot_for_right_node = {
			.s_node = lev->l_node,
			.s_idx  = lev->l_idx,
			.s_rec  = bop->bo_rec
		};
		if (!node_isfit(&slot_for_right_node))
			return btree_put_makespace_phase(bop);

		node_lock(lev->l_node);
		node_make(&slot_for_right_node, bop->bo_tx);
		/** Fall through if there is no overflow.  **/
	}
	case P_ACT: {
		m0_bcount_t          ksize;
		void                *p_key;
		m0_bcount_t          vsize;
		void                *p_val;
		struct m0_btree_rec *rec;
		struct slot          node_slot;

		lev = &oi->i_level[oi->i_used];

		node_slot.s_node = lev->l_node;
		node_slot.s_idx  = lev->l_idx;

		rec  = &node_slot.s_rec;
		*rec = REC_INIT(&p_key, &ksize, &p_val, &vsize);
		node_rec(&node_slot);

		/**
		 * If we are at leaf node, and we have made the space
		 * for inserting a record, callback will be called.
		 * Callback will be provided with the record. It is
		 * user's responsibility to fill the value as well as
		 * key in the given record. if callback failed, we will
		 * revert back the changes made on btree. Detailed
		 * explination is provided at P_MAKESPACE stage.
		 */
		rec->r_flags = M0_BSC_SUCCESS;
		int rc = bop->bo_cb.c_act(&bop->bo_cb, rec);
		if (rc) {
			/* handle if callback fail i.e undo make */
			node_del(node_slot.s_node, node_slot.s_idx, bop->bo_tx);
			node_done(&node_slot, bop->bo_tx, true);
			node_seq_cnt_update(lev->l_node);
			node_fix(lev->l_node, bop->bo_tx);

			node_unlock(lev->l_node);
			lock_op_unlock(tree);
			return fail(bop, rc);
		}
		node_done(&node_slot, bop->bo_tx, true);
		node_seq_cnt_update(lev->l_node);
		node_fix(lev->l_node, bop->bo_tx);
		btree_node_capture_enlist(oi, lev->l_node, lev->l_idx);

		/**
		 * TBD : This check needs to be removed when debugging is
		 * done.
		 */
		M0_ASSERT(node_expensive_invariant(lev->l_node));
		node_unlock(lev->l_node);
		return P_CAPTURE;
	}
<<<<<<< HEAD
	case P_CAPTURE: {
		struct node_capture_info *arr = oi->i_capture;
		struct slot               node_slot;
		int                       i;

		for (i = 0; i < BTREE_CALLBACK_CREDIT; i++) {
			if (arr[i].nc_node == NULL)
				break;

			node_slot.s_node = arr[i].nc_node;
			node_slot.s_idx  = arr[i].nc_idx;
			node_capture(&node_slot, bop->bo_tx);
		}

=======
	case P_CAPTURE:
		btree_tx_node_capture(oi, bop->bo_tx);
>>>>>>> 1db6d07e
		lock_op_unlock(tree);
		return m0_sm_op_sub(&bop->bo_op, P_CLEANUP, P_FINI);
	case P_CLEANUP:
		level_cleanup(oi, bop->bo_tx);
		return m0_sm_op_ret(&bop->bo_op);
	case P_FINI :
		M0_ASSERT(oi);
		m0_free(oi);
		return P_DONE;
	default:
		M0_IMPOSSIBLE("Wrong state: %i", bop->bo_op.o_sm.sm_state);
	};
}
/* Insert operation section end point */

#endif
#ifndef __KERNEL__
//static struct m0_sm_group G;

static struct m0_sm_state_descr btree_states[P_NR] = {
	[P_INIT] = {
		.sd_flags   = M0_SDF_INITIAL,
		.sd_name    = "P_INIT",
		.sd_allowed = M0_BITS(P_COOKIE, P_SETUP, P_ACT, P_TIMECHECK,
				      P_DONE),
	},
	[P_COOKIE] = {
		.sd_flags   = 0,
		.sd_name    = "P_COOKIE",
		.sd_allowed = M0_BITS(P_LOCK, P_SETUP),
	},
	[P_SETUP] = {
		.sd_flags   = 0,
		.sd_name    = "P_SETUP",
		.sd_allowed = M0_BITS(P_CLEANUP, P_NEXTDOWN),
	},
	[P_LOCKALL] = {
		.sd_flags   = 0,
		.sd_name    = "P_LOCKALL",
		.sd_allowed = M0_BITS(P_SETUP),
	},
	[P_DOWN] = {
		.sd_flags   = 0,
		.sd_name    = "P_DOWN",
		.sd_allowed = M0_BITS(P_NEXTDOWN),
	},
	[P_NEXTDOWN] = {
		.sd_flags   = 0,
		.sd_name    = "P_NEXTDOWN",
		.sd_allowed = M0_BITS(P_NEXTDOWN, P_ALLOC_REQUIRE,
				      P_STORE_CHILD, P_SIBLING, P_CLEANUP,
				      P_LOCK),
	},
	[P_SIBLING] = {
		.sd_flags   = 0,
		.sd_name    = "P_SIBLING",
		.sd_allowed = M0_BITS(P_SIBLING, P_LOCK, P_CLEANUP),
	},
	[P_ALLOC_REQUIRE] = {
		.sd_flags   = 0,
		.sd_name    = "P_ALLOC_REQUIRE",
		.sd_allowed = M0_BITS(P_ALLOC_STORE, P_LOCK, P_CLEANUP),
	},
	[P_ALLOC_STORE] = {
		.sd_flags   = 0,
		.sd_name    = "P_ALLOC_STORE",
		.sd_allowed = M0_BITS(P_ALLOC_REQUIRE, P_ALLOC_STORE, P_LOCK,
				      P_CLEANUP),
	},
	[P_STORE_CHILD] = {
		.sd_flags   = 0,
		.sd_name    = "P_STORE_CHILD",
		.sd_allowed = M0_BITS(P_CHECK, P_CLEANUP, P_LOCKALL,
				      P_FREENODE),
	},
	[P_LOCK] = {
		.sd_flags   = 0,
		.sd_name    = "P_LOCK",
		.sd_allowed = M0_BITS(P_CHECK, P_CAPTURE, P_CLEANUP, P_LOCKALL,
				      P_FREENODE),
	},
	[P_CHECK] = {
		.sd_flags   = 0,
		.sd_name    = "P_CHECK",
		.sd_allowed = M0_BITS(P_CAPTURE, P_CLEANUP, P_DOWN, P_FREENODE),
	},
	[P_MAKESPACE] = {
		.sd_flags   = 0,
		.sd_name    = "P_MAKESPACE",
		.sd_allowed = M0_BITS(P_CLEANUP),
	},
	[P_ACT] = {
		.sd_flags   = 0,
		.sd_name    = "P_ACT",
		.sd_allowed = M0_BITS(P_FREENODE, P_CAPTURE, P_CLEANUP, P_DONE),
	},
	[P_CAPTURE] = {
		.sd_flags   = 0,
		.sd_name    = "P_CAPTURE",
		.sd_allowed = M0_BITS(P_CLEANUP),
	},
	[P_FREENODE] = {
		.sd_flags   = 0,
		.sd_name    = "P_FREENODE",
		.sd_allowed = M0_BITS(P_FREENODE, P_CLEANUP, P_FINI),
	},
	[P_CLEANUP] = {
		.sd_flags   = 0,
		.sd_name    = "P_CLEANUP",
		.sd_allowed = M0_BITS(P_SETUP, P_LOCKALL, P_FINI),
	},
	[P_FINI] = {
		.sd_flags   = 0,
		.sd_name    = "P_FINI",
		.sd_allowed = M0_BITS(P_DONE),
	},
	[P_TIMECHECK] = {
		.sd_flags   = 0,
		.sd_name    = "P_TIMECHECK",
		.sd_allowed = M0_BITS(P_TIMECHECK),
	},
	[P_DONE] = {
		.sd_flags   = M0_SDF_TERMINAL,
		.sd_name    = "P_DONE",
		.sd_allowed = 0,
	},
};

static struct m0_sm_trans_descr btree_trans[] = {
	{ "open/create/close-init", P_INIT, P_ACT  },
	{ "open/create/close-act", P_ACT, P_DONE },
	{ "close/destroy", P_INIT, P_DONE},
	{ "close-init-timecheck", P_INIT, P_TIMECHECK},
	{ "close-timecheck-repeat", P_TIMECHECK, P_TIMECHECK},
	{ "kvop-init-cookie", P_INIT, P_COOKIE },
	{ "kvop-init", P_INIT, P_SETUP },
	{ "kvop-cookie-valid", P_COOKIE, P_LOCK },
	{ "kvop-cookie-invalid", P_COOKIE, P_SETUP },
	{ "kvop-setup-failed", P_SETUP, P_CLEANUP },
	{ "kvop-setup-down-fallthrough", P_SETUP, P_NEXTDOWN },
	{ "kvop-lockall", P_LOCKALL, P_SETUP },
	{ "kvop-down", P_DOWN, P_NEXTDOWN },
	{ "kvop-nextdown-repeat", P_NEXTDOWN, P_NEXTDOWN },
	{ "put-nextdown-next", P_NEXTDOWN, P_ALLOC_REQUIRE },
	{ "del-nextdown-load", P_NEXTDOWN, P_STORE_CHILD },
	{ "get-nextdown-next", P_NEXTDOWN, P_LOCK },
	{ "iter-nextdown-sibling", P_NEXTDOWN, P_SIBLING },
	{ "kvop-nextdown-failed", P_NEXTDOWN, P_CLEANUP },
	{ "iter-sibling-repeat", P_SIBLING, P_SIBLING },
	{ "iter-sibling-next", P_SIBLING, P_LOCK },
	{ "iter-sibling-failed", P_SIBLING, P_CLEANUP },
	{ "put-alloc-load", P_ALLOC_REQUIRE, P_ALLOC_STORE },
	{ "put-alloc-next", P_ALLOC_REQUIRE, P_LOCK },
	{ "put-alloc-fail", P_ALLOC_REQUIRE, P_CLEANUP },
	{ "put-allocstore-require", P_ALLOC_STORE, P_ALLOC_REQUIRE },
	{ "put-allocstore-repeat", P_ALLOC_STORE, P_ALLOC_STORE },
	{ "put-allocstore-next", P_ALLOC_STORE, P_LOCK },
	{ "put-allocstore-fail", P_ALLOC_STORE, P_CLEANUP },
	{ "del-child-check", P_STORE_CHILD, P_CHECK },
	{ "del-child-check-ht-changed", P_STORE_CHILD, P_CLEANUP },
	{ "del-child-check-ht-same", P_STORE_CHILD, P_LOCKALL },
	{ "del-child-check-act-free", P_STORE_CHILD, P_FREENODE },
	{ "kvop-lock", P_LOCK, P_CHECK },
	{ "kvop-lock-check-ht-changed", P_LOCK, P_CLEANUP },
	{ "kvop-lock-check-ht-same", P_LOCK, P_LOCKALL },
	{ "put-lock-ft-capture", P_LOCK, P_CAPTURE },
	{ "del-check-act-free", P_LOCK, P_FREENODE },
	{ "kvop-check-height-changed", P_CHECK, P_CLEANUP },
	{ "kvop-check-height-same", P_CHECK, P_DOWN },
	{ "put-check-ft-capture", P_CHECK, P_CAPTURE },
	{ "del-act-free", P_CHECK, P_FREENODE },
	{ "put-makespace-cleanup", P_MAKESPACE, P_CLEANUP },
	{ "put-makespace", P_MAKESPACE, P_ACT },
	{ "kvop-act", P_ACT, P_CLEANUP },
	{ "put-act", P_ACT, P_CAPTURE },
	{ "del-act", P_ACT, P_FREENODE },
	{ "put-capture", P_CAPTURE, P_CLEANUP},
	{ "del-freenode-repeat", P_FREENODE, P_FREENODE },
	{ "del-freenode-cleanup", P_FREENODE, P_CLEANUP },
	{ "del-freenode-fini", P_FREENODE, P_FINI},
	{ "kvop-cleanup-setup", P_CLEANUP, P_SETUP },
	{ "kvop-lockall", P_CLEANUP, P_LOCKALL },
	{ "kvop-done", P_CLEANUP, P_FINI },
	{ "kvop-fini", P_FINI, P_DONE },
};

static struct m0_sm_conf btree_conf = {
	.scf_name      = "btree-conf",
	.scf_nr_states = ARRAY_SIZE(btree_states),
	.scf_state     = btree_states,
	.scf_trans_nr  = ARRAY_SIZE(btree_trans),
	.scf_trans     = btree_trans
};

#endif

#ifndef __KERNEL__
/**
 * calc_shift is used to calculate the shift for the given number of bytes.
 * Shift is the exponent of nearest power-of-2 value greater than or equal to
 * number of bytes.
 *
 * @param value represents the number of bytes
 * @return int  returns the shift value.
 */

int calc_shift(int value)
{
	unsigned int sample = (unsigned int) value;
	unsigned int pow    = 0;

	while (sample > 0)
	{
		sample >>=1;
		pow += 1;
	}

	return pow - 1;
}

/**
 * btree_create_tree_tick function is the main function used to create btree.
 * It traverses through multiple states to perform its operation.
 *
 * @param smop     represents the state machine operation
 * @return int64_t returns the next state to be executed.
 */
int64_t btree_create_tree_tick(struct m0_sm_op *smop)
{
	struct m0_btree_op    *bop    = M0_AMB(bop, smop, bo_op);
	struct m0_btree_oimpl *oi     = bop->bo_i;
	struct m0_btree_idata *data   = &bop->b_data;
	int                    k_size = data->bt->ksize == -1 ? MAX_KEY_SIZE :
					data->bt->ksize;
	int                    v_size = data->bt->vsize == -1 ? MAX_VAL_SIZE :
					data->bt->vsize;

	switch (bop->bo_op.o_sm.sm_state) {
	case P_INIT:
		/**
		 * This following check has been added to enforce the
		 * requirement that nodes have aligned addresses.
		 * However, in future, this check can be removed if
		 * such a requirement is invalidated.
		 */
		if (!addr_is_aligned(data->addr))
			return M0_ERR(-EFAULT);

		oi = m0_alloc(sizeof *bop->bo_i);
		if (oi == NULL)
			return M0_ERR(-ENOMEM);
		bop->bo_i = oi;
		bop->bo_arbor = m0_alloc(sizeof *bop->bo_arbor);
		if (bop->bo_arbor == NULL) {
			m0_free(oi);
			return M0_ERR(-ENOMEM);
		}

		oi->i_nop.no_addr = segaddr_build(data->addr, calc_shift(data->
							      num_bytes));
		node_init(&oi->i_nop.no_addr, k_size, v_size,
			  data->nt, bop->bo_seg, bop->bo_tx);

		return tree_get(&oi->i_nop, &oi->i_nop.no_addr, P_ACT);

	case P_ACT:
		oi->i_nop.no_node->n_type = data->nt;
		oi->i_nop.no_tree->t_type = data->bt;
		oi->i_nop.no_tree->t_seg  = bop->bo_seg;

		bop->bo_arbor->t_desc           = oi->i_nop.no_tree;
		bop->bo_arbor->t_type           = data->bt;

		m0_rwlock_write_lock(&bop->bo_arbor->t_desc->t_lock);
		bop->bo_arbor->t_desc->t_height = 1;
		m0_rwlock_write_unlock(&bop->bo_arbor->t_desc->t_lock);

		m0_free(oi);
		bop->bo_i = NULL;
		return P_DONE;

	default:
		M0_IMPOSSIBLE("Wrong state: %i", bop->bo_op.o_sm.sm_state);
	}
}

/**
 * btree_destroy_tree_tick function is the main function used to destroy btree.
 *
 * @param smop     represents the state machine operation
 * @return int64_t returns the next state to be executed.
 */
int64_t btree_destroy_tree_tick(struct m0_sm_op *smop)
{
	struct m0_btree_op *bop = M0_AMB(bop, smop, bo_op);

	M0_PRE(bop->bo_op.o_sm.sm_state == P_INIT);
	M0_PRE(bop->bo_arbor != NULL);
	M0_PRE(bop->bo_arbor->t_desc != NULL);
	M0_PRE(node_invariant(bop->bo_arbor->t_desc->t_root));

	/** The following pre-condition is currently a
	 *  compulsion as the delete routine has not been
	 *  implemented yet.
	 *  Once it is implemented, this pre-condition can be
	 *  modified to compulsorily remove the records and get
	 *  the node count to 0.
	 */
	M0_PRE(node_count(bop->bo_arbor->t_desc->t_root) == 0);

	tree_put(bop->bo_arbor->t_desc);
	/**
	 * TODO: Currently just deleting the tree root node, as the assumption
	 * is tree will only have root node at this point.
	 */
	m0_rwlock_write_lock(&list_lock);
	ndlist_tlink_del_fini(bop->bo_arbor->t_desc->t_root);
	m0_rwlock_write_unlock(&list_lock);

	/**
	 * ToDo: We need to capture the changes occuring in the
	 * root node after tree_descriptor has been freed using
	 * m0_be_tx_capture().
	 * Only those fields that have changed need to be
	 * updated.
	 */
	m0_free(bop->bo_arbor);
	bop->bo_arbor = NULL;

	return P_DONE;
}

/**
 * btree_open_tree_tick function is used to traverse through different states to
 * facilitate the working of m0_btree_open().
 *
 * @param smop     represents the state machine operation
 * @return int64_t returns the next state to be executed.
 */
int64_t btree_open_tree_tick(struct m0_sm_op *smop)
{
	struct m0_btree_op    *bop  = M0_AMB(bop, smop, bo_op);
	struct m0_btree_oimpl *oi   = bop->bo_i;

	switch (bop->bo_op.o_sm.sm_state) {
	case P_INIT:

		/**
		 * ToDo:
		 * Here, we need to add a check to enforce the
		 * requirement that nodes are valid.
		 *
		 * Once the function node_isvalid() is implemented properly,
		 * we need to add the check here.
		 */

		oi = m0_alloc(sizeof *bop->bo_i);
		if (oi == NULL)
			return M0_ERR(-ENOMEM);
		bop->bo_i = oi;
		oi->i_nop.no_addr = segaddr_build(bop->b_data.addr,
						  calc_shift(bop->b_data.
							     num_bytes));

		return tree_get(&oi->i_nop, &oi->i_nop.no_addr, P_ACT);

	case P_ACT:
		bop->b_data.tree->t_type   = oi->i_nop.no_tree->t_type;
		bop->b_data.tree->t_height = oi->i_nop.no_tree->t_height;
		bop->b_data.tree->t_desc   = oi->i_nop.no_tree;

		m0_free(oi);
		return P_DONE;

	default:
		M0_IMPOSSIBLE("Wrong state: %i", bop->bo_op.o_sm.sm_state);
	}
}

/**
 * btree_close_tree_tick function is used to traverse through different states
 * to facilitate the working of m0_btree_close().
 *
 * @param smop     represents the state machine operation
 * @return int64_t returns the next state to be executed.
 */
int64_t btree_close_tree_tick(struct m0_sm_op *smop)
{
	struct m0_btree_op *bop  = M0_AMB(bop, smop, bo_op);
	struct td          *tree = bop->bo_arbor->t_desc;
	struct nd          *node;

	M0_PRE(tree->t_ref != 0);

	switch (bop->bo_op.o_sm.sm_state) {
	case P_INIT:
		if (tree->t_ref > 1) {
			tree_put(tree);
			return P_DONE;
		}
		tree->t_starttime = m0_time_now();
		/** put tree's root node. */
		node_put(tree->t_root->n_op, tree->t_root, bop->bo_tx);
		/** Fallthrough to P_TIMECHECK */
	case P_TIMECHECK:
		/**
		 * This code is meant for debugging. In future, this case needs
		 * to be handled in a better way.
		 */
		m0_rwlock_write_lock(&list_lock);
		m0_tl_for(ndlist, &btree_active_nds, node) {
			if (node->n_tree == tree && node->n_ref > 0) {
				if (m0_time_seconds(m0_time_now() -
						    tree->t_starttime) > 5) {
					M0_LOG(M0_ERROR, "tree close timeout");
					M0_ASSERT(false);
				}
				m0_rwlock_write_unlock(&list_lock);
				return P_TIMECHECK;
			}
		} m0_tl_endfor;
		m0_rwlock_write_unlock(&list_lock);
		/** Fallthrough to P_ACT */
	case P_ACT:
		tree->t_starttime = 0;
		tree_put(tree);
		return P_DONE;
	default:
		M0_IMPOSSIBLE("Wrong state: %i", bop->bo_op.o_sm.sm_state);
	}
}

/* Based on the flag get the next/previous sibling index. */
static int sibling_index_get(int index, uint64_t flags, bool key_exists)
{
	if (flags & BOF_NEXT)
		return key_exists ? ++index : index;
	return --index;
}

/* Checks if the index is in the range of valid key range for node. */
static bool index_is_valid(struct level *lev)
{
	return (lev->l_idx >= 0) && (lev->l_idx < node_count(lev->l_node));
}

/**
 *  Search from the leaf + 1 level till the root level and find a node
 *  which has valid sibling. Once found, get the leftmost leaf record from the
 *  sibling subtree.
 */
int  btree_sibling_first_key_get(struct m0_btree_oimpl *oi, struct td *tree,
				 struct slot *s)
{
	int             i;
	struct level   *lev;
	struct segaddr  child;

	for (i = oi->i_used - 1; i >= 0; i--) {
		lev = &oi->i_level[i];
		if (lev->l_idx < node_count(lev->l_node)) {
			s->s_node = oi->i_nop.no_node = lev->l_node;
			s->s_idx = lev->l_idx + 1;
			while (i != oi->i_used) {
				node_child(s, &child);
				if (!address_in_segment(child))
					return M0_ERR(-EFAULT);
				i++;
				node_get(&oi->i_nop, tree, &child, P_CLEANUP);
				s->s_idx = 0;
				s->s_node = oi->i_nop.no_node;
				oi->i_level[i].l_sibling = oi->i_nop.no_node;
			}
			node_rec(s);
			return 0;
		}
	}
	s->s_rec.r_flags = M0_BSC_KEY_NOT_FOUND;
	return 0;

}

/** Tree GET (lookup) state machine. */
static int64_t btree_get_kv_tick(struct m0_sm_op *smop)
{
	struct m0_btree_op    *bop            = M0_AMB(bop, smop, bo_op);
	struct td             *tree           = bop->bo_arbor->t_desc;
	struct m0_btree_oimpl *oi             = bop->bo_i;
	bool                   lock_acquired  = bop->bo_flags & BOF_LOCKALL;
	struct level          *lev;

	switch (bop->bo_op.o_sm.sm_state) {
	case P_INIT:
		M0_ASSERT(bop->bo_i == NULL);
		bop->bo_i = m0_alloc(sizeof *oi);
		if (bop->bo_i == NULL) {
			bop->bo_op.o_sm.sm_rc = M0_ERR(-ENOMEM);
			return P_DONE;
		}
		if ((bop->bo_flags & BOF_COOKIE) &&
		    cookie_is_set(&bop->bo_rec.r_key.k_cookie))
			return P_COOKIE;
		else
			return P_SETUP;
	case P_COOKIE:
		if (cookie_is_valid(tree, &bop->bo_rec.r_key.k_cookie))
			return P_LOCK;
		else
			return P_SETUP;
	case P_LOCKALL:
		M0_ASSERT(bop->bo_flags & BOF_LOCKALL);
		return lock_op_init(&bop->bo_op, &bop->bo_i->i_nop,
				    bop->bo_arbor->t_desc, P_SETUP);
	case P_SETUP:
		oi->i_height = tree->t_height;
		level_alloc(oi, oi->i_height);
		if (oi->i_level == NULL) {
			if (lock_acquired)
				lock_op_unlock(tree);
			return fail(bop, M0_ERR(-ENOMEM));
		}
		oi->i_nop.no_op.o_sm.sm_rc = 0;
		/** Fall through to P_DOWN. */
	case P_DOWN:
		oi->i_used = 0;
		return node_get(&oi->i_nop, tree, &tree->t_root->n_addr,
				P_NEXTDOWN);
	case P_NEXTDOWN:
		if (oi->i_nop.no_op.o_sm.sm_rc == 0) {
			struct slot    node_slot = {};
			struct segaddr child;

			lev = &oi->i_level[oi->i_used];
			lev->l_node = oi->i_nop.no_node;
			node_slot.s_node = oi->i_nop.no_node;

			node_lock(lev->l_node);
			lev->l_seq = lev->l_node->n_seq;

			/**
			 * Node validation is required to determine that the
			 * node(lev->l_node) which is pointed by current thread
			 * is not freed by any other thread till current thread
			 * reaches NEXTDOWN phase.
			 *
			 * Node verification is required to determine that no
			 * other thread which has lock is working on the same
			 * node(lev->l_node) which is pointed by current thread.
			 */
			if (!node_isvalid(lev->l_node) || (oi->i_used > 0 &&
			    node_count_rec(lev->l_node) == 0)) {
				node_unlock(lev->l_node);
				return m0_sm_op_sub(&bop->bo_op, P_CLEANUP,
						    P_SETUP);
			}

			oi->i_key_found = node_find(&node_slot,
						    &bop->bo_rec.r_key);
			lev->l_idx = node_slot.s_idx;

			if (node_level(node_slot.s_node) > 0) {
				if (oi->i_key_found) {
					node_slot.s_idx++;
					lev->l_idx++;
				}
				node_child(&node_slot, &child);
				if (!address_in_segment(child)) {
					node_unlock(lev->l_node);
					node_op_fini(&oi->i_nop);
					return fail(bop, M0_ERR(-EFAULT));
				}
				oi->i_used++;
				if (oi->i_used >= oi->i_height) {
					/* If height of tree increased. */
					oi->i_used = oi->i_height - 1;
					node_unlock(lev->l_node);
					return m0_sm_op_sub(&bop->bo_op,
							    P_CLEANUP, P_SETUP);
				}
				node_unlock(lev->l_node);
				return node_get(&oi->i_nop, tree, &child,
						P_NEXTDOWN);
			} else {
				node_unlock(lev->l_node);
				return P_LOCK;
			}
		} else {
			node_op_fini(&oi->i_nop);
			return m0_sm_op_sub(&bop->bo_op, P_CLEANUP, P_SETUP);
		}
	case P_LOCK:
		if (!lock_acquired)
			return lock_op_init(&bop->bo_op, &bop->bo_i->i_nop,
					    bop->bo_arbor->t_desc, P_CHECK);
		/** Fall through if LOCK is already acquired. */
	case P_CHECK:
		if (!path_check(oi, tree, &bop->bo_rec.r_key.k_cookie)) {
			oi->i_trial++;
			if (oi->i_trial >= MAX_TRIALS) {
				M0_ASSERT_INFO((bop->bo_flags & BOF_LOCKALL) ==
					       0, "Get record failure in tree"
					       "lock mode");
				bop->bo_flags |= BOF_LOCKALL;
				lock_op_unlock(tree);
				return m0_sm_op_sub(&bop->bo_op, P_CLEANUP,
						    P_LOCKALL);
			}
			if (oi->i_height != tree->t_height) {
				/* If height has changed. */
				lock_op_unlock(tree);
				return m0_sm_op_sub(&bop->bo_op, P_CLEANUP,
				                    P_SETUP);
			} else {
				/* If height is same, put back all the nodes. */
				lock_op_unlock(tree);
				level_put(oi, bop->bo_tx);
				return P_DOWN;
			}
		}
		/** Fall through if path_check is successful. */
	case P_ACT: {
		m0_bcount_t  ksize;
		m0_bcount_t  vsize;
		void        *pkey;
		void        *pval;
		struct slot  s = {};
		int          rc;

		lev = &oi->i_level[oi->i_used];

		s.s_node             = lev->l_node;
		s.s_idx              = lev->l_idx;
		s.s_rec.r_key.k_data = M0_BUFVEC_INIT_BUF(&pkey, &ksize);
		s.s_rec.r_val        = M0_BUFVEC_INIT_BUF(&pval, &vsize);
		s.s_rec.r_flags      = M0_BSC_SUCCESS;
		/**
		 *  There are two cases based on the flag set by user :
		 *  1. Flag BRF_EQUAL: If requested key found return record else
		 *  return key not exist.
		 *  2. Flag BRF_SLANT: If the key index(found during P_NEXTDOWN)
		 *  is less than total number of keys, return the record at key
		 *  index. Else loop through the levels to find valid sibling.
		 *  If valid sibling found, return first key of the sibling
		 *  subtree else return key not exist.
		 */
		if (bop->bo_flags & BOF_EQUAL) {
			if (oi->i_key_found)
				node_rec(&s);
			else
				s.s_rec.r_flags = M0_BSC_KEY_NOT_FOUND;
		} else {
			if (lev->l_idx < node_count(lev->l_node))
				node_rec(&s);
			else {
				rc = btree_sibling_first_key_get(oi, tree, &s);
				if (rc != 0) {
					node_op_fini(&oi->i_nop);
					return fail(bop, rc);
				}
			}
		}

		bop->bo_cb.c_act(&bop->bo_cb, &s.s_rec);

		lock_op_unlock(tree);
		return m0_sm_op_sub(&bop->bo_op, P_CLEANUP, P_FINI);
	}
	case P_CLEANUP:
		level_cleanup(oi, bop->bo_tx);
		return m0_sm_op_ret(&bop->bo_op);
	case P_FINI :
		M0_ASSERT(oi);
		m0_free(oi);
		return P_DONE;
	default:
		M0_IMPOSSIBLE("Wrong state: %i", bop->bo_op.o_sm.sm_state);
	};
}

/** Iterator state machine. */
int64_t btree_iter_kv_tick(struct m0_sm_op *smop)
{
	struct m0_btree_op    *bop            = M0_AMB(bop, smop, bo_op);
	struct td             *tree           = bop->bo_arbor->t_desc;
	struct m0_btree_oimpl *oi             = bop->bo_i;
	bool                   lock_acquired  = bop->bo_flags & BOF_LOCKALL;
	struct level          *lev;

	switch (bop->bo_op.o_sm.sm_state) {
	case P_INIT:
		M0_ASSERT(bop->bo_i == NULL);
		bop->bo_i = m0_alloc(sizeof *oi);
		if (bop->bo_i == NULL) {
			bop->bo_op.o_sm.sm_rc = M0_ERR(-ENOMEM);
			return P_DONE;
		}
		if ((bop->bo_flags & BOF_COOKIE) &&
		    cookie_is_set(&bop->bo_rec.r_key.k_cookie))
			return P_COOKIE;
		else
			return P_SETUP;
	case P_COOKIE:
		if (cookie_is_valid(tree, &bop->bo_rec.r_key.k_cookie))
			return P_LOCK;
		else
			return P_SETUP;
	case P_LOCKALL:
		M0_ASSERT(bop->bo_flags & BOF_LOCKALL);
		return lock_op_init(&bop->bo_op, &bop->bo_i->i_nop,
				    bop->bo_arbor->t_desc, P_SETUP);
	case P_SETUP:
		oi->i_height = tree->t_height;
		level_alloc(oi, oi->i_height);
		if (oi->i_level == NULL) {
			if (lock_acquired)
				lock_op_unlock(tree);
			return fail(bop, M0_ERR(-ENOMEM));
		}
		oi->i_nop.no_op.o_sm.sm_rc = 0;
		/** Fall through to P_DOWN. */
	case P_DOWN:
		oi->i_used  = 0;
		oi->i_pivot = -1;
		return node_get(&oi->i_nop, tree, &tree->t_root->n_addr,
				P_NEXTDOWN);
	case P_NEXTDOWN:
		if (oi->i_nop.no_op.o_sm.sm_rc == 0) {
			struct slot    s = {};
			struct segaddr child;

			lev = &oi->i_level[oi->i_used];
			lev->l_node = oi->i_nop.no_node;
			s.s_node = oi->i_nop.no_node;

			node_lock(lev->l_node);
			lev->l_seq = lev->l_node->n_seq;

			/**
			 * Node validation is required to determine that the
			 * node(lev->l_node) which is pointed by current thread
			 * is not freed by any other thread till current thread
			 * reaches NEXTDOWN phase.
			 *
			 * Node verification is required to determine that no
			 * other thread which has lock is working on the same
			 * node(lev->l_node) which is pointed by current thread.
			 */
			if (!node_isvalid(lev->l_node) || (oi->i_used > 0 &&
			    node_count_rec(lev->l_node) == 0)) {
				node_unlock(lev->l_node);
				return m0_sm_op_sub(&bop->bo_op, P_CLEANUP,
						    P_SETUP);
			}

			oi->i_key_found = node_find(&s, &bop->bo_rec.r_key);
			lev->l_idx = s.s_idx;

			if (node_level(s.s_node) > 0) {
				if (oi->i_key_found) {
					s.s_idx++;
					lev->l_idx++;
				}
				/**
				 * Check if the node has valid left or right
				 * index based on previous/next flag. If valid
				 * left/right index found, mark this level as
				 * pivot level.The pivot level is the level
				 * closest to leaf level having valid sibling
				 * index.
				 */
				if (((bop->bo_flags & BOF_NEXT) &&
				    (lev->l_idx < node_count(lev->l_node))) ||
				    ((bop->bo_flags & BOF_PREV) &&
				    (lev->l_idx > 0)))
					oi->i_pivot = oi->i_used;

				node_child(&s, &child);
				if (!address_in_segment(child)) {
					node_unlock(lev->l_node);
					node_op_fini(&oi->i_nop);
					return fail(bop, M0_ERR(-EFAULT));
				}
				oi->i_used++;
				if (oi->i_used >= oi->i_height) {
					/* If height of tree increased. */
					oi->i_used = oi->i_height - 1;
					node_unlock(lev->l_node);
					return m0_sm_op_sub(&bop->bo_op,
							    P_CLEANUP, P_SETUP);
				}
				node_unlock(lev->l_node);
				return node_get(&oi->i_nop, tree, &child,
						P_NEXTDOWN);
			} else	{
				/* Get sibling index based on PREV/NEXT flag. */
				lev->l_idx = sibling_index_get(s.s_idx,
							       bop->bo_flags,
							       oi->i_key_found);
				/**
				 * In the following cases jump to LOCK state:
				 * 1. the found key idx is within the valid
				 *    index range of the node.
				 * 2.i_pivot is equal to -1. It means, tree
				 *   traversal reached at the leaf level without
				 *   finding any valid sibling in the non-leaf
				 *   levels.
				 *   This indicates that the search key is the
				 *   boundary key (rightmost for NEXT flag and
				 *   leftmost for PREV flag).
				 */
				if (index_is_valid(lev) || oi->i_pivot == -1) {
					node_unlock(lev->l_node);
					return P_LOCK;
				}
				node_unlock(lev->l_node);
				/**
				 * We are here, it means we want to load
				 * sibling node of the leaf node.
				 * Start traversing the sibling node path
				 * starting from the pivot level. If the node
				 * at pivot level is still valid, load sibling
				 * idx's child node else clean up and restart
				 * state machine.
				 */
				lev = &oi->i_level[oi->i_pivot];
				node_lock(lev->l_node);
				if (!node_isvalid(lev->l_node) ||
				    (oi->i_pivot > 0 &&
				     node_count_rec(lev->l_node) == 0)) {
					node_unlock(lev->l_node);
					node_op_fini(&oi->i_nop);
					return m0_sm_op_sub(&bop->bo_op,
							    P_CLEANUP, P_SETUP);
				}
				if (lev->l_seq != lev->l_node->n_seq) {
					node_unlock(lev->l_node);
					return m0_sm_op_sub(&bop->bo_op,
							    P_CLEANUP, P_SETUP);
				}

				s.s_node = lev->l_node;
				s.s_idx = sibling_index_get(lev->l_idx,
							    bop->bo_flags,
							    true);
				/**
				 * We have already checked node and its sequence
				 * number validity. Do we still need to check
				 * sibling index validity?
				 */

				node_child(&s, &child);
				if (!address_in_segment(child)) {
					node_unlock(lev->l_node);
					node_op_fini(&oi->i_nop);
					return fail(bop, M0_ERR(-EFAULT));
				}
				oi->i_pivot++;
				node_unlock(lev->l_node);
				return node_get(&oi->i_nop, tree, &child,
						P_SIBLING);
			}
		} else {
			node_op_fini(&oi->i_nop);
			return m0_sm_op_sub(&bop->bo_op, P_CLEANUP, P_SETUP);
		}
	case P_SIBLING:
		if (oi->i_nop.no_op.o_sm.sm_rc == 0) {
			struct slot    s = {};
			struct segaddr child;

			lev = &oi->i_level[oi->i_pivot];
			lev->l_sibling = oi->i_nop.no_node;
			s.s_node = oi->i_nop.no_node;
			node_lock(lev->l_sibling);
			lev->l_sib_seq = lev->l_sibling->n_seq;

			/**
			 * Node validation is required to determine that the
			 * node(lev->l_node) which is pointed by current thread
			 * is not freed by any other thread till current thread
			 * reaches NEXTDOWN phase.
			 *
			 * Node verification is required to determine that no
			 * other thread which has lock is working on the same
			 * node(lev->l_node) which is pointed by current thread.
			 */
			if (!node_isvalid(lev->l_sibling) || (oi->i_pivot > 0 &&
			    node_count_rec(lev->l_sibling) == 0)) {
				node_unlock(lev->l_sibling);
				return m0_sm_op_sub(&bop->bo_op, P_CLEANUP,
						    P_SETUP);
			}

			if (node_level(s.s_node) > 0) {
				s.s_idx = (bop->bo_flags & BOF_NEXT) ? 0 :
					  node_count(s.s_node);
				node_child(&s, &child);
				if (!address_in_segment(child)) {
					node_unlock(lev->l_sibling);
					node_op_fini(&oi->i_nop);
					return fail(bop, M0_ERR(-EFAULT));
				}
				oi->i_pivot++;
				if (oi->i_pivot >= oi->i_height) {
					/* If height of tree increased. */
					node_unlock(lev->l_sibling);
					return m0_sm_op_sub(&bop->bo_op,
							    P_CLEANUP, P_SETUP);
				}
				node_unlock(lev->l_sibling);
				return node_get(&oi->i_nop, tree, &child,
						P_SIBLING);
			} else {
				node_unlock(lev->l_sibling);
				return P_LOCK;
			}
		} else {
			node_op_fini(&oi->i_nop);
			return m0_sm_op_sub(&bop->bo_op, P_CLEANUP, P_SETUP);
		}
	case P_LOCK:
		if (!lock_acquired)
			return lock_op_init(&bop->bo_op, &bop->bo_i->i_nop,
					    bop->bo_arbor->t_desc, P_CHECK);
		/** Fall through if LOCK is already acquired. */
	case P_CHECK:
		if (!path_check(oi, tree, &bop->bo_rec.r_key.k_cookie) ||
		    !sibling_node_check(oi)) {
			oi->i_trial++;
			if (oi->i_trial >= MAX_TRIALS) {
				M0_ASSERT_INFO((bop->bo_flags & BOF_LOCKALL) ==
					       0, "Iterator failure in tree"
					       "lock mode");
				bop->bo_flags |= BOF_LOCKALL;
				lock_op_unlock(tree);
				return m0_sm_op_sub(&bop->bo_op, P_CLEANUP,
						    P_LOCKALL);
			}
			if (oi->i_height != tree->t_height) {
				lock_op_unlock(tree);
				return m0_sm_op_sub(&bop->bo_op, P_CLEANUP,
				                    P_SETUP);
			} else {
				/* If height is same, put back all the nodes. */
				lock_op_unlock(tree);
				level_put(oi, bop->bo_tx);
				return P_DOWN;
			}
		}
		/**
		 * Fall through if path_check and sibling_node_check are
		 * successful.
		 */
	case P_ACT: {
		m0_bcount_t		 ksize;
		m0_bcount_t		 vsize;
		void			*pkey;
		void			*pval;
		struct slot		 s = {};

		lev = &oi->i_level[oi->i_used];

		s.s_rec.r_key.k_data = M0_BUFVEC_INIT_BUF(&pkey, &ksize);
		s.s_rec.r_val	     = M0_BUFVEC_INIT_BUF(&pval, &vsize);
		s.s_rec.r_flags      = M0_BSC_SUCCESS;

		/* Return record if idx fit in the node. */
		if (index_is_valid(lev)) {
			s.s_node = lev->l_node;
			s.s_idx  = lev->l_idx;
			node_rec(&s);
		} else if (oi->i_pivot == -1)
			/* Handle rightmost/leftmost key case. */
			s.s_rec.r_flags = M0_BSC_KEY_BTREE_BOUNDARY;
		else {
			/* Return sibling record based on flag. */
			s.s_node = lev->l_sibling;
			s.s_idx = (bop->bo_flags & BOF_NEXT) ? 0 :
				  node_count(s.s_node) - 1;
			node_rec(&s);
		}
		bop->bo_cb.c_act(&bop->bo_cb, &s.s_rec);
		lock_op_unlock(tree);
		return m0_sm_op_sub(&bop->bo_op, P_CLEANUP, P_FINI);
	}
	case P_CLEANUP:
		level_cleanup(oi, bop->bo_tx);
		return m0_sm_op_ret(&bop->bo_op);
	case P_FINI:
		M0_ASSERT(oi);
		m0_free(oi);
		return P_DONE;
	default:
		M0_IMPOSSIBLE("Wrong state: %i", bop->bo_op.o_sm.sm_state);
	};
}

/* Delete Operation */

/**
 * This function will get called if there is an underflow at current node after
 * deletion of the record. Currently, underflow condition is defined based on
 * record count. If record count is 0, there will be underflow. To resolve
 * underflow,
 * 1) delete the node from parent.
 * 2) check if there is an underflow at parent due to deletion of it's child.
 * 3) if there is an underflow,
 *        if, we have reached root, handle underflow at root.
 *        else, repeat steps from step 1.
 *    else, return next phase which needs to be executed.
 *
 * @param bop will provide all required information about btree operation.
 * @return int64_t return state which needs to get executed next.
 */
static int64_t btree_del_resolve_underflow(struct m0_btree_op *bop)
{
	struct td              *tree        = bop->bo_arbor->t_desc;
	struct m0_btree_oimpl  *oi          = bop->bo_i;
	int                     used_count  = oi->i_used;
	struct level           *lev         = &oi->i_level[used_count];
	bool                    flag        = false;
	struct slot             node_slot;
	int                     curr_root_level;
	struct slot             root_slot;
	struct nd              *root_child;

	do {
		lev->l_freenode = true;
		used_count--;
		lev = &oi->i_level[used_count];
		node_lock(lev->l_node);

		node_del(lev->l_node, lev->l_idx, bop->bo_tx);
		node_slot.s_node = lev->l_node;
		node_slot.s_idx  = lev->l_idx;
		node_done(&node_slot, bop->bo_tx, true);

		/**
		 * once underflow is resolved at child by deleteing child node
		 * from parent, determine next step:
		 * If we reach the root node,
		 *      if record count > 1, go to P_FREENODE.
		 *      if record count = 0, set level = 0, height=1, go to
		 *         P_FREENODE.
		 *       else record count == 1, break the loop handle root case
		 *           condition.
		 * else if record count at parent is greater than 0, go to
		 *         P_FREENODE.
		 *      else, resolve the underflow at parent reapeat the steps
		 *            in loop.
		 */
		if (used_count == 0) {
			if (node_count_rec(lev->l_node) > 1)
				flag = true;
			else if (node_count_rec(lev->l_node) == 0) {
				node_set_level(lev->l_node, 0, bop->bo_tx);
				tree->t_height = 1;
				flag = true;
			} else
				break;
		}
		node_seq_cnt_update(lev->l_node);
		node_fix(node_slot.s_node, bop->bo_tx);
		btree_node_capture_enlist(oi, lev->l_node, lev->l_idx);

		/**
		 * TBD : This check needs to be removed when debugging is
		 * done.
		 */
		M0_ASSERT(node_expensive_invariant(lev->l_node));
		node_unlock(lev->l_node);

		/* check if underflow after deletion */
		if (flag || !node_isunderflow(lev->l_node, false)) {
			lock_op_unlock(tree);
			return P_FREENODE;
		}

	} while (1);

	/**
	 * handle root cases :
	 * If we have reached the root and root contains only one child pointer
	 * due to the deletion of l_node from the level below the root,
	 * 1) get the root's only child
	 * 2) delete the existing record from root
	 * 3) copy the record from its only child to root
	 * 4) free that child node
	 */

	curr_root_level  = node_level(lev->l_node);
	root_slot.s_node = lev->l_node;
	root_slot.s_idx  = 0;
	node_del(lev->l_node, 0, bop->bo_tx);
	node_done(&root_slot, bop->bo_tx, true);

	/* l_sib is node below root which is root's only child */
	root_child = oi->i_level[1].l_sibling;
	node_lock(root_child);

	node_set_level(lev->l_node, curr_root_level - 1, bop->bo_tx);
	tree->t_height--;

	node_move(root_child, lev->l_node, D_RIGHT, NR_MAX, bop->bo_tx);
	M0_ASSERT(node_count_rec(root_child) == 0);
	btree_node_capture_enlist(oi, lev->l_node, 0);
	btree_node_capture_enlist(oi, root_child, 0);

	/* TBD : This check needs to be removed when debugging is done. */
	M0_ASSERT(node_expensive_invariant(lev->l_node));
	node_unlock(lev->l_node);
	node_unlock(root_child);

	lock_op_unlock(tree);
	oi->i_level[1].l_sibling = NULL;
	return node_free(&oi->i_nop, root_child, bop->bo_tx, P_FREENODE);
}

/**
 * Validates the child node of root and its sequence number if it is loaded.
 *
 * @param oi provides traversed nodes information.
 * @return bool return true if validation succeeds else false.
 */
static bool child_node_check(struct m0_btree_oimpl *oi)
{
	struct nd *l_node;

	if (cookie_is_used() || oi->i_used == 0)
		return true;

	l_node = oi->i_level[1].l_sibling;

	if (l_node) {
		if (!node_isvalid(l_node))
			return false;
		if (oi->i_level[1].l_sib_seq != l_node->n_seq)
			return false;
	}
	return true;
}

/**
 * This function will determine if there is requirement of loading root child.
 * If root contains only two records and if any of them is going to get deleted,
 * it is required to load the other child of root as well to handle root case.
 *
 * @param bop will provide all required information about btree operation.
 * @return int8_t return -1 if any ancestor node is not valid. return 1, if
 *                loading of child is needed, else return 0;
 */
static int8_t root_child_is_req(struct m0_btree_op *bop)
{
	struct m0_btree_oimpl *oi = bop->bo_i;
	int8_t                 load = 0;
	int                    used_count = oi->i_used;
	do {
		if (!node_isvalid(oi->i_level[used_count].l_node))
			return -1;
		if (used_count == 0) {
			if (node_count_rec(oi->i_level[used_count].l_node) == 2)
				load = 1;
			break;
		}
		if (!node_isunderflow(oi->i_level[used_count].l_node, true))
			break;

		used_count--;
	}while (1);
	return load;
}

/**
 * This function will get called if root is an internal node and it contains
 * only two records. It will check if there is requirement for loading root's
 * other child and accordingly return the next state for execution.
 *
 * @param bop will provide all required information about btree operation.
 * @return int64_t return state which needs to get executed next.
 */
static int64_t root_case_handle(struct m0_btree_op *bop)
{
	/**
	 * If root is an internal node and it contains only two records, check
	 * if any record is going to be deleted if yes, we also have to load
	 * other child of root so that we can copy the content from that child
	 * at root and decrease the level by one.
	 */
	struct m0_btree_oimpl *oi            = bop->bo_i;
	int8_t                 load;

	load = root_child_is_req(bop);
	if (load == -1)
		return m0_sm_op_sub(&bop->bo_op, P_CLEANUP, P_SETUP);
	if (load) {
		struct slot     root_slot = {};
		struct segaddr  root_child;
		struct level   *root_lev = &oi->i_level[0];

		node_lock(root_lev->l_node);

		if (!node_isvalid(root_lev->l_node) ||
		    root_lev->l_node->n_seq != root_lev->l_seq) {
			node_unlock(root_lev->l_node);
			return m0_sm_op_sub(&bop->bo_op, P_CLEANUP, P_SETUP);
		}
		root_slot.s_node = root_lev->l_node;
		root_slot.s_idx  = root_lev->l_idx == 0 ? 1 : 0;

		node_child(&root_slot, &root_child);
		if (!address_in_segment(root_child)) {
			node_unlock(root_lev->l_node);
			node_op_fini(&oi->i_nop);
			return fail(bop, M0_ERR(-EFAULT));
		}
		node_unlock(root_lev->l_node);
		return node_get(&oi->i_nop, bop->bo_arbor->t_desc,
				&root_child, P_STORE_CHILD);
	}
	return P_LOCK;
}

/* State machine implementation for delete operation */
static int64_t btree_del_kv_tick(struct m0_sm_op *smop)
{
	struct m0_btree_op    *bop            = M0_AMB(bop, smop, bo_op);
	struct td             *tree           = bop->bo_arbor->t_desc;
	uint64_t               flags          = bop->bo_flags;
	struct m0_btree_oimpl *oi             = bop->bo_i;
	bool                   lock_acquired  = bop->bo_flags & BOF_LOCKALL;
	struct level          *lev;

	switch (bop->bo_op.o_sm.sm_state) {
	case P_INIT:
		M0_ASSERT(bop->bo_i == NULL);
		bop->bo_i = m0_alloc(sizeof *oi);
		if (bop->bo_i == NULL) {
			bop->bo_op.o_sm.sm_rc = M0_ERR(-ENOMEM);
			return P_DONE;
		}
		if ((flags & BOF_COOKIE) &&
		    cookie_is_set(&bop->bo_rec.r_key.k_cookie))
			return P_COOKIE;
		else
			return P_SETUP;
	case P_COOKIE:
		if (cookie_is_valid(tree, &bop->bo_rec.r_key.k_cookie) &&
		    !node_isunderflow(oi->i_cookie_node, true))
			return P_LOCK;
		else
			return P_SETUP;
	case P_LOCKALL:
		M0_ASSERT(bop->bo_flags & BOF_LOCKALL);
		return lock_op_init(&bop->bo_op, &bop->bo_i->i_nop,
				    bop->bo_arbor->t_desc, P_SETUP);
	case P_SETUP:
		oi->i_height = tree->t_height;
		level_alloc(oi, oi->i_height);
		if (oi->i_level == NULL) {
			if (lock_acquired)
				lock_op_unlock(tree);
			return fail(bop, M0_ERR(-ENOMEM));
		}
		bop->bo_i->i_key_found = false;
		oi->i_nop.no_op.o_sm.sm_rc = 0;
		/** Fall through to P_DOWN. */
	case P_DOWN:
		oi->i_used = 0;
		M0_SET0(&oi->i_capture);
		/* Load root node. */
		return node_get(&oi->i_nop, tree, &tree->t_root->n_addr,
				P_NEXTDOWN);
	case P_NEXTDOWN:
		if (oi->i_nop.no_op.o_sm.sm_rc == 0) {
			struct slot    node_slot = {};
			struct segaddr child_node_addr;

			lev = &oi->i_level[oi->i_used];
			lev->l_node = oi->i_nop.no_node;
			node_slot.s_node = oi->i_nop.no_node;

			node_lock(lev->l_node);
			lev->l_seq = oi->i_nop.no_node->n_seq;

			/**
			 * Node validation is required to determine that the
			 * node(lev->l_node) which is pointed by current thread
			 * is not freed by any other thread till current thread
			 * reaches NEXTDOWN phase.
			 *
			 * Node verification is required to determine that no
			 * other thread which has lock is working on the same
			 * node(lev->l_node) which is pointed by current thread.
			 */
			if (!node_isvalid(lev->l_node) || (oi->i_used > 0 &&
			    node_count_rec(lev->l_node) == 0)) {
				node_unlock(lev->l_node);
				return m0_sm_op_sub(&bop->bo_op, P_CLEANUP,
						    P_SETUP);
			}

			oi->i_nop.no_node = NULL;

			oi->i_key_found = node_find(&node_slot,
						    &bop->bo_rec.r_key);
			lev->l_idx = node_slot.s_idx;

			if (node_level(node_slot.s_node) > 0) {
				if (oi->i_key_found) {
					lev->l_idx++;
					node_slot.s_idx++;
				}
				node_child(&node_slot, &child_node_addr);

				if (!address_in_segment(child_node_addr)) {
					node_unlock(lev->l_node);
					node_op_fini(&oi->i_nop);
					return fail(bop, M0_ERR(-EFAULT));
				}
				oi->i_used++;
				if (oi->i_used >= oi->i_height) {
					/* If height of tree increased. */
					oi->i_used = oi->i_height - 1;
					node_unlock(lev->l_node);
					return m0_sm_op_sub(&bop->bo_op,
							    P_CLEANUP, P_SETUP);
				}
				node_unlock(lev->l_node);
				return node_get(&oi->i_nop, tree,
						&child_node_addr, P_NEXTDOWN);
			} else {
				node_unlock(lev->l_node);
				if (!oi->i_key_found)
					return P_LOCK;
				/**
				 * If root is an internal node and it contains
				 * only two record, if any of the record is
				 * going to be deleted, load the other child of
				 * root.
				 */
				if (oi->i_used > 0 &&
				    node_count_rec(oi->i_level[0].l_node) == 2)
					return root_case_handle(bop);

				return P_LOCK;
			}
		} else {
			node_op_fini(&oi->i_nop);
			return m0_sm_op_sub(&bop->bo_op, P_CLEANUP, P_SETUP);
		}
	case P_STORE_CHILD: {
		if (oi->i_nop.no_op.o_sm.sm_rc == 0) {
			struct nd *root_child;

			oi->i_level[1].l_sibling = oi->i_nop.no_node;
			root_child = oi->i_level[1].l_sibling;
			node_lock(root_child);

			if (!node_isvalid(root_child) ||
			    node_count_rec(root_child) == 0) {
				node_unlock(root_child);
 				return m0_sm_op_sub(&bop->bo_op, P_CLEANUP,
						    P_SETUP);
			}
			/* store child of the root. */
			oi->i_level[1].l_sib_seq = oi->i_nop.no_node->n_seq;

			node_unlock(root_child);
			/* Fall through to the next step */
		} else {
			node_op_fini(&oi->i_nop);
			return fail(bop, oi->i_nop.no_op.o_sm.sm_rc);
		}
	}
	case P_LOCK:
		if (!lock_acquired)
			return lock_op_init(&bop->bo_op, &bop->bo_i->i_nop,
					    bop->bo_arbor->t_desc, P_CHECK);
		/* Fall through to the next step */
	case P_CHECK:
		if (!path_check(oi, tree, &bop->bo_rec.r_key.k_cookie) ||
		    !child_node_check(oi)) {
			oi->i_trial++;
			if (oi->i_trial >= MAX_TRIALS) {
				M0_ASSERT_INFO((bop->bo_flags & BOF_LOCKALL) ==
					       0, "Delete record failure in"
					       "tree lock mode");
				bop->bo_flags |= BOF_LOCKALL;
				lock_op_unlock(tree);
				return m0_sm_op_sub(&bop->bo_op, P_CLEANUP,
						    P_LOCKALL);
			}
			if (oi->i_height != tree->t_height) {
				/* If height has changed. */
				lock_op_unlock(tree);
				return m0_sm_op_sub(&bop->bo_op, P_CLEANUP,
					            P_SETUP);
			} else {
				/* If height is same, put back all the nodes. */
				lock_op_unlock(tree);
				level_put(oi, bop->bo_tx);
				return P_DOWN;
			}
		}
		/**
		 * Fall through if path_check and child_node_check are
		 * successful.
		 */
	case P_ACT: {
		struct m0_btree_rec rec;
		struct slot         node_slot;
		/**
		 *  if key exists, delete the key, if there is an underflow, go
		 *  to resolve function else return P_CLEANUP.
		*/

		if (!oi->i_key_found)
			rec.r_flags = M0_BSC_KEY_NOT_FOUND;
		else {
			lev = &oi->i_level[oi->i_used];
			node_slot.s_node = lev->l_node;
			node_slot.s_idx  = lev->l_idx;

			node_lock(lev->l_node);

			node_del(node_slot.s_node, node_slot.s_idx, bop->bo_tx);
			node_done(&node_slot, bop->bo_tx, true);
			node_seq_cnt_update(lev->l_node);
			node_fix(node_slot.s_node, bop->bo_tx);
			btree_node_capture_enlist(oi, lev->l_node, lev->l_idx);

			/**
			 * TBD : This check needs to be removed when debugging
			 * is done.
			 */
			M0_ASSERT(node_expensive_invariant(lev->l_node));
			node_unlock(lev->l_node);

			rec.r_flags = M0_BSC_SUCCESS;
		}
		int rc = bop->bo_cb.c_act(&bop->bo_cb, &rec);
		if (rc) {
			M0_ASSERT(!oi->i_key_found);
			lock_op_unlock(tree);
			return fail(bop, rc);
		}

		if (oi->i_key_found) {
			if (oi->i_used == 0 ||
			    !node_isunderflow(lev->l_node, false)) {
				/* No Underflow */
				return P_CAPTURE;
			}
			return btree_del_resolve_underflow(bop);
		}
		lock_op_unlock(tree);
		return m0_sm_op_sub(&bop->bo_op, P_CLEANUP, P_FINI);
	}
	case P_FREENODE : {
		struct nd *node;

		lev = &oi->i_level[oi->i_used];
		if (lev->l_freenode) {
			M0_ASSERT(oi->i_used > 0);
			oi->i_used --;
			node = lev->l_node;
			lev->l_node = NULL;
			oi->i_nop.no_opc = NOP_FREE;
			return node_free(&oi->i_nop, node,
					 bop->bo_tx, P_FREENODE);
		}
		oi->i_used = oi->i_height - 1;
		return m0_sm_op_sub(&bop->bo_op, P_CLEANUP, P_FINI);
	}
	case P_CAPTURE:
		btree_tx_node_capture(oi, bop->bo_tx);
		lock_op_unlock(tree);
		return m0_sm_op_sub(&bop->bo_op, P_CLEANUP, P_FINI);
	case P_CLEANUP :
		level_cleanup(oi, bop->bo_tx);
		return m0_sm_op_ret(&bop->bo_op);
	case P_FINI :
		M0_ASSERT(oi);
		m0_free(oi);
		return P_DONE;
	default:
		M0_IMPOSSIBLE("Wrong state: %i", bop->bo_op.o_sm.sm_state);
	};
}

/**
 * TODO: Call this function to free up node descriptor from LRU list.
 * A daemon should run in parallel to check the health of the system. If it
 * requires more memory the node descriptors can be freed from LRU list.
 *
 * @param count number of node descriptors to be freed.
 */
void m0_btree_lrulist_purge(uint64_t count)
{
	struct nd* node;
	struct nd* prev;

	m0_rwlock_write_lock(&list_lock);
	node = ndlist_tlist_tail(&btree_lru_nds);
	for (;  node != NULL && count > 0; count --) {
		prev = ndlist_tlist_prev(&btree_lru_nds, node);
		if (node->n_txref == 0) {
			ndlist_tlink_del_fini(node);
			m0_rwlock_fini(&node->n_lock);
			m0_free(node);
		}
		node = prev;
	}
	m0_rwlock_write_unlock(&list_lock);
}

int  m0_btree_open(void *addr, int nob, struct m0_btree **out,
		   struct m0_btree_op *bop)
{
	bop->b_data.addr      = addr;
	bop->b_data.num_bytes = nob;
	bop->b_data.tree      = *out;

	m0_sm_op_init(&bop->bo_op, &btree_open_tree_tick, &bop->bo_op_exec,
		      &btree_conf, &bop->bo_sm_group);
	return 0;
}

void m0_btree_close(struct m0_btree *arbor, struct m0_btree_op *bop)
{
	bop->bo_arbor = arbor;
	m0_sm_op_init(&bop->bo_op, &btree_close_tree_tick, &bop->bo_op_exec,
		      &btree_conf, &bop->bo_sm_group);
}

void m0_btree_create(void *addr, int nob, const struct m0_btree_type *bt,
		     const struct node_type *nt, struct m0_btree_op *bop,
		     struct m0_be_seg *seg, struct m0_be_tx *tx)
{
	bop->b_data.addr        = addr;
	bop->b_data.num_bytes   = nob;
	bop->b_data.bt          = bt;
	bop->b_data.nt          = nt;
	bop->bo_tx              = tx;
	bop->bo_seg             = seg;

	m0_sm_op_init(&bop->bo_op, &btree_create_tree_tick, &bop->bo_op_exec,
		      &btree_conf, &bop->bo_sm_group);
}

void m0_btree_destroy(struct m0_btree *arbor, struct m0_btree_op *bop,
		      struct m0_be_tx *tx)
{
	bop->bo_arbor = arbor;
	bop->bo_tx    = tx;
	bop->bo_seg   = arbor->t_desc->t_seg;

	m0_sm_op_init(&bop->bo_op, &btree_destroy_tree_tick, &bop->bo_op_exec,
		      &btree_conf, &bop->bo_sm_group);
}

void m0_btree_get(struct m0_btree *arbor, const struct m0_btree_key *key,
		  const struct m0_btree_cb *cb, uint64_t flags,
		  struct m0_btree_op *bop)
{
	bop->bo_opc       = M0_BO_GET;
	bop->bo_arbor     = arbor;
	bop->bo_rec.r_key = *key;
	bop->bo_flags     = flags;
	bop->bo_cb        = *cb;
	bop->bo_tx        = NULL;
	bop->bo_seg       = NULL;
	bop->bo_i         = NULL;
	m0_sm_op_init(&bop->bo_op, &btree_get_kv_tick, &bop->bo_op_exec,
		      &btree_conf, &bop->bo_sm_group);
}

void m0_btree_iter(struct m0_btree *arbor, const struct m0_btree_key *key,
		   const struct m0_btree_cb *cb, uint64_t flags,
		   struct m0_btree_op *bop)
{
	M0_PRE(flags & BOF_NEXT || flags & BOF_PREV);

	bop->bo_opc       = M0_BO_ITER;
	bop->bo_arbor     = arbor;
	bop->bo_rec.r_key = *key;
	bop->bo_flags     = flags;
	bop->bo_cb        = *cb;
	bop->bo_tx        = NULL;
	bop->bo_seg       = NULL;
	bop->bo_i         = NULL;
	m0_sm_op_init(&bop->bo_op, &btree_iter_kv_tick, &bop->bo_op_exec,
		      &btree_conf, &bop->bo_sm_group);
}

void m0_btree_put(struct m0_btree *arbor, const struct m0_btree_rec *rec,
		  const struct m0_btree_cb *cb, uint64_t flags,
		  struct m0_btree_op *bop, struct m0_be_tx *tx)
{
	bop->bo_opc    = M0_BO_PUT;
	bop->bo_arbor  = arbor;
	bop->bo_rec    = *rec;
	bop->bo_cb     = *cb;
	bop->bo_tx     = tx;
	bop->bo_flags  = flags;
	bop->bo_seg    = arbor->t_desc->t_seg;
	bop->bo_i      = NULL;

	m0_sm_op_init(&bop->bo_op, &btree_put_kv_tick, &bop->bo_op_exec,
		      &btree_conf, &bop->bo_sm_group);
}

void m0_btree_del(struct m0_btree *arbor, const struct m0_btree_key *key,
		  const struct m0_btree_cb *cb, uint64_t flags,
		  struct m0_btree_op *bop, struct m0_be_tx *tx)
{
	bop->bo_opc       = M0_BO_DEL;
	bop->bo_arbor     = arbor;
	bop->bo_rec.r_key = *key;
	bop->bo_cb        = *cb;
	bop->bo_tx        = tx;
	bop->bo_flags     = flags;
	bop->bo_seg       = arbor->t_desc->t_seg;
	bop->bo_i         = NULL;

	m0_sm_op_init(&bop->bo_op, &btree_del_kv_tick, &bop->bo_op_exec,
		      &btree_conf, &bop->bo_sm_group);
}

#endif

#ifndef __KERNEL__
/**
 *  --------------------------
 *  Section START - Unit Tests
 *  --------------------------
 */

/**
 * The code contained below is 'ut'. This is a little experiment to contain the
 * ut code in the same file containing the functionality code. We are open to
 * changes iff enough reasons are found that this model either does not work or
 * is not intuitive or maintainable.
 */

static struct m0_be_ut_backend *ut_be;
static struct m0_be_ut_seg     *ut_seg;
static struct m0_be_seg        *seg;
static bool                     btree_ut_initialised = false;

static void btree_ut_init(void)
{
	if (!btree_ut_initialised) {
		segops = (struct seg_ops *)&mem_seg_ops;
		m0_btree_mod_init();
		btree_ut_initialised = true;
	}
}

static void btree_ut_fini(void)
{
	segops = NULL;
	m0_btree_mod_fini();
	btree_ut_initialised = false;
}

/**
 * This test will create a few nodes and then delete them before exiting. The
 * main intent of this test is to debug the create and delete nodes functions.
 */
static void ut_node_create_delete(void)
{
	struct node_op          op;
	struct node_op          op1;
	struct node_op          op2;
	/* struct m0_btree_type    tt; */
	struct td              *tree;
	struct td              *tree_clone;
	struct nd              *node1;
	struct nd              *node2;
	const struct node_type *nt    = &fixed_format;

	M0_ENTRY();

	btree_ut_init();

	M0_SET0(&op);

	M0_ASSERT(trees_loaded == 0);

	// Create a Fixed-Format tree.
	op.no_opc = NOP_ALLOC;
	/* tree_create(&op, &tt, 10, NULL, 0); */

	tree = op.no_tree;

	M0_ASSERT(tree->t_ref == 1);
	M0_ASSERT(tree->t_root != NULL);
	M0_ASSERT(trees_loaded == 1);

	// Add a few nodes to the created tree.
	op1.no_opc = NOP_ALLOC;
	node_alloc(&op1, tree, 10, nt, 8, 8, NULL, 0);
	node1 = op1.no_node;

	op2.no_opc = NOP_ALLOC;
	node_alloc(&op2,  tree, 10, nt, 8, 8, NULL, 0);
	node2 = op2.no_node;

	op1.no_opc = NOP_FREE;
	node_free(&op1, node1, NULL, 0);

	op2.no_opc = NOP_FREE;
	node_free(&op2, node2, NULL, 0);

	/* Get another reference to the same tree. */
	tree_get(&op, &tree->t_root->n_addr, 0);
	tree_clone = op.no_tree;
	M0_ASSERT(tree_clone->t_ref == 2);
	M0_ASSERT(tree->t_root == tree_clone->t_root);
	M0_ASSERT(trees_loaded == 1);


	tree_put(tree_clone);
	M0_ASSERT(trees_loaded == 1);

	// Done playing with the tree - delete it.
	op.no_opc = NOP_FREE;
	tree_delete(&op, tree, NULL, 0);
	M0_ASSERT(trees_loaded == 0);

	btree_ut_fini();
	M0_LEAVE();
}


static bool add_rec(struct nd *node,
		    uint64_t   key,
		    uint64_t   val)
{
	struct ff_head      *h = ff_data(node);
	struct slot          slot;
	struct m0_btree_key  find_key;
	m0_bcount_t          ksize;
	void                *p_key;
	m0_bcount_t          vsize;
	void                *p_val;
	struct m0_be_tx     *tx = NULL;

	/**
	 * To add a record if space is available in the node to hold a new
	 * record:
	 * 1) Search index in the node where the new record is to be inserted.
	 * 2) Get the location in the node where the key & value should be
	 *    inserted.
	 * 3) Insert the new record at the determined location.
	 */

	ksize = h->ff_ksize;
	p_key = &key;
	vsize = h->ff_vsize;
	p_val = &val;

	M0_SET0(&slot);
	slot.s_node                            = node;
	slot.s_rec.r_key.k_data.ov_vec.v_nr    = 1;
	slot.s_rec.r_key.k_data.ov_vec.v_count = &ksize;
	slot.s_rec.r_val.ov_vec.v_nr           = 1;
	slot.s_rec.r_val.ov_vec.v_count        = &vsize;

	if (node_count(node) != 0) {
		if (!node_isfit(&slot))
			return false;
		find_key.k_data.ov_vec.v_nr = 1;
		find_key.k_data.ov_vec.v_count = &ksize;
		find_key.k_data.ov_buf = &p_key;
		node_find(&slot, &find_key);
	}

	node_make(&slot, NULL);

	slot.s_rec.r_key.k_data.ov_buf = &p_key;
	slot.s_rec.r_val.ov_buf = &p_val;

	node_rec(&slot);

	*((uint64_t *)p_key) = key;
	*((uint64_t *)p_val) = val;

	node_capture(&slot, tx);
	return true;
}

static void get_next_rec_to_add(struct nd *node, uint64_t *key,  uint64_t *val)
{
	struct slot          slot;
	uint64_t             proposed_key;
	struct m0_btree_key  find_key;
	m0_bcount_t          ksize;
	void                *p_key;
	m0_bcount_t          vsize;
	void                *p_val;
	struct ff_head      *h = ff_data(node);

	M0_SET0(&slot);
	slot.s_node = node;

	ksize = h->ff_ksize;
	proposed_key = rand();

	find_key.k_data = M0_BUFVEC_INIT_BUF(&p_key, &ksize);

	slot.s_rec.r_key.k_data = M0_BUFVEC_INIT_BUF(&p_key, &ksize);

	slot.s_rec.r_val = M0_BUFVEC_INIT_BUF(&p_val, &vsize);

	while (true) {
		uint64_t found_key;

		proposed_key %= 256;
		p_key = &proposed_key;

		if (node_count(node) == 0)
			break;
		node_find(&slot, &find_key);
		node_rec(&slot);

		if (slot.s_idx >= node_count(node))
			break;

		found_key = *(uint64_t *)p_key;

		if (found_key == proposed_key)
			proposed_key++;
		else
			break;
	}

	*key = proposed_key;
	memset(val, *key, sizeof(*val));
}

void get_rec_at_index(struct nd *node, int idx, uint64_t *key,  uint64_t *val)
{
	struct slot          slot;
	m0_bcount_t          ksize;
	void                *p_key;
	m0_bcount_t          vsize;
	void                *p_val;

	M0_SET0(&slot);
	slot.s_node = node;
	slot.s_idx  = idx;

	M0_ASSERT(idx<node_count(node));

	slot.s_rec.r_key.k_data.ov_vec.v_nr = 1;
	slot.s_rec.r_key.k_data.ov_vec.v_count = &ksize;
	slot.s_rec.r_key.k_data.ov_buf = &p_key;

	slot.s_rec.r_val.ov_vec.v_nr = 1;
	slot.s_rec.r_val.ov_vec.v_count = &vsize;
	slot.s_rec.r_val.ov_buf = &p_val;

	node_rec(&slot);

	if (key != NULL)
		*key = *(uint64_t *)p_key;

	if (val != NULL)
		*val = *(uint64_t *)p_val;
}

void get_key_at_index(struct nd *node, int idx, uint64_t *key)
{
	struct slot          slot;
	m0_bcount_t          ksize;
	void                *p_key;

	M0_SET0(&slot);
	slot.s_node = node;
	slot.s_idx  = idx;

	M0_ASSERT(idx<node_count(node));

	slot.s_rec.r_key.k_data.ov_vec.v_nr = 1;
	slot.s_rec.r_key.k_data.ov_vec.v_count = &ksize;
	slot.s_rec.r_key.k_data.ov_buf = &p_key;

	node_key(&slot);

	if (key != NULL)
		*key = *(uint64_t *)p_key;
}
/**
 * This unit test will create a tree, add a node and then populate the node with
 * some records. It will also confirm the records are in ascending order of Key.
 */
static void ut_node_add_del_rec(void)
{
	struct node_op          op;
	struct node_op          op1;
	/* struct m0_btree_type    tt; */
	struct td              *tree;
	struct nd              *node1;
	const struct node_type *nt      = &fixed_format;
	uint64_t                key;
	uint64_t                val;
	uint64_t                prev_key;
	uint64_t                curr_key;
	time_t                  curr_time;
	int                     run_loop;

	M0_ENTRY();

	time(&curr_time);
	M0_LOG(M0_INFO, "Using seed %lu", curr_time);
	srand(curr_time);

	run_loop = 50000;

	btree_ut_init();

	M0_SET0(&op);

	op.no_opc = NOP_ALLOC;
	/* tree_create(&op, &tt, 10, NULL, 0); */

	tree = op.no_tree;

	op1.no_opc = NOP_ALLOC;
	node_alloc(&op1, tree, 10, nt, 8, 8, NULL, 0);
	node1 = op1.no_node;

	while (run_loop--) {
		int i;

		/** Add records */
		i = 0;
		while (true) {
			get_next_rec_to_add(node1, &key, &val);
			if (!add_rec(node1, key, val))
				break;
			M0_ASSERT(++i == node_count(node1));
		}

		/** Confirm all the records are in ascending value of key. */
		get_rec_at_index(node1, 0, &prev_key, NULL);
		for (i = 1; i < node_count(node1); i++) {
			get_rec_at_index(node1, i, &curr_key, NULL);
			M0_ASSERT(prev_key < curr_key);
			prev_key = curr_key;
		}

		/** Delete all the records from the node. */
		i = node_count(node1) - 1;
		while (node_count(node1) != 0) {
			int j = rand() % node_count(node1);
			node_del(node1, j, NULL);
			M0_ASSERT(i-- == node_count(node1));
		}
	}

	op1.no_opc = NOP_FREE;
	node_free(&op1, node1, NULL, 0);

	// Done playing with the tree - delete it.
	op.no_opc = NOP_FREE;
	tree_delete(&op, tree, NULL, 0);

	btree_ut_fini();

	M0_LEAVE();
}

/**
 * In this unit test we exercise a few tree operations in both valid and invalid
 * conditions.
 */
static void ut_basic_tree_oper(void)
{
	/** void                   *invalid_addr = (void *)0xbadbadbadbad; */
	struct m0_btree        *btree;
	struct m0_btree        *temp_btree;
	struct m0_btree_type    btree_type = {  .tt_id = M0_BT_UT_KV_OPS,
						.ksize = 8,
						.vsize = 8, };
	struct m0_be_tx        *tx         = NULL;
	struct m0_be_seg       *seg        = NULL;
	struct m0_btree_op      b_op       = {};
	void                   *temp_node;
	const struct node_type *nt = &fixed_format;
	int                     rc;

	/** Prepare transaction to capture tree operations. */
	m0_be_tx_init(tx, 0, NULL, NULL, NULL, NULL, NULL, NULL);
	m0_be_tx_prep(tx, NULL);
	btree_ut_init();
	/**
	 *  Run a valid scenario which:
	 *  1) Creates a btree
	 *  2) Closes the btree
	 *  3) Opens the btree
	 *  4) Closes the btree
	 *  5) Destroys the btree
	 */

	/** Create temp node space*/
	temp_node = m0_alloc_aligned((1024 + sizeof(struct nd)), 10);
	btree = m0_alloc(sizeof *btree);
	rc = M0_BTREE_OP_SYNC_WITH_RC(&b_op, m0_btree_create(temp_node, 1024,
							     &btree_type, nt,
							     &b_op, seg, tx));
	M0_ASSERT(rc == 0);

	rc = M0_BTREE_OP_SYNC_WITH_RC(&b_op, m0_btree_close(b_op.bo_arbor,
							    &b_op));
	M0_ASSERT(rc == 0);
	temp_btree = b_op.bo_arbor;
	rc = M0_BTREE_OP_SYNC_WITH_RC(&b_op, m0_btree_open(temp_node, 1024,
							   &btree, &b_op));
	M0_ASSERT(rc == 0);

	rc = M0_BTREE_OP_SYNC_WITH_RC(&b_op, m0_btree_close(btree, &b_op));
	M0_ASSERT(rc == 0);
	b_op.bo_arbor = temp_btree;

	if (b_op.bo_arbor->t_desc->t_ref > 0) {
		rc = M0_BTREE_OP_SYNC_WITH_RC(&b_op,
					      m0_btree_destroy(b_op.bo_arbor,
							       &b_op, tx));
		M0_ASSERT(rc == 0);
	}
	m0_free_aligned(temp_node, (1024 + sizeof(struct nd)), 10);

	/** Now run some invalid cases */

	/** Open a non-existent btree */
	/**
	 * ToDo: This condition needs to be uncommented once the check for
	 * node_isvalid is properly implemented in btree_open_tick.
	 *
	 * rc = M0_BTREE_OP_SYNC_WITH_RC(&b_op,
	 *                             m0_btree_open(invalid_addr, 1024, &btree,
	 *                                           &b_op));
	 * M0_ASSERT(rc == -EFAULT);
	 */

	/** Close a non-existent btree */
	/**
	 * The following close function are not called as the open operation
	 * being called before this doesnt increase the t_ref variable for
	 * given tree descriptor.
	 *
	 * m0_btree_close(btree); */

	/** Destroy a non-existent btree */
	/**
	 * Commenting this case till the time we can gracefully handle failure.
	 *
	 * M0_BTREE_OP_SYNC_WITH_RC(&b_op, m0_btree_destroy(btree, &b_op));
	 */

	/** Create a new btree */
	temp_node = m0_alloc_aligned((1024 + sizeof(struct nd)), 10);
	rc = M0_BTREE_OP_SYNC_WITH_RC(&b_op, m0_btree_create(temp_node, 1024,
							     &btree_type, nt,
							     &b_op, seg, tx));
	M0_ASSERT(rc == 0);
	/** Close it */
	/**
	 * The following 2 close functions are not used as there is no open
	 * operation being called before this. Hence, the t_ref variable for
	 * tree descriptor has not increased.
	 *
	 * m0_btree_close(b_op.bo_arbor);
	 */

	/** Try closing again */
	/* m0_btree_close(b_op.bo_arbor); */

	/** Re-open it */
	/**
	 * ToDo: This condition needs to be uncommented once the check for
	 * node_isvalid is properly implemented in btree_open_tick.
	 *
	 * rc = M0_BTREE_OP_SYNC_WITH_RC(&b_op,
	 *                             m0_btree_open(invalid_addr, 1024, &btree,
	 *                                           &b_op));
	 * M0_ASSERT(rc == -EFAULT);
	 */

	/** Open it again */
	/**
	 * ToDo: This condition needs to be uncommented once the check for
	 * node_isvalid is properly implemented in btree_open_tick.
	 *
	 * rc = M0_BTREE_OP_SYNC_WITH_RC(&b_op,
	 *      			 m0_btree_open(invalid_addr, 1024,
	 *      				       &btree, &b_op));
	 * M0_ASSERT(rc == -EFAULT);
	 */

	/** Destory it */
	if (b_op.bo_arbor->t_desc->t_ref > 0) {
		rc = M0_BTREE_OP_SYNC_WITH_RC(&b_op,
					      m0_btree_destroy(b_op.bo_arbor,
							       &b_op, tx));
		M0_ASSERT(rc == 0);
	}
	m0_free_aligned(temp_node, (1024 + sizeof(struct nd)), 10);
	/** Attempt to reopen the destroyed tree */

	/**
	 * ToDo: This condition needs to be uncommented once the check for
	 * node_isvalid is properly implemented in btree_open_tick.
	 *
	 * rc = M0_BTREE_OP_SYNC_WITH_RC(&b_op,
	 *      			 m0_btree_open(invalid_addr, 1024,
	 *      				       &btree, &b_op));
	 * M0_ASSERT(rc == -EFAULT);
	 */

	btree_ut_fini();
	m0_free(btree);
}

struct cb_data {
	/** Key that needs to be stored or retrieved. */
	struct m0_btree_key *key;

	/** Value associated with the key that is to be stored or retrieved. */
	struct m0_bufvec    *value;

	/** If value is retrieved (GET) then check if has expected contents. */
	bool                 check_value;

	/**
	 *  This field is filled by the callback routine with the flags which
	 *  the CB routine received from the _tick(). This flag can then be
	 *  analyzed by the caller for further processing.
	 */
	uint32_t             flags;
};

static int btree_kv_put_cb(struct m0_btree_cb *cb, struct m0_btree_rec *rec)
{
	struct m0_bufvec_cursor  scur;
	struct m0_bufvec_cursor  dcur;
	m0_bcount_t              ksize;
	m0_bcount_t              vsize;
	struct cb_data          *datum = cb->c_datum;

	/** The caller can look at these flags if he needs to. */
	datum->flags = rec->r_flags;

	if (rec->r_flags == M0_BSC_KEY_EXISTS)
		return M0_BSC_KEY_EXISTS;

	ksize = m0_vec_count(&datum->key->k_data.ov_vec);
	M0_ASSERT(m0_vec_count(&rec->r_key.k_data.ov_vec) >= ksize);

	vsize = m0_vec_count(&datum->value->ov_vec);
	M0_ASSERT(m0_vec_count(&rec->r_val.ov_vec) >= vsize);

	m0_bufvec_cursor_init(&scur, &datum->key->k_data);
	m0_bufvec_cursor_init(&dcur, &rec->r_key.k_data);
	m0_bufvec_cursor_copy(&dcur, &scur, ksize);

	m0_bufvec_cursor_init(&scur, datum->value);
	m0_bufvec_cursor_init(&dcur, &rec->r_val);
	m0_bufvec_cursor_copy(&dcur, &scur, vsize);

	return 0;
}

static int btree_kv_get_cb(struct m0_btree_cb *cb, struct m0_btree_rec *rec)
{
	struct m0_bufvec_cursor  scur;
	struct m0_bufvec_cursor  dcur;
	m0_bcount_t              ksize;
	m0_bcount_t              vsize;
	struct cb_data          *datum = cb->c_datum;

	/** The caller can look at these flags if he needs to. */
	datum->flags = rec->r_flags;

	if (rec->r_flags == M0_BSC_KEY_NOT_FOUND ||
	    rec->r_flags == M0_BSC_KEY_BTREE_BOUNDARY)
		return rec->r_flags;

	ksize = m0_vec_count(&datum->key->k_data.ov_vec);
	M0_PRE(m0_vec_count(&rec->r_key.k_data.ov_vec) <= ksize);

	vsize = m0_vec_count(&datum->value->ov_vec);
	M0_PRE(m0_vec_count(&rec->r_val.ov_vec) <= vsize);

	m0_bufvec_cursor_init(&dcur, &datum->key->k_data);
	m0_bufvec_cursor_init(&scur, &rec->r_key.k_data);
	m0_bufvec_cursor_copy(&dcur, &scur, ksize);

	m0_bufvec_cursor_init(&dcur, datum->value);
	m0_bufvec_cursor_init(&scur, &rec->r_val);
	m0_bufvec_cursor_copy(&dcur, &scur, vsize);

	if (datum->check_value) {
		struct m0_bufvec_cursor kcur;
		struct m0_bufvec_cursor vcur;
		m0_bcount_t             v_off = 0;

		while (v_off <= vsize) {
			m0_bufvec_cursor_init(&kcur, &rec->r_key.k_data);
			m0_bufvec_cursor_init(&vcur, &rec->r_val);
			m0_bufvec_cursor_move(&vcur, v_off);

			if (m0_bufvec_cursor_cmp(&kcur, &vcur)) {
				M0_ASSERT(0);
			}
			v_off += ksize;
		}
	}

	return 0;
}

static int btree_kv_del_cb(struct m0_btree_cb *cb, struct m0_btree_rec *rec)
{
	struct cb_data          *datum = cb->c_datum;

	/** The caller can look at these flags if he needs to. */
	datum->flags = rec->r_flags;

	return rec->r_flags;
}

/**
 * This unit test exercises the KV operations for both valid and invalid
 * conditions.
 */
static void ut_basic_kv_oper(void)
{
	struct m0_btree_type    btree_type  = {.tt_id = M0_BT_UT_KV_OPS,
					      .ksize = 8,
					      .vsize = 8, };
	struct m0_be_tx        *tx          = NULL;
	struct m0_be_seg       *seg         = NULL;
	struct m0_be_tx_credit  cred        = {};
	struct m0_btree_op      b_op        = {};
	struct m0_btree        *tree;
	void                   *temp_node;
	int                     i;
	time_t                  curr_time;
	struct m0_btree_cb      ut_cb;
	uint64_t                first_key;
	bool                    first_key_initialized = false;
	struct m0_btree_op      kv_op                 = {};
	const struct node_type *nt                    = &fixed_format;
	int                     rc;
	M0_ENTRY();

	time(&curr_time);
	M0_LOG(M0_INFO, "Using seed %lu", curr_time);
	srandom(curr_time);

	/** Prepare transaction to capture tree operations. */
	m0_be_tx_init(tx, 0, NULL, NULL, NULL, NULL, NULL, NULL);
	m0_be_tx_prep(tx, NULL);
	btree_ut_init();
	/**
	 *  Run valid scenario:
	 *  1) Create a btree
	 *  2) Adds a few records to the created tree.
	 *  3) Confirms the records are present in the tree.
	 *  4) Deletes all the records from the tree.
	 *  4) Close the btree
	 *  5) Destroy the btree
	 */

	/** Create temp node space and use it as root node for btree */
	temp_node = m0_alloc_aligned((1024 + sizeof(struct nd)), 10);
	M0_BTREE_OP_SYNC_WITH_RC(&b_op, m0_btree_create(temp_node, 1024,
							&btree_type, nt,
							&b_op, seg, tx));

	tree = b_op.bo_arbor;

	for (i = 0; i < 2048; i++) {
		uint64_t             key;
		uint64_t             value;
		struct cb_data       put_data;
		struct m0_btree_rec  rec;
		m0_bcount_t          ksize  = sizeof key;
		m0_bcount_t          vsize  = sizeof value;
		void                *k_ptr  = &key;
		void                *v_ptr  = &value;

		cred = M0_BE_TX_CB_CREDIT(0, 0, 0);
		btree_callback_credit(&cred);

		/**
		 *  There is a very low possibility of hitting the same key
		 *  again. This is fine as it helps debug the code when insert
		 *  is called with the same key instead of update function.
		 */
		key = value = m0_byteorder_cpu_to_be64(random());

		if (!first_key_initialized) {
			first_key = key;
			first_key_initialized = true;
		}

		rec.r_key.k_data   = M0_BUFVEC_INIT_BUF(&k_ptr, &ksize);
		rec.r_val          = M0_BUFVEC_INIT_BUF(&v_ptr, &vsize);

		put_data.key       = &rec.r_key;
		put_data.value     = &rec.r_val;

		ut_cb.c_act        = btree_kv_put_cb;
		ut_cb.c_datum      = &put_data;

		M0_BTREE_OP_SYNC_WITH_RC(&kv_op, m0_btree_put(tree, &rec,
							      &ut_cb, 0,
							      &kv_op, tx));
	}

	{
		uint64_t             key;
		uint64_t             value;
		struct cb_data       get_data;
		struct m0_btree_key  get_key;
		struct m0_bufvec     get_value;
		m0_bcount_t          ksize            = sizeof key;
		m0_bcount_t          vsize            = sizeof value;
		void                *k_ptr            = &key;
		void                *v_ptr            = &value;
		uint64_t             find_key;
		void                *find_key_ptr     = &find_key;
		m0_bcount_t          find_key_size    = sizeof find_key;
		struct m0_btree_key  find_key_in_tree;

		get_key.k_data = M0_BUFVEC_INIT_BUF(&k_ptr, &ksize);
		get_value      = M0_BUFVEC_INIT_BUF(&v_ptr, &vsize);

		get_data.key    = &get_key;
		get_data.value  = &get_value;

		ut_cb.c_act   = btree_kv_get_cb;
		ut_cb.c_datum = &get_data;

		find_key = first_key;

		find_key_in_tree.k_data =
				M0_BUFVEC_INIT_BUF(&find_key_ptr, &find_key_size);

		M0_BTREE_OP_SYNC_WITH_RC(&kv_op,
					 m0_btree_get(tree,
						      &find_key_in_tree,
						      &ut_cb, BOF_EQUAL,
						      &kv_op));

		for (i = 1; i < 2048; i++) {
			find_key = key;
			M0_BTREE_OP_SYNC_WITH_RC(&kv_op,
						 m0_btree_iter(tree,
							       &find_key_in_tree,
							       &ut_cb, BOF_NEXT,
							       &kv_op));
		}
	}

	rc = M0_BTREE_OP_SYNC_WITH_RC(&b_op, m0_btree_close(tree, &b_op));
	M0_ASSERT(rc == 0);

	if (b_op.bo_arbor->t_desc->t_ref > 0) {
		rc = M0_BTREE_OP_SYNC_WITH_RC(&b_op,
					      m0_btree_destroy(tree, &b_op,
							       tx));
		M0_ASSERT(rc == 0);
	}
	btree_ut_fini();
}

#if (AVOID_BE_SEGMENT == 1)
enum {
	MIN_STREAM_CNT         = 5,
	MAX_STREAM_CNT         = 20,

	MIN_RECS_PER_STREAM    = 5,
	MAX_RECS_PER_STREAM    = 2048,

	MAX_RECS_PER_THREAD    = 100000, /** Records count for each thread */

	MIN_TREE_LOOPS         = 5000,
	MAX_TREE_LOOPS         = 15000,
	MAX_RECS_FOR_TREE_TEST = 100,

	RANDOM_TREE_COUNT      = -1,
	RANDOM_THREAD_COUNT    = -1,
};
#else
enum {
	MIN_STREAM_CNT         = 5,
	MAX_STREAM_CNT         = 10,

	MIN_RECS_PER_STREAM    = 5,
	MAX_RECS_PER_STREAM    = 512,

	MAX_RECS_PER_THREAD    = 100000, /** Records count for each thread */

	MIN_TREE_LOOPS         = 5000,
	MAX_TREE_LOOPS         = 15000,
	MAX_RECS_FOR_TREE_TEST = 100,
};
#endif

/**
 * This unit test exercises the KV operations triggered by multiple streams.
 */
static void ut_multi_stream_kv_oper(void)
{
	void                   *temp_node;
	int                     i;
	time_t                  curr_time;
	struct m0_btree_cb      ut_cb;
	struct m0_be_tx        *tx              = NULL;
	struct m0_be_tx_credit  cred            = {};
	struct m0_btree_op      b_op            = {};
	uint32_t                stream_count    = 0;
	uint64_t                recs_per_stream = 0;
	struct m0_btree_op      kv_op           = {};
	struct m0_btree        *tree;
	const struct node_type *nt              = &fixed_format;
	struct m0_btree_type    btree_type      = {.tt_id = M0_BT_UT_KV_OPS,
						  .ksize = sizeof(uint64_t),
						  .vsize = btree_type.ksize*2,
						  };
	int                     rc;
	struct m0_buf           buf;
	M0_ENTRY();

	time(&curr_time);
	M0_LOG(M0_INFO, "Using seed %lu", curr_time);
	srandom(curr_time);

	stream_count = (random() % (MAX_STREAM_CNT - MIN_STREAM_CNT)) +
			MIN_STREAM_CNT;

	recs_per_stream = (random()%
			   (MAX_RECS_PER_STREAM - MIN_RECS_PER_STREAM)) +
			    MIN_RECS_PER_STREAM;

	btree_ut_init();
	/**
	 *  Run valid scenario:
	 *  1) Create a btree
	 *  2) Adds records in multiple streams to the created tree.
	 *  3) Confirms the records are present in the tree.
	 *  4) Deletes all the records from the tree using multiple streams.
	 *  5) Close the btree
	 *  6) Destroy the btree
	 *
	 *  Capture each operation in a separate transaction.
	 */

	/** TBD - Replace the following line to call the credit calculator. */
	cred = M0_BE_TX_CREDIT(20, 5 * (1 << 10));
	buf = M0_BUF_INIT((1 << 10), NULL);
	M0_BE_ALLOC_CREDIT_BUF(&buf, seg, &cred);

	/** Allocate and prepare transaction to capture tree operations. */
	M0_ALLOC_PTR(tx);
	M0_ASSERT(tx != NULL);
	m0_be_ut_tx_init(tx, ut_be);
	m0_be_tx_prep(tx, &cred);
	rc = m0_be_tx_open_sync(tx);
	M0_ASSERT(rc == 0);

	/** Create temp node space and use it as root node for btree */
	M0_BE_ALLOC_ALIGN_BUF_SYNC(&buf, 10, seg, tx);
	temp_node = buf.b_addr;
	M0_BTREE_OP_SYNC_WITH_RC(&b_op, m0_btree_create(temp_node, 1024,
							&btree_type, nt,
							&b_op, seg, tx));
	m0_be_tx_close_sync(tx);
	m0_be_tx_fini(tx);

	tree = b_op.bo_arbor;

	/** Dummy credit calculation for PUT operation. Replace when possible.*/
	cred = M0_BE_TX_CREDIT(100, 200 * 1024);

	for (i = 1; i <= recs_per_stream; i++) {
		uint64_t             key;
		uint64_t             value[btree_type.vsize / sizeof(uint64_t)];
		struct cb_data       put_data;
		struct m0_btree_rec  rec;
		m0_bcount_t          ksize  = sizeof key;
		m0_bcount_t          vsize  = sizeof value;
		void                *k_ptr  = &key;
		void                *v_ptr  = &value;
		uint32_t             stream_num;

		for (stream_num = 0; stream_num < stream_count; stream_num++) {
			int k;

			cred = M0_BE_TX_CB_CREDIT(0, 0, 0);
			btree_callback_credit(&cred);

			key = i + (stream_num * recs_per_stream);
			key = m0_byteorder_cpu_to_be64(key);
			for (k = 0; k < ARRAY_SIZE(value);k++) {
				value[k] = key;
			}

			rec.r_key.k_data   = M0_BUFVEC_INIT_BUF(&k_ptr, &ksize);
			rec.r_val          = M0_BUFVEC_INIT_BUF(&v_ptr, &vsize);

			put_data.key       = &rec.r_key;
			put_data.value     = &rec.r_val;

			ut_cb.c_act        = btree_kv_put_cb;
			ut_cb.c_datum      = &put_data;

			m0_be_ut_tx_init(tx, ut_be);
			m0_be_tx_prep(tx, &cred);
			rc = m0_be_tx_open_sync(tx);
			M0_ASSERT(rc == 0);

			M0_BTREE_OP_SYNC_WITH_RC(&kv_op,
						 m0_btree_put(tree, &rec,
							      &ut_cb, 0,
							      &kv_op, tx));
			m0_be_tx_close_sync(tx);
			m0_be_tx_fini(tx);
		}
	}

	/**
	 *  Close and Reopen the BE segment and confirm if the records are still
	 *  present.
	 */
	m0_be_ut_seg_reload(ut_seg);

	for (i = 1; i <= (recs_per_stream*stream_count); i++) {
		uint64_t             key;
		uint64_t             value[btree_type.vsize/sizeof(uint64_t)];
		struct cb_data       get_data;
		struct m0_btree_key  get_key;
		struct m0_bufvec     get_value;
		m0_bcount_t          ksize             = sizeof key;
		m0_bcount_t          vsize             = sizeof value;
		void                *k_ptr             = &key;
		void                *v_ptr             = &value;
		uint64_t             find_key;
		void                *find_key_ptr      = &find_key;
		m0_bcount_t          find_key_size     = sizeof find_key;
		struct m0_btree_key  find_key_in_tree;

		find_key = m0_byteorder_cpu_to_be64(i);
		find_key_in_tree.k_data =
			M0_BUFVEC_INIT_BUF(&find_key_ptr, &find_key_size);

		get_key.k_data = M0_BUFVEC_INIT_BUF(&k_ptr, &ksize);
		get_value      = M0_BUFVEC_INIT_BUF(&v_ptr, &vsize);

		get_data.key         = &get_key;
		get_data.value       = &get_value;
		get_data.check_value = true;

		ut_cb.c_act   = btree_kv_get_cb;
		ut_cb.c_datum = &get_data;

		M0_BTREE_OP_SYNC_WITH_RC(&kv_op,
					 m0_btree_get(tree,
						      &find_key_in_tree,
						      &ut_cb, BOF_EQUAL,
						      &kv_op));
	}

	/** Dummy credit calculation for DEL operation. Replace when possible.*/
	cred = M0_BE_TX_CREDIT(20, 100 * 1024);

	for (i = 1; i <= recs_per_stream; i++) {
		uint64_t            del_key;
		struct m0_btree_key del_key_in_tree;
		void                *p_del_key      = &del_key;
		m0_bcount_t         del_key_size    = sizeof del_key;
		struct cb_data      del_data;
		uint32_t            stream_num;

		del_data = (struct cb_data){.key = &del_key_in_tree,
			.value = NULL,
			.check_value = false,
		};

		del_key_in_tree.k_data = M0_BUFVEC_INIT_BUF(&p_del_key,
							    &del_key_size);

		ut_cb.c_act   = btree_kv_del_cb;
		ut_cb.c_datum = &del_data;

		for (stream_num = 0; stream_num < stream_count; stream_num++) {
			cred = M0_BE_TX_CB_CREDIT(0, 0, 0);
			btree_callback_credit(&cred);

			del_key = i + (stream_num * recs_per_stream);
			del_key = m0_byteorder_cpu_to_be64(del_key);

			m0_be_ut_tx_init(tx, ut_be);
			m0_be_tx_prep(tx, &cred);
			rc = m0_be_tx_open_sync(tx);
			M0_ASSERT(rc == 0);

			M0_BTREE_OP_SYNC_WITH_RC(&kv_op,
						 m0_btree_del(tree,
							      &del_key_in_tree,
							      &ut_cb, 0,
							      &kv_op, tx));
			m0_be_tx_close_sync(tx);
			m0_be_tx_fini(tx);
		}
	}

	rc = M0_BTREE_OP_SYNC_WITH_RC(&b_op, m0_btree_close(tree, &b_op));
	M0_ASSERT(rc == 0);

	if (b_op.bo_arbor->t_desc->t_ref > 0) {
		/** TBD - Replace the following line to call the credit
		 *  calculator. */
		cred = M0_BE_TX_CREDIT(20, 5 * (1 << 10));
		buf = M0_BUF_INIT((1 << 10), NULL);
		M0_BE_ALLOC_CREDIT_BUF(&buf, seg, &cred);

		m0_be_ut_tx_init(tx, ut_be);
		m0_be_tx_prep(tx, &cred);
		rc = m0_be_tx_open_sync(tx);
		M0_ASSERT(rc == 0);

		rc = M0_BTREE_OP_SYNC_WITH_RC(&b_op,
					      m0_btree_destroy(tree, &b_op,
							       tx));
		M0_ASSERT(rc == 0);

		m0_be_tx_close_sync(tx);
		m0_be_tx_fini(tx);
	}

	m0_free0(&tx);
	btree_ut_fini();
}

struct btree_ut_thread_info {
	struct m0_thread   ti_q;             /** Used for thread operations. */
	struct m0_bitmap   ti_cpu_map;       /** CPU map to run this thread. */
	uint64_t           ti_key_first;     /** First Key value to use. */
	uint64_t           ti_key_count;     /** Keys to use. */
	uint64_t           ti_key_incr;      /** Key value to increment by. */
	uint16_t           ti_thread_id;     /** Thread ID <= 65535. */
	struct m0_btree   *ti_tree;          /** Tree for KV operations */
	uint16_t           ti_key_size;      /** Key size in bytes. */
	uint16_t           ti_value_size;    /** Value size in bytes. */
	bool               ti_random_bursts; /** Burstiness in IO pattern. */
	uint64_t           ti_rng_seed_base; /** Base used for RNG seed. */

	/**
	 *  The fields below are used by the thread functions (init and func)
	 *  to share information. These fields should not be touched by thread
	 *  launcher.
	 */
	struct random_data  ti_random_buf;    /** Buffer used by random func. */
	char               *ti_rnd_state_ptr; /** State array used by RNG. */
};

/**
 *  All the threads wait for this variable to turn TRUE.
 *  The main thread sets to TRUE once it has initialized all the threads so
 *  that all the threads start running on different CPU cores and can compete
 *  for the same btree nodes to work on thus exercising possible race
 *  conditions.
 */
static volatile bool thread_start = false;

/**
 * Thread init function which will do basic setup such as setting CPU affinity
 * and initializing the RND seed for the thread. Any other initialization that
 * might be needed such as resource allocation/initialization for the thread
 * handler function can also be done here.
 */
static int btree_ut_thread_init(struct btree_ut_thread_info *ti)
{
	M0_ALLOC_ARR(ti->ti_rnd_state_ptr, 64);
	if (ti->ti_rnd_state_ptr == NULL) {
		return -ENOMEM;
	}

	M0_SET0(&ti->ti_random_buf);
	initstate_r(ti->ti_rng_seed_base, ti->ti_rnd_state_ptr, 64,
		    &ti->ti_random_buf);

	srandom_r(ti->ti_thread_id + 1, &ti->ti_random_buf);

	return m0_thread_confine(&ti->ti_q, &ti->ti_cpu_map);
}

/**
 * This routine is a thread handler which launches PUT, GET, ITER, SLANT and DEL
 * operations on the btree passed as parameter.
 */
static void btree_ut_kv_oper_thread_handler(struct btree_ut_thread_info *ti)
{
	uint64_t                key[ti->ti_key_size / sizeof(uint64_t)];
	uint64_t                value[ti->ti_value_size / sizeof(uint64_t)];
	m0_bcount_t             ksize         = sizeof key;
	m0_bcount_t             vsize         = sizeof value;
	void                   *k_ptr         = &key;
	void                   *v_ptr         = &value;
	struct m0_btree_rec     rec;
	struct m0_btree_cb      ut_cb;
	struct cb_data          data;

	uint64_t                get_key[ti->ti_key_size / sizeof(uint64_t)];
	uint64_t                get_value[ti->ti_value_size / sizeof(uint64_t)];
	m0_bcount_t             get_ksize     = sizeof get_key;
	m0_bcount_t             get_vsize     = sizeof get_value;
	void                   *get_k_ptr     = &get_key;
	void                   *get_v_ptr     = &get_value;
	struct m0_btree_rec     get_rec;
	struct m0_btree_cb      ut_get_cb;
	struct cb_data          get_data;

	uint64_t                key_iter_start;
	uint64_t                key_end;
	struct m0_btree_op      kv_op     = {};
	struct m0_btree        *tree;
	struct m0_be_tx        *tx        = NULL;
	struct m0_be_tx_credit  cred      = {};

	/**
	 *  Currently our thread routine only supports Keys and Values which are
	 *  a multiple of 8 bytes.
	 */
	M0_ASSERT(ti->ti_key_size % sizeof(uint64_t) == 0);
	M0_ASSERT(ti->ti_value_size % sizeof(uint64_t) == 0);

	/** Prepare transaction to capture tree operations. */
	m0_be_tx_init(tx, 0, NULL, NULL, NULL, NULL, NULL, NULL);
	m0_be_tx_prep(tx, NULL);

	key_iter_start = ti->ti_key_first;
	key_end        = ti->ti_key_first +
			 (ti->ti_key_count * ti->ti_key_incr) - ti->ti_key_incr;

	rec.r_key.k_data   = M0_BUFVEC_INIT_BUF(&k_ptr, &ksize);
	rec.r_val          = M0_BUFVEC_INIT_BUF(&v_ptr, &vsize);

	data.key           = &rec.r_key;
	data.value         = &rec.r_val;

	ut_cb.c_act        = btree_kv_put_cb;
	ut_cb.c_datum      = &data;

	get_rec.r_key.k_data   = M0_BUFVEC_INIT_BUF(&get_k_ptr, &get_ksize);
	get_rec.r_val          = M0_BUFVEC_INIT_BUF(&get_v_ptr, &get_vsize);

	get_data.key           = &get_rec.r_key;
	get_data.value         = &get_rec.r_val;
	get_data.check_value   = true;

	ut_get_cb.c_act        = btree_kv_get_cb;
	ut_get_cb.c_datum      = &get_data;

	tree                   = ti->ti_tree;

	/** Wait till all the threads have been initialised. */
	while (!thread_start)
		;

	while (key_iter_start <= key_end) {
		uint64_t  key_first;
		uint64_t  key_last;
		uint64_t  keys_put_count = 0;
		uint64_t  keys_found_count = 0;
		int       i;
		int32_t   r;
		uint64_t  iter_dir;
		uint64_t  del_key;

		key_first = key_iter_start;
		if (ti->ti_random_bursts) {
			random_r(&ti->ti_random_buf, &r);
			if (key_first == key_end)
				key_last = key_end;
			else
				key_last = (r % (key_end - key_first)) +
					   key_first;
			key_last = (key_last / ti->ti_key_incr) *
				   ti->ti_key_incr + ti->ti_key_first;
		} else
			key_last = key_end;

		/** PUT keys and their corresponding values in the tree. */

		ut_cb.c_act   = btree_kv_put_cb;
		ut_cb.c_datum = &data;

		while (key_first <= key_last) {
			/**
			 *  Embed the thread-id in LSB so that different threads
			 *  will target the same node thus causing race
			 *  conditions useful to mimic and test btree operations
			 *  in a loaded system.
			 */
			key[0] = (key_first << (sizeof(ti->ti_thread_id) * 8)) +
				 ti->ti_thread_id;
			key[0] = m0_byteorder_cpu_to_be64(key[0]);
			for (i = 1; i < ARRAY_SIZE(key); i++)
				key[i] = key[0];

			value[0] = key[0];
			for (i = 1; i < ARRAY_SIZE(value); i++)
				value[i] = value[0];

			cred = M0_BE_TX_CB_CREDIT(0, 0, 0);
			btree_callback_credit(&cred);

			M0_BTREE_OP_SYNC_WITH_RC(&kv_op,
						 m0_btree_put(tree, &rec,
							      &ut_cb, 0,
							      &kv_op, tx));
			M0_ASSERT(data.flags == M0_BSC_SUCCESS);

			keys_put_count++;
			key_first += ti->ti_key_incr;
		}
		/** GET and ITERATE over the keys which we inserted above. */

		/**  Randomly decide the iteration direction. */
		random_r(&ti->ti_random_buf, &r);

		key_first = key_iter_start;
		if (r % 2) {
			/** Iterate forward. */
			iter_dir = BOF_NEXT;
			key[0] = (key_first <<
				  (sizeof(ti->ti_thread_id) * 8)) +
				 ti->ti_thread_id;
			key[0] = m0_byteorder_cpu_to_be64(key[0]);
			for (i = 1; i < ARRAY_SIZE(key); i++)
				key[i] = key[0];
		} else {
			/** Iterate backward. */
			iter_dir = BOF_PREV;
			key[0] = (key_last <<
				  (sizeof(ti->ti_thread_id) * 8)) +
				 ti->ti_thread_id;
			key[0] = m0_byteorder_cpu_to_be64(key[0]);
			for (i = 1; i < ARRAY_SIZE(key); i++)
				key[i] = key[0];
		}

		get_data.check_value = true; /** Compare value with key */

		M0_BTREE_OP_SYNC_WITH_RC(&kv_op,
					 m0_btree_get(tree,
						      &rec.r_key, &ut_get_cb,
						      BOF_EQUAL, &kv_op));
		M0_ASSERT(get_data.flags == M0_BSC_SUCCESS);

		keys_found_count++;

		while (1) {
			M0_BTREE_OP_SYNC_WITH_RC(&kv_op,
						 m0_btree_iter(tree,
							       &rec.r_key,
							       &ut_get_cb,
							       iter_dir,
							       &kv_op));
			if (get_data.flags == M0_BSC_KEY_BTREE_BOUNDARY)
				break;

			keys_found_count++;

			/** Copy over the gotten key for the next search. */
			for (i = 0; i < ARRAY_SIZE(key); i++)
				key[i] = get_key[i];
		}

		/**
		 * For single thread, keys_found_count should be equal to
		 * keys_put_count. But for multi-thread, multiple threads can
		 * put records, hence keys_found_count will be greater than
		 * keys_put_count.
		 */
		M0_ASSERT(keys_found_count >= keys_put_count);

		/**
		 *  Test slant only if possible. If the increment counter is
		 *  more than 1 we can provide the intermediate value to be got
		 *  in slant mode.
		 */

		if (ti->ti_key_incr > 1) {
			uint64_t  slant_key;
			uint64_t  got_key;
			struct m0_btree_rec r;
			struct m0_btree_cb  cb;

			M0_ASSERT(key_first >= 1);

			slant_key = key_first - 1;
			get_data.check_value = false;

			/**
			 *  The following short named variables are used just
			 *  to maintain the code decorum by limiting code lines
			 *  within 80 chars..
			 */
			r = rec;
			cb = ut_get_cb;

			do {
				key[0] = (slant_key <<
					  (sizeof(ti->ti_thread_id) * 8)) +
					 ti->ti_thread_id;
				key[0] = m0_byteorder_cpu_to_be64(key[0]);
				for (i = 1; i < ARRAY_SIZE(key); i++)
					key[i] = key[0];

				M0_BTREE_OP_SYNC_WITH_RC(&kv_op,
							 m0_btree_get(tree,
								      &r.r_key,
								      &cb,
								      BOF_SLANT,
								      &kv_op));

				/**
				 *  If multiple threads are running then slant
				 *  could return us the value which was added
				 *  by a different thread. We anyways make sure
				 *  that the got value (without the embedded
				 *  thread ID) is more than the slant value.
				 */
				got_key = m0_byteorder_cpu_to_be64(get_key[0]);
				got_key >>= (sizeof(ti->ti_thread_id) * 8);
				M0_ASSERT(got_key == slant_key + 1);

				slant_key += ti->ti_key_incr;
			} while (slant_key <= key_last);
		}

		/**
		 *  DEL the keys which we had created in this iteration. The
		 *  direction of traversing the delete keys is randomly
		 *  selected.
		 */
		random_r(&ti->ti_random_buf, &r);

		key_first = key_iter_start;
		del_key = (r % 2 == 0) ? key_first : key_last;

		ut_cb.c_act   = btree_kv_del_cb;
		ut_cb.c_datum = &data;
		while (keys_put_count) {
			key[0] = (del_key << (sizeof(ti->ti_thread_id) * 8)) +
				 ti->ti_thread_id;
			key[0] = m0_byteorder_cpu_to_be64(key[0]);
			for (i = 1; i < ARRAY_SIZE(key); i++)
				key[i] = key[0];

			cred = M0_BE_TX_CB_CREDIT(0, 0, 0);
			btree_callback_credit(&cred);

			M0_BTREE_OP_SYNC_WITH_RC(&kv_op,
						 m0_btree_del(tree, &rec.r_key,
							      &ut_cb, 0,
							      &kv_op, tx));
			del_key = (r % 2 == 0) ?
						del_key + ti->ti_key_incr :
						del_key - ti->ti_key_incr;
			keys_put_count--;
		}

		key_iter_start = key_last + ti->ti_key_incr;
	}

	/** Free resources. */
	m0_free(ti->ti_rnd_state_ptr);
}

/**
 * This function allocates an array pointed by cpuid_ptr and fills it with the
 * CPU ID of the CPUs which are currently online.
 */
static void online_cpu_id_get(uint16_t **cpuid_ptr, uint16_t *cpu_count)
{
	size_t           cpu_max;
	uint32_t         cpuid;
	struct m0_bitmap map_cpu_online  = {};
	int              rc;

	*cpu_count = 0;
	cpu_max = m0_processor_nr_max();
	rc = m0_bitmap_init(&map_cpu_online, cpu_max);
	if (rc != 0)
		return;

	m0_processors_online(&map_cpu_online);

	for (cpuid = 0; cpuid < map_cpu_online.b_nr; cpuid++) {
		if (m0_bitmap_get(&map_cpu_online, cpuid)) {
			(*cpu_count)++;
		}
	}

	if (*cpu_count) {
		M0_ALLOC_ARR(*cpuid_ptr, *cpu_count);
		M0_ASSERT(*cpuid_ptr != NULL);

		*cpu_count = 0;
		for (cpuid = 0; cpuid < map_cpu_online.b_nr; cpuid++) {
			if (m0_bitmap_get(&map_cpu_online, cpuid)) {
				(*cpuid_ptr)[*cpu_count] = cpuid;
				(*cpu_count)++;
			}
		}
	}
}


/**
 * This test launches multiple threads which launch KV operations against one
 * btree in parallel. If thread_count is passed as '0' then one thread per core
 * is launched. If tree_count is passed as '0' then one tree per thread is
 * created.
 */
static void btree_ut_num_threads_num_trees_kv_oper(int32_t thread_count,
						   int32_t tree_count)
{
	int                           rc;
	struct btree_ut_thread_info  *ti;
	int                           i;
	struct m0_btree             **ut_trees;
	uint16_t                      cpu;
	void                         *temp_node;
	struct m0_btree_op            b_op         = {};
	struct m0_be_tx              *tx           = NULL;
	struct m0_be_seg             *seg          = NULL;
	const struct node_type       *nt           = &fixed_format;
	const uint32_t                ksize_to_use = sizeof(uint64_t);
	struct m0_btree_type          btree_type   = {.tt_id = M0_BT_UT_KV_OPS,
						      .ksize = ksize_to_use,
						      .vsize = ksize_to_use*2,
						     };
	uint16_t                     *cpuid_ptr;
	uint16_t                      cpu_count;
	size_t                        cpu_max;
	time_t                        curr_time;

	M0_ENTRY();

	time(&curr_time);
	M0_LOG(M0_INFO, "Using seed %lu", curr_time);
	srandom(curr_time);

	/**
	 *  1) Create btree(s) to be used by all the threads.
	 *  2) Assign CPU cores to the threads.
	 *  3) Init and Start the threads which do KV operations.
	 *  4) Wait till all the threads are done.
	 *  5) Close the btree
	 *  6) Destroy the btree
	 */

	/** Prepare transaction to capture tree operations. */
	m0_be_tx_init(tx, 0, NULL, NULL, NULL, NULL, NULL, NULL);
	m0_be_tx_prep(tx, NULL);
	btree_ut_init();

	online_cpu_id_get(&cpuid_ptr, &cpu_count);

	if (thread_count == 0)
		thread_count = cpu_count - 1; /** Skip Core-0 */
	else if (thread_count == RANDOM_THREAD_COUNT) {
		thread_count = 1;
		if (cpu_count > 2) {
			/**
			 *  Avoid the extreme cases i.e. thread_count
			 *  cannot be 1 or cpu_count - 1
			 */
			thread_count = (random() % (cpu_count - 2)) + 1;
		}
	}

	if (tree_count == 0)
		tree_count = thread_count;
	else if (tree_count == RANDOM_THREAD_COUNT) {
		tree_count = 1;
		if (thread_count > 2) {
			/**
			 *  Avoid the extreme cases i.e. tree_count
			 *  cannot be 1 or thread_count
			 */
			tree_count = (random() % (thread_count - 1)) + 1;
		}
	}

	M0_ASSERT(thread_count >= tree_count);

	thread_start = false;

	M0_ALLOC_ARR(ut_trees, tree_count);
	M0_ASSERT(ut_trees != NULL);

	for (i = 0; i < tree_count; i++) {
		M0_SET0(&b_op);

		/** Create temp node space and use it as root node for btree */
		temp_node = m0_alloc_aligned((1024 + sizeof(struct nd)), 10);

		M0_BTREE_OP_SYNC_WITH_RC(&b_op,
					 m0_btree_create(temp_node, 1024,
							 &btree_type, nt, &b_op,
							 seg, tx));

		ut_trees[i] = b_op.bo_arbor;
	}

	m0_be_tx_close(tx);
	m0_be_tx_fini(tx);

	M0_ALLOC_ARR(ti, thread_count);
	M0_ASSERT(ti != NULL);

	cpu_max = m0_processor_nr_max();

	cpu = 1; /** We skip Core-0 for Linux kernel and other processes. */
	for (i = 0; i < thread_count; i++) {
		rc = m0_bitmap_init(&ti[i].ti_cpu_map, cpu_max);
		m0_bitmap_set(&ti[i].ti_cpu_map, cpuid_ptr[cpu], true);
		cpu++;
		if (cpu >= cpu_count)
			/**
			 *  Circle around if thread count is higher than the
			 *  CPU cores in the system.
			 */
			cpu = 1;

		ti[i].ti_key_first  = 1;
		ti[i].ti_key_count  = MAX_RECS_PER_THREAD;
		ti[i].ti_key_incr   = 5;
		ti[i].ti_thread_id  = i;
		ti[i].ti_tree       = ut_trees[i % tree_count];
		ti[i].ti_key_size   = btree_type.ksize;
		ti[i].ti_value_size = btree_type.vsize;
		ti[i].ti_random_bursts = (thread_count > 1);
		do {
			ti[i].ti_rng_seed_base = random();
		} while (ti[i].ti_rng_seed_base == 0);
	}

	for (i = 0; i < thread_count; i++) {
		rc = M0_THREAD_INIT(&ti[i].ti_q, struct btree_ut_thread_info *,
				    btree_ut_thread_init,
				    &btree_ut_kv_oper_thread_handler, &ti[i],
				    "Thread-%d", i);
		M0_ASSERT(rc == 0);
	}

	/** Initialized all the threads by now. Let's get rolling ... */
	thread_start = true;

	for (i = 0; i < thread_count;i++) {
		m0_thread_join(&ti[i].ti_q);
		m0_thread_fini(&ti[i].ti_q);
	}

	for (i = 0; i < tree_count; i++) {
		// m0_btree_close(ut_trees[i]);
		rc = M0_BTREE_OP_SYNC_WITH_RC(&b_op,
				      m0_btree_close(ut_trees[i], &b_op));
		M0_ASSERT(rc == 0);
		/**
		 * Commenting this code as the delete operation is not done here.
		 * Due to this, the destroy operation will crash.
		 *
		 * M0_BTREE_OP_SYNC_WITH_RC(&b_op,
		 *	     m0_btree_destroy(ut_trees[i].tree,
		 * 	      &b_op));
		 */
	}

	m0_free(ut_trees);

	/**
	 * Commenting this code as the delete operation is not done here.
	 * Due to this, the destroy operation will crash.
	 *
	 *
	 * M0_BTREE_OP_SYNC_WITH_RC(&b_op,
	 *				 m0_btree_destroy(b_op.bo_arbor, &b_op));
	 */

	m0_free(ti);
	btree_ut_fini();

	M0_LEAVE();
}

static void ut_st_st_kv_oper(void)
{
	btree_ut_num_threads_num_trees_kv_oper(1, 1);
}

static void ut_mt_st_kv_oper(void)
{
	btree_ut_num_threads_num_trees_kv_oper(0, 1);
}

static void ut_mt_mt_kv_oper(void)
{
	btree_ut_num_threads_num_trees_kv_oper(0, 0);
}

static void ut_rt_rt_kv_oper(void)
{
	btree_ut_num_threads_num_trees_kv_oper(RANDOM_THREAD_COUNT,
					       RANDOM_TREE_COUNT);
}

/**
 * This routine is a thread handler which primarily involves in creating,
 * opening, closing and destroying btree. To run out-of-sync with other threads
 * it also launches PUT, GET, ITER and DEL operations on the btree for a random
 * count.
 */
static void btree_ut_tree_oper_thread_handler(struct btree_ut_thread_info *ti)
{
	uint64_t               key;
	uint64_t               value;
	m0_bcount_t            ksize = sizeof key;
	m0_bcount_t            vsize = sizeof value;
	void                  *k_ptr = &key;
	void                  *v_ptr = &value;
	struct m0_btree_rec    rec   = {
				     .r_key.k_data = M0_BUFVEC_INIT_BUF(&k_ptr,
									&ksize),
				     .r_val        = M0_BUFVEC_INIT_BUF(&v_ptr,
									&vsize),
				     .r_flags      = 0,
				     };
	struct cb_data         data  = {
					.key         = &rec.r_key,
					.value       = &rec.r_val,
					.check_value = false,
					.flags       = 0,
				       };
	struct m0_btree_cb     ut_cb   = {
					  .c_act       = btree_kv_put_cb,
					  .c_datum     = &data,
					 };
	int32_t                loop_count;
	struct m0_btree_op     kv_op     = {};
	void                  *temp_node;
	struct m0_btree_type   btree_type  = {.tt_id = M0_BT_UT_KV_OPS,
					      .ksize = sizeof(key),
					      .vsize = sizeof(value),
					     };
	const struct node_type *nt         = &fixed_format;
	struct m0_be_tx        *tx         = NULL;
	struct m0_be_seg       *seg        = NULL;
	struct m0_be_tx_credit  cred       = {};
	int                     rc;

	random_r(&ti->ti_random_buf, &loop_count);
	loop_count %= (MAX_TREE_LOOPS - MIN_TREE_LOOPS);
	loop_count += MIN_TREE_LOOPS;

	while (!thread_start)
		;

	/** Create temp node space and use it as root node for btree */
	temp_node = m0_alloc_aligned((1024 + sizeof(struct nd)), 10);

	while (loop_count--) {
		struct m0_btree_op  b_op        = {};
		struct m0_btree    *tree;
		int32_t             rec_count;
		uint32_t            i;

		/**
		 * 1) Create a tree
		 * 2) Add a few random count of records in the tree.
		 * 3) Close the tree
		 * 4) Open the tree
		 * 5) Confirm the records are present in the tree.
		 * 6) Close the tree
		 * 4) Open the tree
		 * 5) Delete all the records from the tree.
		 * 6) Close the tree
		 * 7) Destroy the tree
		 */

		rc = M0_BTREE_OP_SYNC_WITH_RC(&b_op,
					      m0_btree_create(temp_node, 1024,
							      &btree_type, nt,
							      &b_op, seg, tx));
		M0_ASSERT(rc == 0);

		tree = b_op.bo_arbor;

		random_r(&ti->ti_random_buf, &rec_count);
		rec_count %= MAX_RECS_FOR_TREE_TEST;
		rec_count = rec_count ? : (MAX_RECS_FOR_TREE_TEST / 2);

		ut_cb.c_act = btree_kv_put_cb;
		for (i = 1; i <= rec_count; i++) {
			value = key = i;

			cred = M0_BE_TX_CB_CREDIT(0, 0, 0);
			btree_callback_credit(&cred);

			rc = M0_BTREE_OP_SYNC_WITH_RC(&kv_op,
						      m0_btree_put(tree, &rec,
								   &ut_cb, 0,
								   &kv_op, tx));
			M0_ASSERT(data.flags == M0_BSC_SUCCESS && rc == 0);
		}

		rc = M0_BTREE_OP_SYNC_WITH_RC(&b_op,
					      m0_btree_close(tree, &b_op));
		M0_ASSERT(rc == 0);

		rc = M0_BTREE_OP_SYNC_WITH_RC(&kv_op,
					      m0_btree_open(temp_node,
							    1024, &tree,
							    &kv_op));
		M0_ASSERT(rc == 0);

		ut_cb.c_act = btree_kv_get_cb;
		for (i = 1; i <= rec_count; i++) {
			value = key = i;

			rc = M0_BTREE_OP_SYNC_WITH_RC(&kv_op,
						      m0_btree_get(tree,
								   &rec.r_key,
								   &ut_cb,
								   BOF_EQUAL,
								   &kv_op));
			M0_ASSERT(data.flags == M0_BSC_SUCCESS && rc == 0);
		}

		rc = M0_BTREE_OP_SYNC_WITH_RC(&b_op,
					      m0_btree_close(tree, &b_op));
		M0_ASSERT(rc == 0);

		rc = M0_BTREE_OP_SYNC_WITH_RC(&kv_op,
					      m0_btree_open(temp_node,
							    1024, &tree,
							    &kv_op));
		M0_ASSERT(rc == 0);

		ut_cb.c_act = btree_kv_del_cb;
		for (i = 1; i <= rec_count; i++) {
			value = key = i;

			cred = M0_BE_TX_CB_CREDIT(0, 0, 0);
			btree_callback_credit(&cred);

			rc = M0_BTREE_OP_SYNC_WITH_RC(&kv_op,
						      m0_btree_del(tree,
								   &rec.r_key,
								   &ut_cb, 0,
								   &kv_op, tx));
			M0_ASSERT(data.flags == M0_BSC_SUCCESS && rc == 0);
		}

		rc = M0_BTREE_OP_SYNC_WITH_RC(&b_op,
					      m0_btree_close(tree, &b_op));
		M0_ASSERT(rc == 0);

		if (b_op.bo_arbor->t_desc->t_ref > 0) {
			rc = M0_BTREE_OP_SYNC_WITH_RC(&b_op,
						      m0_btree_destroy(tree,
								       &b_op,
								       tx));
			M0_ASSERT(rc == 0);
		}
	}

	m0_free_aligned(temp_node, (1024 + sizeof(struct nd)), 10);
}

static void btree_ut_num_threads_tree_oper(uint32_t thread_count)
{
	uint16_t                    *cpuid_ptr;
	uint16_t                     cpu_count;
	size_t                       cpu_max;
	struct btree_ut_thread_info *ti;
	uint16_t                     cpu;
	int                          i;
	int                          rc;

	btree_ut_init();
	online_cpu_id_get(&cpuid_ptr, &cpu_count);

	if (thread_count == 0)
		thread_count = cpu_count - 1; /** Skip Core-0 */

	thread_start = false;

	M0_ALLOC_ARR(ti, thread_count);
	M0_ASSERT(ti != NULL);

	cpu_max = m0_processor_nr_max();

	cpu = 1; /** We skip Core-0 for Linux kernel and other processes. */
	for (i = 0; i < thread_count; i++) {
		rc = m0_bitmap_init(&ti[i].ti_cpu_map, cpu_max);
		m0_bitmap_set(&ti[i].ti_cpu_map, cpuid_ptr[cpu], true);
		cpu++;
		if (cpu >= cpu_count)
			/**
			 *  Circle around if thread count is higher than the
			 *  CPU cores in the system.
			 */
			cpu = 1;

		ti[i].ti_thread_id  = i;
	}

	for (i = 0; i < thread_count; i++) {
		rc = M0_THREAD_INIT(&ti[i].ti_q, struct btree_ut_thread_info *,
				    btree_ut_thread_init,
				    &btree_ut_tree_oper_thread_handler, &ti[i],
				    "Thread-%d", i);
		M0_ASSERT(rc == 0);
	}

	/** Initialized all the threads. Now start the chaos ... */
	thread_start = true;

	for (i = 0; i < thread_count; i++) {
		m0_thread_join(&ti[i].ti_q);
		m0_thread_fini(&ti[i].ti_q);
	}

	m0_free(ti);
	btree_ut_fini();
}

static void ut_st_tree_oper(void)
{
	btree_ut_num_threads_tree_oper(1);
}

static void ut_mt_tree_oper(void)
{
	btree_ut_num_threads_tree_oper(0);
}

/**
 * Commenting this ut as it is not required as a part for test-suite but my
 * required for testing purpose
**/
#if 0
/**
 * This function is for traversal of tree in breadth-first order and it will
 * print level and key-value pair for each node.
 */
static void ut_traversal(struct td *tree)
{
	struct nd *root = tree->t_root;
	struct nd *queue[1000000];
	int front = 0, rear = 0;
	queue[front] = root;

        int count = 0;
	int lev = -1;

	while (front != -1 && rear != -1)
	{
		//pop one elemet
		struct nd* element = queue[front];
		if (front == rear) {
			front = -1;
			rear = -1;
		} else {
			front++;
		}
		printf("\n");
		int level = node_level(element);
		if (level > 0) {
			printf("level : %d =>    ", level);
			if (level != lev)
			{
				lev = level;
				count =0;

			}
			printf("count : %d =>\n", count++);
			int total_count = node_count(element);
			int j;
			for (j=0 ; j < total_count; j++)
			{
				uint64_t key = 0;
				get_key_at_index(element, j, &key);

				key = m0_byteorder_be64_to_cpu(key);
				printf("%"PRIu64"\t", key);

				struct segaddr child_node_addr;
				struct slot    node_slot = {};
				node_slot.s_node = element;

				node_slot.s_idx = j;
				node_child(&node_slot, &child_node_addr);
				struct node_op  i_nop;
				i_nop.no_opc = NOP_LOAD;
				node_get(&i_nop, tree, &child_node_addr,
					 P_NEXTDOWN);
				if (front == -1) {
					front = 0;
				}
				rear++;
				if (rear == 999999) {
					printf("***********OVERFLOW**********");
					break;
				}
				queue[rear] = i_nop.no_node;
			}
			/* store last child: */
			struct segaddr child_node_addr;
			struct slot    node_slot = {};
			node_slot.s_node = element;

			node_slot.s_idx = j;
			node_child(&node_slot, &child_node_addr);
			struct node_op  i_nop;
			i_nop.no_opc = NOP_LOAD;
			node_get(&i_nop, tree, &child_node_addr, P_NEXTDOWN);
			if (front == -1) {
				front = 0;
			}
			rear++;
			if (rear == 999999) {
				printf("***********OVERFLOW**********");
				break;
			}
			queue[rear] = i_nop.no_node;
			printf("\n\n");
		} else {
			printf("level : %d =>", level);
			if (level != lev)
			{
				lev = level;
				count =0;

			}
			printf("count : %d =>\n", count++);
			int total_count = node_count(element);
			int j;
			for (j=0 ; j < total_count; j++)
			{
				uint64_t key = 0;
				uint64_t val = 0;
				get_rec_at_index(element, j, &key, &val);

				key = m0_byteorder_be64_to_cpu(key);
				val = m0_byteorder_be64_to_cpu(val);
				printf("%"PRIu64",%"PRIu64"\t", key, val);


			}
			printf("\n\n");
		}
		if (element != root) {
			struct node_op  i_nop;
			node_put(&i_nop, element, NULL);
		}
	}
}
/**
 * This function will check if the keys of records present in the nodes at each
 * level are in increasing order or not.
 */
static void ut_invariant_check(struct td *tree)
{
	struct nd *root = tree->t_root;
	struct nd *queue[1000000];
	int front = 0, rear = 0;
	queue[front] = root;
	bool firstkey = true;
	int lev = -1;
	uint64_t prevkey;
	int max_level = node_level(root);
	while (front != -1 && rear != -1)
	{
		struct nd* element = queue[front];
		if (front == rear) {
			front = -1;
			rear = -1;
		} else {
			front++;
		}
		int level = node_level(element);
		if (level > 0) {
			if (level != lev)
			{
				lev = level;
				firstkey = true;
			}
			int total_count = node_count(element);
			if (level == max_level){
				if (element->n_ref > 2){
					printf("***INVARIENT FAIL***");
					M0_ASSERT(0);
				}
			} else {
				if (element->n_ref != 1) {
					printf("***INVARIENT FAIL***");
					M0_ASSERT(0);
				}
			}
			int j;
			for (j=0 ; j < total_count; j++)
			{
				uint64_t key = 0;
				get_key_at_index(element, j, &key);

				key = m0_byteorder_be64_to_cpu(key);
				if (!firstkey) {
					if (key < prevkey) {
						printf("***INVARIENT FAIL***");
						M0_ASSERT(0);
					}
				}
				prevkey = key;
				firstkey = false;
				struct segaddr child_node_addr;
				struct slot    node_slot = {};
				node_slot.s_node = element;

				node_slot.s_idx = j;
				node_child(&node_slot, &child_node_addr);
				struct node_op  i_nop;
				i_nop.no_opc = NOP_LOAD;
				node_get(&i_nop, tree, &child_node_addr,
					 P_NEXTDOWN);
				if (front == -1) {
					front = 0;
				}
				rear++;
				if (rear == 999999) {
					printf("***********OVERFLW***********");
					break;
				}
				queue[rear] = i_nop.no_node;
			}
			/* store last child: */
			struct segaddr child_node_addr;
			struct slot    node_slot = {};
			node_slot.s_node = element;

			node_slot.s_idx = j;
			node_child(&node_slot, &child_node_addr);
			struct node_op  i_nop;
			i_nop.no_opc = NOP_LOAD;
			node_get(&i_nop, tree, &child_node_addr, P_NEXTDOWN);
			if (front == -1) {
				front = 0;
			}
			rear++;
			if (rear == 999999) {
				printf("***********OVERFLW***********");
				break;
			}
			queue[rear] = i_nop.no_node;
		} else {
			if (level != lev)
			{
				lev = level;
				firstkey = true;
			}
			int total_count = node_count(element);
			if (level == max_level){
				if (element->n_ref > 2){
					printf("***INVARIENT FAIL***");
					M0_ASSERT(0);
				}
			} else {
				if (element->n_ref != 1) {
					printf("***INVARIENT FAIL***");
					M0_ASSERT(0);
				}
			}
			int j;
			for (j=0 ; j < total_count; j++)
			{
				uint64_t key = 0;
				uint64_t val = 0;
				get_rec_at_index(element, j, &key, &val);

				key = m0_byteorder_be64_to_cpu(key);
				val = m0_byteorder_be64_to_cpu(val);
				if (!firstkey) {
					if (key < prevkey) {
						printf("***INVARIENT FAIL***");
						M0_ASSERT(0);
					}

				}
				prevkey = key;
				firstkey = false;
			}
		}
		if (element != root) {
			struct node_op  i_nop;
			node_put(&i_nop, element, NULL);
		}
	}
}

/**
 * This ut will put records in the tree and delete those records in sequencial
 * manner.
 */
static void ut_put_del_operation(void)
{
	struct m0_btree_type    btree_type = {.tt_id = M0_BT_UT_KV_OPS,
					      .ksize = 8,
					      .vsize = 8, };
	struct m0_be_tx        *tx          = NULL;
	struct m0_btree_op      b_op        = {};
	struct m0_btree        *tree;
	void                   *temp_node;
	int                     i;
	struct m0_btree_cb      ut_cb;
	struct m0_btree_op      kv_op                = {};
	const struct node_type *nt                   = &fixed_format;
	int                     total_records        = 1000000;
	bool                    inc;
	M0_ENTRY();

	/** Prepare transaction to capture tree operations. */
	m0_be_tx_init(tx, 0, NULL, NULL, NULL, NULL, NULL, NULL);
	m0_be_tx_prep(tx, NULL);
	btree_ut_init();
	/**
	 *  Run valid scenario:
	 *  1) Create a btree
	 *  2) Adds a few records to the created tree.
	 *  3) Confirms the records are present in the tree.
	 *  4) Deletes all the records from the tree.
	 *  4) Close the btree
	 *  5) Destroy the btree
	 */

	/** Create temp node space and use it as root node for btree */
	temp_node = m0_alloc_aligned((1024 + sizeof(struct nd)), 10);
	M0_BTREE_OP_SYNC_WITH_RC(&b_op,
				 m0_btree_create(temp_node, 1024, &btree_type,
						 nt, &b_op, tx));

	tree = b_op.bo_arbor;
	inc = false;
	for (i = 0; i < 1000000; i++) {
		uint64_t             key;
		uint64_t             value;
		struct cb_data       put_data;
		struct m0_btree_rec  rec;
		m0_bcount_t          ksize  = sizeof key;
		m0_bcount_t          vsize  = sizeof value;
		void                *k_ptr  = &key;
		void                *v_ptr  = &value;

		/**
		 *  There is a very low possibility of hitting the same key
		 *  again. This is fine as it helps debug the code when insert
		 *  is called with the same key instead of update function.
		 */
		int temp = inc ? total_records - i : i;
		key = value = m0_byteorder_cpu_to_be64(temp);

		rec.r_key.k_data   = M0_BUFVEC_INIT_BUF(&k_ptr, &ksize);
		rec.r_val          = M0_BUFVEC_INIT_BUF(&v_ptr, &vsize);

		put_data.key       = &rec.r_key;
		put_data.value     = &rec.r_val;

		ut_cb.c_act        = btree_kv_put_cb;
		ut_cb.c_datum      = &put_data;

		M0_BTREE_OP_SYNC_WITH_RC(&kv_op,
					 m0_btree_put(tree, &rec, &ut_cb, 0,
						      &kv_op, tx));
		if (put_data.flags == M0_BSC_KEY_EXISTS) {
			printf("M0_BSC_KEY_EXISTS ");
		} else {
			M0_ASSERT(put_data.flags == M0_BSC_SUCCESS);
		}

	}
	printf("level : %d\n", node_level(tree->t_desc->t_root));
	ut_invariant_check(tree->t_desc);
	M0_ASSERT(node_expensive_invariant(tree->t_desc->t_root));

	inc = false;
	for (i = 0; i < 1000000; i++) {
		uint64_t             key;
		uint64_t             value;
		struct cb_data       del_data;
		struct m0_btree_rec  rec;
		m0_bcount_t          ksize  = sizeof key;
		m0_bcount_t          vsize  = sizeof value;
		void                *k_ptr  = &key;
		void                *v_ptr  = &value;

		/**
		 *  There is a very low possibility of hitting the same key
		 *  again. This is fine as it helps debug the code when insert
		 *  is called with the same key instead of update function.
		 */
		int temp = inc ? total_records - i : i;
		key = value = m0_byteorder_cpu_to_be64(temp);

		rec.r_key.k_data   = M0_BUFVEC_INIT_BUF(&k_ptr, &ksize);
		rec.r_val          = M0_BUFVEC_INIT_BUF(&v_ptr, &vsize);

		del_data.key       = &rec.r_key;
		del_data.value     = &rec.r_val;

		ut_cb.c_act        = btree_kv_del_cb;
		ut_cb.c_datum      = &del_data;

		M0_BTREE_OP_SYNC_WITH_RC(&kv_op,
					 m0_btree_del(tree, &rec.r_key,
						      &ut_cb, 0, &kv_op, tx));
		if (del_data.flags == M0_BSC_KEY_NOT_FOUND) {
			printf("M0_BSC_KEY_NOT_FOUND ");
		} else {
			M0_ASSERT(del_data.flags == M0_BSC_SUCCESS);
		}



	}
	printf("\n After deletion:\n");
	ut_traversal(tree->t_desc);
	//m0_btree_close(tree);
	/**
	 * Commenting this code as the delete operation is not done here.
	 * Due to this, the destroy operation will crash.
	 *
	 *
	 * M0_BTREE_OP_SYNC_WITH_RC(&b_op.bo_op,
	 *				 m0_btree_destroy(b_op.bo_arbor, &b_op),
	 *				 &b_op.bo_sm_group, &b_op.bo_op_exec);
	 */
	btree_ut_fini();
}
#endif

static int ut_btree_suite_init(void)
{
	M0_ENTRY();

	M0_ALLOC_PTR(ut_be);
	M0_ASSERT(ut_be != NULL);

	M0_ALLOC_PTR(ut_seg);
	M0_ASSERT(ut_seg != NULL);
	/* Init BE */
	m0_be_ut_backend_init(ut_be);
	m0_be_ut_seg_init(ut_seg, ut_be, 1ULL << 24);
	seg = ut_seg->bus_seg;

	M0_LEAVE();
	return 0;
}

static int ut_btree_suite_fini(void)
{
	M0_ENTRY();

	m0_be_ut_seg_reload(ut_seg);
	m0_be_ut_seg_fini(ut_seg);
	m0_be_ut_backend_fini(ut_be);
	m0_free(ut_seg);
	m0_free(ut_be);

	M0_LEAVE();
	return 0;
}

struct m0_ut_suite btree_ut = {
	.ts_name = "btree-ut",
	.ts_yaml_config_string = "{ valgrind: { timeout: 3600 },"
	"  helgrind: { timeout: 3600 },"
	"  exclude:  ["
	"   "
	"  ] }",
	.ts_init = ut_btree_suite_init,
	.ts_fini = ut_btree_suite_fini,
	.ts_tests = {
		{"basic_tree_op",                   ut_basic_tree_oper},
		{"basic_kv_ops",                    ut_basic_kv_oper},
		{"multi_stream_kv_op",              ut_multi_stream_kv_oper},
		{"single_thread_single_tree_kv_op", ut_st_st_kv_oper},
		{"single_thread_tree_op",           ut_st_tree_oper},
		{"multi_thread_single_tree_kv_op",  ut_mt_st_kv_oper},
		{"multi_thread_multi_tree_kv_op",   ut_mt_mt_kv_oper},
		{"random_threads_and_trees_kv_op",  ut_rt_rt_kv_oper},
		{"multi_thread_tree_op",            ut_mt_tree_oper},
		{"node_create_delete",              ut_node_create_delete},
		{"node_add_del_rec",                ut_node_add_del_rec},
		/* {"btree_kv_add_del",                ut_put_del_operation}, */
		{NULL, NULL}
	}
};

#endif  /** KERNEL */
#undef M0_TRACE_SUBSYSTEM


/*
 * Test plan:
 *
 * - test how cookies affect performance (for large trees and small trees);
 */
/** @} end of btree group */

/*
 *  Local variables:
 *  c-indentation-style: "K&R"
 *  c-basic-offset: 8
 *  tab-width: 8
 *  fill-column: 80
 *  scroll-step: 1
 *  End:
 */
/*
 * vim: tabstop=8 shiftwidth=8 noexpandtab textwidth=80 nowrap
 */

/*  LocalWords:  btree allocator smop smops
 */<|MERGE_RESOLUTION|>--- conflicted
+++ resolved
@@ -3903,25 +3903,8 @@
 		node_unlock(lev->l_node);
 		return P_CAPTURE;
 	}
-<<<<<<< HEAD
-	case P_CAPTURE: {
-		struct node_capture_info *arr = oi->i_capture;
-		struct slot               node_slot;
-		int                       i;
-
-		for (i = 0; i < BTREE_CALLBACK_CREDIT; i++) {
-			if (arr[i].nc_node == NULL)
-				break;
-
-			node_slot.s_node = arr[i].nc_node;
-			node_slot.s_idx  = arr[i].nc_idx;
-			node_capture(&node_slot, bop->bo_tx);
-		}
-
-=======
 	case P_CAPTURE:
 		btree_tx_node_capture(oi, bop->bo_tx);
->>>>>>> 1db6d07e
 		lock_op_unlock(tree);
 		return m0_sm_op_sub(&bop->bo_op, P_CLEANUP, P_FINI);
 	case P_CLEANUP:
