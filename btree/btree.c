--- conflicted
+++ resolved
@@ -2877,17 +2877,10 @@
 
 static inline int ff_valsize(const struct nd *node)
 {
-<<<<<<< HEAD
-	struct ff_head *h     = ff_data(node);
+	struct ff_head *h = ff_data(node);
 
 	if (h->ff_level == 0)
 		return h->ff_vsize;
-=======
-	struct ff_head *h = ff_data(node);
-
-	if (h->ff_level == 0)
-		return ff_data(node)->ff_vsize;
->>>>>>> b8325a4a
 	else
 		return INTERNAL_NODE_VALUE_SIZE;
 }
@@ -2902,15 +2895,8 @@
 
 static bool ff_isoverflow(const struct nd *node, const struct m0_btree_rec *rec)
 {
-<<<<<<< HEAD
-	struct ff_head *h     = ff_data(node);
-	int             vsize = ff_valsize(node);
-
-	return (ff_space(node) < h->ff_ksize + vsize) ? true : false;
-=======
 	struct ff_head *h = ff_data(node);
 	return (ff_space(node) < h->ff_ksize + ff_valsize(node)) ? true : false;
->>>>>>> b8325a4a
 }
 
 static void ff_fid(const struct nd *node, struct m0_fid *fid)
@@ -3195,13 +3181,8 @@
 		int   krsize;
 		int   vrsize;
 
-<<<<<<< HEAD
-		krsize     = h->ff_ksize * rec_modify_count;
-		vrsize     = ff_valsize(slot->s_node) * rec_modify_count;
-=======
 		krsize   = h->ff_ksize * rec_modify_count;
 		vrsize   = ff_valsize(slot->s_node) * rec_modify_count;
->>>>>>> b8325a4a
 
 		M0_BTREE_TX_CAPTURE(tx, seg, start_key, krsize);
 		M0_BTREE_TX_CAPTURE(tx, seg, last_val, vrsize);
@@ -9986,11 +9967,7 @@
 
 #define GET_RANDOM_VALSIZE(varray, kfirst, kiter_start, kincr, crc)            \
 	({                                                                     \
-<<<<<<< HEAD
-		uint64_t random_size = 0;                                          \
-=======
 		uint64_t random_size = 0;                                      \
->>>>>>> b8325a4a
 		if (crc == M0_BCT_NO_CRC)                                      \
 			random_size = (((kfirst - kiter_start) / kincr) %      \
 					(VAL_ARR_ELE_COUNT - 1)) + 2;          \
