--- conflicted
+++ resolved
@@ -1096,12 +1096,7 @@
 
 static int64_t    node_alloc(struct node_op *op, struct td *tree, int size,
 			     const struct node_type *nt, int ksize, int vsize,
-<<<<<<< HEAD
-			     struct m0_be_tx *tx, int nxt);
-=======
 			     bool lock_aquired, struct m0_be_tx *tx, int nxt);
-#ifndef __KERNEL__
->>>>>>> fcb0e1d8
 static int64_t    node_free(struct node_op *op, struct nd *node,
 			    struct m0_be_tx *tx, int nxt);
 #ifndef __KERNEL__
@@ -1916,11 +1911,8 @@
 	node->n_type->nt_fini(node);
 
 	if (node->n_ref == 0) {
-<<<<<<< HEAD
 		ndlist_tlink_del_fini(node);
 		m0_rwlock_fini(&node->n_lock);
-=======
->>>>>>> fcb0e1d8
 		op->no_addr = node->n_addr;
 		m0_free(node);
 		return segops->so_node_free(op, shift, tx, nxt);
@@ -2904,22 +2896,11 @@
 			node_free(&oi->i_nop, oi->i_level[i].l_alloc, tx, 0);
 			oi->i_level[i].l_alloc = NULL;
 		}
-<<<<<<< HEAD
 		if (oi->i_level[i].l_sibling != NULL) {
-			node_put(&oi->i_nop, oi->i_level[i].l_sibling, tx);
+			node_put(&oi->i_nop, oi->i_level[i].l_sibling, false,
+				 tx);
 			oi->i_level[i].l_sibling = NULL;
 		}
-=======
-	}
-	if (oi->i_used > 0 && oi->i_level[1].l_sibling != NULL) {
-		node_put(&oi->i_nop, oi->i_level[1].l_sibling, false, tx);
-		oi->i_level[1].l_sibling = NULL;
-	}
-	if (oi->i_level[oi->i_used].l_sibling != NULL) {
-		node_put(&oi->i_nop, oi->i_level[oi->i_used].l_sibling,
-			 false, tx);
-		oi->i_level[oi->i_used].l_sibling = NULL;
->>>>>>> fcb0e1d8
 	}
 	if (oi->i_extra_node != NULL) {
 		oi->i_nop.no_opc = NOP_FREE;
@@ -3126,12 +3107,7 @@
 	/* Increase height by one */
 	tree->t_height++;
 
-<<<<<<< HEAD
-	node_put(&oi->i_nop, lev->l_alloc, bop->bo_tx);
-=======
-
-	node_put(&oi->i_nop, lev->l_alloc,true ,bop->bo_tx);
->>>>>>> fcb0e1d8
+	node_put(&oi->i_nop, lev->l_alloc, true, bop->bo_tx);
 	lev->l_alloc = NULL;
 	node_put(&oi->i_nop, oi->i_extra_node, true, bop->bo_tx);
 	oi->i_extra_node = NULL;
@@ -4086,7 +4062,7 @@
 			return fail(bop, oi->i_nop.no_op.o_sm.sm_rc);
 		}
 	case P_LOCK:
-		if(!lock_acquired)
+		if (!lock_acquired)
 			return lock_op_init(&bop->bo_op, &bop->bo_i->i_nop,
 					    bop->bo_arbor->t_desc, P_CHECK);
 		/** Fall through if LOCK is already acquired. */
@@ -4328,14 +4304,9 @@
 					node_op_fini(&oi->i_nop);
 					return fail(bop, M0_ERR(-EFAULT));
 				}
-<<<<<<< HEAD
 				oi->i_pivot++;
-				return node_get(&oi->i_nop, tree,
-						&child, P_SIBLING);
-=======
 				return node_get(&oi->i_nop, tree, &child,
 						lock_acquired, P_SIBLING);
->>>>>>> fcb0e1d8
 			}
 		} else {
 			node_op_fini(&oi->i_nop);
@@ -4389,19 +4360,10 @@
 					node_op_fini(&oi->i_nop);
 					return fail(bop, M0_ERR(-EFAULT));
 				}
-<<<<<<< HEAD
 				oi->i_pivot++;
-				return node_get(&oi->i_nop, tree,
-						&child, P_SIBLING);
-			} else
-=======
 				return node_get(&oi->i_nop, tree, &child,
 						lock_acquired, P_SIBLING);
-			} else {
-				lev = &oi->i_level[oi->i_used];
-				lev->l_sibling = oi->i_nop.no_node;
-				lev->l_sib_seq = lev->l_sibling->n_seq;
->>>>>>> fcb0e1d8
+			} else
 				return P_LOCK;
 		} else {
 			node_op_fini(&oi->i_nop);
