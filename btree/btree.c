/* -*- C -*- */
/*
 * Copyright (c) 2013-2021 Seagate Technology LLC and/or its Affiliates
 *
 * Licensed under the Apache License, Version 2.0 (the "License");
 * you may not use this file except in compliance with the License.
 * You may obtain a copy of the License at
 *
 *     http://www.apache.org/licenses/LICENSE-2.0
 *
 * Unless required by applicable law or agreed to in writing, software
 * distributed under the License is distributed on an "AS IS" BASIS,
 * WITHOUT WARRANTIES OR CONDITIONS OF ANY KIND, either express or implied.
 * See the License for the specific language governing permissions and
 * limitations under the License.
 *
 * For any questions about this software or licensing,
 * please email opensource@seagate.com or cortx-questions@seagate.com.
 *
 */

/**
 * @addtogroup btree
 *
 * Overview
 * --------
 *
 * Glossary
 * --------
 *
 * Btree documentation and implementation use the following terms.
 *
 * - segment, segment device, log device: segment is an area of motr process
 *   address space in which meta-data are memory mapped. motr meta-data beck-end
 *   (BE) retrieves meta-data from and stores them to a segment device. To
 *   achieve transactional meta-data updates, meta-data are also logged to a log
 *   device.
 *
 * - btree is a persistent container of key-value records, implemented by this
 *   module. Key-value records and additional internal btree data are stored in
 *   a segment. When a btree is actively used, some additional state is kept in
 *   memory outside of the segment. A btree is an instance of btree type, which
 *   specifies certain operational parameters.
 *
 *   btree persistent state is stored as a collection of btree nodes. The nodes
 *   are allocated within a segment. A btree node is a contiguous region of a
 *   segment allocated to hold tree state. The nodes of a tree can have
 *   different size subject to tree type constraints. There are 2 types of
 *   nodes:
 *
 *       -# internal nodes contain delimiting keys and pointers to child nodes;
 *
 *       -# leaf nodes contain key-value records.
 *
 *   A tree always has at least a root node. The root node can be either leaf
 *   (if the tree is small) or internal. Root node is allocated when the tree is
 *   created. All other nodes are allocated and freed dynamically.
 *
 * - tree structure. An internal node has a set of children. A descendant of a
 *   node is either its child or a descendant of a child. The parent of a node
 *   is the (only) node (necessarily internal) of which the node is a child. An
 *   ancestor of a node is either its parent or the parent of an ancestor. The
 *   sub-tree rooted at a node is the node together with all its descendants.
 *
 *   A node has a level, assigned when the node is allocated. Leaves are on the
 *   level 0 and the level of an internal node is one larger than the
 *   (identical) level of its children. In other words, the tree is balanced:
 *   the path from the root to any leaf has the same length;
 *
 * - delimiting key is a key separating ("delimiting") two children of an
 *   internal node. E.g., in the diagram below, key[0] of the root node is the
 *   delimiting key for child[0] and child[1]. btree algorithms guarantee that
 *   any key in the sub-tree rooted an a child is less than the delimiting key
 *   between this child and the next one, and not less than the delimiting key
 *   between this child and the previous one;
 *
 * - node split ...
 *
 * - adding new root ...
 *
 * - tree traversal is a process of descending through the tree from the root to
 *   the target leaf. Tree traversal takes a key as an input and returns the
 *   leaf node that contains the given key (or should contain it, if the key is
 *   missing from the tree). Such a leaf is unique by btree construction. All
 *   tree operations (lookup, insertion, deletion) start with tree traversal.
 *
 *   Traversal starts with the root. By doing binary search over delimiting keys
 *   in the root node, the target child, at which the sub-tree with the target
 *   key is rooted, is found. The child is loaded in memory, if necessary, and
 *   the process continues until a leaf is reached.
 *
 * - smop. State machine operation (smop, m0_sm_op) is a type of state machine
 *   (m0_sm) tailored for asynchronous non-blocking execution. See sm/op.h for
 *   details.
 *
 * Functional specification
 * ------------------------
 *
 * Logical specification
 * ---------------------
 *
 * Lookup
 * ......
 *
 * Tree lookup (GET) operation traverses a tree to find a given key. If the key
 * is found, the key and its value are the result of the operation. If the key
 * is not present in the tree, the operation (depending on flags) either fails,
 * or returns the next key (the smallest key in the tree greater than the
 * missing key) and its value.
 *
 * Lookup takes a "cookie" as an additional optional parameter. A cookie
 * (returned by a previous tree operation) is a safe pointer to the leaf node. A
 * cookie can be tested to check whether it still points to a valid cached leaf
 * node containing the target key. If the check is successful, the lookup
 * completes.
 *
 * Otherwise, lookup performs a tree traversal.
 *
 * @verbatim
 *
 *                        INIT------->COOKIE
 *                          |           | |
 *                          +----+ +----+ |
 *                               | |      |
 *                               v v      |
 *                     +--------SETUP<----+-------+
 *                     |          |       |       |
 *                     |          v       |       |
 *                     +-------LOCKALL<---+-------+
 *                     |          |       |       |
 *                     |          v       |       |
 *                     +--------DOWN<-----+-------+
 *                     |          |       |       |
 *                     |          v       v       |
 *                     |  +-->NEXTDOWN-->LOCK-->CHECK
 *                     |  |     |  |              |
 *                     |  +-----+  |              v
 *                     |           |             ACT
 *                     |           |              |
 *                     |           |              v
 *                     +-----------+---------->CLEANUP-->DONE
 *
 *
 * @endverbatim
 *
 * (https://asciiflow.com/#/share/eJyrVspLzE1VslJydw1RKC5JLElVyE1MzsjMS1XSUcpJrEwtAspVxyhVxChZWVga68QoVQJZRuYGQFZJakUJkBOjpKCg4OnnGfJoyh4saNouZ39%2Fb0%2FXmJg8BRAAiikgAIgHxEiSaAiHEEwDsiFwDqrktD1gjCSJ3aFgFOwaEhrwaHoLHiXICGIYqkuwsDCUTcOjDCvy8Xf2dvTxIdJldHMWELn4h%2FsRH2BUcdw0LMqQE5yfa0QI2FkwAVDoIZKjh6uzN5I2hNWoSROX%2BcgpEYuWaRgux1Dk6BxCUA22IMBjGxUQMGR8XB39gMkfxnfx93ONUapVqgUAYgr3kQ%3D%3D))
 *
 * @verbatim
 *
 *                                                   OPERATION
 *                           +----------------------------tree
 *                           |                            level
 *                           |                            +---+
 *                           |     +----------------------+[0]|
 *                           v     v                      +---+
 *                           +-----+---------+   +--------+[1]|
 *                           |HEADR|ROOT NODE|   |        +---+
 *                           +-----++-+--+---+   |  +-----+[2]|
 *                                  | |  |       |  |     +---+
 *                         <--------+ |  +->     |  |  +--+[3]|
 *                                    v          |  |  |  +---+
 *                                 +--------+    |  |  |  |[4]| == NULL
 *                                 |INTERNAL|<---+  |  |  +---+
 *                                 +-+--+--++       |  |  |...|
 *                                   |  |  |        |  |  +---+
 *                          +--------+  |  +->      |  |  |[N]| == NULL
 *                          |           |           |  |  +---+
 *                          v           v           |  |
 *                         +--------+               |  |
 *                         |INTERNAL|<--------------+  |
 *                         +-+-+--+-+                  |
 *                           | |  |                    |
 *                      <----+ |  +----+               |
 *                             |       |               |
 *                             v       v               |
 *                                     +---------+     |
 *                                     |LEAF     |<----+
 *                                     +---------+
 *
 * @endverbatim
 *
 * (https://asciiflow.com/#/share/eJytU70OwiAQfhVyc9NoNf49hLoLAwOJgxpTiWljTBwcHRya6sP4NH0SESsebakMkgt80Lvv7uPoATZ8LWACMuZ7Ee%2F4CgJY8VTE6uxAIaEwGY3GAYVUoWgwVEiKRKoNBdIyZnNKN2otsscfTcZCGF4D%2FpJmy%2BVy0WElaf54zxURCl2K7OS2K3EVo%2Fm7rE6YaXT6zNjUyZ1gsaTclaqJtTYljF4JW1TrwDAMrWBD944lODGGyCtHXl%2BsoSkXldVjSI%2Fjwmyt9hW4Gn47N%2BmrBdtakBpdXJ95Odecch8nVytQ5eTTFN9g87UaUC2%2ByKoP2tMwl76jKcN%2FX9P45sp%2Fu%2Fg108daCCkc4fgEE6VxEw%3D%3D)
 *
 * Insertion (PUT)
 * ...............
 *
 * @verbatim
 *
 *                      INIT------->COOKIE
 *                        |           | |
 *                        +----+ +----+ |
 *                             | |      |
 *                             v v      |
 *                           SETUP<-----+--------+
 *                             |        |        |
 *                             v        |        |
 *                          LOCKALL<----+------+ |
 *                             |        |      | |
 *                             v        |      | |
 *                           DOWN<------+----+ | |
 *                     +----+  |        |    | | |
 *                     |    |  v        v    | | |
 *                     +-->NEXTDOWN-->LOCK-->CHECK
 *                             |        ^      |
 *                             v        |      v
 *                        +--ALLOC------+ +---MAKESPACE<-+
 *                        |    ^          |       |      |
 *                        +----+          v       v      |
 *                                       ACT-->NEXTUP----+
 *                                                |
 *                                                v
 *                                             CLEANUP-->DONE
 *
 * @endverbatim
 *
 * (https://asciiflow.com/#/share/eJyVUj1rwzAQ%2FSvi5gwlS0M2oQhq7EqGOLSDFlMELSQeWg8JIVBCxw4djNrf0TH41%2FiXVA62LNnKR8UZTrqnu%2Bent4UsXUmYQrxI0Fue5hKt0qfnl0zCCJbpRr7q2lbAWsB0MhmPBGx0Nr690Vku17neCEABC5KqePeEOhDOw4AKkSGEqmKPulXvqqJsS4V790sffbpHPx3carBvN05JlcdvUJrTZBFX3x%2F67ProzTRpaaW94WcxESchjqIraXj%2But%2Fdg%2FJw6KNm%2FIH9g0Nz11P0cBrcMTWbmfJjm1AHRh%2BTI8vWTbVynbXuKAkdZazOv0atS6ooY8FmsH4aTk7KYOIeh3QeY0KNhqaPQ8GlNjSsT9AhYa%2Bb7YVJ4uimbX7SxZ51GaDOAUhEMatHNm8z44wK2MHuDxf739Y%3D))
 *
 * MAKESPACE provides sufficient free space in the current node. It handles
 * multple cases:
 *
 *     - on the leaf level, provide space for the new record being inserted;
 *
 *     - on an internal level, provide space for the new child pointer;
 *
 *     - insert new root.
 *
 * For an insert operation, the cookie is usable only if it is not stale (the
 * node is still here) and there is enough free space in the leaf node to
 * complete insertion without going up through the tree.
 *
 * Deletion (DEL)
 * ..............
 * There are basically 2 cases for deletion
 * 1. No underflow after deletion
 * 2. Underflow after deletion
 *  a. Balance by borrowing key from sibling
 *  b. Balance by merging with sibling
 *    b.i. No underflow at parent node
 *    b.ii. Underflow at parent node
 *      b.ii.A. Borrow key-pivot from sibling at parent node
 *      b.ii.B. Merge with sibling at parent node
 * @verbatim
 *
 *
 *                       INIT-------->COOKIE
 *                        |             | |
 *                        +-----+ +-----+ |
 *                              | |       |
 *                              v v       |
 *                             SETUP<-----+--------+
 *                               |        |        |
 *                               v        |        |
 *                            LOCKALL<----+------+ |
 *                               |        |      | |
 *                               v        |      | |
 *                             DOWN<------+----+ | |
 *                       +----+  |        |    | | |
 *                       |    |  v        |    | | |
 *                       +-->NEXTDOWN     |    | | |
 *                               |        |    | | |
 *                               v        v    | | |
 *                          +---LOAD--->LOCK-->CHECK     +--MOVEUP
 *                          |     ^              |       |      |
 *                          +-----+              v       v      |
 *                                              ACT--->RESOLVE--+
 *                                               |        |
 *                                               v        |
 *                                            CLEANUP<----+
 *                                               |
 *                                               v
 *                                             DONE
 * @endverbatim
 *
 * Phases Description:
 * step 1. NEXTDOWN: traverse down the tree searching for given key till we
 * 		      reach leaf node containing that key
 * step 2. LOAD : load left and/or, right only if there are chances of underflow
 * 		  at the node (i.e.number of keys == min or any other conditions
 * 		  defined for underflow can be used)
 * step 3. CHECK : check if any of the nodes referenced (or loaded) during the
 * 		   traversal have changed if the nodes have changed then repeat
 * 		   traversal again after UNLOCKING the tree if the nodes have
 * 		   not changed then check will call ACT
 * step 4. ACT: This state will find the key and delete it. If there is no
 * 		underflow, move to CLEANUP, otherwise move to RESOLVE.
 * step 5. RESOLVE: This state will resolve underflow, it will get sibling and
 * 		    perform merging or rebalancing with sibling. Once the
 * 		    underflow is resolved at the node, if there is an underflow
 * 		    at parent node Move to MOVEUP, else move to CEANUP.
 * step 6. MOVEUP: This state moves to the parent node
 *
 *
 * Iteration (PREVIOUS or NEXT)
 * ................
 * @verbatim
 *
 *			 INIT------->COOKIE
 * 			   |           | |
 * 			   +----+ +----+ |
 * 			        | |      |
 * 			        v v      |
 * 			      SETUP<-----+---------------+
 * 			        |        |               |
 * 			        v        |               |
 * 			     LOCKALL<----+-------+       |
 * 			        |        |       |       |
 * 			        v        |       |       |
 * 			      DOWN<------+-----+ |       |
 * 			+----+  |        |     | |       |
 * 			|    |  v        v     | |       |
 * 			+---NEXTDOWN-->LOCK-->CHECK-->CLEANUP
 * 			 +----+ |        ^      |      ^   |
 * 			 |    | v        |      v      |   v
 * 			 +---SIBLING-----+     ACT-----+  DONE
 *
 * @endverbatim
 *
 * Iteration operation traverses a tree to find the next or previous key
 * (depending on the the flag) to the given key. If the next or previous key is
 * found then the key and its value are returned as the result of operation.
 * Otherwise, a flag, indicating boundary keys, is returned.
 *
 * Iteration also takes a "cookie" as an additional optional parameter. A cookie
 * (returned by a previous tree operation) is a safe pointer to the leaf node. A
 * cookie can be tested to check whether it still points to a valid cached leaf
 * node containing the target key. If the check is successful and the next or
 * previous key is present in the cached leaf node then return its record
 * otherwise traverse through the tree to find next or previous tree.
 *
 * Iterator start traversing the tree till the leaf node to find the
 * next/previous key to the search key. While traversing down the the tree, it
 * marks level as pivot if the node at that level has valid sibling. At the end
 * of the tree traversal, the level which is closest to leaf level and has valid
 * sibling will be marked as pivot level.
 *
 * These are the possible scenarios after tree travesal:
 * case 1: The search key has valid sibling in the leaf node i.e. search key is
 *	   greater than first key (for previous key search operation) or search
 *	   key is less than last key (for next key search operation).
 *	   Return the next/previous key's record to the caller.
 * case 2: The pivot level is not updated with any of the non-leaf level. It
 *         means the search key is rightmost(for next operation) or leftmost(for
 *	   previous operation). Return a flag indicating the search key is
 *         boundary key.
 * case 3: The search key does not have valid sibling in the leaf node i.e.
 *	   search key is less than or equal to the first key (for previous key
 *	   search operation) or search key is greater than or equal to last key
 *	   (for next key search operation) and pivot level is updated with
 *	   non-leaf level.
 *	   In this case, start loading the sibling nodes from the node at pivot
 *	   level till the leaf level. Return the last record (for previous key
 *	   operation) or first record (for next operation) from the sibling leaf
 *	   node.
 *
 * Phases Description:
 * NEXTDOWN: This state will load nodes found during tree traversal for the
 *           search key.It will also update the pivot internal node. On reaching
 *           the leaf node if the found next/previous key is not valid and
 *           pivot level is updated, load the sibling index's child node from
 *           the internal node pivot level.
 * SIBLING: Load the sibling records (first key for next operation or last key
 *	    for prev operation) from the sibling nodes till leaf node.
 * CHECK: Check the traversal path for node with key and also the validity of
 *	  leaf sibling node (if loaded). If the traverse path of any of the node
 *	  has changed, repeat traversal again after UNLOCKING the tree else go
 *	  to ACT.
 * ACT: ACT will perform following actions:
 *	1. If it has a valid leaf node sibling index (next/prev key index)
 *	   return record.
 *	2. If the leaf node sibling index is invalid and pivot node is also
 *	   invalid, it means we are at the boundary of th btree (i.e. rightmost
 *	   or leftmost key). Return flag indicating boundary keys.
 *	3. If the leaf node sibling index is invalid and pivot level was updated
 *	   with the non-leaf level, return the record (first record for next
 *	   operation or last record for prev operation) from the sibling node.
 *
 * Data structures
 * ---------------
 *
 * Concurrency
 * -----------
 *
 * Persistent state
 * ----------------
 *
 * @verbatim
 *
 *
 *              +----------+----------+--------+----------+-----+----------+
 *              | root hdr | child[0] | key[0] | child[1] | ... | child[N] |
 *              +----------+----+-----+--------+----+-----+-----+----+-----+
 *                              |                   |                |
 *                              |                   |                |
 *                              |                   |                |
 *                              |                   |                |
 *  <---------------------------+                   |                +-------->
 *                                                  |
 *                                                  |
 * +------------------------------------------------+
 * |
 * |
 * v
 * +----------+----------+--------+----------+-----+----------+
 * | node hdr | child[0] | key[0] | child[1] | ... | child[N] |
 * +----------+----+-----+--------+----+-----+-----+----+-----+
 *                 |                   |                |
 *                 |                   |                |
 *   <-------------+                   |                +---------->
 *                                     |
 *                                     |
 *                                     |
 * +-----------------------------------+
 * |
 * |
 * v
 * +----------+----------+--------+----------+-----+----------+
 * | node hdr | child[0] | key[0] | child[1] | ... | child[N] |
 * +----------+----+-----+--------+----+-----+-----+----+-----+
 *                 |                   |                |
 *                 |                   .                |
 *   <-------------+                   .                +---------->
 *                                     .
 *
 *
 * +-------------------- ...
 * |
 * v
 * +----------+--------+--------+--------+--------+-----+--------+--------+
 * | leaf hdr | key[0] | val[0] | key[1] | val[1] | ... | key[N] | val[N] |
 * +----------+--------+--------+--------+--------+-----+--------+--------+
 *
 * @endverbatim
 *
 * (https://asciiflow.com/#/share/eJyrVspLzE1VslLKL0stSszJUUjJTEwvSsxV0lHKSaxMLQLKVMcoVcQoWVmYWerEKFUCWUbmhkBWSWpFCZATo6SADB5N2TPkUExMHrofFIry80sUMlKKwJzkjMyclGiDWDAnO7USxoSIG0I4enp6SIJ%2BYEEsJg85hO4HdADyM1GiI8isR9N20SIqiHYDUWjaLkLexhEU5Gsb8MSMK4WjkNMGr1OJ8YhCXn5KKlXKrgH3EHlhQEQewS5KJe2PprcQ716ijSaAiM7N2D1JDZX0j%2BlHWLJtz6MpDXjRGgoUkKGXoJYJYGc3IWfbJuRs24TItk3I2bYJmm2bkLNtE9iwKYTs3ELIjVtw6yUmcki1bgbWfNeEPalhUUi0dj1cmsGZFn%2BgIVxLnMGEYoHoLKsHVAdBFGYZUIqBpDZSMgy9i3DqlQ5NCjmpiWnwTIVU%2FZUl5iBXioYIUbQqESTrh5BFqhsJZrKBDwRywk2pVqkWAP5HeOE%3D))
 *
 * Liveness and ownership
 * ----------------------
 *
 * Use cases
 * ---------
 *
 * Tests
 * -----
 *
 * State machines
 * --------------
 *
 * Sub-modules
 * -----------
 *
 * Node
 * ....
 *
 * Node sub-module provides interfaces that the rest of btree implementation
 * uses to access nodes. This interface includes operations to:
 *
 *     - load an existing node to memory. This is an asynchronous operation
 *       implemented as a smop. It uses BE pager interface to initiate read
 *       operation;
 *
 *     - pin a node in memory, release pinned node;
 *
 *     - access node header;
 *
 *     - access keys, values and child pointers in the node;
 *
 *     - access auxiliary information, for example, flags, check-sums;
 *
 *     - allocate a new node or free an existing one. These smops use BE
 *       allocator interface.
 *
 * Node code uses BE pager and allocator interfaces and BE transaction interface
 * (m0_be_tx_capture()).
 *
 * Node itself exists in the segment (and the corresponding segment device). In
 * addition, for each actively used node, an additional data-structure, called
 * "node descriptor" (nd) is allocated in memory outside of the segment. The
 * descriptor is used to track the state of its node.
 *
 * Node format is constrained by conflicting requirements:
 *
 *     - space efficiency: as many keys, values and pointers should fit in a
 *       node as possible, to improve cache utilisation and reduce the number of
 *       read operations necessary for tree traversal. This is especially
 *       important for the leaf nodes, because they consitute the majority of
 *       tree nodes;
 *
 *     - processor efficiency: key lookup be as cheap as possible (in terms of
 *       processor cycles). This is especially important for the internal nodes,
 *       because each tree traversal inspects multiple internal nodes before it
 *       gets to the leaf;
 *
 *     - fault-tolerance. It is highly desirable to be able to recover as much
 *       as possible of btree contents in case of media corruption. Because
 *       btree can be much larger than the primary memory, this means that each
 *       btree node should be self-contained so that it can be recovered
 *       individually.
 *
 * To satisfy all these constraints, the format of leaves is different from the
 * format of internal nodes.
 *
 * @verbatim
 *
 *  node index
 * +-----------+                                     segment
 * |           |                                    +-----------------------+
 * | . . . . . |   +-------------+                  |                       |
 * +-----------+   |             v                  |                       |
 * | &root     +---+           +----+               |   +------+            |
 * +-----------+      +--------| nd |---------------+-->| root |            |
 * | . . . . . |      v        +----+               |   +----+-+            |
 * |           |   +----+                           |        |              |
 * |           |   | td |                           |        |              |
 * |           |   +----+                           |        v              |
 * |           |      ^        +----+               |        +------+       |
 * |           |      +--------| nd |---------------+------->| node |       |
 * | . . . . . |               +---++               |        +------+       |
 * +-----------+                ^  |                |                       |
 * | &node     +----------------+  +-----+          |                       |
 * +-----------+                         v          |                       |
 * | . . . . . |                   +--------+       |                       |
 * |           |                   | nodeop |       |                       |
 * |           |                   +-----+--+       |                       |
 * |           |                         |          |                       |
 * +-----------+                         v          |                       |
 *                                 +--------+       |                       |
 *                                 | nodeop |       +-----------------------+
 *                                 +--------+
 *
 * @endverbatim
 *
 * (https://asciiflow.com/#/share/eJzNVM1OwzAMfpXIB04TEhxg2kPwBLlMJEKTWDK1OXSaJqGdd%2BBQTTwHR8TT9Elow0Z%2FsBundGitD2li%2B%2Fv82c0GzHypYQYPVmmhdPqYLFbOJilM4Hm%2B1kl5tJGQSZhN76YTCetydXt%2FU66czlz5IUGYKnZhlM6kNEX%2ByTHBeVL9tNTGfWdt7DPjmVQ4dqRw7d%2BaQlQOlCBNPUrLbqbiMAxOXCXWOky9Xl1RII4OsXUGNRdG%2FaHvh48qhZeAIvprBtpqn0MbRjTR1xZLZAB6IYRTgT9tcOph7LszTUN47%2FfGHqcnhG8roh%2FyjJOJDqq%2FeDFyyIw26Y6uBsdEF6ZqELbPuaV85WHNaS4BigwSQ2puFB8H1tvRsA4RQCFap7mzKzF64v%2BpADm7qHaTWX689kX%2BQtjraCC7us27OnQsY1HI6TrfJGxh%2BwUTzJjQ))
 *
 * Interfaces
 * ----------
 *
 * Failures
 * --------
 *
 * Compatibility
 * -------------
 *
 * @{
 */

#define M0_TRACE_SUBSYSTEM M0_TRACE_SUBSYS_BTREE
#include "lib/trace.h"
#include "lib/rwlock.h"
#include "lib/thread.h"     /** struct m0_thread */
#include "lib/bitmap.h"     /** struct m0_bitmap */
#include "lib/byteorder.h"  /** m0_byteorder_cpu_to_be64() */
#include "lib/atomic.h"     /** m0_atomic64_set() */
#include "btree/btree.h"
#include "format/format.h"   /** m0_format_header ff_fmt */
#include "module/instance.h"
#include "lib/memory.h"
#include "lib/misc.h"
#include "lib/assert.h"
#include "lib/tlist.h"     /** m0_tl */
#include "lib/time.h"      /** m0_time_t */
#include "lib/hash_fnc.h"  /** m0_hash_fnc_fnv1 */

#include "be/ut/helper.h"  /** m0_be_ut_backend_init() */
#include "be/engine.h"     /** m0_be_engine_tx_size_max() */
#include "motr/iem.h"       /* M0_MOTR_IEM_DESC */
#include "be/alloc.h"      /** m0_be_chunk_header_size() */


#ifndef __KERNEL__
#include <stdlib.h>
#include <time.h>
#include <unistd.h>
#include <sys/mman.h>
#include "ut/ut.h"          /** struct m0_ut_suite */
#endif

#define AVOID_BE_SEGMENT                  0
#define M0_BTREE_TRICKLE_NUM_NODES        5
/**
 *  --------------------------------------------
 *  Section START - BTree Structure and Operations
 *  --------------------------------------------
 */

enum base_phase {
	P_INIT = M0_SOS_INIT,
	P_DONE = M0_SOS_DONE,
	P_DOWN = M0_SOS_NR,
	P_NEXTDOWN,
	P_SIBLING,
	P_ALLOC_REQUIRE,
	P_ALLOC_STORE,
	P_STORE_CHILD,
	P_SETUP,
	P_LOCKALL,
	P_LOCK,
	P_CHECK,
	P_SANITY_CHECK,
	P_MAKESPACE,
	P_ACT,
	P_CAPTURE,
	P_FREENODE,
	P_CLEANUP,
	P_FINI,
	P_COOKIE,
	P_WAITCHECK,
	P_TREE_GET,
	P_NR
};

enum btree_node_type {
	BNT_FIXED_FORMAT                         = 1,
	BNT_FIXED_KEYSIZE_VARIABLE_VALUESIZE     = 2,
	BNT_VARIABLE_KEYSIZE_FIXED_VALUESIZE     = 3,
	BNT_VARIABLE_KEYSIZE_VARIABLE_VALUESIZE  = 4,
};

enum {
	M0_TREE_COUNT = 20,
	M0_NODE_COUNT = 100,
};

enum {
	MAX_NODE_SIZE            = 10, /*node size is a power-of-2 this value.*/
	MIN_KEY_SIZE             = 8,
	MAX_KEY_SIZE             = 128,
	MIN_VAL_SIZE             = 8,
	MAX_VAL_SIZE             = 48,
	MAX_TRIALS               = 3,
	MAX_TREE_HEIGHT          = 5,
	BTREE_CB_CREDIT_CNT      = MAX_TREE_HEIGHT * 2 + 1,
	INTERNAL_NODE_VALUE_SIZE = sizeof(void *),
	CRC_VALUE_SIZE           = sizeof(uint64_t),
};

#define IS_INTERNAL_NODE(node) bnode_level(node) > 0 ? true : false

#define IS_EMBEDDED_INDIRECT(node) bnode_addrtype_get(node) == EMBEDDED_INDIRECT

#define M0_BTREE_TX_CAPTURE(tx, seg, ptr, size)                              \
			   m0_be_tx_capture(tx, &M0_BE_REG(seg, size, ptr))

#ifndef __KERNEL__
#define M0_BTREE_TX_CB_CAPTURE(tx, node, cb)                                 \
			      m0_be_tx_cb_capture(tx, node, cb)
#else
#define M0_BTREE_TX_CB_CAPTURE(tx, node, cb)                                 \
	do {                                                                 \
		typeof(cb) __cb = (cb);                                      \
		(__cb) = (__cb);                                             \
	} while (0)

#define m0_be_engine_tx_size_max(en, cred, payload_size)                     \
	do {                                                                 \
		*(cred) = M0_BE_TX_CREDIT(0, 0);                             \
	} while (0)

#define m0_be_chunk_header_size(void)   80
#endif

#if (AVOID_BE_SEGMENT == 1)

#undef M0_BTREE_TX_CAPTURE
#define M0_BTREE_TX_CAPTURE(tx, seg, ptr, size)                              \
	do {                                                                 \
		typeof(size) __size = (size);                                \
		(tx) = (tx);                                                 \
		(seg) = (seg);                                               \
		(ptr) = (ptr);                                               \
		(__size) = (__size);                                         \
	} while (0)

#undef M0_BTREE_TX_CB_CAPTURE
#define M0_BTREE_TX_CB_CAPTURE(tx, node, cb)                                 \
	do {                                                                 \
		typeof(cb) __cb = (cb);                                      \
		(__cb) = (__cb);                                             \
	} while (0)

#undef M0_BE_ALLOC_CHUNK_ALIGN_BUF_SYNC
#define M0_BE_ALLOC_CHUNK_ALIGN_BUF_SYNC(buf, shift, seg, tx)                \
		(buf)->b_addr = m0_alloc_aligned((buf)->b_nob, shift)

#undef M0_BE_ALLOC_ALIGN_BUF_SYNC
#define M0_BE_ALLOC_ALIGN_BUF_SYNC(buf, shift, seg, tx)                      \
		(buf)->b_addr = m0_alloc_aligned((buf)->b_nob, shift)

#undef M0_BE_FREE_ALIGN_BUF_SYNC
#define M0_BE_FREE_ALIGN_BUF_SYNC(buf, shift, seg, tx)                       \
		m0_free_aligned((buf)->b_addr, (buf)->b_nob, shift)

#undef M0_BE_ALLOC_CREDIT_BUF
#define M0_BE_ALLOC_CREDIT_BUF(buf, seg, cred)                               \
	do { *(buf) = *(buf); (seg) = (seg); *(cred) = *(cred); } while (0)

#define m0_be_ut_tx_init(tx, ut_be)                                          \
	do { } while (0)

#define m0_be_tx_init(tx,tid,dom,sm_group,persistent,discarded,filler,datum) \
	do { } while (0)

#define m0_be_tx_prep(tx,credit)                                             \
	do { } while (0)

#define m0_be_tx_open_sync(tx)  (0)

#define m0_be_tx_open(tx)                                                    \
	do { } while (0)

#define m0_be_tx_capture(tx,req)                                             \
	do { } while (0)

#define m0_be_tx_close_sync(tx)                                              \
	do { } while (0)

#define m0_be_tx_close(tx)                                                   \
	do { } while (0)

#define m0_be_tx_fini(tx)                                                    \
	do { } while (0)

#define m0_be_ut_seg_reload(ut_seg)                                          \
	do { } while (0)

#define m0_be_ut_backend_init(ut_be)                                         \
	do { } while (0)

#define m0_be_ut_seg_init(ut_seg, ut_be, size)                               \
	do {                                                                 \
		M0_ALLOC_PTR(ut_seg->bus_seg);                               \
		ut_seg->bus_seg->bs_gen = m0_time_now();                     \
	} while (0)

#define m0_be_ut_seg_fini(ut_seg)                                            \
	do {                                                                 \
		m0_free(ut_seg->bus_seg);                                    \
	} while (0)

#define m0_be_ut_backend_fini(ut_be)                                         \
	do { } while (0)

#define m0_be_seg_close(ut_seg)                                              \
	do { } while (0)

#define m0_be_seg_open(ut_seg)                                               \
	do { } while (0)

#define madvise(rnode, rnode_sz, MADV_NORMAL)                                \
	-1, errno = ENOMEM

#undef m0_be_engine_tx_size_max
#define m0_be_engine_tx_size_max(engine, cred, payload_size)                 \
	do {                                                                 \
		*(cred) = M0_BE_TX_CREDIT(50, (4 * 1024));            \
	} while(0)

#endif

/**
 *  --------------------------------------------
 *  Section END - BTree Structure and Operations
 *  --------------------------------------------
 */

/**
 *  ---------------------------------------------------
 *  Section START - BTree Node Structure and Operations
 *  ---------------------------------------------------
 */


/**
 * "Address" of a node in a segment.
 *
 * Highest 8 bits (56--63) are reserved and must be 0.
 *
 * Lowest 4 bits (0--3) contains the node size, see below.
 *
 * Next 5 bits (4--8) are reserved and must be 0.
 *
 * Remaining 47 (9--55) bits contain the address in the segment, measured in 512
 * byte units.
 *
 * @verbatim
 *
 *  6      5 5                                            0 0   0 0  0
 *  3      6 5                                            9 8   4 3  0
 * +--------+----------------------------------------------+-----+----+
 * |   0    |                     ADDR                     |  0  | X  |
 * +--------+----------------------------------------------+-----+----+
 *
 * @endverbatim
 *
 * Node size is 2^(9+X) bytes (i.e., the smallest node is 512 bytes and the
 * largest node is 2^(9+15) == 16MB).
 *
 * Node address is ADDR << 9.
 *
 * This allows for 128T nodes (2^47) and total of 64PB (2^56) of meta-data per
 * segment.
 *
 * NOTE: Above design is made obsolete from EOS-25149. Now Address of the node
 * in segment will be stored as it is. The node size will be stored in the
 * respective node type header.
 */
struct segaddr {
	uint64_t as_core;
};

enum {
	NODE_SHIFT_MIN = 9,
};

static struct segaddr  segaddr_build(const void *addr);
static void           *segaddr_addr (const struct segaddr *addr);
static uint32_t        segaddr_ntype_get(const struct segaddr *addr);
static bool            segaddr_header_isvalid(const struct segaddr *addr);

/**
 * B-tree node in a segment.
 *
 * This definition is private to the node sub-module.
 */
struct segnode;

/**
 * Tree descriptor.
 *
 * A tree descriptor is allocated for each b-tree actively used by the b-tree
 * module.
 */
struct td {
	const struct m0_btree_type *t_type;

	/**
	 * The lock that protects the fields below t_lock. The fields above are
	 * read-only after the tree root is loaded into memory.
	 */
	struct m0_rwlock            t_lock;
	struct nd                  *t_root;   /** Points to root node on seg */
	int                         t_height; /** Height of the tree */
	int                         t_ref;    /** Reference count */
	struct m0_be_seg           *t_seg;    /** Segment hosting tree nodes. */
	struct m0_fid               t_fid;    /** Fid of the tree. */
	struct m0_btree_rec_key_op  t_keycmp; /** User Key compare function */
};

/** Special values that can be passed to bnode_move() as 'nr' parameter. */
enum {
	/**
	 * Move records so that both nodes has approximately the same amount of
	 * free space.
	 */
	NR_EVEN = -1,
	/**
	 * Move as many records as possible without overflowing the target node.
	 */
	NR_MAX  = -2,
};

/* Count of records to be captured in bnode_capture() */
enum {
	CR_ALL = -1,
	CR_NONE = -2,
};

/** Direction of move in bnode_move(). */
enum direction {
	/** Move (from right to) left. */
	D_LEFT = 1,
	/** Move (from left to) right. */
	D_RIGHT
};

struct nd;
struct slot;

/**
 *  Different types of btree node formats are supported. While the basic btree
 *  operations remain the same, the differences are encapsulated in the nodes
 *  contained in the btree.
 *  Each supported node type provides the same interface to implement the btree
 *  operations so that the node-specific changes are captured in the node
 *  implementation.
 */
struct node_type {
	uint32_t                    nt_id;
	const char                 *nt_name;
	const struct m0_format_tag  nt_tag;

	/** Initializes newly allocated node */
	void (*nt_init)(const struct segaddr *addr, int ksize, int vsize,
			int nsize, uint32_t ntype, uint64_t crc_type,
			uint64_t addr_type, uint64_t gen, struct m0_fid fid);

	/** Cleanup of the node if any before deallocation */
	void (*nt_fini)(const struct nd *node);

	uint32_t (*nt_crctype_get)(const struct nd *node);

	uint32_t (*nt_addrtype_get)(const struct nd *node);

	/** Returns count of records/values in the node*/
	int  (*nt_count_rec)(const struct nd *node);

	/** Returns the space (in bytes) available in the node */
	int  (*nt_space)(const struct nd *node);

	/** Returns level of this node in the btree */
	int  (*nt_level)(const struct nd *node);

	/** Returns size of the node (as a shift value) */
	int  (*nt_shift)(const struct nd *node);

	/** Returns size of the node */
	int  (*nt_nsize)(const struct nd *node);

	/**
	 * Returns size of the key of node. In case of variable key size return
	 * -1.
	 */
	int  (*nt_keysize)(const struct nd *node);

	/**
	 * Returns size of the value of node. In case variable value size
	 * return -1.
	 */
	int  (*nt_valsize)(const struct nd *node);

	/**
	 * Returns maximum key size present in the node.
	 */
	int  (*nt_max_ksize)(const struct nd *node);

	/**
	 * If predict is set as true, function determines if there is
	 * possibility of underflow else it determines if there is an underflow
	 * at node.
	 */
	bool  (*nt_isunderflow)(const struct nd *node, bool predict);

	/**
	 * Returns true if there is possibility of overflow.
	 * The parameter max_ksize will be used only in the case of internal
	 * nodes of variable sized keys and values node format. Size of the key
	 * which is required to be added in internal node will be maximum of
	 * max_ksize and key size provided by the user.
	 */
	bool  (*nt_isoverflow)(const struct nd *node, int max_ksize,
			       const struct m0_btree_rec *rec);

	/** Returns FID stored in the node. */
	void (*nt_fid)  (const struct nd *node, struct m0_fid *fid);

	/** Returns record (KV pair) for specific index. */
	void (*nt_rec)  (struct slot *slot);

	/** Returns Key at a specifix index */
	void (*nt_key)  (struct slot *slot);

	/** Returns Child pointer (in segment) at specific index */
	void (*nt_child)(struct slot *slot, struct segaddr *addr);

	/**
	 *  Returns TRUE if node has space to fit a new entry whose key and
	 *  value length is provided in slot.
	 */
	bool (*nt_isfit)(struct slot *slot);

	/**
	 *  Node changes related to last record have completed; any post
	 *  processing related to the record needs to be done in this function.
	 *  If record is inserted or updated, modified flag will be true,
	 *  whereas in case of record deletion, the flag will be false.
	 */
	void (*nt_done)(struct slot *slot, bool modified);

	/** Makes space in the node for inserting new entry at specific index */
	void (*nt_make) (struct slot *slot);

	bool (*nt_newval_isfit) (struct slot *slot,
				 struct m0_btree_rec *old_rec,
				 struct m0_btree_rec *new_rec);
	/**
	 * Resize the existing value. If vsize_diff < 0, value size will get
	 * decreased by vsize_diff else it will get increased by vsize_diff.
	 */
	void (*nt_val_resize) (struct slot *slot, int vsize_diff,
			       struct m0_btree_rec *new_rec);

	/** Returns index of the record containing the key in the node */
	bool (*nt_find) (struct slot *slot, const struct m0_btree_key *key);

	/**
	 *  All the changes to the node have completed. Any post processing can
	 *  be done here.
	 */
	void (*nt_fix)  (const struct nd *node);

	/**
	 *  Changes the size of the value (increase or decrease) for the
	 *  specified key
	 */
	void (*nt_cut)  (const struct nd *node, int idx, int size);

	/** Deletes the record from the node at specific index */
	void (*nt_del)  (const struct nd *node, int idx);

	/** Updates the level of node */
	void (*nt_set_level)  (const struct nd *node, uint8_t new_level);

	/** Updates the record count of the node */
	void (*nt_set_rec_count)  (const struct nd *node, uint16_t count);

	/** Moves record(s) between nodes */
	void (*nt_move) (struct nd *src, struct nd *tgt, enum direction dir,
			 int nr);

	/** Validates node composition */
	bool (*nt_invariant)(const struct nd *node);

	/** Validates key order within node */
	bool (*nt_expensive_invariant)(const struct nd *node);

	/** Does a thorough validation */
	bool (*nt_verify)(const struct nd *node);

	/** Does minimal (or basic) validation */
	bool (*nt_isvalid)(const struct segaddr *addr);

	/** Saves opaque data. */
	void (*nt_opaque_set)(const struct segaddr *addr, void *opaque);

	/** Gets opaque data. */
	void* (*nt_opaque_get)(const struct segaddr *addr);

	/** Captures node data in segment */
	void (*nt_capture)(struct slot *slot, int cr, struct m0_be_tx *tx);

	/** Returns the header size for credit calculation of tree operations */
	int  (*nt_create_delete_credit_size)(void);

	/**
	 * Calculates credits required to allocate the node and adds those
	 * credits to @accum.
	 */
	void (*nt_node_alloc_credit)(const struct nd *node,
				     struct m0_be_tx_credit *accum);

	/**
	 * Calculates credits required to free the node and adds those credits
	 * to @accum.
	 */
	void (*nt_node_free_credit)(const struct nd *node,
				    struct m0_be_tx_credit *accum);

	/**
	 * Calculates credits required to put record in the node and adds those
	 * credits to @accum.
	 */
	void (*nt_rec_put_credit)(const struct nd *node, m0_bcount_t ksize,
				  m0_bcount_t vsize,
				  struct m0_be_tx_credit *accum);

	/**
	 * Calculates credits required to update the record and adds those
	 * credits to @accum.
	 */
	void (*nt_rec_update_credit)(const struct nd *node, m0_bcount_t ksize,
				     m0_bcount_t vsize,
				     struct m0_be_tx_credit *accum);

	/**
	 * Calculates credits required to delete the record and adds those
	 * credits to @accum.
	 */
	void (*nt_rec_del_credit)(const struct nd *node, m0_bcount_t ksize,
				  m0_bcount_t vsize,
				  struct m0_be_tx_credit *accum);

};

/**
 * Node descriptor.
 *
 * This structure is allocated (outside of the segment) for each node actively
 * used by the b-tree module. Node descriptors are cached.
 */
struct nd {
	struct segaddr          n_addr;
	struct td              *n_tree;
	const struct node_type *n_type;

	/**
	 * BE segment address is needed for LRU nodes because we set tree
	 * descriptor to NULL and therefore loose access to segment information.
	 */
	struct m0_be_seg       *n_seg;
	/**
	 * Linkage into node descriptor list.
	 * ndlist_tl, btree_active_nds, btree_lru_nds.
	 */
	struct m0_tlink	        n_linkage;
	uint64_t                n_magic;

	/**
	 * The lock that protects the fields below. The fields above are
	 * read-only after the node is loaded into memory.
	 */
	struct m0_rwlock        n_lock;

	/**
	 * Node refernce count. n_ref count indicates the number of times this
	 * node is fetched for different operations (KV delete, put, get etc.).
	 * If the n_ref count is non-zero the node should be in active node
	 * descriptor list. Once n_ref count reaches 0, it means the node is not
	 * in use by any operation and is safe to move to global lru list.
	 */
	int                     n_ref;

	/**
	 * Transaction reference count. A non-zero txref value indicates
	 * the active transactions for this node. Once the txref count goes to
	 * '0' the segment data in the mmapped memory can be released if the
	 * kernel starts to run out of physical memory in the system.
	 */
	int                     n_txref;

	uint64_t                n_seq;
	struct node_op         *n_op;

	/**
	 *  Size of the node on BE segment pointed by this nd. Added here for
	 *  easy reference.
	 */
	uint32_t                n_size;

	/**
	 * flag for indicating if node on BE segment is valid or not, but it
	 * does not indicated anything about node descriptor validity.
	 */
	bool                    n_be_node_valid;
};

enum node_opcode {
	NOP_LOAD = 1,
	NOP_ALLOC,
	NOP_FREE
};

/**
 * Node operation state-machine.
 *
 * This represents a state-machine used to execute a potentially blocking tree
 * or node operation.
 */
struct node_op {
	/** Operation to do. */
	enum node_opcode no_opc;
	struct m0_sm_op  no_op;

	/** Which tree to operate on. */
	struct td       *no_tree;

	/** Address of the node withing the segment. */
	struct segaddr   no_addr;

	/** The node to operate on. */
	struct nd       *no_node;
};


/**
 * Key-value record within a node.
 *
 * When the node is a leaf, ->s_rec means key and value. When the node is
 * internal, ->s_rec means the key and the corresponding child pointer
 * (potentially with some node-format specific data such as child checksum).
 *
 * Slot is used as a parameter of many node_*() functions. In some functions,
 * all fields must be set by the caller. In others, only ->s_node and ->s_idx
 * are set by the caller, and the function sets ->s_rec.
 */
struct slot {
	const struct nd     *s_node;
	int                  s_idx;
	struct m0_btree_rec  s_rec;
};

#define COPY_VALUE(tgt, src)                                                   \
	({                                                                     \
		struct m0_btree_rec *__tgt_rec = (tgt);                        \
		struct m0_btree_rec *__src_rec = (src);                        \
									       \
		m0_bufvec_copy(&__tgt_rec->r_val, &__src_rec->r_val,           \
			       m0_vec_count(&__src_rec ->r_val.ov_vec));       \
	})

static int64_t tree_get   (struct node_op *op, struct segaddr *addr, int nxt);
static void    tree_put   (struct td *tree);

static int64_t    bnode_get  (struct node_op *op, struct td *tree,
			      struct segaddr *addr, int nxt);
static void       bnode_put  (struct node_op *op, struct nd *node);

static void bnode_crc_validate(struct nd *node);

static int64_t    bnode_free(struct node_op *op, struct nd *node,
			     struct m0_be_tx *tx, int nxt);
static int64_t    bnode_alloc(struct node_op *op, struct td *tree, int shift,
			      const struct node_type *nt,
			      const enum m0_btree_crc_type crc_type,
			      const enum m0_btree_addr_type addr_type,
			      int ksize, int vsize,
			      struct m0_be_tx *tx, int nxt);
static void bnode_op_fini(struct node_op *op);
static int bnode_access(struct segaddr *addr, int nxt);
static int  bnode_init(struct segaddr *addr, int ksize, int vsize, int nsize,
		       const struct node_type *nt,
		       const enum m0_btree_crc_type crc_type,
		       const enum m0_btree_addr_type addr_type,
		       uint64_t gen, struct m0_fid fid, int nxt);
static uint32_t bnode_crctype_get(const struct nd *node);
/* Returns the number of valid key in the node. */
static int  bnode_count(const struct nd *node);

/* Returns the number of records in the node. */
static int  bnode_count_rec(const struct nd *node);
static int  bnode_space(const struct nd *node);
static int  bnode_level(const struct nd *node);
static int  bnode_nsize(const struct nd *node);
static int  bnode_keysize(const struct nd *node);
static int  bnode_valsize(const struct nd *node);
static bool  bnode_isunderflow(const struct nd *node, bool predict);
static bool  bnode_isoverflow(const struct nd *node, int max_ksize,
			      const struct m0_btree_rec *rec);

static void bnode_rec  (struct slot *slot);
static void bnode_key  (struct slot *slot);
static void bnode_child(struct slot *slot, struct segaddr *addr);
static bool bnode_isfit(struct slot *slot);
static void bnode_done(struct slot *slot, bool modified);
static void bnode_make(struct slot *slot);
static void bnode_val_resize(struct slot *slot, int vsize_diff,
			     struct m0_btree_rec *new_rec);

static bool bnode_find (struct slot *slot, struct m0_btree_key *key);
static void bnode_seq_cnt_update (struct nd *node);
static void bnode_fix  (const struct nd *node);
static void bnode_del  (const struct nd *node, int idx);
static void bnode_set_level  (const struct nd *node, uint8_t new_level);
static void bnode_set_rec_count(const struct nd *node, uint16_t count);
static void bnode_move (struct nd *src, struct nd *tgt, enum direction dir,
		        int nr);

static void bnode_capture(struct slot *slot, int cr, struct m0_be_tx *tx);

static void bnode_lock(struct nd *node);
static void bnode_unlock(struct nd *node);
static void bnode_fini(const struct nd *node);

/**
 * Common node header.
 *
 * This structure is located at the beginning of every node, right after
 * m0_format_header. It is used by the segment operations (node_op) to identify
 * node and tree types.
 */
struct node_header {
	uint32_t      h_node_type;
	uint32_t      h_tree_type;
	uint32_t      h_crc_type;
	uint32_t      h_addr_type;
	uint64_t      h_gen;
	struct m0_fid h_fid;
	uint64_t      h_opaque;
};

/**
 * This structure will store information required at particular level
 */
struct level {
	/** nd for required node at currrent level. **/
	struct nd *l_node;

	/** Sequence number of the node */
	uint64_t   l_seq;

	/** nd for sibling node at current level. **/
	struct nd *l_sibling;

	/** Sequence number of the sibling node */
	uint64_t   l_sib_seq;

	/** Index for required record from the node. **/
	int        l_idx;

	/** nd for newly allocated node at the level. **/
	struct nd *l_alloc;

	/**
	 * Flag for indicating if l_alloc has been used or not. This flag is
	 * used by level_cleanup. If flag is set, bnode_put() will be called
	 * else bnode_free() will get called for l_alloc.
	 */
	bool      i_alloc_in_use;

	/**
	 * This is the flag for indicating if node needs to be freed. Currently
	 * this flag is set in delete operation and is used by P_FREENODE phase
	 * to determine if the node should be freed.
	 */
	bool       l_freenode;

	/**
	 * Maximum key size present in the node. It is required to determine
	 * overflow at parent level.
	 */
	int32_t    l_max_ksize;
};

/**
 * Node Capture Structure.
 *
 * This stucture will store the address of node descriptor and index of record
 * which will be used for capturing transaction.
 */
struct node_capture_info {
	/**
	 * Address of node descriptor which needs to be captured in
	 * transaction.
	 */
	struct nd  *nc_node;

	 /* Starting index from where record may have been added or deleted. */
	int         nc_idx;

	/**
	 * Total number of records to be captured. Mainly used for EMBEDDED
	 * INDIRECT ADDRESSING
	 */
	int         nc_cr;
};

/**
 * Btree implementation structure.
 *
 * This structure will get created for each operation on btree and it will be
 * used while executing the given operation.
 */
struct m0_btree_oimpl {
	struct node_op             i_nop;
	/* struct lock_op  i_lop; */

	/** Count of entries initialized in l_level array. **/
	unsigned                   i_used;

	/** Array of levels for storing data about each level. **/
	struct level               i_level[MAX_TREE_HEIGHT];

	/** Level from where sibling nodes needs to be loaded. **/
	int                        i_pivot;

	/** i_alloc_lev will be used for P_ALLOC_REQUIRE and P_ALLOC_STORE phase
	 * to indicate current level index. **/
	int                        i_alloc_lev;

	/** Store bnode_find() output. */
	bool                       i_key_found;

	/** When there will be requirement for new node in case of root
	 * splitting i_extra_node will be used. **/
	struct nd                 *i_extra_node;

	/** Track number of trials done to complete operation. **/
	unsigned                   i_trial;

	/** Used to store height of tree at the beginning of any operation **/
	unsigned                   i_height;

	/** Node descriptor for cookie if it is going to be used. **/
	struct nd                 *i_cookie_node;

	/**
	 * Array of node_capture structures which hold nodes that need to be
	 * captured in transactions. This array is populated when the nodes are
	 * modified as a part of KV operations. The nodes in this array are
	 * later captured in P_CAPTURE state of the KV_tick() function.
	 */
	struct node_capture_info   i_capture[BTREE_CB_CREDIT_CNT];

	/**
	 * Flag for indicating if root child needs to be freed. After deleting
	 * record from root node, if root node is an internal node and it
	 * contains only one child, we copy all records from that child node to
	 * root node, decrease the height of tree and set this flag. This flag
	 * will be used by P_FREENODE to determine if child node needs to be
	 * freed.
	*/
	bool                       i_root_child_free;

};


/**
 * Adding following functions prototype in btree temporarily. It should be move
 * to crc.h file which is currently not presesnt.
 */
M0_INTERNAL bool m0_crc32_chk(const void *data, uint64_t len,
			      const uint64_t *cksum);
M0_INTERNAL void m0_crc32(const void *data, uint64_t len,
			  uint64_t *cksum);
/**
 * Node descriptor LRU list.
 * Following actions will be performed on node descriptors:
 * 1. If nds are not active, they will be moved from btree_active_nds to
 * btree_lru_nds list head.
 * 2. If the nds in btree_lru_nds become active, they will be moved to
 * btree_active_nds list head.
 * 3. Based on certain conditions, the nds can be freed from btree_lru_nds
 * list tail.
 */
static struct m0_tl     btree_lru_nds;

/**
 * Active node descriptor list contains the node descriptors that are
 * currently in use by the trees.
 * Node descriptors are linked through nd:n_linkage to this list.
 */
struct m0_tl btree_active_nds;

/**
 * node descriptor list lock.
 * It protects node descriptor movement between lru node descriptor list and
 * active node descriptor list.
 */
static struct m0_rwlock list_lock;

/**
 * Total space used by nodes in lru list.
 */
static int64_t lru_space_used;

/** Lru used space watermark default values. */
enum lru_used_space_watermark{
	LUSW_LOW    = 2 * 1024 * 1024 * 1024ULL,
	LUSW_TARGET = 3 * 1024 * 1024 * 1024ULL,
	LUSW_HIGH   = 4 * 1024 * 1024 * 1024ULL,
};

/**
 * Watermarks for BE space occupied by nodes in lru list.
 */
/** LRU purging should not happen below low used space watermark. */
static int64_t lru_space_wm_low;

/**
 * An ongoing LRU purging can be stopped after reaching target used space
 * watermark.
 */
static int64_t lru_space_wm_target;

/**
 * LRU purging should be triggered if used space is above high used space
 * watermark.
 */
static int64_t lru_space_wm_high;

/**
 * LRU trickle release configuration from sysconfig/motr.
 */
static bool lru_trickle_release_en;

/**
 * LRU trickle release mode ON/OFF.
 * This mode turns On when the lru_used_space goes above the high watermark,
 * i.e lru_used_space >= lru_space_wm_high
 * and it remains ON till lru_used_space becomes less than or equal to the
 * target watermark, i.e lru_used_space <= lru_space_wm_target.
 */
#ifndef __KERNEL__
static bool lru_trickle_release_mode;
#endif

M0_TL_DESCR_DEFINE(ndlist, "node descr list", static, struct nd,
		   n_linkage, n_magic, M0_BTREE_ND_LIST_MAGIC,
		   M0_BTREE_ND_LIST_HEAD_MAGIC);
M0_TL_DEFINE(ndlist, static, struct nd);

static int bnode_access(struct segaddr *addr, int nxt)
{
	/**
	 * TODO: Implement node_access function to ensure that node data has
	 * been read from BE segment. This operation will be used during
	 * async mode of btree operations.
	 */
	return nxt;
}

static int bnode_init(struct segaddr *addr, int ksize, int vsize, int nsize,
		      const struct node_type *nt,
		      const enum m0_btree_crc_type crc_type,
		      const enum m0_btree_addr_type addr_type,
		      uint64_t gen, struct m0_fid fid, int nxt)
{
	/**
	 * bnode_access() will ensure that we have node data loaded in our
	 * memory before initialisation.
	 */
	nxt = bnode_access(addr, nxt);

	/**
	 * TODO: Consider adding a state here to return in case bnode_access()
	 * requires some time to complete its operation.
	 */

	nt->nt_init(addr, ksize, vsize, nsize, nt->nt_id, crc_type, addr_type,
		    gen, fid);
	return nxt;
}

static uint32_t bnode_crctype_get(const struct nd *node)
{
	return node->n_type->nt_crctype_get(node);
}

static uint32_t bnode_addrtype_get(const struct nd *node)
{
	return node->n_type->nt_addrtype_get(node);
}

static bool bnode_invariant(const struct nd *node)
{
	return node->n_type->nt_invariant(node);
}

/**
 * This function is implemented for debugging purpose and should get called in
 * node lock mode.
 */
static bool bnode_expensive_invariant(const struct nd *node)
{
	return node->n_type->nt_expensive_invariant(node);
}

/**
 * This function should be called after acquiring node lock.
 */
static bool bnode_isvalid(const struct nd *node)
{
	if (node->n_be_node_valid)
		return node->n_type->nt_isvalid(&node->n_addr);

	return false;
}

static int bnode_count(const struct nd *node)
{
	int key_count;
	M0_PRE(bnode_invariant(node));
	key_count = node->n_type->nt_count_rec(node);
	if (IS_INTERNAL_NODE(node))
		key_count--;
	return key_count;
}

static int bnode_count_rec(const struct nd *node)
{
	M0_PRE(bnode_invariant(node));
	return node->n_type->nt_count_rec(node);
}
static int bnode_space(const struct nd *node)
{
	M0_PRE(bnode_invariant(node));
	return node->n_type->nt_space(node);
}

static int bnode_level(const struct nd *node)
{
	M0_PRE(bnode_invariant(node));
	return (node->n_type->nt_level(node));
}

static int bnode_nsize(const struct nd *node)
{
	M0_PRE(bnode_invariant(node));
	return (node->n_type->nt_nsize(node));
}

static int bnode_keysize(const struct nd *node)
{
	M0_PRE(bnode_invariant(node));
	return (node->n_type->nt_keysize(node));
}

static int bnode_valsize(const struct nd *node)
{
	M0_PRE(bnode_invariant(node));
	return (node->n_type->nt_valsize(node));
}

static int bnode_max_ksize(const struct nd *node)
{
	M0_PRE(bnode_invariant(node));
	return (node->n_type->nt_max_ksize(node));
}

/**
 * If predict is 'true' the function returns a possibility of underflow if
 * another record is deleted from this node without addition of any more
 * records.
 * If predict is 'false' the function returns the node's current underflow
 * state.
 */
static bool  bnode_isunderflow(const struct nd *node, bool predict)
{
	M0_PRE(bnode_invariant(node));
	return node->n_type->nt_isunderflow(node, predict);
}

/**
 * This function will determine if there is a possibility of overflow. If there
 * is not enough space to accommodate the required record, this function will
 * return true.
 */
static bool  bnode_isoverflow(const struct nd *node, int max_ksize,
			      const struct m0_btree_rec *rec)
{
	M0_PRE(bnode_invariant(node));
	return node->n_type->nt_isoverflow(node, max_ksize, rec);
}

static void bnode_fid(const struct nd *node, struct m0_fid *fid)
{
	M0_PRE(bnode_invariant(node));
	node->n_type->nt_fid(node, fid);
}

static void bnode_rec(struct slot *slot)
{
	M0_PRE(bnode_invariant(slot->s_node));
	slot->s_node->n_type->nt_rec(slot);
}

static void bnode_key(struct slot *slot)
{
	M0_PRE(bnode_invariant(slot->s_node));
	slot->s_node->n_type->nt_key(slot);
}

static void bnode_child(struct slot *slot, struct segaddr *addr)
{
	M0_PRE(bnode_invariant(slot->s_node));
	slot->s_node->n_type->nt_child(slot, addr);
}

static bool bnode_isfit(struct slot *slot)
{
	M0_PRE(bnode_invariant(slot->s_node));
	return slot->s_node->n_type->nt_isfit(slot);
}

static void bnode_done(struct slot *slot, bool modified)
{
	M0_PRE(bnode_invariant(slot->s_node));
	slot->s_node->n_type->nt_done(slot, modified);
}

static void bnode_make(struct slot *slot)
{
	M0_PRE(bnode_isfit(slot));
	slot->s_node->n_type->nt_make(slot);
}

static bool bnode_newval_isfit(struct slot *slot, struct m0_btree_rec *old_rec,
			       struct m0_btree_rec *new_rec)
{
	M0_PRE(bnode_invariant(slot->s_node));
	return slot->s_node->n_type->nt_newval_isfit(slot, old_rec, new_rec);
}

static void bnode_val_resize(struct slot *slot, int vsize_diff,
			     struct m0_btree_rec *new_rec)
{
	M0_PRE(bnode_invariant(slot->s_node));
	slot->s_node->n_type->nt_val_resize(slot, vsize_diff, new_rec);
}

static bool bnode_find(struct slot *slot, struct m0_btree_key *find_key)
{
	int                         i     = -1;
	int                         j     = bnode_count(slot->s_node);
	struct m0_btree_key         key;
	void                       *p_key;
	struct slot                 key_slot;
	m0_bcount_t                 ksize;
	struct m0_bufvec_cursor     cur_1;
	struct m0_bufvec_cursor     cur_2;
	int                         diff;
	int                         m;
	struct m0_btree_rec_key_op *keycmp = &slot->s_node->n_tree->t_keycmp;

	key.k_data           = M0_BUFVEC_INIT_BUF(&p_key, &ksize);
	key_slot.s_node      = slot->s_node;
	key_slot.s_rec.r_key = key;

	M0_PRE(bnode_invariant(slot->s_node));
	M0_PRE(find_key->k_data.ov_vec.v_nr == 1);

	while (i + 1 < j) {
		m = (i + j) / 2;

		key_slot.s_idx = m;
		bnode_key(&key_slot);

		if (keycmp->rko_keycmp != NULL) {
			void     *key_data;
			void     *find_data;

			key_data = M0_BUFVEC_DATA(&key.k_data);
			find_data = M0_BUFVEC_DATA(&find_key->k_data);
			diff = keycmp->rko_keycmp(key_data, find_data);
		} else {
			m0_bufvec_cursor_init(&cur_1, &key.k_data);
			m0_bufvec_cursor_init(&cur_2, &find_key->k_data);
			diff = m0_bufvec_cursor_cmp(&cur_1, &cur_2);
		}

		M0_ASSERT(i < m && m < j);
		if (diff < 0)
			i = m;
		else if (diff > 0)
			j = m;
		else {
			i = j = m;
			break;
		}
	}

	slot->s_idx = j;

	return (i == j);
}

/**
 * Increment the sequence counter by one. This function needs to called whenever
 * there is change in node.
 */
static void bnode_seq_cnt_update(struct nd *node)
{
	M0_PRE(bnode_invariant(node));
	node->n_seq++;
}

static void bnode_fix(const struct nd *node)
{
	M0_PRE(bnode_invariant(node));
	node->n_type->nt_fix(node);
}

static void bnode_del(const struct nd *node, int idx)
{
	M0_PRE(bnode_invariant(node));
	node->n_type->nt_del(node, idx);
}

static void bnode_set_level(const struct nd *node, uint8_t new_level)
{
	M0_PRE(bnode_invariant(node));
	node->n_type->nt_set_level(node, new_level);
}

static void bnode_set_rec_count(const struct nd *node, uint16_t count)
{
	M0_PRE(bnode_invariant(node));
	node->n_type->nt_set_rec_count(node, count);
}

static void bnode_move(struct nd *src, struct nd *tgt, enum direction dir,
		       int nr)
{
	M0_PRE(bnode_invariant(src));
	M0_PRE(bnode_invariant(tgt));
	M0_IN(dir,(D_LEFT, D_RIGHT));
	tgt->n_type->nt_move(src, tgt, dir, nr);
}

static void bnode_capture(struct slot *slot, int cr, struct m0_be_tx *tx)
{
	slot->s_node->n_type->nt_capture(slot, cr, tx);
}

static void bnode_lock(struct nd *node)
{
	m0_rwlock_write_lock(&node->n_lock);
}

static void bnode_unlock(struct nd *node)
{
	m0_rwlock_write_unlock(&node->n_lock);
}

static void bnode_fini(const struct nd *node)
{
	node->n_type->nt_fini(node);
}

static void bnode_alloc_credit(const struct nd *node, m0_bcount_t ksize,
			       m0_bcount_t vsize, struct m0_be_tx_credit *accum)
{
	node->n_type->nt_node_alloc_credit(node, accum);
}

static void bnode_free_credit(const struct nd *node,
			      struct m0_be_tx_credit *accum)
{
	node->n_type->nt_node_free_credit(node, accum);
}

static void bnode_rec_put_credit(const struct nd *node, m0_bcount_t ksize,
				 m0_bcount_t vsize,
				struct m0_be_tx_credit *accum)
{
	node->n_type->nt_rec_put_credit(node, ksize, vsize, accum);
}

static void bnode_rec_del_credit(const struct nd *node, m0_bcount_t ksize,
				 m0_bcount_t vsize,
				 struct m0_be_tx_credit *accum)
{
	node->n_type->nt_rec_del_credit(node, ksize, vsize, accum);
}

static struct mod *mod_get(void)
{
	return m0_get()->i_moddata[M0_MODULE_BTREE];
}

enum {
	NTYPE_NR = 0x100,
	TTYPE_NR = 0x100
};

struct mod {
	const struct node_type     *m_ntype[NTYPE_NR];
	const struct m0_btree_type *m_ttype[TTYPE_NR];
};

M0_INTERNAL void m0_btree_glob_init(void)
{
	/* Initialize lru watermark levels and purge settings */
	#ifndef __KERNEL__
	lru_trickle_release_mode = false;
	#endif
	lru_space_used           = 0;
	m0_btree_lrulist_set_lru_config(0, 0, 0, 0);

	/* Initialtise lru list, active list and lock. */
	ndlist_tlist_init(&btree_lru_nds);
	ndlist_tlist_init(&btree_active_nds);
	m0_rwlock_init(&list_lock);
}

M0_INTERNAL void m0_btree_glob_fini(void)
{
	struct nd* node;

	if (!ndlist_tlist_is_empty(&btree_lru_nds))
		m0_tl_teardown(ndlist, &btree_lru_nds, node) {
			ndlist_tlink_fini(node);
			m0_rwlock_fini(&node->n_lock);
			m0_free(node);
		}
	ndlist_tlist_fini(&btree_lru_nds);

	if (!ndlist_tlist_is_empty(&btree_active_nds))
		m0_tl_teardown(ndlist, &btree_active_nds, node) {
			ndlist_tlink_fini(node);
			m0_rwlock_fini(&node->n_lock);
			m0_free(node);
		}
	ndlist_tlist_fini(&btree_active_nds);

	m0_rwlock_fini(&list_lock);
}

M0_INTERNAL int m0_btree_mod_init(void)
{
	struct mod *m;

	m0_btree_glob_init();

	M0_ALLOC_PTR(m);
	if (m != NULL) {
		m0_get()->i_moddata[M0_MODULE_BTREE] = m;
		return 0;
	} else
		return M0_ERR(-ENOMEM);
}

M0_INTERNAL void m0_btree_mod_fini(void)
{
	m0_btree_glob_fini();
	m0_free(mod_get());
}

M0_INTERNAL void m0_btree_lrulist_set_lru_config(int64_t slow_lru_mem_release,
						 int64_t wm_low,
						 int64_t wm_target,
						 int64_t wm_high)
{
	lru_trickle_release_en = (slow_lru_mem_release != 0) ? true : false;

	lru_space_wm_low = (wm_low == 0) ? LUSW_LOW : wm_low;
	lru_space_wm_target = (wm_target == 0) ? LUSW_TARGET : wm_target;
	lru_space_wm_high = (wm_high == 0) ? LUSW_HIGH : wm_high;

	M0_ASSERT(lru_space_wm_high >= lru_space_wm_target &&
		  lru_space_wm_target >= lru_space_wm_low);

	M0_LOG(M0_INFO, "Btree LRU List Watermarks: Low - %"PRIi64" Mid - "
	       "%"PRIi64" High - %"PRIi64" \n", lru_space_wm_low,
	       lru_space_wm_target, lru_space_wm_high);
	M0_LOG(M0_INFO, "Btree LRU List trickle release: %s \n",
	       lru_trickle_release_en ? "true" : "false");
}

/**
 * Tells if the segment address is aligned to 512 bytes.
 * This function should be called right after the allocation to make sure that
 * the allocated memory starts at a properly aligned address.
 *
 * @param addr is the start address of the allocated space.
 *
 * @return True if the input address is properly aligned.
 */
static bool addr_is_aligned(const void *addr)
{
	return ((size_t)addr & ((1ULL << NODE_SHIFT_MIN) - 1)) == 0;
}

/**
 * Returns a segaddr formatted segment address.
 *
 * @param addr  is the start address (of the node) in the segment.
 *
 * @return Formatted Segment address.
 */
static struct segaddr segaddr_build(const void *addr)
{
	struct segaddr sa;
	sa.as_core = (uint64_t)addr;
	return sa;
}

/**
 * Returns the CPU addressable pointer from the formatted segment address.
 *
 * @param seg_addr points to the formatted segment address.
 *
 * @return CPU addressable value.
 */
static void* segaddr_addr(const struct segaddr *seg_addr)
{
	return (void *)(seg_addr->as_core);
}

/**
 * Returns the node type stored at segment address.
 *
 * @param seg_addr points to the formatted segment address.
 *
 * @return Node type.
 */
uint32_t segaddr_ntype_get(const struct segaddr *addr)
{
	struct node_header *h  =  segaddr_addr(addr) +
				  sizeof(struct m0_format_header);

	M0_IN(h->h_node_type, (BNT_FIXED_FORMAT,
			       BNT_FIXED_KEYSIZE_VARIABLE_VALUESIZE,
			       BNT_VARIABLE_KEYSIZE_VARIABLE_VALUESIZE));
	return h->h_node_type;
}

static const struct node_type fixed_format;
static const struct node_type fixed_ksize_variable_vsize_format;
static const struct node_type variable_kv_format;

static const struct node_type *btree_node_format[] = {
	[BNT_FIXED_FORMAT]                        = &fixed_format,
	[BNT_FIXED_KEYSIZE_VARIABLE_VALUESIZE]    = &fixed_ksize_variable_vsize_format,
	[BNT_VARIABLE_KEYSIZE_FIXED_VALUESIZE]    = NULL,
	[BNT_VARIABLE_KEYSIZE_VARIABLE_VALUESIZE] = &variable_kv_format,
};


/**
 * Locates a tree descriptor whose root node points to the node at addr and
 * return this tree to the caller.
 * If an existing tree descriptor pointing to this root node is not found then
 * a new tree descriptor is allocated from the free pool and the root node is
 * assigned to this new tree descriptor.
 * If root node pointer is not provided then this function will just allocate a
 * tree descriptor and return it to the caller. This functionality currently is
 * used by the create_tree function.
 *
 * @param op is used to exchange operation parameters and return values..
 * @param addr is the segment address of root node.
 * @param nxt is the next state to be returned to the caller.
 *
 * @return Next state to proceed in.
 */
static int64_t tree_get(struct node_op *op, struct segaddr *addr, int nxt)
{
	struct td              *tree = NULL;
	struct nd              *node = NULL;

	if (addr != NULL) {
		nxt  = bnode_get(op, NULL, addr, nxt);
		if (op->no_op.o_sm.sm_rc < 0)
			return op->no_op.o_sm.sm_rc;
		node = op->no_node;
		m0_rwlock_write_lock(&list_lock);
		tree = node->n_tree;

		if (tree == NULL) {
			tree = m0_alloc(sizeof *tree);
			m0_rwlock_init(&tree->t_lock);
			m0_rwlock_write_lock(&tree->t_lock);

			tree->t_ref = 1;
			tree->t_root = node;
			tree->t_height = bnode_level(node) + 1;
			bnode_fid(node, &tree->t_fid);
			bnode_lock(node);
			node->n_tree = tree;
			bnode_unlock(node);
		} else {
			m0_rwlock_write_lock(&tree->t_lock);
			tree->t_ref++;
		}

		op->no_node = tree->t_root;
		op->no_tree = tree;
		m0_rwlock_write_unlock(&tree->t_lock);
		m0_rwlock_write_unlock(&list_lock);
	} else
		return M0_ERR(-EINVAL);

	return nxt;
}


/**
 * Returns the tree to the free tree pool if the reference count for this tree
 * reaches zero.
 *
 * @param tree points to the tree to be released.
 *
 * @return Next state to proceed in.
 */
static void tree_put(struct td *tree)
{
	m0_rwlock_write_lock(&list_lock);
	m0_rwlock_write_lock(&tree->t_lock);
	M0_ASSERT(tree->t_ref > 0);

	tree->t_ref--;

	if (tree->t_ref == 0) {
		m0_rwlock_write_unlock(&tree->t_lock);
		m0_rwlock_fini(&tree->t_lock);
		m0_rwlock_write_unlock(&list_lock);
		m0_free0(&tree);
		return;
	}
	m0_rwlock_write_unlock(&tree->t_lock);
	m0_rwlock_write_unlock(&list_lock);

}

/**
 * This function loads the node descriptor for the node at segaddr in memory.
 * If a node descriptor pointing to this node is already loaded in memory then
 * this function will increment the reference count in the node descriptor
 * before returning it to the caller.
 * If the parameter tree is NULL then the function assumes the node at segaddr
 * to be the root node and will also load the tree descriptor in memory for
 * this root node.
 *
 * @param op load operation to perform.
 * @param tree pointer to tree whose node is to be loaded or NULL if tree has
 *             not been loaded.
 * @param addr node address in the segment.
 * @param nxt state to return on successful completion
 *
 * @return next state
 */
static int64_t bnode_get(struct node_op *op, struct td *tree,
			 struct segaddr *addr, int nxt)
{
	const struct node_type *nt;
	struct nd              *node;
	bool                    in_lrulist;
	uint32_t                ntype;

	/**
	 * TODO: Include function bnode_access() during async mode of btree
	 * operations to ensure that the node data is loaded form the segment.
	 * Also consider adding a state here to return as we might need some
	 * time to load the node if it is not loaded.
	 */

	/**
	 * TODO: Adding list_lock to protect from multiple threads
	 * accessing the same node descriptor concurrently.
	 * Replace it with a different global lock once hash
	 * functionality is implemented.
	 */

	m0_rwlock_write_lock(&list_lock);

	/**
	 * If the node was deleted before node_get can acquire list_lock, then
	 * restart the tick funcions.
	 */
	if (!segaddr_header_isvalid(addr)) {
		op->no_op.o_sm.sm_rc = M0_ERR(-EINVAL);
		m0_rwlock_write_unlock(&list_lock);
		return nxt;
	}
	ntype = segaddr_ntype_get(addr);
	nt = btree_node_format[ntype];

	op->no_node = nt->nt_opaque_get(addr);

	if (op->no_node != NULL &&
	    op->no_node->n_addr.as_core == addr->as_core) {

		bnode_lock(op->no_node);
		if (!op->no_node->n_be_node_valid) {
			op->no_op.o_sm.sm_rc = M0_ERR(-EACCES);
			bnode_unlock(op->no_node);
			m0_rwlock_write_unlock(&list_lock);
			return nxt;
		}

		in_lrulist = op->no_node->n_ref == 0;
		op->no_node->n_ref++;
		if (in_lrulist) {
			/**
			 * The node descriptor is in LRU list. Remove from lru
			 * list and add to active list.
			 */
			ndlist_tlist_del(op->no_node);
			ndlist_tlist_add(&btree_active_nds, op->no_node);
			lru_space_used -= (m0_be_chunk_header_size() +
					   op->no_node->n_size);
			/**
			 * Update nd::n_tree  to point to tree descriptor as we
			 * as we had set it to NULL in bnode_put(). For more
			 * details Refer comment in bnode_put().
			 */
			op->no_node->n_tree = tree;
		}
		bnode_unlock(op->no_node);
	} else {
		/**
		 * If node descriptor is already allocated for the node, no need
		 * to allocate node descriptor again.
		 */
		op->no_node = nt->nt_opaque_get(addr);
		if (op->no_node != NULL &&
		    op->no_node->n_addr.as_core == addr->as_core) {
			bnode_lock(op->no_node);
			op->no_node->n_ref++;
			bnode_unlock(op->no_node);
			m0_rwlock_write_unlock(&list_lock);
			return nxt;
		}
		/**
		 * If node descriptor is not present allocate a new one
		 * and assign to node.
		 */
		node = m0_alloc(sizeof *node);
		/**
		 * TODO: If Node-alloc fails, free up any node descriptor from
		 * lru list and add assign to node. Unmap and map back the node
		 * segment. Take up with BE segment task.
		 */
		M0_ASSERT(node != NULL);
		node->n_addr          = *addr;
		node->n_tree          = tree;
		node->n_type          = nt;
		node->n_seq           = m0_time_now();
		node->n_ref           = 1;
		node->n_txref         = 0;
		node->n_size          = nt->nt_nsize(node);
		node->n_be_node_valid = true;
		node->n_seg           = tree == NULL ? NULL : tree->t_seg;
		m0_rwlock_init(&node->n_lock);
		op->no_node           = node;
		nt->nt_opaque_set(addr, node);
		ndlist_tlink_init_at(op->no_node, &btree_active_nds);

		if ((!IS_INTERNAL_NODE(op->no_node)) &&
		    bnode_crctype_get(op->no_node) != M0_BCT_NO_CRC) {
			bnode_crc_validate(op->no_node);
		}
	}
	m0_rwlock_write_unlock(&list_lock);
	return nxt;
}

static void bnode_crc_validate(struct nd *node)
{
	struct slot             node_slot;
	m0_bcount_t             ksize;
	void                   *p_key;
	m0_bcount_t             vsize;
	void                   *p_val;
	int                     i;
	int                     count;
	bool                    rc = true;
	enum m0_btree_crc_type  crc_type;

	count = bnode_count(node);
	node_slot.s_node = node;
	REC_INIT(&node_slot.s_rec, &p_key, &ksize, &p_val, &vsize);
	crc_type = bnode_crctype_get(node);
	M0_ASSERT(crc_type != M0_BCT_NO_CRC);

	for (i = 0; i < count; i++)
	{
		node_slot.s_idx = i;
		bnode_rec(&node_slot);
		/* CRC check function can be updated according to CRC type. */
		if (crc_type == M0_BCT_USER_ENC_RAW_HASH) {
			uint64_t crc;

			crc = *((uint64_t *)(p_val + vsize - sizeof(crc)));
			rc = (crc == m0_hash_fnc_fnv1(p_val,
						      vsize - sizeof(crc)));
		} else if (crc_type == M0_BCT_BTREE_ENC_RAW_HASH) {
			uint64_t crc;

			crc = *((uint64_t *)(p_val + vsize));
			rc = (crc == m0_hash_fnc_fnv1(p_val, vsize));

		} else if (crc_type == M0_BCT_USER_ENC_FORMAT_FOOTER)
			rc = m0_format_footer_verify(p_val, false) == M0_RC(0);

		if (!rc) {
			M0_MOTR_IEM_DESC(M0_MOTR_IEM_SEVERITY_E_ERROR,
					 M0_MOTR_IEM_MODULE_IO,
					 M0_MOTR_IEM_EVENT_MD_ERROR, "%s",
					 "data corruption for object with \
					  possible key: %d..., hence removing \
					  the object", *(int*)p_key);
			bnode_del(node_slot.s_node, node_slot.s_idx);
		}
	}
}

/**
 * This function decrements the reference count for this node descriptor and if
 * the reference count reaches '0' then the node descriptor is moved to LRU
 * list.
 *
 * @param op load operation to perform.
 * @param node node descriptor.
 *
 */
static void bnode_put(struct node_op *op, struct nd *node)
{
	bool purge_check  = false;
	bool is_root_node = false;

	M0_PRE(node != NULL);

	m0_rwlock_write_lock(&list_lock);
	bnode_lock(node);
	node->n_ref--;
	if (node->n_ref == 0) {
		/**
		 * The node descriptor is in tree's active list. Remove from
		 * active list and add to lru list
		 */
		ndlist_tlist_del(node);
		ndlist_tlist_add(&btree_lru_nds, node);
		lru_space_used += (m0_be_chunk_header_size() + node->n_size);
		purge_check = true;

		is_root_node = node->n_tree->t_root == node;
		/**
		 * In case tree desriptor gets deallocated while node sits in
		 * the LRU list, we do not want node descriptor to point to an
		 * invalid tree descriptor. Hence setting nd::n_tree to NULL, it
		 * will again be populated in bnode_get().
		 */
		node->n_tree = NULL;
		if ((!node->n_be_node_valid || is_root_node) &&
		    node->n_txref == 0) {
			ndlist_tlink_del_fini(node);
			if (is_root_node)
				node->n_type->nt_opaque_set(&node->n_addr,
							    NULL);
			bnode_unlock(node);
			m0_rwlock_fini(&node->n_lock);
			m0_free(node);
			m0_rwlock_write_unlock(&list_lock);
			return;
		}
	}
	bnode_unlock(node);
	m0_rwlock_write_unlock(&list_lock);
#ifndef __KERNEL__
	if (purge_check)
		m0_btree_lrulist_purge_check(M0_PU_BTREE, 0);
#endif
}

static int64_t bnode_free(struct node_op *op, struct nd *node,
			  struct m0_be_tx *tx, int nxt)
{
	int           size  = node->n_type->nt_nsize(node);
	struct m0_buf buf;

	m0_rwlock_write_lock(&list_lock);
	bnode_lock(node);
	node->n_ref--;
	node->n_be_node_valid = false;
	op->no_addr = node->n_addr;
	buf = M0_BUF_INIT(size, segaddr_addr(&op->no_addr));
	/** Passing 0 as second parameter to avoid compilation warning. */
	M0_BE_FREE_ALIGN_BUF_SYNC(&buf, 0, node->n_tree->t_seg, tx);
	/** Capture in transaction */

	if (node->n_ref == 0 && node->n_txref == 0) {
		ndlist_tlink_del_fini(node);
		bnode_unlock(node);
		m0_rwlock_fini(&node->n_lock);
		m0_free(node);
		m0_rwlock_write_unlock(&list_lock);
		/** Capture in transaction */
		return nxt;
	}
	bnode_unlock(node);
	m0_rwlock_write_unlock(&list_lock);
	return nxt;
}

/**
 * Allocates node in the segment and a node-descriptor if all the resources are
 * available.
 *
 * @param op indicates node allocate operation.
 * @param tree points to the tree this node will be a part-of.
 * @param nsize size of the node.
 * @param nt points to the node type
 * @param ksize is the size of key (if constant) if not this contains '0'.
 * @param vsize is the size of value (if constant) if not this contains '0'.
 * @param tx points to the transaction which captures this operation.
 * @param nxt tells the next state to return when operation completes
 *
 * @return int64_t
 */
static int64_t bnode_alloc(struct node_op *op, struct td *tree, int nsize,
			   const struct node_type *nt,
			   const enum m0_btree_crc_type crc_type,
			   const enum m0_btree_addr_type addr_type,
			   int ksize, int vsize, struct m0_be_tx *tx, int nxt)
{
	int            nxt_state = nxt;
	void          *area;
	struct m0_buf  buf;
	int            chunk_header_size = m0_be_chunk_header_size();
	int            page_shift = __builtin_ffsl(m0_pagesize_get()) - 1;


	M0_PRE(op->no_opc == NOP_ALLOC);

	nsize -= chunk_header_size;
	buf = M0_BUF_INIT(nsize, NULL);
	M0_BE_ALLOC_CHUNK_ALIGN_BUF_SYNC(&buf, page_shift, tree->t_seg, tx);
	area = buf.b_addr;

	M0_ASSERT(area != NULL);

	op->no_addr = segaddr_build(area);
	op->no_tree = tree;

	nxt_state = bnode_init(&op->no_addr, ksize, vsize, nsize, nt,
			       crc_type, addr_type, tree->t_seg->bs_gen,
			       tree->t_fid, nxt);
	/**
	 * TODO: Consider adding a state here to return in case we might need to
	 * visit bnode_init() again to complete its execution.
	 */

	nxt_state = bnode_get(op, tree, &op->no_addr, nxt_state);

	return nxt_state;
}

static void bnode_op_fini(struct node_op *op)
{
}


/**
 *  --------------------------------------------
 *  Section START - Fixed Format Node Structure
 *  --------------------------------------------
 */

/**
 * @brief Design for using btree node to hold embedded records with
 * indirect addressing.
 *
 * Fixed format node = {
 * 	header
 * 	dir   = {
 * 			rec1_off, rec2_off, ..., recn_off
 * 		}
 * 	rec   = {
 * 			(k1,v1), (k2,v2), (k3,v3),..., (kn,vn)
 * 		}
 * }
 *
 * +-----------------------------------------------------------+
 * | Node  |             Dir           |         Records       |
 * | Hdr   |          |          |     |        |        |     |
 * |       | rec1_off | rec2_off | ... |   k1,  |   k2,  | ... |
 * |       |          |          | ... |   v1   |   v2   | ... |
 * |       |          |          |     |        |        |     |
 * +-----------------------------------------------------------+
 *
 * This node format will have keys and values of fixed size and hence we can
 * determine the number of records that we can store in a single node.
 * The directory will contain offsets for the actual records (key,value) and
 * the number of entries in the directory can be calculated as below.
 *
 * nr_records = (node size - header size) /
 * 		(key size + val size + record offset size)
 *
 * dir size   = nr_records * record offset size
 *
 * The actual records will start after the directory.
 *
 * When inserting a new record between two existing records, we only need to
 * move a subset of directory entries instead of rearranging the actual keys and
 * values in the node. Thus the actual key and value entries in the node need
 * not be sorted. This will minimize the memcopy/memmove operations and thus
 * increase the performance.
 *
 * For eg - Inserting new record (nk1, nv1) such that k1 < nk1 < k2
 *
 * +------------------------------------------------------------------+
 * | Node  |              Dir          |             Records          |
 * | Hdr   |      |       |      |     |       |       |        |     |
 * |       | rec1 | recn1 | rec2 | ... |  k1,  |  k2,  |  nk2,  | ... |
 * |       | off  | off   | off  | ... |  v1   |  v2   |  nv2   | ... |
 * |       |      |       |      |     |       |       |        |     |
 * +------------------------------------------------------------------+
 *
 * When deleting a particular record, we only need to delete a directory entry
 * and move a subset of directory entries instead of moving the actual keys and
 * values in the node. The key and value can be freed and re-used for a new
 * record without re-arranging any (key,value) records just by inserting the
 * directory entry for the new record at the appropriate place.
 *
 * For eg - Deleting (k2,v2) and then inserting new record (nk2, nv2) such that
 *          k1 < nk2 < nk1
 *
 * Deleting (k2,v2)
 * +------------------------------------------------------------------+
 * | Node  |              Dir          |             Records          |
 * | Hdr   |      |       |      |     |       |       |        |     |
 * |       | rec1 | recn1 |      | ... |  k1,  |       |  nk2,  | ... |
 * |       | off  | off   |      | ... |  v1   |       |  nv2   | ... |
 * |       |      |       |      |     |       |       |        |     |
 * +------------------------------------------------------------------+
 *
 * Inserting (nk2,nv2)
 * +-------------------------------------------------------------------+
 * | Node  |              Dir           |             Records          |
 * | Hdr   |      |       |       |     |       |       |        |     |
 * |       | rec1 | recn2 | recn1 | ... |  k1,  |       |  nk2,  | ... |
 * |       | off  | off   | off   | ... |  v1   |       |  nv2   | ... |
 * |       |      |       |       |     |       |       |        |     |
 * +-------------------------------------------------------------------+
 */

/**
 *  Structure of the directory entry.
 */
struct ff_dir_entry {
	/* Record offset. In fixed format, key and value are stored together. */
	uint32_t ff_roff;
};

/**
 *  Structure of the node in persistent store.
 */
struct ff_head {
	struct m0_format_header  ff_fmt;    /*< Node Header */
	struct node_header       ff_seg;    /*< Node type information */

	/**
	 * The above 2 structures should always be together with node_header
	 * following the m0_format_header.
	 */

	uint16_t                 ff_used;     /*< Count of records */
	uint16_t                 ff_max_recs; /*< Max records in the node */
	uint8_t                  ff_level;    /*< Level in Btree */
	uint16_t                 ff_ksize;    /*< Size of key in bytes */
	uint16_t                 ff_vsize;    /*< Size of value in bytes */
	uint32_t                 ff_nsize;    /*< Node size */
	struct m0_format_footer  ff_foot;     /*< Node Footer */
	void                    *ff_opaque;   /*< opaque data */
	/**
	 *  This space is used to host the Keys and Values upto the size of the
	 *  node
	 */
} M0_XCA_RECORD M0_XCA_DOMAIN(be);

static void ff_init(const struct segaddr *addr, int ksize, int vsize, int nsize,
		    uint32_t ntype, uint64_t crc_type, uint64_t addr_type,
		    uint64_t gen, struct m0_fid fid);
static void ff_fini(const struct nd *node);
static uint32_t ff_crctype_get(const struct nd *node);
static uint32_t ff_addrtype_get(const struct nd *node);
static int  ff_count_rec(const struct nd *node);
static int  ff_space(const struct nd *node);
static int  ff_level(const struct nd *node);
static int  ff_shift(const struct nd *node);
static int  ff_nsize(const struct nd *node);
static inline int  ff_valsize(const struct nd *node);
static int  ff_keysize(const struct nd *node);
static int  ff_max_ksize(const struct nd *node);
static bool ff_isunderflow(const struct nd *node, bool predict);
static bool ff_isoverflow(const struct nd *node, int max_ksize,
			  const struct m0_btree_rec *rec);
static void ff_fid(const struct nd *node, struct m0_fid *fid);
static void ff_rec(struct slot *slot);
static void ff_node_key(struct slot *slot);
static void ff_child(struct slot *slot, struct segaddr *addr);
static bool ff_isfit(struct slot *slot);
static void ff_done(struct slot *slot, bool modified);
static void ff_make(struct slot *slot);
static bool ff_newval_isfit(struct slot *slot, struct m0_btree_rec *old_rec,
			    struct m0_btree_rec *new_rec);
static void ff_val_resize(struct slot *slot, int vsize_diff,
			  struct m0_btree_rec *new_rec);
static void ff_fix(const struct nd *node);
static void ff_cut(const struct nd *node, int idx, int size);
static void ff_del(const struct nd *node, int idx);
static void ff_set_level(const struct nd *node, uint8_t new_level);
static void ff_set_rec_count(const struct nd *node, uint16_t count);
static void generic_move(struct nd *src, struct nd *tgt, enum direction dir,
			 int nr);
static bool ff_invariant(const struct nd *node);
static bool ff_expensive_invariant(const struct nd *node);
static bool ff_verify(const struct nd *node);
static void ff_opaque_set(const struct segaddr *addr, void *opaque);
static void *ff_opaque_get(const struct segaddr *addr);
static void ff_capture(struct slot *slot, int cr, struct m0_be_tx *tx);
static void ff_node_alloc_credit(const struct nd *node,
				 struct m0_be_tx_credit *accum);
static void ff_node_free_credit(const struct nd *node,
				struct m0_be_tx_credit *accum);
static void ff_rec_put_credit(const struct nd *node, m0_bcount_t ksize,
			      m0_bcount_t vsize,
			      struct m0_be_tx_credit *accum);
static void ff_rec_update_credit(const struct nd *node, m0_bcount_t ksize,
				m0_bcount_t vsize,
				struct m0_be_tx_credit *accum);
static void ff_rec_del_credit(const struct nd *node, m0_bcount_t ksize,
			      m0_bcount_t vsize,
			      struct m0_be_tx_credit *accum);
static int  ff_create_delete_credit_size(void);

/**
 *  Implementation of node which supports fixed format/size for Keys and Values
 *  contained in it.
 */
static const struct node_type fixed_format = {
	.nt_id                        = BNT_FIXED_FORMAT,
	.nt_name                      = "m0_bnode_fixed_format",
	//.nt_tag,
	.nt_init                      = ff_init,
	.nt_fini                      = ff_fini,
	.nt_crctype_get               = ff_crctype_get,
	.nt_addrtype_get              = ff_addrtype_get,
	.nt_count_rec                 = ff_count_rec,
	.nt_space                     = ff_space,
	.nt_level                     = ff_level,
	.nt_shift                     = ff_shift,
	.nt_nsize                     = ff_nsize,
	.nt_keysize                   = ff_keysize,
	.nt_valsize                   = ff_valsize,
	.nt_max_ksize                 = ff_max_ksize,
	.nt_isunderflow               = ff_isunderflow,
	.nt_isoverflow                = ff_isoverflow,
	.nt_fid                       = ff_fid,
	.nt_rec                       = ff_rec,
	.nt_key                       = ff_node_key,
	.nt_child                     = ff_child,
	.nt_isfit                     = ff_isfit,
	.nt_done                      = ff_done,
	.nt_make                      = ff_make,
	.nt_newval_isfit              = ff_newval_isfit,
	.nt_val_resize                = ff_val_resize,
	.nt_fix                       = ff_fix,
	.nt_cut                       = ff_cut,
	.nt_del                       = ff_del,
	.nt_set_level                 = ff_set_level,
	.nt_set_rec_count             = ff_set_rec_count,
	.nt_move                      = generic_move,
	.nt_invariant                 = ff_invariant,
	.nt_expensive_invariant       = ff_expensive_invariant,
	.nt_isvalid                   = segaddr_header_isvalid,
	.nt_verify                    = ff_verify,
	.nt_opaque_set                = ff_opaque_set,
	.nt_opaque_get                = ff_opaque_get,
	.nt_capture                   = ff_capture,
	.nt_create_delete_credit_size = ff_create_delete_credit_size,
	.nt_node_alloc_credit         = ff_node_alloc_credit,
	.nt_node_free_credit          = ff_node_free_credit,
	.nt_rec_put_credit            = ff_rec_put_credit,
	.nt_rec_update_credit         = ff_rec_update_credit,
	.nt_rec_del_credit            = ff_rec_del_credit,
};

static int ff_create_delete_credit_size(void)
{
	struct ff_head *h;
	return sizeof(*h);
}

static struct ff_head *ff_data(const struct nd *node)
{
	return segaddr_addr(&node->n_addr);
}

static void *ff_key(const struct nd *node, int idx)
{
	struct ff_head      *h  = ff_data(node);
	struct ff_dir_entry *de = (struct ff_dir_entry *)(h + 1);

	M0_PRE(ergo(!(h->ff_used == 0 && idx == 0),
		   (0 <= idx && idx <= h->ff_used)));
	if (IS_EMBEDDED_INDIRECT(node))
		return (void *)h + sizeof(struct ff_head) + de[idx].ff_roff;
	else
		return (void*)de + h->ff_ksize * idx;
}

static void *ff_val(const struct nd *node, int idx)
{
	void                *node_start_addr = ff_data(node);
	struct ff_head      *h               = node_start_addr;
	struct ff_dir_entry *de              = (struct ff_dir_entry *)(h + 1);
	void                *node_end_addr;
	int                  value_offset;

	M0_PRE(ergo(!(h->ff_used == 0 && idx == 0),
		   (0 <= idx && ((uint16_t)idx) <= h->ff_used)));

	if (h->ff_seg.h_addr_type == EMBEDDED_INDIRECT)
		return (void *)h + sizeof(struct ff_head) + de[idx].ff_roff +
		       h->ff_ksize;
	else {
		node_end_addr = node_start_addr + h->ff_nsize;
		if (h->ff_level == 0 &&
		ff_crctype_get(node) == M0_BCT_BTREE_ENC_RAW_HASH)
			value_offset  = (ff_valsize(node) + CRC_VALUE_SIZE) *
					(idx + 1);
		else
			value_offset  = ff_valsize(node) * (idx + 1);

		return node_end_addr - value_offset;
	}
}

static bool ff_rec_is_valid(const struct slot *slot)
{
	struct ff_head *h     = ff_data(slot->s_node);
	int             vsize = m0_vec_count(&slot->s_rec.r_val.ov_vec);
	bool            val_is_valid;

	val_is_valid = h->ff_level > 0 ? vsize == INTERNAL_NODE_VALUE_SIZE :
		       vsize == h->ff_vsize;

	return
	   _0C(m0_vec_count(&slot->s_rec.r_key.k_data.ov_vec) == h->ff_ksize) &&
	   _0C(val_is_valid);
}

static bool ff_iskey_smaller(const struct nd *node, int cur_key_idx)
{
	struct ff_head          *h;
	struct m0_btree_key      key_prev;
	struct m0_btree_key      key_next;
	struct m0_bufvec_cursor  cur_prev;
	struct m0_bufvec_cursor  cur_next;
	void                    *p_key_prev;
	m0_bcount_t              ksize_prev;
	void                    *p_key_next;
	m0_bcount_t              ksize_next;
	int                      diff;
	int                      prev_key_idx = cur_key_idx;
	int                      next_key_idx = cur_key_idx + 1;

	h          = ff_data(node);
	ksize_prev = h->ff_ksize;
	ksize_next = h->ff_ksize;

	key_prev.k_data = M0_BUFVEC_INIT_BUF(&p_key_prev, &ksize_prev);
	key_next.k_data = M0_BUFVEC_INIT_BUF(&p_key_next, &ksize_next);

	p_key_prev = ff_key(node, prev_key_idx);
	p_key_next = ff_key(node, next_key_idx);

	if (node->n_tree->t_keycmp.rko_keycmp != NULL) {
		diff = node->n_tree->t_keycmp.rko_keycmp(
					      M0_BUFVEC_DATA(&key_prev.k_data),
					      M0_BUFVEC_DATA(&key_next.k_data));
	} else {
		m0_bufvec_cursor_init(&cur_prev, &key_prev.k_data);
		m0_bufvec_cursor_init(&cur_next, &key_next.k_data);
		diff = m0_bufvec_cursor_cmp(&cur_prev, &cur_next);
	}
	if (diff >= 0)
		return false;
	return true;

}

static bool ff_expensive_invariant(const struct nd *node)
{
	int count = bnode_count(node);
	return _0C(ergo(count > 1, m0_forall(i, count - 1,
					     ff_iskey_smaller(node, i))));
}

static bool ff_invariant(const struct nd *node)
{
	const struct ff_head *h = ff_data(node);

	/* TBD: add check for h_tree_type after initializing it in node_init. */
	return  _0C(h->ff_fmt.hd_magic == M0_FORMAT_HEADER_MAGIC) &&
		_0C(h->ff_seg.h_node_type == BNT_FIXED_FORMAT) &&
		_0C(h->ff_ksize != 0) && _0C(h->ff_vsize != 0);
}

static bool ff_verify(const struct nd *node)
{
	const struct ff_head *h = ff_data(node);
	return m0_format_footer_verify(h, true) == 0;
}

static bool segaddr_header_isvalid(const struct segaddr *addr)
{
	struct ff_head       *h = segaddr_addr(addr);
	struct m0_format_tag  tag;

	if (h->ff_fmt.hd_magic != M0_FORMAT_HEADER_MAGIC)
		return false;

	m0_format_header_unpack(&tag, &h->ff_fmt);
	if (tag.ot_version != M0_BTREE_NODE_FORMAT_VERSION ||
	    tag.ot_type != M0_FORMAT_TYPE_BE_BNODE)
	    return false;

	return true;
}

static void ff_dir_init(const struct nd *node)
{
	struct ff_head      *h        = ff_data(node);
	struct ff_dir_entry *de;
	uint16_t             dir_size;
	uint16_t             kv_size;
	int                  crc_size = 0;
	uint16_t             rec_size = 0;
	int                  i;

	M0_PRE(h != NULL);

	if (h->ff_level == 0 &&
	    ff_crctype_get(node) == M0_BCT_BTREE_ENC_RAW_HASH)
		crc_size = CRC_VALUE_SIZE;

	de = (struct ff_dir_entry *)(h + 1);
	rec_size = h->ff_ksize + ff_valsize(node) + crc_size +
		   sizeof(struct ff_dir_entry);
	h->ff_max_recs = (uint16_t)((h->ff_nsize - sizeof(struct ff_head)) /
			 	    rec_size);

	dir_size = (uint16_t)(h->ff_max_recs * sizeof(struct ff_dir_entry));
	kv_size = h->ff_ksize + ff_valsize(node) + crc_size;

	for (i = 0; i < h->ff_max_recs; i++)
		de[i].ff_roff = dir_size + (i * kv_size);
}

static void ff_dir_update(struct ff_head *h, int idx, bool op_del)
{
	struct ff_dir_entry *de;
	uint32_t             tmp_roff;
	int                  i;

	M0_PRE(h != NULL && h->ff_max_recs != 0);

	de = (struct ff_dir_entry *)(h + 1);

	if (op_del) {
		tmp_roff = de[idx].ff_roff;
		for (i = idx; i < (int)(h->ff_used - 1); i++)
			de[i].ff_roff = de[i + 1].ff_roff;
		de[h->ff_used - 1].ff_roff = tmp_roff;
	} else {
		tmp_roff = de[h->ff_used].ff_roff;
		for (i = h->ff_used; i > idx; i--)
			de[i].ff_roff = de[i - 1].ff_roff;
		de[idx].ff_roff = tmp_roff;
	}
}

static void ff_init(const struct segaddr *addr, int ksize, int vsize, int nsize,
		    uint32_t ntype, uint64_t crc_type, uint64_t addr_type,
		    uint64_t gen, struct m0_fid fid)
{
	struct ff_head *h   = segaddr_addr(addr);

	M0_PRE(ksize != 0);
	M0_PRE(vsize != 0);
	M0_SET0(h);

	h->ff_seg.h_crc_type  = crc_type;
	h->ff_seg.h_addr_type = addr_type;
	h->ff_ksize           = ksize;
	h->ff_vsize           = vsize;
	h->ff_nsize           = nsize;
	h->ff_seg.h_node_type = ntype;
	h->ff_seg.h_gen       = gen;
	h->ff_seg.h_fid       = fid;
	h->ff_opaque          = NULL;
	h->ff_used            = 0;

	m0_format_header_pack(&h->ff_fmt, &(struct m0_format_tag){
		.ot_version       = M0_BTREE_NODE_FORMAT_VERSION,
		.ot_type          = M0_FORMAT_TYPE_BE_BNODE,
		.ot_footer_offset = offsetof(struct ff_head, ff_foot)
	});
	m0_format_footer_update(h);

	/**
	 * This is the only time we capture the opaque data of the header. No
	 * other place should the opaque data get captured and written to BE
	 * segment.
	 */
}

static void ff_fini(const struct nd *node)
{
	struct ff_head *h = ff_data(node);
	m0_format_header_pack(&h->ff_fmt, &(struct m0_format_tag){
		.ot_version       = 0,
		.ot_type          = 0,
		.ot_footer_offset = 0
	});
	h->ff_max_recs     = 0;
	h->ff_used         = 0;
	h->ff_opaque       = NULL;
	h->ff_fmt.hd_magic = 0;
}

static uint32_t ff_crctype_get(const struct nd *node)
{
	struct ff_head *h = ff_data(node);
	return h->ff_seg.h_crc_type;
}

static uint32_t ff_addrtype_get(const struct nd *node)
{
	struct ff_head *h = ff_data(node);
	return h->ff_seg.h_addr_type;
}

static int ff_count_rec(const struct nd *node)
{
	return ff_data(node)->ff_used;
}

static int ff_space(const struct nd *node)
{
	struct ff_head *h          = ff_data(node);
	uint32_t        used_space = 0;
	int             crc_size   = 0;

	if (h->ff_level == 0 &&
	    ff_crctype_get(node) == M0_BCT_BTREE_ENC_RAW_HASH)
		crc_size = CRC_VALUE_SIZE;

	if (IS_EMBEDDED_INDIRECT(node)) {
		used_space = sizeof(struct ff_head) +
			     (h->ff_max_recs * sizeof(struct ff_dir_entry)) +
			     (h->ff_used * (h->ff_ksize + ff_valsize(node) +
					    crc_size));
	} else
		used_space = sizeof *h + ((h->ff_ksize + ff_valsize(node) +
					   crc_size) * h->ff_used);

	return h->ff_nsize - used_space;
}

static int ff_level(const struct nd *node)
{
	return ff_data(node)->ff_level;
}

static int ff_shift(const struct nd *node)
{
	return 0;
}

static int ff_nsize(const struct nd *node)
{
	return ff_data(node)->ff_nsize;
}

static int ff_keysize(const struct nd *node)
{
	return ff_data(node)->ff_ksize;
}

static inline int ff_valsize(const struct nd *node)
{
	struct ff_head *h = ff_data(node);

	if (h->ff_level == 0)
		return ff_data(node)->ff_vsize;
	else
		return INTERNAL_NODE_VALUE_SIZE;
}

static int ff_max_ksize(const struct nd *node)
{
	return ff_data(node)->ff_ksize;
}

static bool ff_isunderflow(const struct nd *node, bool predict)
{
	int16_t rec_count = ff_data(node)->ff_used;
	if (predict && rec_count != 0)
		rec_count--;
	return  rec_count == 0;
}

static bool ff_isoverflow(const struct nd *node, int max_ksize,
			  const struct m0_btree_rec *rec)
{
	struct ff_head *h = ff_data(node);
	int             crc_size = 0;

	if (h->ff_level == 0 &&
	    ff_crctype_get(node) == M0_BCT_BTREE_ENC_RAW_HASH)
		crc_size = sizeof(uint64_t);

	if (IS_EMBEDDED_INDIRECT(node)) {
		if (h->ff_used == 0 || (h->ff_used < h->ff_max_recs &&
		    (ff_space(node) >= h->ff_ksize + ff_valsize(node) +
		    		       crc_size)))
		    	return false;
		else
			return true;
	} else
		return (ff_space(node) < h->ff_ksize + ff_valsize(node) +
					 crc_size) ? true : false;
}

static void ff_fid(const struct nd *node, struct m0_fid *fid)
{
	struct ff_head *h = ff_data(node);
	*fid = h->ff_seg.h_fid;
}

static void ff_node_key(struct slot *slot);

static void ff_rec(struct slot *slot)
{
	struct ff_head *h = ff_data(slot->s_node);

	M0_PRE(ergo(!(h->ff_used == 0 && slot->s_idx == 0),
		    slot->s_idx <= h->ff_used));

	slot->s_rec.r_val.ov_vec.v_nr = 1;
	slot->s_rec.r_val.ov_vec.v_count[0] = ff_valsize(slot->s_node);
	slot->s_rec.r_val.ov_buf[0] = ff_val(slot->s_node, slot->s_idx);
	ff_node_key(slot);
	M0_POST(ff_rec_is_valid(slot));
}

static void ff_node_key(struct slot *slot)
{
	const struct nd  *node = slot->s_node;
	struct ff_head   *h    = ff_data(node);

	M0_PRE(ergo(!(h->ff_used == 0 && slot->s_idx == 0),
		    slot->s_idx <= h->ff_used));

	slot->s_rec.r_key.k_data.ov_vec.v_nr = 1;
	slot->s_rec.r_key.k_data.ov_vec.v_count[0] = h->ff_ksize;
	slot->s_rec.r_key.k_data.ov_buf[0] = ff_key(slot->s_node, slot->s_idx);
}

static void ff_child(struct slot *slot, struct segaddr *addr)
{
	const struct nd *node = slot->s_node;
	struct ff_head  *h    = ff_data(node);

	M0_PRE(slot->s_idx < h->ff_used);
	*addr = *(struct segaddr *)ff_val(node, slot->s_idx);
}

static bool ff_isfit(struct slot *slot)
{
	const struct nd *node = slot->s_node;
	struct ff_head  *h    = ff_data(node);

	M0_PRE(ff_rec_is_valid(slot));

	return !ff_isoverflow(node, h->ff_ksize, NULL);
}

static void ff_done(struct slot *slot, bool modified)
{
	/**
	 * After record modification, this function will be used to perform any
	 * post operations, such as CRC calculations.
	 */
	const struct nd *node = slot->s_node;
	struct ff_head  *h    = ff_data(node);
	void            *val_addr;
	uint64_t         calculated_csum;

	if (modified && h->ff_level == 0 &&
	    ff_crctype_get(node) == M0_BCT_BTREE_ENC_RAW_HASH) {
		val_addr = ff_val(slot->s_node, slot->s_idx);
		calculated_csum = m0_hash_fnc_fnv1(val_addr, h->ff_vsize);
		*(uint64_t*)(val_addr + h->ff_vsize) = calculated_csum;
	}
}

static void ff_make(struct slot *slot)
{
	struct ff_head *h  = ff_data(slot->s_node);
	void           *key_addr;
	void           *val_addr;
	int             crc_size = 0;
	int             vsize;
	int             total_key_size;
	int             total_val_size;

	if (h->ff_used == 0 || slot->s_idx == h->ff_used) {
		if (IS_EMBEDDED_INDIRECT(slot->s_node) && h->ff_used == 0)
			ff_dir_init(slot->s_node);
		h->ff_used++;
		return;
	}

	if (IS_EMBEDDED_INDIRECT(slot->s_node))
		ff_dir_update(h, slot->s_idx, false);
	else {
		if (h->ff_level == 0 &&
		ff_crctype_get(slot->s_node) == M0_BCT_BTREE_ENC_RAW_HASH)
			crc_size = CRC_VALUE_SIZE;

		key_addr       = ff_key(slot->s_node, slot->s_idx);
		val_addr       = ff_val(slot->s_node, h->ff_used - 1);

		vsize          = ff_valsize(slot->s_node);
		total_key_size = h->ff_ksize * (h->ff_used - slot->s_idx);
		total_val_size = (vsize + crc_size) * (h->ff_used -
						       slot->s_idx);

		m0_memmove(key_addr + h->ff_ksize, key_addr, total_key_size);
		m0_memmove(val_addr - (vsize + crc_size), val_addr,
			   total_val_size);
	}

	h->ff_used++;
}

static bool ff_newval_isfit(struct slot *slot, struct m0_btree_rec *old_rec,
			    struct m0_btree_rec *new_rec)
{
<<<<<<< HEAD
	M0_ASSERT(m0_vec_count(&new_rec->r_val.ov_vec) == 
		  			  m0_vec_count(&old_rec->r_val.ov_vec));
	return true;
=======
	int new_vsize  = m0_vec_count(&new_rec->r_val.ov_vec);
	int old_vsize  = m0_vec_count(&old_rec->r_val.ov_vec);
	int vsize_diff = new_vsize - old_vsize;

	if (vsize_diff <= 0 || ff_space(slot->s_node) >= vsize_diff)
		return true;
	return false;
>>>>>>> f4684134
}

static void ff_val_resize(struct slot *slot, int vsize_diff,
			  struct m0_btree_rec *new_rec)
{
	struct ff_head  *h     = ff_data(slot->s_node);

	M0_PRE(vsize_diff == 0);
	M0_PRE(!IS_INTERNAL_NODE(slot->s_node));
	M0_PRE(slot->s_idx < h->ff_used && h->ff_used > 0);
}

static void ff_fix(const struct nd *node)
{
	struct ff_head *h = ff_data(node);

	m0_format_footer_update(h);
	/** Capture changes in ff_capture */
}

static void ff_cut(const struct nd *node, int idx, int size)
{
	M0_PRE(size == ff_data(node)->ff_vsize);
}

static void ff_del(const struct nd *node, int idx)
{
	struct ff_head *h     = ff_data(node);
	void           *key_addr;
	void           *val_addr;
	int             crc_size = 0;
	int             vsize;
	int             total_key_size;
	int             total_val_size;

	M0_PRE(h->ff_used > 0 && idx < h->ff_used);

	if (idx == h->ff_used - 1) {
		h->ff_used--;
		return;
	}

	if (IS_EMBEDDED_INDIRECT(node))
		ff_dir_update(h, idx, true);
	else {
		if (h->ff_level == 0 &&
		ff_crctype_get(node) == M0_BCT_BTREE_ENC_RAW_HASH)
			crc_size = CRC_VALUE_SIZE;

		key_addr       = ff_key(node, idx);
		val_addr       = ff_val(node, h->ff_used - 1);

		vsize          = ff_valsize(node);
		total_key_size = h->ff_ksize * (h->ff_used - idx - 1);
		total_val_size = (vsize + crc_size) * (h->ff_used - idx - 1);

		m0_memmove(key_addr, key_addr + h->ff_ksize, total_key_size);
		m0_memmove(val_addr + (vsize + crc_size), val_addr,
			   total_val_size);
	}
	h->ff_used--;
}

static void ff_set_level(const struct nd *node, uint8_t new_level)
{
	struct ff_head *h = ff_data(node);

	h->ff_level = new_level;
	/** Capture these changes in ff_capture.*/
}

static void ff_set_rec_count(const struct nd *node, uint16_t count)
{
	struct ff_head *h = ff_data(node);

	h->ff_used = count;
}

static void ff_opaque_set(const struct  segaddr *addr, void *opaque)
{
	struct ff_head *h = segaddr_addr(addr);
	h->ff_opaque = opaque;
	/** This change should NEVER be captured.*/
}

static void *ff_opaque_get(const struct segaddr *addr)
{
	struct ff_head *h = segaddr_addr(addr);
	return h->ff_opaque;
}

static inline bool move_needed(struct nd *src, struct nd *tgt)
{
	if (IS_EMBEDDED_INDIRECT(src))
		return bnode_count_rec(tgt) < bnode_count_rec(src);

	return bnode_space(tgt) > bnode_space(src);
}

static void generic_move(struct nd *src, struct nd *tgt, enum direction dir,
			 int nr)
{
	struct slot  rec;
	struct slot  tmp;
	m0_bcount_t  rec_ksize;
	m0_bcount_t  rec_vsize;
	m0_bcount_t  temp_ksize;
	m0_bcount_t  temp_vsize;
	void        *rec_p_key;
	void        *rec_p_val;
	void        *temp_p_key;
	void        *temp_p_val;
	int          srcidx;
	int          tgtidx;
	int          last_idx_src;
	int          last_idx_tgt;

	rec.s_rec.r_key.k_data = M0_BUFVEC_INIT_BUF(&rec_p_key, &rec_ksize);
	rec.s_rec.r_val        = M0_BUFVEC_INIT_BUF(&rec_p_val, &rec_vsize);

	tmp.s_rec.r_key.k_data = M0_BUFVEC_INIT_BUF(&temp_p_key, &temp_ksize);
	tmp.s_rec.r_val        = M0_BUFVEC_INIT_BUF(&temp_p_val, &temp_vsize);

	M0_PRE(src != tgt);

	last_idx_src = bnode_count_rec(src);
	last_idx_tgt = bnode_count_rec(tgt);

	srcidx = dir == D_LEFT ? 0 : last_idx_src - 1;
	tgtidx = dir == D_LEFT ? last_idx_tgt : 0;

	while (true) {
		if (nr == 0 || (nr == NR_EVEN && !move_needed(src, tgt)) ||
		    (nr == NR_MAX && (srcidx == -1 ||
		    		      bnode_count_rec(src) == 0)))
			break;

		/** Get the record at src index in rec. */
		rec.s_node = src;
		rec.s_idx  = srcidx;
		bnode_rec(&rec);

		/**
		 *  With record from src in rec; check if that record can fit in
		 *  the target node. If yes then make space to host this record
		 *  in target node.
		 */
		rec.s_node = tgt;
		rec.s_idx  = tgtidx;
		if (!bnode_isfit(&rec))
			break;
		bnode_make(&rec);

		/** Get the location in the target node where the record from
		 *  the source node will be copied later
		 */
		tmp.s_node = tgt;
		tmp.s_idx  = tgtidx;
		bnode_rec(&tmp);

		rec.s_node = src;
		rec.s_idx  = srcidx;
		m0_bufvec_copy(&tmp.s_rec.r_key.k_data, &rec.s_rec.r_key.k_data,
			       m0_vec_count(&rec.s_rec.r_key.k_data.ov_vec));
		m0_bufvec_copy(&tmp.s_rec.r_val, &rec.s_rec.r_val,
			       m0_vec_count(&rec.s_rec.r_val.ov_vec));
		bnode_del(src, srcidx);
		if (nr > 0)
			nr--;
		bnode_done(&tmp, true);
		if (dir == D_LEFT)
			tgtidx++;
		else
			srcidx--;
	}
	bnode_seq_cnt_update(src);
	bnode_fix(src);
	bnode_seq_cnt_update(tgt);
	bnode_fix(tgt);
}

static void ff_capture(struct slot *slot, int cr, struct m0_be_tx *tx)
{
	struct ff_head      *h        = ff_data(slot->s_node);
	struct ff_dir_entry *de       = (struct ff_dir_entry *)(h + 1);
	struct m0_be_seg    *seg      = slot->s_node->n_tree->t_seg;
	m0_bcount_t          hsize    = sizeof(*h) - sizeof(h->ff_opaque);
	int                  crc_size = 0;
	int                  kv_cap_size;

	if (h->ff_level == 0 &&
	    ff_crctype_get(slot->s_node) == M0_BCT_BTREE_ENC_RAW_HASH)
		crc_size = CRC_VALUE_SIZE;

	if (IS_EMBEDDED_INDIRECT(slot->s_node)) {
		int de_nr;
		int de_size;

		if (cr == CR_ALL) {
			de_nr       = h->ff_max_recs;
			de_size     = sizeof(struct ff_dir_entry) * de_nr;
			kv_cap_size = h->ff_nsize - sizeof(struct ff_head);

			M0_BTREE_TX_CAPTURE(tx, seg, &de[0], kv_cap_size);
		} else if (cr == CR_NONE) {
			de_nr = h->ff_used - slot->s_idx;
			de_size = sizeof(struct ff_dir_entry) * de_nr;

			if (de_size != 0)
				M0_BTREE_TX_CAPTURE(tx, seg, &de[slot->s_idx],
						    de_size);

			if (h->ff_opaque == NULL)
				hsize += sizeof(h->ff_opaque);
		} else {
			de_nr = h->ff_used == 1 ? h->ff_max_recs :
				(h->ff_used - slot->s_idx);
			de_size = sizeof(struct ff_dir_entry) * de_nr;
			kv_cap_size = h->ff_ksize + ff_valsize(slot->s_node) +
				      crc_size;

			if (h->ff_used == 1)
				M0_BTREE_TX_CAPTURE(tx, seg, &de[0], de_size);
			else
				M0_BTREE_TX_CAPTURE(tx, seg, &de[slot->s_idx],
						    de_size);

			M0_BTREE_TX_CAPTURE(tx, seg,
					    ff_key(slot->s_node, slot->s_idx),
					    kv_cap_size);
		}
	} else {
		/**
		 *  Capture starting from the location where new record may have
		 *  been added or deleted. Capture till the last record. If the
		 *  deleted record was at the end then no records need to be
		 *  captured only the header modifications need to be persisted.
		 */
		if (h->ff_used > slot->s_idx) {
			void *start_key        = ff_key(slot->s_node,
							slot->s_idx);
			void *last_val         = ff_val(slot->s_node,
							h->ff_used - 1);
			int   rec_modify_count = h->ff_used - slot->s_idx;
			int   vsize            = ff_valsize(slot->s_node);
			int   krsize;
			int   vrsize;

			krsize = h->ff_ksize * rec_modify_count;
			vrsize = (vsize + crc_size) * rec_modify_count;

			M0_BTREE_TX_CAPTURE(tx, seg, start_key, krsize);
			M0_BTREE_TX_CAPTURE(tx, seg, last_val, vrsize);
		} else if (h->ff_opaque == NULL)
			/**
			 *  This will happen when the node is initialized in which case
			 *  we want to capture the opaque pointer.
			 */
			hsize += sizeof(h->ff_opaque);
	}

	M0_BTREE_TX_CAPTURE(tx, seg, h, hsize);
}

static void ff_node_alloc_credit(const struct nd *node,
				struct m0_be_tx_credit *accum)
{
	int             node_size   = node->n_size;
	int             shift       = __builtin_ffsl(node_size) - 1;

	m0_be_allocator_credit(NULL, M0_BAO_ALLOC_ALIGNED,
			       node_size, shift, accum);
}

static void ff_node_free_credit(const struct nd *node,
				struct m0_be_tx_credit *accum)
{
	int             node_size   = node->n_size;
	int             shift       = __builtin_ffsl(node_size) - 1;
	int             header_size = sizeof(struct ff_head);

	m0_be_allocator_credit(NULL, M0_BAO_FREE_ALIGNED,
			       node_size, shift, accum);

	m0_be_tx_credit_add(accum, &M0_BE_TX_CREDIT(1, header_size));
}

static void ff_rec_put_credit(const struct nd *node, m0_bcount_t ksize,
			      m0_bcount_t vsize,
			      struct m0_be_tx_credit *accum)
{
	int             node_size   = node->n_size;

	m0_be_tx_credit_add(accum, &M0_BE_TX_CREDIT(3, node_size));
}

static void ff_rec_update_credit(const struct nd *node, m0_bcount_t ksize,
				 m0_bcount_t vsize,
				 struct m0_be_tx_credit *accum)
{
	int             node_size   = node->n_size;

	m0_be_tx_credit_add(accum, &M0_BE_TX_CREDIT(3, node_size));
}

static void ff_rec_del_credit(const struct nd *node, m0_bcount_t ksize,
			      m0_bcount_t vsize,
			      struct m0_be_tx_credit *accum)
{
	int             node_size   = node->n_size;

	m0_be_tx_credit_add(accum, &M0_BE_TX_CREDIT(3, node_size));
}

/**
 *  --------------------------------------------
 *  Section END - Fixed Format Node Structure
 *  --------------------------------------------
 */

/**
 *  --------------------------------------------------------
 *  Section START -
 *  Fix Sized Keys and Variable Sized Value Node Structure
 *  ---------------------------------------------------------
 */

/**
 *
 * Node Structure for Fix Sized Keys and Variable Sized Value :
 *
 * Leaf Node Structure :
 *
 * +-----------+----+------+----+------+----+------+------------+----+----+----+
 * |           |    |      |    |      |    |      |            |    |    |    |
 * |           |    |      |    |      |    |      |            |    |    |    |
 * |Node Header| K0 |V0_off| K1 |V1_off| K2 |V2_off| --->  <--- | V2 | V1 | V0 |
 * |           |    |      |    |      |    |      |            |    |    |    |
 * |           |    |      |    |      |    |      |            |    |    |    |
 * +-----------+----+------+----+------+----+------+------------+----+----+----+
 *                      |           |           |               ^    ^    ^
 *                      |           |           |               |    |    |
 *                      |           |           |               |    |    |
 *                      |           |           +---------------+    |    |
 *                      |           |                                |    |
 *                      |           +------------------------------ -+    |
 *                      |                                                 |
 *                      +-------------------------------------------------+
 *
 * The above structure represents the way fixed key size and variable value size
 * node format will get stored in memory.
 *
 * Node can be mainly divided into three region, node header, region for keys
 * and region for values.
 *
 * Node header will contain all the relevant information about the node
 * including node type.
 *
 * The key region will start after the node header region. Keys will be added
 * (from the end of node header region) in the sorted order and each key will be
 * followed with a field containing the byte-offset of the value (within the
 * node). The offset for value will be useful to get absolute address of value
 * associated with that key.
 *
 * The values will be added from the end of the node such that value for the
 * first record will be present at the end of the node. To get the starting
 * address of value at index i, we will add offset associated with ith key to
 * the end address of the node; the size of the value will be difference of
 * offset for value at index i and offset for previous value.
 *
 * In this way, keys (which will also include offset for value) will be added
 * from right to left starting after node header region and value will be added
 * from left to right starting from end of the node.
 *
 *
 * Internal Node Structure:
 *
 * +-----------+----+----+----+--------------------------------+----+----+----+
 * |           |    |    |    |                                |    |    |    |
 * |           |    |    |    |                                |    |    |    |
 * |Node Header| K0 | K1 | K2 | ----->                  <----- | V2 | V1 | V0 |
 * |           |    |    |    |                                |    |    |    |
 * |           |    |    |    |                                |    |    |    |
 * +-----------+----+----+----+--------------------------------+----+----+----+
 *
 * The internal node structure is laid out similar to the leaf node structure.
 * Since the record values in internal nodes are pointers to child nodes all the
 * values are of a constant size; this eliminates the need to maintain an offset
 * to Value close to the corresponding Key as it is done in the leaf node.
 *
 */
/**
 * CRC Support:
 *
 * A btree node consists of node header, keys, values and dictionary(in case
 * of variable key/value size format). Due to bugs in the code, storage bitrot,
 * memory bitrot etc., the btree node can get corrupted. CRC will be used to
 * detect such corruption in the btree node.
 *
 * Common Assumptions:
 *	a. For internal nodes, Motr will calculate CRCs of only keys.
 *	b. For internal nodes, Motr will not calculate CRCs of values instead
 *	sanity checks will verify the validity of values(pointer to child nodes).
 *	c. CRC is updated when a record is added or deleted.
 *	d. While traversing down the tree for the first time for any operation
 *	(get/delete/put), CRC will not be checked.
 *	e. For get and delete operation, if tree traversal reaches leaf node and
 *	does not find the record then tree traversal will be re-initiated with
 *	CRC check on.
 *	f. For insert operation, any corruption in node can result in tree
 *	traversal pointing to wrong memory location. Since CRC is not verified
 *	during tree traversal, we cannot determine if there was any corruption
 *	and the memory location(at the end of tree traversal) is wrong. We have
 *	two options to handle this issue:
 *		i. We do not worry about this issue and add the new record at
 *		whatever location we reach and continue. This is because the
 *		path to the correct location where the record should be inserted
 *		is corrupted anyways and there is no way to recover the original
 *		path leading to the correct location.
 *		ii. We maintain a redundant tree and during traversal from the
 *		root node towards the leaf node we confirm the CRC of every Key
 *		which we encounter. If at any point we discover the Key node is
 *		corrupted then we fix this corrupt Key using the copy from the
 *		redundant tree and continue. This way the btree is corrected
 *		while online and also the record is inserted at the correct
 *		location in the tree.
 *
 * These are the proposals for supporting CRCs in the node:
 *
 * 1. User Provided CRC: The btree user will provide checksum as part of value.
 * The checksum can cover either the value or key+value of the record. The
 * algorithm used for calculating the checksum is known only to the btree user.
 * Motr is agnostic of the checksum details provided by the user. Motr will
 * calculate the CRC of only keys and can store it in either of the following
 * two ways:
 *	a. Motr will checksum all the keys and store checksum in the node header.
 *		i. The checksum is verified when node is loaded from the disk.
 *		ii. The checksum is updated when record is added/deleted.
 *		iii. The checksum is not updated when record is updated since
 *		the keys do not change in update operation.
 *
 *		Pros: Checksum will require less space.
 *		Cons: On record addition/deletion, the CRC needs to be
 *		calculated over all the remaining Keys in the node.
 *
 * +------+----+----+----+----+-------------------------------+----+----+----+
 * |      |CRC |    |    |    |                               |    |    |    |
 * |      +----+    |    |    |                               |    |    |    |
 * |Node Header| K0 | K1 | K2 |  ----->                <----- | V2 | V1 | V0 |
 * |           |    |    |    |                               |    |    |    |
 * |           |    |    |    |                               |    |    |    |
 * +-----------+----+----+----+-------------------------------+----+----+----+
 *
 *	b. Motr will calculate individual checksum for each key and save it next
 *	to the key in the node.
 *		i. Checksum of all the keys are verified when node is loaded
 *		from the disk.
 *		ii. Only the checksum of the newly added key is calculated and
 *		stored after the key.
 *		iii. The checksum is deleted along with the respective deleted
 *		key.
 *		iv. The checksum is not updated when record is updated since
 *		the keys do not change in update operation.
 *
 *		Pros: On record addition/deletion no need to recalculate CRCs.
 *		Cons: Checksums will require more space.
 *
 * +-----------+----+----+----+----+---------------------------+----+----+----+
 * |           |    |    |    |    |                           |    |    |    |
 * |           |    |    |    |    |                           |    |    |    |
 * |Node Header| K0 |CRC0| K1 |CRC1|  ----->            <----- | V2 | V1 | V0 |
 * |           |    |    |    |    |                           |    |    |    |
 * |           |    |    |    |    |                           |    |    |    |
 * +-----------+----+----+----+----+---------------------------+----+----+----+
 *
 * 2. User does not provide checksum in the record. It is the responsibility of
 * Motr to calculate and verify CRC. Motr can use any of the CRC calculator
 * routines to store/verify the CRC. Motr can store CRC in either of the
 * following two ways:
 *	a. Motr will checksum all the keys and values and store in the node
 *	header.
 *		i. The checksum is verified when node is loaded from the disk.
 *		ii. The checksum is updated when record is added/deleted/updated.
 *
 *		Pros: Checksum will require less space.
 *		Cons: On record addition/deletion, whole node needs to be
 *		traversed for calculating CRC of the keys.
 *
 * +------+----+----+----+----+-------------------------------+----+----+----+
 * |      |CRC |    |    |    |                               |    |    |    |
 * |      +----+    |    |    |                               |    |    |    |
 * |Node Header| K0 | K1 | K2 |  ----->                <----- | V2 | V1 | V0 |
 * |           |    |    |    |                               |    |    |    |
 * |           |    |    |    |                               |    |    |    |
 * +-----------+----+----+----+-------------------------------+----+----+----+
 *
 *	b. Motr will calculate individual checksum for each key and save it next
 *	to the key in the node.
 *		i. Checksum of all the keys are verified when node is loaded
 *		from the disk.
 *		ii. Only the checksum of the newly added key is calculated and
 *		stored after the key.
 *		iii. The checksum is deleted along with the respective deleted
 *		key.
 *		iv. The checksum is not updated when record is updated since
 *		the keys do not change in update operation.
 *
 *		Pros: On record addition/deletion no need to recalculate CRCs.
 *		Cons: Checksums will require more space.
 *
 * +-----------+----+----+----+----+---------------------------+----+----+----+
 * |           |    |    |    |    |                           |    |    |    |
 * |           |    |    |    |    |                           |    |    |    |
 * |Node Header| K0 |CRC0| K1 |CRC1|  ----->            <----- | V2 | V1 | V0 |
 * |           |    |    |    |    |                           |    |    |    |
 * |           |    |    |    |    |                           |    |    |    |
 * +-----------+----+----+----+----+---------------------------+----+----+----+
 *
 * 3. User provides the details of the checksum calculator routine to Motr. The
 * checksum calculator routine will be identified by a unique id. User will
 * calculate the checksum by using a routine and share the routine's unique id
 * with Motr. Motr can verify the checksum of the leaf nodes using the checksum
 * calculator(identified by the unique id). CRC will be calculated over both
 * keys and values of the leaf nodes for better integrity.
 *	Pros: As both user and Motr will be using the same checksum calculator
 *	routine, any corruption will be captured at Motr level.
 *
 * 4. User does not include CRC in the record and also does not want Motr to
 * calculate CRC. Btree will save the record as it received from the user.
 *	Pros: The performance can be slightly better as it will remove CRC
 *	storage and calculation.
 *	Cons: Any metadata corruption will result in undefined behavior.
 */

/**
 * @brief Design to use benefits of indirect addressing and embedding
 *        records in nodes of FKVV type.
 *
 * In the case of FKVV with the embedded records, we store the key and value on
 * the left and right locations in the node. But, while performing a write
 * operation, we need to capture all the records which we moved in the node. To
 * reduce the movement of records and transaction capturing, we design FKVV node
 * format which provided embedded records with indirect addressing.
 *
 * Fixed key variable value node = {
 * 	node_header,
 * 	key = { k1, k2, ...},
 * 	dir = { orec1, orec2 , orec3, ...},
 * 	val = { v1, v2,, ...}
 * }
 *
 * We will use following offset directory structure :
 * struct dir_rec {
 * 	uint32_t key_offset,
 * 	uint32_t val_offset,
 * 	uint32_t key_size;
 * 	uint32_t val_size,
 * 	uint32_t alloc_val_size;
 * };
 *
 *
 *        +-----------------------+ +-------------------------------------+
 *        |              +--------+-+---------------+ +--+                |                                       |
 *        |              |        | |               | |  |                |
 *        v              v        | |               | |  v                v
 * +------+----+----+----+------+-+-+-+-----+-----+-+-+--+-----+-----+----+----+
 * |      |    |    |    |      |     |     |     |      |     |     |    |    |
 * |node  |    |    |    |      |     |     |     |      |     |     |    |    |
 * |header| k0 | k1 | k2 +-->   |orec0|orec1|orec2|orecf1| <---+ v2  | v1 | v0 |
 * |      |    |    |    |      |     |     |     |      |     |     |    |    |
 * |      |    |    |    |      |     |     |     |      |     |     |    |    |
 * +------+----+----+----+------+-----+-----+-----+------+-----+-----+----+----+
 *        |--key region--|      |----offset dir---|            |--value region-|
 *
 * This node format will have keys on left side which will start populating from
 * left to right initially whereas values will be present on right side which
 * will be populated from left to right initially.
 * Node will also have offset directory. Initially, this directory will be
 * situated at the middle of node but if we encounter the possibilty for
 * overlapping of keys/values with offset directory, we will move the
 * entire direcory to left or right.
 *
 * All directory entries are sorted according to the keys that they point to.
 * i.e key(orec0->key_offset) < key(orec1->key_offset) < key(orec2->key_offset)
 *
 * When inserting a new record, we will find the space in key and value region
 * to insert new key and value at that locations. To find the free fragments,
 * we will track the total valid records and total max records. All the records
 * between total max records and total valid records contain entries which track
 * the free slots(eg. orecf1). Once we find place to insert new record, we
 * embedded actual key and value at that location and move a subset of directory
 * entries for inserting new entry in ascending order. This operation requires
 * to capture only newly inserted record and the directory.
 *
 * For eg - Inserting new record (nk1, nv1) such that k1 < nk1 < k2 and free
 * space is available for record.
 *
 *                       +--------------+  +--------------------+
 *                       |              |  |                    |
 * +------+---+---+----+-v-+----+-----+-+--+-+-----+-----+----+-v-+---+---+---+
 * |      |   |   |    |   |    |     |      |     |     |    |   |   |   |   |
 * |node  |   |   |    |   |    |     |      |     |     |    |   |   |   |   |
 * |header|k0 |k1 | k2 |nk1+--> |orec0|norec1|orec1|orec2| <--+nv1| v2| v1|v0 |
 * |      |   |   |    |   |    |     |      |     |     |    |   |   |   |   |
 * |      |   |   |    |   |    |     |      |     |     |    |   |   |   |   |
 * +------+---+---+----+---+----+-----+------+-----+-----+----+---+---+---+---+
 *        |--key region----|    |------offset dir--------|    |--value region-|
 *
 *
 *
 * When deleting a particular record, we only need to delete a directory entry
 * and move a subset of directory entries instead of moving the actual keys and
 * values in the node. The key and value can be freed and re-used for a new
 * record without re-arranging any (key,value) records just by inserting the
 * directory entry for the new record at the appropriate place.
 *
 * For eg - Deleting (k1,v1) and then inserting new record (nk2, nv2) such that
 *          k1 < nk2 < k2
 *
 * Deleting (k1,v1)
 * +------+---+---+----+---+----+-----+------+-----+----+---+---+---+---+
 * |      |   |   |    |   |    |     |      |     |    |   |   |   |   |
 * |node  |   |   |    |   |    |     |      |     |    |   |   |   |   |
 * |header|k0 |.. | k2 |nk1+--> |orec0|norec1|orec2| <--+nv1| v2| --|v0 |
 * |      |   |   |    |   |    |     |      |     |    |   |   |   |   |
 * |      |   |   |    |   |    |     |      |     |    |   |   |   |   |
 * +------+---+---+----+---+----+-----+------+-----+----+---+---+---+---+
 *        |---key region---|    |-----offset dir---|    |--value region-|
 *
 *
 * Inserting (nk2,nv2)
 * If fragement between v0 and v2 is enough to accommodate new value, we will
 * new value before v0. Similarly, we insert new key after k0.
 *
 * +------+---+---+----+---+----+-----+------+------+-----+----+---+---+---+---+
 * |      |   |   |    |   |    |     |      |      |     |    |   |   |   |   |
 * |node  |   |   |    |   |    |     |      |      |     |    |   |   |   |   |
 * |header|k0 |nk2| k2 |nk1+--> |orec0|norec1|norec2|orec2| <--+nv1| v2|nv2|v0 |
 * |      |   |   |    |   |    |     |      |      |     |    |   |   |   |   |
 * |      |   |   |    |   |    |     |      |      |     |    |   |   |   |   |
 * +------+---+---+----+---+----+-----+------+------+-----+----+---+---+---+---+
 *        |---key region---|    |------offset dir---------|    |--value region-|
 *
 * If we do not find any fragment to accommodate new record either we will
 * perform node compaction or just split the nodes.
 *
 */
struct fkvv_dir_rec {
	uint32_t key_offset; /* Byte offset of Key from start of the node */

	uint32_t val_offset; /* Byte offset of Value from start of the node */

	/**
	 * In case of free fragment, key_size will be size of free fragment.
	 * If it points to user key, key_size will be fixed key size provided by
	 * user
	 */
	uint32_t key_size;

	/**
	 * If dir rec points to valid user value, val size will be user provided
	 * value size else it will be 0.
	*/
	uint32_t val_size;

	/**
	 * alloc_val_size indicated available size of fragment size. If dir rec
	 * points to valid user value, val_size <= alloc_val_size.
	 */
	uint32_t alloc_val_size;
};

struct fkvv_head {
	struct m0_format_header  fkvv_fmt;        /*< Node Header */
	struct node_header       fkvv_seg;        /*< Node type information */

	/**
	 * The above 2 structures should always be together with node_header
	 * following the m0_format_header.
	 */
	uint16_t                 fkvv_used;       /*< Count of records */
	uint8_t                  fkvv_level;      /*< Level in Btree */
	uint32_t                 fkvv_dir_offset; /*< Offset pointing to dir */
	uint16_t                 fkvv_dir_entries;/*< Count of dir entries*/
	uint16_t                 fkvv_ksize;      /*< Size of key in bytes */
	uint32_t                 fkvv_nsize;      /*< Node size */
	struct m0_format_footer  fkvv_foot;       /*< Node Footer */
	void                    *fkvv_opaque;     /*< opaque data */
	/**
	 *  This space is used to host the Keys and Values upto the size of the
	 *  node
	 */
} M0_XCA_RECORD M0_XCA_DOMAIN(be);

#define OFFSET_SIZE sizeof(uint32_t)

static void fkvv_init(const struct segaddr *addr, int ksize, int vsize,
		      int nsize, uint32_t ntype, uint64_t crc_type,
		      uint64_t addr_type, uint64_t gen, struct m0_fid fid);
static void fkvv_fini(const struct nd *node);
static uint32_t fkvv_crctype_get(const struct nd *node);
static uint32_t fkvv_addrtype_get(const struct nd *node);
static int  fkvv_count_rec(const struct nd *node);
static int  fkvv_space(const struct nd *node);
static int  fkvv_level(const struct nd *node);
static int  fkvv_shift(const struct nd *node);
static int  fkvv_nsize(const struct nd *node);
static int  fkvv_keysize(const struct nd *node);
static int  fkvv_valsize(const struct nd *node);
static int  fkvv_max_ksize(const struct nd *node);
static bool fkvv_isunderflow(const struct nd *node, bool predict);
static bool fkvv_isoverflow(const struct nd *node, int max_ksize,
			    const struct m0_btree_rec *rec);
static void fkvv_fid(const struct nd *node, struct m0_fid *fid);
static void fkvv_rec(struct slot *slot);
static void fkvv_node_key(struct slot *slot);
static void fkvv_child(struct slot *slot, struct segaddr *addr);
static bool fkvv_isfit(struct slot *slot);
static void fkvv_done(struct slot *slot, bool modified);
static void fkvv_make(struct slot *slot);
static bool fkvv_newval_isfit(struct slot *slot, struct m0_btree_rec *old_rec,
			      struct m0_btree_rec *new_rec);
static void fkvv_val_resize(struct slot *slot, int vsize_diff,
			    struct m0_btree_rec *new_rec);
static void fkvv_fix(const struct nd *node);
static void fkvv_cut(const struct nd *node, int idx, int size);
static void fkvv_del(const struct nd *node, int idx);
static void fkvv_set_level(const struct nd *node, uint8_t new_level);
static void fkvv_set_rec_count(const struct nd *node, uint16_t count);
static bool fkvv_invariant(const struct nd *node);
static bool fkvv_expensive_invariant(const struct nd *node);
static bool fkvv_verify(const struct nd *node);
static void fkvv_opaque_set(const struct segaddr *addr, void *opaque);
static void *fkvv_opaque_get(const struct segaddr *addr);
static void fkvv_capture(struct slot *slot, int cr, struct m0_be_tx *tx);
static void fkvv_node_alloc_credit(const struct nd *node,
				   struct m0_be_tx_credit *accum);
static void fkvv_node_free_credit(const struct nd *node,
				  struct m0_be_tx_credit *accum);
static void fkvv_rec_put_credit(const struct nd *node, m0_bcount_t ksize,
				m0_bcount_t vsize,
				struct m0_be_tx_credit *accum);
static void fkvv_rec_update_credit(const struct nd *node, m0_bcount_t ksize,
				   m0_bcount_t vsize,
				   struct m0_be_tx_credit *accum);
static void fkvv_rec_del_credit(const struct nd *node, m0_bcount_t ksize,
				m0_bcount_t vsize,
				struct m0_be_tx_credit *accum);
static int  fkvv_create_delete_credit_size(void);
static const struct node_type fixed_ksize_variable_vsize_format = {
	.nt_id                        = BNT_FIXED_KEYSIZE_VARIABLE_VALUESIZE,
	.nt_name                      = "m0_bnode_fixed_ksize_variable_vsize_format",
	//.nt_tag,
	.nt_init                      = fkvv_init,
	.nt_fini                      = fkvv_fini,
	.nt_crctype_get               = fkvv_crctype_get,
	.nt_addrtype_get              = fkvv_addrtype_get,
	.nt_count_rec                 = fkvv_count_rec,
	.nt_space                     = fkvv_space,
	.nt_level                     = fkvv_level,
	.nt_shift                     = fkvv_shift,
	.nt_nsize                     = fkvv_nsize,
	.nt_keysize                   = fkvv_keysize,
	.nt_valsize                   = fkvv_valsize,
	.nt_max_ksize                 = fkvv_max_ksize,
	.nt_isunderflow               = fkvv_isunderflow,
	.nt_isoverflow                = fkvv_isoverflow,
	.nt_fid                       = fkvv_fid,
	.nt_rec                       = fkvv_rec,
	.nt_key                       = fkvv_node_key,
	.nt_child                     = fkvv_child,
	.nt_isfit                     = fkvv_isfit,
	.nt_done                      = fkvv_done,
	.nt_make                      = fkvv_make,
	.nt_newval_isfit              = fkvv_newval_isfit,
	.nt_val_resize                = fkvv_val_resize,
	.nt_fix                       = fkvv_fix,
	.nt_cut                       = fkvv_cut,
	.nt_del                       = fkvv_del,
	.nt_set_level                 = fkvv_set_level,
	.nt_set_rec_count             = fkvv_set_rec_count,
	.nt_move                      = generic_move,
	.nt_invariant                 = fkvv_invariant,
	.nt_expensive_invariant       = fkvv_expensive_invariant,
	.nt_isvalid                   = segaddr_header_isvalid,
	.nt_verify                    = fkvv_verify,
	.nt_opaque_set                = fkvv_opaque_set,
	.nt_opaque_get                = fkvv_opaque_get,
	.nt_capture                   = fkvv_capture,
	.nt_create_delete_credit_size = fkvv_create_delete_credit_size,
	.nt_node_alloc_credit         = fkvv_node_alloc_credit,
	.nt_node_free_credit          = fkvv_node_free_credit,
	.nt_rec_put_credit            = fkvv_rec_put_credit,
	.nt_rec_update_credit         = fkvv_rec_update_credit,
	.nt_rec_del_credit            = fkvv_rec_del_credit,
};

static struct fkvv_head *fkvv_data(const struct nd *node)
{
	return segaddr_addr(&node->n_addr);
}

static void *fkvv_dir_get(const struct segaddr *addr)
{
	struct fkvv_head    *h = segaddr_addr(addr);
	return ((void *)h + h->fkvv_dir_offset);
}

static void fkvv_dir_init(const struct segaddr *addr)
{
	struct fkvv_head    *h = segaddr_addr(addr);
	struct fkvv_dir_rec *dir;

	h->fkvv_dir_offset  = sizeof(*h) + (h->fkvv_nsize - sizeof(*h))/2;
	h->fkvv_dir_entries = 1;

	dir = fkvv_dir_get(addr);
	dir[0].key_offset     = sizeof(*h);
	dir[0].key_size       = h->fkvv_dir_offset - sizeof(*h);
	dir[0].val_offset     = h->fkvv_dir_offset + sizeof(*dir);
	dir[0].alloc_val_size = h->fkvv_nsize - dir[0].val_offset;
	dir[0].val_size       = 0;
}

static void fkvv_init(const struct segaddr *addr, int ksize, int vsize,
		      int nsize, uint32_t ntype, uint64_t crc_type,
		      uint64_t addr_type, uint64_t gen, struct m0_fid fid)
{
<<<<<<< HEAD
	struct fkvv_head    *h = segaddr_addr(addr);
	struct fkvv_dir_rec *dir;
=======
	struct fkvv_head *h       = segaddr_addr(addr);
>>>>>>> f4684134

	M0_PRE(ksize != 0);
	M0_SET0(h);

	h->fkvv_seg.h_crc_type    = crc_type;
	h->fkvv_seg.h_addr_type   = addr_type;
	h->fkvv_dir_entries       = 1;
	h->fkvv_ksize             = ksize;
	h->fkvv_nsize             = nsize;
	h->fkvv_seg.h_node_type   = ntype;
	h->fkvv_seg.h_gen         = gen;
	h->fkvv_seg.h_fid         = fid;
	h->fkvv_opaque            = NULL;

	fkvv_dir_init(addr);

	m0_format_header_pack(&h->fkvv_fmt, &(struct m0_format_tag){
		.ot_version       = M0_BTREE_NODE_FORMAT_VERSION,
		.ot_type          = M0_FORMAT_TYPE_BE_BNODE,
		.ot_footer_offset = offsetof(struct fkvv_head, fkvv_foot)
	});
	m0_format_footer_update(h);

	/**
	 * This is the only time we capture the opaque data of the header. No
	 * other place should the opaque data get captured and written to BE
	 * segment.
	 */
}

static void fkvv_fini(const struct nd *node)
{
	struct fkvv_head *h       = fkvv_data(node);
	m0_format_header_pack(&h->fkvv_fmt, &(struct m0_format_tag){
		.ot_version       = 0,
		.ot_type          = 0,
		.ot_footer_offset = 0
	});

	h->fkvv_fmt.hd_magic = 0;
	h->fkvv_opaque       = NULL;
}

static uint32_t fkvv_crctype_get(const struct nd *node)
{
	struct fkvv_head *h = fkvv_data(node);
	return h->fkvv_seg.h_crc_type;
}

static uint32_t fkvv_addrtype_get(const struct nd *node)
{
	struct fkvv_head *h = fkvv_data(node);
	return h->fkvv_seg.h_addr_type;
}

static int fkvv_count_rec(const struct nd *node)
{
	return fkvv_data(node)->fkvv_used;
}

static uint32_t *fkvv_val_offset_get(const struct nd *node, int idx)
{
	/**
	 * This function will return pointer to the offset of value at given
	 * index @idx.
	 */
	struct fkvv_head *h                 = fkvv_data(node);
	void             *start_addr        = h + 1;
	int               unit_key_rsize    = h->fkvv_ksize + OFFSET_SIZE;
	uint32_t         *p_val_offset;

	M0_PRE(h->fkvv_used > 0 && idx < h->fkvv_used);

	p_val_offset = start_addr + (h->fkvv_ksize + (unit_key_rsize * idx));
	return p_val_offset;
}

static int fkvv_space(const struct nd *node)
{
	struct fkvv_head *h         = fkvv_data(node);
	int               count     = h->fkvv_used;
	int               key_rsize;
	int               val_rsize;

	if (IS_EMBEDDED_INDIRECT(node)) {
		struct fkvv_dir_rec *dir         = fkvv_dir_get(&node->n_addr);
		int                  ksize_avail = 0;
		int                  vsize_avail = 0;
		int                  i;

		for (i = h->fkvv_used; i < h->fkvv_dir_entries; i++) {
			ksize_avail += dir[i].key_size;
			vsize_avail += dir[i].alloc_val_size;
		}
		return ksize_avail + vsize_avail;
	}

	if (count == 0) {
		key_rsize = 0;
		val_rsize = 0;
	} else {
		if (IS_INTERNAL_NODE(node)) {
			key_rsize = (h->fkvv_ksize) * count;
			val_rsize = INTERNAL_NODE_VALUE_SIZE * count;
		} else {
			key_rsize = (h->fkvv_ksize + OFFSET_SIZE) * count;
			val_rsize = *fkvv_val_offset_get(node, count - 1);
		}
	}
	return h->fkvv_nsize - sizeof *h - key_rsize - val_rsize;
}

static int fkvv_level(const struct nd *node)
{
	return fkvv_data(node)->fkvv_level;
}

static int fkvv_shift(const struct nd *node)
{
	return 0;
}

static int fkvv_nsize(const struct nd *node)
{
	return fkvv_data(node)->fkvv_nsize;
}

static int fkvv_keysize(const struct nd *node)
{
	return fkvv_data(node)->fkvv_ksize;
}

static int fkvv_valsize(const struct nd *node)
{
	/**
	 * This function will return value size present in node. As, the value
	 * size will be not be fixed for fixed key, variable value size format
	 * returning -1.
	*/
	return -1;
}

static int fkvv_max_ksize(const struct nd *node)
{
	return fkvv_data(node)->fkvv_ksize;
}

static bool fkvv_isunderflow(const struct nd *node, bool predict)
{
	int16_t rec_count = fkvv_data(node)->fkvv_used;
	if (predict && rec_count != 0)
		rec_count--;
	return rec_count == 0;
}

/**
 * Returns index of directory entry of free fragment where given record can fit.
 * If no such free fragment found, it returns -1.
 */
static int fkvv_dir_free_idx_get(const struct nd *node,
				  const struct m0_btree_rec *rec,
				  int *shift)
{
	struct fkvv_head    *h               = fkvv_data(node);
	struct fkvv_dir_rec *dir             = fkvv_dir_get(&node->n_addr);
	uint32_t             req_ksize       =
				m0_vec_count(&rec->r_key.k_data.ov_vec);
	uint32_t             req_vsize       = m0_vec_count(&rec->r_val.ov_vec);
	int                  dir_space       = sizeof (*dir);
	int                  valid_rec_count = h->fkvv_used;
	int                  dir_ent_count   = h->fkvv_dir_entries;
	bool                 rec_space_avail = false;
	int                  out_idx         = -1;
	int                  i;

	if (IS_INTERNAL_NODE(node))
		req_vsize = INTERNAL_NODE_VALUE_SIZE;
	else if (fkvv_crctype_get(node) == M0_BCT_BTREE_ENC_RAW_HASH)
		req_vsize += CRC_VALUE_SIZE;

	/* Try to find best fit fragment */
	for (i = valid_rec_count; i < dir_ent_count - 1; i++) {
		if (dir[i].key_size >= req_ksize &&
		    dir[i].alloc_val_size >= req_vsize) {
			if (rec_space_avail == false) {
				out_idx = i;
				rec_space_avail = true;
			} else if (dir[i].key_size < dir[out_idx].key_size &&
				   dir[i].alloc_val_size <
				   dir[out_idx].alloc_val_size)
				out_idx = i;
		}
	}
	if (out_idx != -1)
		return out_idx;

	/**
	 * Check if we can insert record in last fragment. In this case we need
	 * to insert new direcory entry. Thus need to consider dir_space.
	 */

	if (dir[dir_ent_count - 1].key_size >= req_ksize &&
	    dir[dir_ent_count - 1].alloc_val_size >= req_vsize + dir_space)
		out_idx = dir_ent_count - 1;
	else if (dir[dir_ent_count - 1].key_size >= req_ksize) {
		/* Check if we can shift directory to left */
		if (dir[dir_ent_count - 1].key_size - req_ksize >=
		    req_vsize + dir_space) {
			if (shift != NULL)
				*shift = -(req_vsize + dir_space);
			out_idx = dir_ent_count - 1;
		}
	} else if (dir[dir_ent_count - 1].alloc_val_size >=
		   req_vsize + dir_space) {
		/* Check if we can shift directory to right */
		if (dir[dir_ent_count - 1].alloc_val_size -
		    (req_vsize + dir_space) >= req_ksize) {
			if (shift != NULL)
				*shift = req_ksize;
			out_idx = dir_ent_count - 1;
		}
	}

	return out_idx;
}

static bool fkvv_indir_isfit(const struct nd *node,
			     const struct m0_btree_rec *rec)
{
	int dir_idx = fkvv_dir_free_idx_get(node, rec, NULL);
	return dir_idx >= 0;
}

static bool fkvv_isoverflow(const struct nd *node, int max_ksize,
			    const struct m0_btree_rec *rec)
{
	struct fkvv_head *h     = fkvv_data(node);
	m0_bcount_t       vsize;
	int               rsize;

	if (IS_EMBEDDED_INDIRECT(node))
		return !fkvv_indir_isfit(node, rec);

	if (IS_INTERNAL_NODE(node))
		rsize = h->fkvv_ksize + INTERNAL_NODE_VALUE_SIZE;
	else {
		vsize = m0_vec_count(&rec->r_val.ov_vec);
		if (fkvv_crctype_get(node) == M0_BCT_BTREE_ENC_RAW_HASH)
			vsize += CRC_VALUE_SIZE;
		rsize = h->fkvv_ksize + OFFSET_SIZE + vsize;
	}

	return (fkvv_space(node) < rsize) ? true : false;
}

static void fkvv_fid(const struct nd *node, struct m0_fid *fid)
{
	struct fkvv_head *h = fkvv_data(node);
	*fid = h->fkvv_seg.h_fid;
}

static int key_offset_get(const struct nd *node, int idx)
{
	struct fkvv_head *h = fkvv_data(node);

	if (IS_EMBEDDED_INDIRECT(node)){
		struct fkvv_dir_rec *dir = fkvv_dir_get(&node->n_addr);
		return dir[idx].key_offset;
	}

	return (IS_INTERNAL_NODE(node)) ? (h->fkvv_ksize) * idx :
	       (h->fkvv_ksize + OFFSET_SIZE) * idx;
}

static void *fkvv_key(const struct nd *node, int idx)
{
	struct fkvv_head *h              = fkvv_data(node);
	void             *key_start_addr = h + 1;
	int               key_offset;

	M0_PRE(ergo(!(h->fkvv_used == 0 && idx == 0),
		   (0 <= idx && idx <= h->fkvv_used)));

	key_offset = key_offset_get(node, idx);

	if (IS_EMBEDDED_INDIRECT(node)) {
		return (void*)h + key_offset;
	}

	return key_start_addr + key_offset;
}

static int val_offset_get(const struct nd *node, int idx)
{
	if (IS_EMBEDDED_INDIRECT(node)) {
		struct fkvv_dir_rec *dir = fkvv_dir_get(&node->n_addr);
		return dir[idx].val_offset;
	}

	return (IS_INTERNAL_NODE(node)) ? INTERNAL_NODE_VALUE_SIZE * (idx + 1) :
	       *(fkvv_val_offset_get(node, idx));
}

static void *fkvv_val(const struct nd *node, int idx)
{
	void             *node_start_addr = fkvv_data(node);
	struct fkvv_head *h               = node_start_addr;
	void             *node_end_addr;
	int               value_offset;

	M0_PRE(ergo(!(h->fkvv_used == 0 && idx == 0),
		   (0 <= idx && idx <= h->fkvv_used)));

	node_end_addr = node_start_addr + h->fkvv_nsize;
	value_offset  = val_offset_get(node, idx);
	if (IS_EMBEDDED_INDIRECT(node)) {
		return node_start_addr + value_offset;
	}
	return node_end_addr - value_offset;
}

static bool fkvv_rec_is_valid(const struct slot *slot)
{
	struct fkvv_head *h = fkvv_data(slot->s_node);
	m0_bcount_t       ksize;
	m0_bcount_t       vsize;

	ksize = m0_vec_count(&slot->s_rec.r_key.k_data.ov_vec);
	vsize = m0_vec_count(&slot->s_rec.r_val.ov_vec);

	return _0C(ksize == h->fkvv_ksize) &&
	       _0C(ergo(IS_INTERNAL_NODE(slot->s_node),
			vsize == INTERNAL_NODE_VALUE_SIZE));
}

static int fkvv_rec_val_size(const struct nd *node, int idx)
{
	int vsize;

	if (IS_INTERNAL_NODE(node))
		vsize = INTERNAL_NODE_VALUE_SIZE;
	else if (IS_EMBEDDED_INDIRECT(node)) {
		struct fkvv_dir_rec *dir = fkvv_dir_get(&node->n_addr);
		vsize = dir[idx].val_size;
		if (fkvv_crctype_get(node) == M0_BCT_BTREE_ENC_RAW_HASH)
			vsize -= CRC_VALUE_SIZE;
	} else {
		uint32_t *curr_val_offset;
		uint32_t *prev_val_offset;

		curr_val_offset = fkvv_val_offset_get(node, idx);
		if (idx == 0)
			vsize = *curr_val_offset;
		else {
			prev_val_offset = fkvv_val_offset_get(node, idx - 1);
			vsize = *curr_val_offset - *prev_val_offset;
		}
		if (fkvv_crctype_get(node) == M0_BCT_BTREE_ENC_RAW_HASH)
			vsize -= CRC_VALUE_SIZE;
	}
	M0_ASSERT(vsize > 0);
	return vsize;
}

static void fkvv_rec(struct slot *slot)
{
	struct fkvv_head *h = fkvv_data(slot->s_node);

	M0_PRE(h->fkvv_used > 0 && slot->s_idx < h->fkvv_used);

	slot->s_rec.r_val.ov_vec.v_nr = 1;
	slot->s_rec.r_val.ov_vec.v_count[0] =
		fkvv_rec_val_size(slot->s_node, slot->s_idx);
	slot->s_rec.r_val.ov_buf[0] = fkvv_val(slot->s_node, slot->s_idx);
	fkvv_node_key(slot);
	M0_POST(fkvv_rec_is_valid(slot));
}

static void fkvv_node_key(struct slot *slot)
{
	const struct nd  *node = slot->s_node;
	struct fkvv_head *h    = fkvv_data(node);

	M0_PRE(h->fkvv_used > 0 && slot->s_idx < h->fkvv_used);

	slot->s_rec.r_key.k_data.ov_vec.v_nr = 1;
	slot->s_rec.r_key.k_data.ov_vec.v_count[0] = h->fkvv_ksize;
	slot->s_rec.r_key.k_data.ov_buf[0] = fkvv_key(slot->s_node,
						      slot->s_idx);
}

static void fkvv_child(struct slot *slot, struct segaddr *addr)
{
	/**
	 * This function will return the memory address pointing to its child
	 * node. We will call the function fkvv_val() for this purpose.
	 * This function is called for internal nodes.
	 */
	const struct nd  *node = slot->s_node;
	struct fkvv_head *h    = fkvv_data(node);

	M0_PRE(h->fkvv_used > 0 && slot->s_idx < h->fkvv_used);

	*addr = *(struct segaddr *)fkvv_val(node, slot->s_idx);
}

static bool fkvv_isfit(struct slot *slot)
{
	/**
	 * This function will determine if the given record provided by
	 * the slot can be added to the node.
	 */
	struct fkvv_head *h     = fkvv_data(slot->s_node);
	int               vsize = m0_vec_count(&slot->s_rec.r_val.ov_vec);
	int               rsize;

	M0_PRE(fkvv_rec_is_valid(slot));
	if (IS_EMBEDDED_INDIRECT(slot->s_node))
		return fkvv_indir_isfit(slot->s_node, &slot->s_rec);
	if (IS_INTERNAL_NODE(slot->s_node)) {
		M0_ASSERT(vsize == INTERNAL_NODE_VALUE_SIZE);
		rsize = h->fkvv_ksize + vsize;
	} else {
		if (fkvv_crctype_get(slot->s_node) == M0_BCT_BTREE_ENC_RAW_HASH)
			vsize += CRC_VALUE_SIZE;
		rsize = h->fkvv_ksize + OFFSET_SIZE + vsize;
	}
	return rsize <= fkvv_space(slot->s_node);
}

static void fkvv_done(struct slot *slot, bool modified)
{
	/**
	 * After record modification, this function will be used to perform any
	 * post operations, such as CRC calculations.
	 */
	const struct nd  *node = slot->s_node;
	struct fkvv_head *h    = fkvv_data(node);
	void             *val_addr;
	int               vsize;
	uint64_t          calculated_csum;

	if (modified && h->fkvv_level == 0 &&
	    fkvv_crctype_get(node) == M0_BCT_BTREE_ENC_RAW_HASH) {
		val_addr        = fkvv_val(slot->s_node, slot->s_idx);
		vsize           = fkvv_rec_val_size(slot->s_node, slot->s_idx);
		calculated_csum = m0_hash_fnc_fnv1(val_addr, vsize);

		*(uint64_t*)(val_addr + vsize) = calculated_csum;
	}
}

static void fkvv_make_internal(struct slot *slot)
{
	struct fkvv_head *h  = fkvv_data(slot->s_node);
	void             *key_addr;
	void             *val_addr;
	int               total_key_size;
	int               total_val_size;


	if (h->fkvv_used == 0 || slot->s_idx == h->fkvv_used) {
		h->fkvv_used++;
		return;
	}

	key_addr       = fkvv_key(slot->s_node, slot->s_idx);
	val_addr       = fkvv_val(slot->s_node, h->fkvv_used - 1);

	total_key_size = h->fkvv_ksize * (h->fkvv_used - slot->s_idx);
	total_val_size = INTERNAL_NODE_VALUE_SIZE * (h->fkvv_used - slot->s_idx);

	m0_memmove(key_addr + h->fkvv_ksize, key_addr, total_key_size);
	m0_memmove(val_addr - INTERNAL_NODE_VALUE_SIZE, val_addr,
		   total_val_size);

	h->fkvv_used++;
}

static void fkvv_make_leaf(struct slot *slot)
{
	struct fkvv_head *h = fkvv_data(slot->s_node);
	uint32_t         *curr_val_offset;
	uint32_t         *prev_val_offset   = NULL;
	uint32_t         *last_val_offset;
	uint32_t          new_val_offset;
	void             *key_addr;
	void             *val_addr;
	int               unit_key_offset_rsize;
	int               total_key_size;
	int               total_val_size;
	int               new_val_size;
	int               idx       = slot->s_idx;
	int               last_idx  = h->fkvv_used - 1;
	int               i;

	new_val_size =  m0_vec_count(&slot->s_rec.r_val.ov_vec);
	if (fkvv_crctype_get(slot->s_node) == M0_BCT_BTREE_ENC_RAW_HASH)
		new_val_size += CRC_VALUE_SIZE;

	if (slot->s_idx == 0)
		new_val_offset  = new_val_size;
	else {
		prev_val_offset = fkvv_val_offset_get(slot->s_node, idx - 1);
		new_val_offset  = *prev_val_offset + new_val_size;
	}

	if (slot->s_idx == h->fkvv_used) {
		h->fkvv_used++;
		curr_val_offset  = fkvv_val_offset_get(slot->s_node, idx);
		*curr_val_offset = new_val_offset;
		return;
	}

	last_val_offset        = fkvv_val_offset_get(slot->s_node, last_idx);
	unit_key_offset_rsize  = h->fkvv_ksize + OFFSET_SIZE;

	key_addr               = fkvv_key(slot->s_node, idx);
	val_addr               = fkvv_val(slot->s_node, last_idx);

	total_key_size         = (unit_key_offset_rsize) * (h->fkvv_used - idx);
	total_val_size         = (idx == 0) ? *last_val_offset :
				 *last_val_offset - *prev_val_offset;

	m0_memmove(key_addr + unit_key_offset_rsize, key_addr, total_key_size);
	m0_memmove(val_addr - new_val_size, val_addr, total_val_size);

	h->fkvv_used++;

	/* Update offeset values */
	curr_val_offset  = fkvv_val_offset_get(slot->s_node, idx);
	*curr_val_offset = new_val_offset;

	for (i = idx + 1; i < h->fkvv_used; i++) {
		curr_val_offset  = fkvv_val_offset_get(slot->s_node, i);
		*curr_val_offset = *curr_val_offset + new_val_size;
	}
}

static void fkvv_dir_entry_make(const struct nd *node, int idx)
{
	struct fkvv_head    *h   = fkvv_data(node);
	struct fkvv_dir_rec *dir = fkvv_dir_get(&node->n_addr);
	int                  total_size;

	total_size = sizeof(*dir) * (h->fkvv_dir_entries - idx);
	m0_memmove(&dir[idx + 1], &dir[idx], total_size);
}

static void fkvv_dir_entry_delete(const struct nd *node, int idx)
{
	struct fkvv_head    *h   = fkvv_data(node);
	struct fkvv_dir_rec *dir = fkvv_dir_get(&node->n_addr);
	int                  total_size;

	total_size = sizeof(*dir) * (h->fkvv_dir_entries - idx - 1);

	m0_memmove(&dir[idx], &dir[idx + 1], total_size);
}

static void fkvv_dir_shift(const struct nd *node, int shift_size)
{
	struct fkvv_head    *h          = fkvv_data(node);
	struct fkvv_dir_rec *dir        = fkvv_dir_get(&node->n_addr);
	int                  total_size = sizeof(*dir) * h->fkvv_dir_entries;
	int                  last_idx   = h->fkvv_dir_entries - 1;

	/* Update last directory entry*/
	dir[last_idx].key_size += shift_size;
	dir[last_idx].alloc_val_size -= shift_size;
	dir[last_idx].val_offset += shift_size;
	M0_ASSERT(dir[last_idx].val_size == 0);

	/* shift directory*/
	m0_memmove((void *)dir + shift_size, dir, total_size);
	h->fkvv_dir_offset += shift_size;
}

static void fkvv_make_emb_ind(struct slot *slot)
{
	struct fkvv_head    *h = fkvv_data(slot->s_node);
	int ksize              = m0_vec_count(&slot->s_rec.r_key.k_data.ov_vec);
	int vsize              = m0_vec_count(&slot->s_rec.r_val.ov_vec);
	int shift              = 0;
	struct fkvv_dir_rec  dir_entry;
	struct fkvv_dir_rec *dir;
	int                  out_idx;

	M0_PRE(ergo(IS_INTERNAL_NODE(slot->s_node),
		    vsize == INTERNAL_NODE_VALUE_SIZE));
	if (!(IS_INTERNAL_NODE(slot->s_node)) &&
	    fkvv_crctype_get(slot->s_node) == M0_BCT_BTREE_ENC_RAW_HASH)
		vsize += CRC_VALUE_SIZE;


	out_idx = fkvv_dir_free_idx_get(slot->s_node, &slot->s_rec, &shift);
	M0_ASSERT(out_idx >= 0);
	if (shift != 0) {
		fkvv_dir_shift(slot->s_node, shift);
	}

	dir = fkvv_dir_get(&slot->s_node->n_addr);
	dir_entry.key_offset = dir[out_idx].key_offset;
	dir_entry.key_size   = ksize;
	dir_entry.val_size   = vsize;

	if (out_idx < h->fkvv_dir_entries - 1) {
		/**
		 * found free fragment(out_idx) is not last free fragment(i.e.
		 * free key region between valid key and  directory and free
		 * value region between directory and valid value).
		 */
		M0_ASSERT(shift == 0);
		dir_entry.val_offset = dir[out_idx].val_offset;
		dir_entry.alloc_val_size = dir[out_idx].alloc_val_size;

		/* Move free fragment at slot->s_idx */
		m0_memmove(&dir[slot->s_idx + 1], &dir[slot->s_idx],
			   sizeof(*dir) * (out_idx - slot->s_idx));

		dir[slot->s_idx] = dir_entry;
	} else {
		/* Update last free fragment entry and add new dir entry */
		int last_idx;
		dir_entry.val_offset = dir[out_idx].val_offset +
			dir[out_idx].alloc_val_size - vsize;

		dir_entry.alloc_val_size = vsize;
		fkvv_dir_entry_make(slot->s_node, slot->s_idx);

		dir[slot->s_idx] = dir_entry;
		h->fkvv_dir_entries++;

		/* Update last entry */
		last_idx = h->fkvv_dir_entries - 1;
		dir[last_idx].key_offset     += ksize;
		dir[last_idx].key_size       -= ksize;
		dir[last_idx].val_offset     += sizeof(*dir);

		dir[last_idx].alloc_val_size -= (vsize + sizeof(*dir));
	}

	h->fkvv_used++;
}

static void fkvv_make(struct slot *slot)
{
	if (IS_EMBEDDED_INDIRECT(slot->s_node))
		return fkvv_make_emb_ind(slot);

	(IS_INTERNAL_NODE(slot->s_node)) ? fkvv_make_internal(slot)
					 : fkvv_make_leaf(slot);
}

static bool fkvv_newval_isfit(struct slot *slot, struct m0_btree_rec *old_rec,
			      struct m0_btree_rec *new_rec)
{
	int new_vsize  = m0_vec_count(&new_rec->r_val.ov_vec);
	int old_vsize  = m0_vec_count(&old_rec->r_val.ov_vec);
	int vsize_diff = new_vsize - old_vsize;

	if (vsize_diff <= 0)
		return true;

	if (IS_EMBEDDED_INDIRECT(slot->s_node))
		return fkvv_indir_isfit(slot->s_node, new_rec);

	if (fkvv_space(slot->s_node) >= vsize_diff)
		return true;
	return false;
}

static void fkvv_val_resize(struct slot *slot, int vsize_diff,
			    struct m0_btree_rec *new_rec)
{
	const struct nd  *node  = slot->s_node;
	struct fkvv_head *h     = fkvv_data(node);
	void             *val_addr;
	uint32_t         *curr_val_offset;
	uint32_t         *last_val_offset;
	int               total_val_size;
	int               i;

	M0_PRE(!IS_INTERNAL_NODE(node));
	M0_PRE(slot->s_idx < h->fkvv_used && h->fkvv_used > 0);

	if (IS_EMBEDDED_INDIRECT(node)) {
		if (vsize_diff <= 0) {
			struct fkvv_dir_rec *dir = fkvv_dir_get(&node->n_addr);
			dir[slot->s_idx].val_size += vsize_diff;
		} else {
			void        *k_addr;
			struct slot  new_slot;
			new_slot.s_node = node;
			new_slot.s_idx = slot->s_idx;
			new_slot.s_rec = *new_rec;
			fkvv_del(node, slot->s_idx);
			fkvv_make(&new_slot);
			/* COPY Key */
			k_addr = fkvv_key(node, slot->s_idx);
			m0_memmove(k_addr, new_rec->r_key.k_data.ov_buf[0],
				   h->fkvv_ksize);
		}
		return;
	}

	curr_val_offset = fkvv_val_offset_get(node, slot->s_idx);
	last_val_offset = fkvv_val_offset_get(node, h->fkvv_used - 1);

	val_addr        = fkvv_val(node, h->fkvv_used - 1);
	total_val_size  = *last_val_offset - *curr_val_offset;

	m0_memmove(val_addr - vsize_diff, val_addr, total_val_size);
	for (i = slot->s_idx; i < h->fkvv_used; i++) {
		curr_val_offset  = fkvv_val_offset_get(node, i);
		*curr_val_offset = *curr_val_offset + vsize_diff;
	}
}

static void fkvv_fix(const struct nd *node)
{
	struct fkvv_head *h = fkvv_data(node);

	m0_format_footer_update(h);
	/** Capture changes in fkvv_capture */
}

static void fkvv_cut(const struct nd *node, int idx, int size)
{

}

static void fkvv_del_internal(const struct nd *node, int idx)
{
	struct fkvv_head *h     = fkvv_data(node);
	void             *key_addr;
	void             *val_addr;
	int               total_key_size;
	int               total_val_size;

	M0_PRE(h->fkvv_used > 0 && idx < h->fkvv_used);

	if (idx == h->fkvv_used - 1) {
		h->fkvv_used--;
		return;
	}

	key_addr       = fkvv_key(node, idx);
	val_addr       = fkvv_val(node, h->fkvv_used - 1);

	total_key_size = h->fkvv_ksize * (h->fkvv_used - idx - 1);
	total_val_size = INTERNAL_NODE_VALUE_SIZE * (h->fkvv_used - idx - 1);

	m0_memmove(key_addr, key_addr + h->fkvv_ksize, total_key_size);
	m0_memmove(val_addr + INTERNAL_NODE_VALUE_SIZE, val_addr,
		   total_val_size);

	h->fkvv_used--;
}

static void fkvv_del_leaf(const struct nd *node, int idx)
{
	struct fkvv_head *h     = fkvv_data(node);
	int               key_offset_rsize;
	int               value_size;
	void             *key_addr;
	void             *val_addr;
	uint32_t         *curr_val_offset;
	uint32_t         *prev_val_offset;
	uint32_t         *last_val_offset;
	int               total_key_size;
	int               total_val_size;
	int               i;

	M0_PRE(h->fkvv_used > 0 && idx < h->fkvv_used);

	if (idx == h->fkvv_used - 1) {
		h->fkvv_used--;
		return;
	}

	curr_val_offset         = fkvv_val_offset_get(node, idx);
	last_val_offset         = fkvv_val_offset_get(node, h->fkvv_used - 1);
	key_offset_rsize        = h->fkvv_ksize + OFFSET_SIZE;
	if (idx == 0)
		value_size      = *curr_val_offset;
	else {
		prev_val_offset = fkvv_val_offset_get(node, idx - 1);
		value_size      = *curr_val_offset - *prev_val_offset;
	}

	key_addr       = fkvv_key(node, idx);
	val_addr       = fkvv_val(node, h->fkvv_used - 1);

	total_key_size = (key_offset_rsize) * (h->fkvv_used - idx - 1);
	total_val_size = *last_val_offset - *curr_val_offset;

	m0_memmove(key_addr, key_addr + key_offset_rsize, total_key_size);
	m0_memmove(val_addr + value_size, val_addr, total_val_size);

	h->fkvv_used--;

	/* Update value offset */
	for (i = idx; i < h->fkvv_used; i++) {
		curr_val_offset = fkvv_val_offset_get(node, i);
		*curr_val_offset = *curr_val_offset - value_size;
	}
}

static void fkvv_del_emb_ind(const struct nd *node, int idx)
{
	struct fkvv_head    *h            = fkvv_data(node);
	struct fkvv_dir_rec *dir          = fkvv_dir_get(&node->n_addr);
	int                  free_farg_1  = -1;
	int                  free_farg_2  = -1;
	int                  i;

	for (i = h->fkvv_used; i < h->fkvv_dir_entries; i++) {
		if (i == idx)
			continue;
		/**
		 * Find if there exist any contiguous left key and right value
		 * free fragment which can be merged  dir_entry fragment.
		 */
		if (free_farg_1 == -1 &&
		    dir[idx].key_offset == dir[i].key_offset +
		    			   dir[i].key_size  &&
		    dir[i].val_offset == dir[idx].val_offset +
		    			 dir[idx].alloc_val_size) {
			free_farg_1 = i;
		}

		/**
		 * Find if there exist any contiguous right key and left value
		 * free fragment which can be merged  dir[idx] fragment.
		 */
		if (free_farg_2 == -1 &&
		    dir[i].key_offset == dir[idx].key_offset +
		    			 dir[idx].key_size &&
		    dir[idx].val_offset == dir[i].val_offset +
		    			   dir[i].alloc_val_size) {
			free_farg_2 = i;
		}
	}

	if (free_farg_1 != -1) {
		dir[free_farg_1].key_size       += dir[idx].key_size;
		dir[free_farg_1].alloc_val_size += dir[idx].alloc_val_size;
		dir[free_farg_1].val_offset     -= dir[idx].alloc_val_size;
		dir[idx] = dir[free_farg_1];
	}

	if (free_farg_2 != -1) {
		dir[free_farg_2].key_offset     -= dir[idx].key_size;
		dir[free_farg_2].key_size       += dir[idx].key_size;
		dir[free_farg_2].alloc_val_size += dir[idx].alloc_val_size;
	}

	if (free_farg_2 != -1 && free_farg_1 != -1) {
		fkvv_dir_entry_delete(node, free_farg_1);
		fkvv_dir_entry_delete(node, idx);
		h->fkvv_dir_entries -= 2;
		/* As we deleted two dir entry update last free dir entry */
		dir[h->fkvv_dir_entries - 1].val_offset -= (2 *sizeof(*dir));
		dir[h->fkvv_dir_entries - 1].alloc_val_size +=
							(2 * sizeof(*dir));


	} else if (free_farg_2 != -1 || free_farg_1 != -1) {
		/* As we deleted one dir entry update last free dir entry */
		fkvv_dir_entry_delete(node, idx);
		h->fkvv_dir_entries--;

		dir[h->fkvv_dir_entries - 1].val_offset -= sizeof(*dir);
		dir[h->fkvv_dir_entries - 1].alloc_val_size += sizeof(*dir);

	} else if (free_farg_2 == -1 && free_farg_1 == -1) {
		/**
		 * If no adjecent free fragment found, insert free
		 * fragment(dir_entry) as a last second entry in directory.
		 * Note that last directory entry will always indicate free
		 * fragment between key region and directory(in case of key) and
		 * free fragment directory and start of value region(in case of
		 * value).
		 */
		struct fkvv_dir_rec dir_entry = dir[idx];
		dir_entry.val_size = 0;
		/* Move free fragment at the end of valid record entries. */
		m0_memmove(&dir[idx], &dir[idx+1],
			   (h->fkvv_used - idx - 1) * sizeof(*dir));
		dir[h->fkvv_used - 1] = dir_entry;
	}
	 h->fkvv_used--;
	if (h->fkvv_used == 0)
		fkvv_dir_init(&node->n_addr);
}

static void fkvv_del(const struct nd *node, int idx)
{
	if (IS_EMBEDDED_INDIRECT(node))
		return fkvv_del_emb_ind(node, idx);
	(IS_INTERNAL_NODE(node)) ? fkvv_del_internal(node, idx)
				 : fkvv_del_leaf(node, idx);
}

static void fkvv_set_level(const struct nd *node, uint8_t new_level)
{
	struct fkvv_head *h = fkvv_data(node);

	h->fkvv_level = new_level;
}

static void fkvv_set_rec_count(const struct nd *node, uint16_t count)
{
	struct fkvv_head *h = fkvv_data(node);

	h->fkvv_used = count;
	if (count == 0)
		fkvv_dir_init(&node->n_addr);
}

static bool fkvv_invariant(const struct nd *node)
{
	const struct fkvv_head *h = fkvv_data(node);

	/* TBD: add check for h_tree_type after initializing it in node_init. */
	return
	_0C(h->fkvv_fmt.hd_magic == M0_FORMAT_HEADER_MAGIC) &&
	_0C(h->fkvv_seg.h_node_type == BNT_FIXED_KEYSIZE_VARIABLE_VALUESIZE) &&
	_0C(h->fkvv_ksize != 0);
}

static bool fkvv_iskey_smaller(const struct nd *node, int cur_key_idx)
{
	struct fkvv_head        *h;
	struct m0_btree_key      key_prev;
	struct m0_btree_key      key_next;
	struct m0_bufvec_cursor  cur_prev;
	struct m0_bufvec_cursor  cur_next;
	void                    *p_key_prev;
	m0_bcount_t              ksize_prev;
	void                    *p_key_next;
	m0_bcount_t              ksize_next;
	int                      diff;
	int                      prev_key_idx = cur_key_idx;
	int                      next_key_idx = cur_key_idx + 1;

	h          = fkvv_data(node);
	ksize_prev = h->fkvv_ksize;
	ksize_next = h->fkvv_ksize;

	key_prev.k_data = M0_BUFVEC_INIT_BUF(&p_key_prev, &ksize_prev);
	key_next.k_data = M0_BUFVEC_INIT_BUF(&p_key_next, &ksize_next);

	p_key_prev = fkvv_key(node, prev_key_idx);
	p_key_next = fkvv_key(node, next_key_idx);

	if (node->n_tree->t_keycmp.rko_keycmp != NULL) {
		diff = node->n_tree->t_keycmp.rko_keycmp(
					      M0_BUFVEC_DATA(&key_prev.k_data),
					      M0_BUFVEC_DATA(&key_next.k_data));
	} else {
		m0_bufvec_cursor_init(&cur_prev, &key_prev.k_data);
		m0_bufvec_cursor_init(&cur_next, &key_next.k_data);
		diff = m0_bufvec_cursor_cmp(&cur_prev, &cur_next);
	}
	if (diff >= 0)
		return false;
	return true;
}

static bool fkvv_expensive_invariant(const struct nd *node)
{
	int count = bnode_count(node);
	return _0C(ergo(count > 1, m0_forall(i, count - 1,
					     fkvv_iskey_smaller(node, i))));
}

static bool fkvv_verify(const struct nd *node)
{
	const struct fkvv_head *h = fkvv_data(node);
	return m0_format_footer_verify(h, true) == 0;
}

static void fkvv_opaque_set(const struct segaddr *addr, void *opaque)
{
	/**
	 * This function saves the opaque data.
	 */
	struct fkvv_head *h = segaddr_addr(addr);
	h->fkvv_opaque = opaque;
	/** This change should NEVER be captured.*/
}

static void *fkvv_opaque_get(const struct segaddr *addr)
{
	/**
	 * This function return the opaque data.
	 */
	struct fkvv_head *h = segaddr_addr(addr);
	return h->fkvv_opaque;
}

/**
 * This function will calculate key and value region size which needs to be
 * captured in transaction.
 */
static void fkvv_capture_krsize_vrsize_cal(struct slot *slot, int *p_krsize,
					   int *p_vrsize)
{
	struct fkvv_head *h                = fkvv_data(slot->s_node);
	int               rec_modify_count = h->fkvv_used - slot->s_idx;

	if (IS_INTERNAL_NODE(slot->s_node)) {
		*p_krsize = h->fkvv_ksize * rec_modify_count;
		*p_vrsize = INTERNAL_NODE_VALUE_SIZE * rec_modify_count;
	} else {
		uint32_t *last_val_offset;
		uint32_t *prev_val_offset;

		*p_krsize = (h->fkvv_ksize + OFFSET_SIZE) * rec_modify_count;

		last_val_offset = fkvv_val_offset_get(slot->s_node,
						      h->fkvv_used - 1);
		if (slot->s_idx == 0) {
			*p_vrsize = *last_val_offset;
		} else {
			prev_val_offset = fkvv_val_offset_get(slot->s_node,
							      slot->s_idx - 1);
			*p_vrsize = *last_val_offset - *prev_val_offset;
		}
	}
}

static void fkvv_capture(struct slot *slot, int cr, struct m0_be_tx *tx)
{
	/**
	 * This function will capture the data in node segment.
	 */
	struct fkvv_head   *h         = fkvv_data(slot->s_node);
	struct m0_be_seg   *seg       = slot->s_node->n_tree->t_seg;
	m0_bcount_t         hsize     = sizeof(*h) - sizeof(h->fkvv_opaque);
	void               *start_key;
	void               *last_val;

	if (IS_EMBEDDED_INDIRECT(slot->s_node)) {
		/* capture dir */
		struct fkvv_dir_rec *dir = fkvv_dir_get(&slot->s_node->n_addr);
		M0_BTREE_TX_CAPTURE(tx, seg, dir,
				    sizeof(*dir) * h->fkvv_dir_entries);

		if (cr == CR_ALL) {
			int krsize;
			int vrsize;
			M0_ASSERT(slot->s_idx == 0);

			krsize = h->fkvv_ksize * h->fkvv_used;
			vrsize = val_offset_get(slot->s_node, h->fkvv_used - 1);

			start_key = fkvv_key(slot->s_node, 0);
			last_val  = fkvv_val(slot->s_node, h->fkvv_used - 1);

			M0_BTREE_TX_CAPTURE(tx, seg, start_key, krsize);
			M0_BTREE_TX_CAPTURE(tx, seg, last_val, vrsize);
		} else if (cr == CR_NONE) {
			if (h->fkvv_opaque == NULL)
				hsize += sizeof(h->fkvv_opaque);
		} else {
			int  krsize;
			int  vrsize;

			start_key = fkvv_key(slot->s_node, slot->s_idx);
			last_val  = fkvv_val(slot->s_node, slot->s_idx);
			krsize = h->fkvv_ksize;
			vrsize = fkvv_rec_val_size(slot->s_node, slot->s_idx);
			if (fkvv_crctype_get(slot->s_node) ==
			    M0_BCT_BTREE_ENC_RAW_HASH)
				vrsize += CRC_VALUE_SIZE;
			M0_BTREE_TX_CAPTURE(tx, seg, start_key, krsize);
			M0_BTREE_TX_CAPTURE(tx, seg, last_val, vrsize);
		}
		M0_BTREE_TX_CAPTURE(tx, seg, h, hsize);
		return;
	}

	if (h->fkvv_used > slot->s_idx) {
		int  krsize;
		int  vrsize;
		int *p_krsize = &krsize;
		int *p_vrsize = &vrsize;

		start_key = fkvv_key(slot->s_node, slot->s_idx);
		last_val  = fkvv_val(slot->s_node, h->fkvv_used - 1);

		fkvv_capture_krsize_vrsize_cal(slot, p_krsize, p_vrsize);

		M0_BTREE_TX_CAPTURE(tx, seg, start_key, krsize);
		M0_BTREE_TX_CAPTURE(tx, seg, last_val, vrsize);

	} else if (h->fkvv_opaque == NULL)
		hsize += sizeof(h->fkvv_opaque);

	M0_BTREE_TX_CAPTURE(tx, seg, h, hsize);
}

static int fkvv_create_delete_credit_size(void)
{
	struct fkvv_head *h;
	return sizeof(*h) + sizeof(struct fkvv_dir_rec);
}


static void fkvv_node_alloc_credit(const struct nd *node,
				struct m0_be_tx_credit *accum)
{
	int             node_size   = node->n_size;
	int             shift       = __builtin_ffsl(node_size) - 1;

	m0_be_allocator_credit(NULL, M0_BAO_ALLOC_ALIGNED,
			       node_size, shift, accum);
}

static void fkvv_node_free_credit(const struct nd *node,
				  struct m0_be_tx_credit *accum)
{
	int             node_size   = node->n_size;
	int             shift       = __builtin_ffsl(node_size) - 1;
	int             header_size = sizeof(struct fkvv_head);

	m0_be_allocator_credit(NULL, M0_BAO_FREE_ALIGNED,
			       node_size, shift, accum);

	m0_be_tx_credit_add(accum, &M0_BE_TX_CREDIT(1, header_size));
}

static void fkvv_rec_put_credit(const struct nd *node, m0_bcount_t ksize,
			        m0_bcount_t vsize,
				struct m0_be_tx_credit *accum)
{
	int             node_size   = node->n_size;

	m0_be_tx_credit_add(accum, &M0_BE_TX_CREDIT(4, node_size));
}

static void fkvv_rec_update_credit(const struct nd *node, m0_bcount_t ksize,
				   m0_bcount_t vsize,
				   struct m0_be_tx_credit *accum)
{
	int             node_size   = node->n_size;

	m0_be_tx_credit_add(accum, &M0_BE_TX_CREDIT(4, node_size));
}

static void fkvv_rec_del_credit(const struct nd *node, m0_bcount_t ksize,
				m0_bcount_t vsize,
				struct m0_be_tx_credit *accum)
{
	int             node_size   = node->n_size;

	m0_be_tx_credit_add(accum, &M0_BE_TX_CREDIT(4, node_size));
}

/**
 *  --------------------------------------------------------
 *  Section END -
 *  Fixed Sized Keys and Variable Sized Value Node Structure
 *  ---------------------------------------------------------
 */

/**
 *  --------------------------------------------
 *  Section START -
 *  Variable Sized Keys and Values Node Structure
 *  --------------------------------------------
 *
 * Internal node structure
 *
 * +----------+----+------+----+----------------+----+----+----+----+----+----+
 * |          |    |      |    |                |    |    |    |    |    |    |
 * | Node Hdr | K0 |  K1  | K2 +-->          <--+ K2 | V2 | K1 | V1 | K0 | V0 |
 * |          |    |      |    |                | Off|    | Off|    | Off|    |
 * +----------+----+------+----+-----------------+++--------+++-------+++-----+
 *                 ^      ^    ^                  |          |         |
 *                 |      |    |                  |          |         |
 *                 +------+----+------------------+----------+---------+
 *                        |    |                  |          |
 *                        +----+------------------+----------+
 *                             |                  |
 *                             +------------------+
 *
 * For the internal nodes, the above structure is used.
 * The internal nodes will have keys of variable size whereas the values will be
 * of fixed size as they are pointers to child nodes.
 * The Keys will be added starting from the end of the node header in an
 * increasing order whereas the Values will be added starting from the end of
 * the node where each value will be preceded by the offset pointing to the
 * end of the Key associated with that particular Value.
 * Using this structure, the overhead of maintaining a directory is reduced.
 *
 *
 * Leaf node structure
 *
 *                        +--------------------------+
 *                        |                          |
 *                 +------+-----------------------+  |
 *                 |      |                       |  |
 *             +---+------+-------------------+   |  |
 *             |   |      |                   |   |  |
 *             v   v      v                   |   |  | DIR                    16   11       3  0
 * +----------+--+----+--------+-------------++-+-++-++--+--+--+--------------+----+--------+--+
 * |          |  |    |        |             |  |  |  |  |  |  |              |    |        |  |
 * | Node Hdr |K0| K1 |   K2   |         +-->+--+--+--+--+--+--+              | V2 |   V1   |V0|
 * |          |  |    |        |         |   |  |  |  |  |  |  |              |    |        |  |
 * +--------+-+--+----+--------+---------+---++-++-++-+--+--+--+--------------+----+--------+--+
 *          | 0  5    12                 |    |  |  |                           ^       ^     ^
 *          +----------------------------+    |  |  |                           |       |     |
 *                                            +--+--+---------------------------+-------+-----+
 *                                               |  |                           |       |
 *                                               +--+---------------------------+-------+
 *                                                  |                           |
 *                                                  +---------------------------+
 *
 *
 *
 *  The above structure represents the way variable sized keys and values are
 *  stored in memory.
 *  Node Hdr or Node Header will store all the relevant info regarding this node
 *  type.
 *  The Keys will be added starting from the end of the node header in an
 *  increasing order whereas the Values will be added starting from the end of
 *  the node such that the Value of the first record will be at the extreme
 *  right, the Value for the second record to the left of the Value of the
 *  first record and so on.
 *  This way the Keys start populating from the left of the node (after the
 *  Node Header) while the Values start populating from the right of the node.
 *  As the records get added the empty space between the Keys list and the
 *  Values list starts to shrink.
 *
 *  Additionally, we will maintain a directory in the central region of the node
 *  which will contain the offsets to identify the address of the particular
 *  key and value.
 *  This Directory starts in the center of the empty space between Keys and
 *  Values and will float in this region so that if addition of the new record
 *  causes either Key or Value to overwrite the Directory then the Directory
 *  will need to be shifted to make space for the incoming Key/Value;
 *  accordingly the Directory pointer in the Node Header will be updated. If no
 *  space exists to add the new Record then an Overflow has happened and the new
 *  record cannot be inserted in this node. The credit calculations for the
 *  addition of the Record need to account for the moving of this Directory.
 *
 * CRC SUPPORT FOR VARIABLE SIZED KEY AND VALUE NODE FORMAT:
 * 1. CRC ENCODED BY USER:
 * The CRC will be embedded in the Value field as the last word of Value. The
 * CRC type provided by the user will be used to identify functions for CRC
 * calculation and the same will be used for CRC verification. Verification
 * of CRC will be done whenever the node descriptor is loaded from the storage.
 *
 * 2. CRC ENCODED BY BTREE:
 * CRC will be calculated and updated in the record by BTree module when a
 * record is inserted or updated.This CRC will be placed at the end of Value.
 * Verification of CRC will be done whenever the node descriptor is loaded from
 * the storage.
 *
 * Note that, CRC can not be embedded in the directory structure as whole
 * directory will be captured for every update operation even if there is no
 * change for most of the records.
 *
 */
#define INT_OFFSET sizeof(uint32_t)

static void vkvv_init(const struct segaddr *addr, int ksize, int vsize,
		      int nsize, uint32_t ntype, uint64_t crc_type,
		       uint64_t addr_type, uint64_t gen, struct m0_fid fid);
static void vkvv_fini(const struct nd *node);
static uint32_t vkvv_crctype_get(const struct nd *node);
static uint32_t vkvv_addrtype_get(const struct nd *node);
static int  vkvv_count_rec(const struct nd *node);
static int  vkvv_space(const struct nd *node);
static int  vkvv_level(const struct nd *node);
static int  vkvv_shift(const struct nd *node);
static int  vkvv_nsize(const struct nd *node);
static int  vkvv_keysize(const struct nd *node);
static int  vkvv_valsize(const struct nd *node);
static int  vkvv_max_ksize(const struct nd *node);
static bool vkvv_isunderflow(const struct nd *node, bool predict);
static bool vkvv_isoverflow(const struct nd *node, int max_ksize,
			    const struct m0_btree_rec *rec);
static void vkvv_fid(const struct nd *node, struct m0_fid *fid);
static void vkvv_rec(struct slot *slot);
static void vkvv_node_key(struct slot *slot);
static void vkvv_child(struct slot *slot, struct segaddr *addr);
static bool vkvv_isfit(struct slot *slot);
static void vkvv_done(struct slot *slot, bool modified);
static void vkvv_make(struct slot *slot);
static bool vkvv_newval_isfit(struct slot *slot, struct m0_btree_rec *old_rec,
			      struct m0_btree_rec *new_rec);
static void vkvv_val_resize(struct slot *slot, int vsize_diff,
			    struct m0_btree_rec *new_rec);
static void vkvv_fix(const struct nd *node);
static void vkvv_cut(const struct nd *node, int idx, int size);
static void vkvv_del(const struct nd *node, int idx);
static void vkvv_set_level(const struct nd *node, uint8_t new_level);
static void vkvv_set_rec_count(const struct nd *node, uint16_t count);
static bool vkvv_invariant(const struct nd *node);
static bool vkvv_expensive_invariant(const struct nd *node);
static bool vkvv_verify(const struct nd *node);
static void vkvv_opaque_set(const struct segaddr *addr, void *opaque);
static void *vkvv_opaque_get(const struct segaddr *addr);
static void vkvv_capture(struct slot *slot, int cr, struct m0_be_tx *tx);
static int  vkvv_create_delete_credit_size(void);
static void vkvv_node_alloc_credit(const struct nd *node,
				struct m0_be_tx_credit *accum);
static void vkvv_node_free_credit(const struct nd *node,
				struct m0_be_tx_credit *accum);
static void vkvv_rec_put_credit(const struct nd *node, m0_bcount_t ksize,
			      m0_bcount_t vsize,
			      struct m0_be_tx_credit *accum);
static void vkvv_rec_update_credit(const struct nd *node, m0_bcount_t ksize,
				 m0_bcount_t vsize,
				 struct m0_be_tx_credit *accum);
static void vkvv_rec_del_credit(const struct nd *node, m0_bcount_t ksize,
			      m0_bcount_t vsize,
			      struct m0_be_tx_credit *accum);

static const struct node_type variable_kv_format = {
	.nt_id                        = BNT_VARIABLE_KEYSIZE_VARIABLE_VALUESIZE,
	.nt_name                      = "m0_bnode_variable_kv_size_format",
	.nt_init                      = vkvv_init,
	.nt_fini                      = vkvv_fini,
	.nt_crctype_get               = vkvv_crctype_get,
	.nt_addrtype_get              = vkvv_addrtype_get,
	.nt_count_rec                 = vkvv_count_rec,
	.nt_space                     = vkvv_space,
	.nt_level                     = vkvv_level,
	.nt_shift                     = vkvv_shift,
	.nt_nsize                     = vkvv_nsize,
	.nt_keysize                   = vkvv_keysize,
	.nt_valsize                   = vkvv_valsize,
	.nt_max_ksize                 = vkvv_max_ksize,
	.nt_isunderflow               = vkvv_isunderflow,
	.nt_isoverflow                = vkvv_isoverflow,
	.nt_fid                       = vkvv_fid,
	.nt_rec                       = vkvv_rec,
	.nt_key                       = vkvv_node_key,
	.nt_child                     = vkvv_child,
	.nt_isfit                     = vkvv_isfit,
	.nt_done                      = vkvv_done,
	.nt_make                      = vkvv_make,
	.nt_newval_isfit              = vkvv_newval_isfit,
	.nt_val_resize                = vkvv_val_resize,
	.nt_fix                       = vkvv_fix,
	.nt_cut                       = vkvv_cut,
	.nt_del                       = vkvv_del,
	.nt_set_level                 = vkvv_set_level,
	.nt_set_rec_count             = vkvv_set_rec_count,
	.nt_move                      = generic_move,
	.nt_invariant                 = vkvv_invariant,
	.nt_expensive_invariant       = vkvv_expensive_invariant,
	.nt_isvalid                   = segaddr_header_isvalid,
	.nt_verify                    = vkvv_verify,
	.nt_opaque_set                = vkvv_opaque_set,
	.nt_opaque_get                = vkvv_opaque_get,
	.nt_capture                   = vkvv_capture,
	.nt_create_delete_credit_size = vkvv_create_delete_credit_size,
	.nt_node_alloc_credit         = vkvv_node_alloc_credit,
	.nt_node_free_credit          = vkvv_node_free_credit,
	.nt_rec_put_credit            = vkvv_rec_put_credit,
	.nt_rec_update_credit         = vkvv_rec_update_credit,
	.nt_rec_del_credit            = vkvv_rec_del_credit,
	//.nt_node_free_credits         = NULL,
	/* .nt_ksize_get          = ff_ksize_get, */
	/* .nt_valsize_get        = ff_valsize_get, */
};

struct dir_rec {
	uint32_t key_offset;
	uint32_t val_offset;
};
struct vkvv_head {
	struct m0_format_header  vkvv_fmt;        /*< Node Header */
	struct node_header       vkvv_seg;        /*< Node type information */
	/**
	 * The above 2 structures should always be together with node_header
	 * following the m0_format_header.
	 */

	uint16_t                 vkvv_used;       /*< Count of records */
	uint8_t                  vkvv_level;      /*< Level in Btree */
	uint32_t                 vkvv_dir_offset; /*< Offset pointing to dir */
	uint32_t                 vkvv_nsize;      /*< Node size */
	uint32_t                 vkvv_max_ksize;  /*< Max key size */

	struct m0_format_footer  vkvv_foot;       /*< Node Footer */
	void                    *vkvv_opaque;     /*< opaque data */
	/**
	 *  This space is used to host the Keys, Values and Directory upto the
	 *  size of the node.
	 */
} M0_XCA_RECORD M0_XCA_DOMAIN(be);

static struct vkvv_head *vkvv_data(const struct nd *node)
{
	return segaddr_addr(&node->n_addr);
}

/**
 * @brief This function returns the size occupied by each value entry for
 *        internal node.
 */
static uint32_t vkvv_get_vspace(void)
{
	return sizeof(void *) + INT_OFFSET;
}

/**
 * @brief  This function will do all the initialisations. Here, it
 *         will call a function to return the offset for the directory
 *         present in the middle of the node memory for leaf nodes.
 */
static void vkvv_init(const struct segaddr *addr, int ksize, int vsize,
		      int nsize, uint32_t ntype, uint64_t crc_type,
		      uint64_t addr_type, uint64_t gen, struct m0_fid fid)
{
	struct vkvv_head *h     = segaddr_addr(addr);
	M0_SET0(h);

	h->vkvv_seg.h_crc_type  = crc_type;
	h->vkvv_dir_offset      = (nsize - sizeof(*h))/2;
	h->vkvv_nsize           = nsize;
	h->vkvv_seg.h_node_type = ntype;
	h->vkvv_seg.h_gen       = gen;
	h->vkvv_seg.h_fid       = fid;
	h->vkvv_opaque          = NULL;
	h->vkvv_max_ksize       = 0;

	m0_format_header_pack(&h->vkvv_fmt, &(struct m0_format_tag){
		.ot_version       = M0_BTREE_NODE_FORMAT_VERSION,
		.ot_type          = M0_FORMAT_TYPE_BE_BNODE,
		.ot_footer_offset = offsetof(struct vkvv_head, vkvv_foot)
	});
	m0_format_footer_update(h);
}

/**
 * @brief This function will do all the finalisations in the header.
 */
static void vkvv_fini(const struct nd *node)
{
	struct vkvv_head *h = vkvv_data(node);
	m0_format_header_pack(&h->vkvv_fmt, &(struct m0_format_tag){
		.ot_version       = 0,
		.ot_type          = 0,
		.ot_footer_offset = 0
	});

	h->vkvv_fmt.hd_magic = 0;
	h->vkvv_opaque       = NULL;
}

static uint32_t vkvv_crctype_get(const struct nd *node)
{
	struct vkvv_head *h = vkvv_data(node);
	return h->vkvv_seg.h_crc_type;
}

static uint32_t vkvv_addrtype_get(const struct nd *node)
{
	struct vkvv_head *h = vkvv_data(node);
	return h->vkvv_seg.h_addr_type;
}

/**
 * @brief This function returns the offset pointing to the end of key for
 *        internal nodes.
 */
static uint32_t *vkvv_get_key_offset(const struct nd *node, int idx)
{
	struct vkvv_head *h          = vkvv_data(node);
	uint32_t          vspace     = vkvv_get_vspace();
	uint32_t          size       = h->vkvv_nsize;
	void             *start_addr = (void*)h + size - vspace;
	uint32_t         *offset;

	offset = start_addr - vspace * idx;
	return offset;
}

/**
 * @brief This function returns the directory address for leaf node.
 */
static struct dir_rec *vkvv_get_dir_addr(const struct nd *node)
{
	struct vkvv_head *h = vkvv_data(node);
	return ((void *)h + sizeof(*h) + h->vkvv_dir_offset);
}

/**
 * @brief This function returns the count of values in the node space.
 *        It is achieved using the vkvv_used variable.
 */
static int  vkvv_count_rec(const struct nd *node)
{
	return vkvv_data(node)->vkvv_used;
}

/**
 * @brief This function returns the space(in bytes) available in the
 *        node. This can be achieved by maintaining an entry in the
 *        directory of the next location where upcoming KV will be
 *        added. Using this entry, we can calculate the available
 *        space.
 */
static int  vkvv_space(const struct nd *node)
{
	struct vkvv_head      *h          = vkvv_data(node);
	uint32_t               total_size = h->vkvv_nsize;

	uint32_t               size_of_all_keys;
	uint32_t               size_of_all_values;
	uint32_t               available_size;
	struct dir_rec        *dir_entry;
	uint32_t               dir_size;
	uint32_t              *offset;

	if (h->vkvv_level == 0) {
		dir_entry = vkvv_get_dir_addr(node);
		dir_size  = (sizeof(struct dir_rec)) * (h->vkvv_used + 1);
		if (h->vkvv_used == 0){
			size_of_all_keys   = 0;
			size_of_all_values = 0;
		} else {
			size_of_all_keys   = dir_entry[h->vkvv_used].key_offset;
			size_of_all_values = dir_entry[h->vkvv_used].val_offset;
		}
		available_size = total_size - sizeof(*h) - dir_size -
				 size_of_all_keys - size_of_all_values;
	} else {
		if (h->vkvv_used == 0)
			size_of_all_keys = 0;
		else {
			offset = vkvv_get_key_offset(node, h->vkvv_used - 1);
			size_of_all_keys = *offset;
		}

		size_of_all_values = vkvv_get_vspace() * h->vkvv_used;
		available_size     = total_size - sizeof(*h) -
				     size_of_all_values - size_of_all_keys;
	}

	return available_size;
}

/**
 * @brief This function will return the vkvv_shift from node_header.
 */
static int  vkvv_shift(const struct nd *node)
{
	return 0;
}

/**
 * @brief This function will return the vkvv_nsize from node_header.
 */
static int vkvv_nsize(const struct nd *node)
{
	return vkvv_data(node)->vkvv_nsize;
}

/**
 * @brief This function will return the vkvv_level from node_header.
 */
static int  vkvv_level(const struct nd *node)
{
	return vkvv_data(node)->vkvv_level;
}

/**
 * @brief This function will return the -1 as the key size because all
 *        the keys, for leaf or internal node, will be of variable size.
 */
static int  vkvv_keysize(const struct nd *node)
{
	return -1;
}

static int  vkvv_max_ksize(const struct nd *node)
{
	return vkvv_data(node)->vkvv_max_ksize;;
}

/**
 * @brief This function will return the -1 as the value size for leaf
 *        nodes because the values are of variable size. Whereas for
 *        internal nodes, the values will essentially be pointers to the
 *        child nodes which will have a constant size.
 */
static int  vkvv_valsize(const struct nd *node)
{
	if (vkvv_level(node) != 0)
		return sizeof(void *);
	else
		return -1;
}

/**
 * @brief This function will identify the possibility of underflow
 *        while adding a new record. We need to check if ff_used will
 *        become 0 or not.
 */
static bool vkvv_isunderflow(const struct nd *node, bool predict)
{
	int16_t rec_count = vkvv_data(node)->vkvv_used;
	if (predict && rec_count != 0)
		rec_count--;
	return  rec_count == 0;
}

/**
 * @brief This function will identify the possibility of overflow
 *        while adding a new record.
 */
static bool vkvv_isoverflow(const struct nd *node, int max_ksize,
			    const struct m0_btree_rec *rec)
{
	m0_bcount_t vsize;
	m0_bcount_t ksize;
	uint16_t    dir_entry;

	if (vkvv_level(node) == 0) {
		ksize     = m0_vec_count(&rec->r_key.k_data.ov_vec);
		vsize     = m0_vec_count(&rec->r_val.ov_vec);
		dir_entry = sizeof(struct dir_rec);
		if (vkvv_crctype_get(node) == M0_BCT_BTREE_ENC_RAW_HASH)
			vsize += CRC_VALUE_SIZE;
	} else {
		m0_bcount_t rec_ksize = m0_vec_count(&rec->r_key.k_data.ov_vec);
		ksize     = sizeof(uint64_t);
		ksize    += rec_ksize > max_ksize ? rec_ksize : max_ksize;
		vsize     = vkvv_get_vspace();
		dir_entry = 0;
	}
	return (ksize + vsize + dir_entry < vkvv_space(node)) ? false : true;
}

static void vkvv_fid(const struct nd *node, struct m0_fid *fid)
{
	struct vkvv_head *h   = vkvv_data(node);
	*fid = h->vkvv_seg.h_fid;
}

static uint32_t vkvv_lnode_rec_key_size(const struct nd *node, int idx)
{
	struct dir_rec *dir_entry = vkvv_get_dir_addr(node);

	return dir_entry[idx + 1].key_offset - dir_entry[idx].key_offset;
}

static uint32_t vkvv_inode_rec_key_size(const struct nd *node, int idx)
{
	uint32_t *offset;
	uint32_t *prev_offset;

	if (idx == 0) {
		offset = vkvv_get_key_offset(node, idx);
		return *offset;
	} else {
		offset      = vkvv_get_key_offset(node, idx);
		prev_offset = vkvv_get_key_offset(node, idx - 1);
		return (*offset - *prev_offset);
	}
}

/**
 * @brief This function is used to get the size of the key at the given
 *        index. This can be achieved by checking the difference in
 *        offsets of the current key and the key immediately after it.
 */
static uint32_t vkvv_rec_key_size(const struct nd *node, int idx)
{
	struct vkvv_head *h = vkvv_data(node);
	if (h->vkvv_level == 0)
		return vkvv_lnode_rec_key_size(node, idx);
	else
		return vkvv_inode_rec_key_size(node, idx);
}

static uint32_t vkvv_lnode_rec_val_size(const struct nd *node, int idx)
{
	struct dir_rec *dir_entry = vkvv_get_dir_addr(node);

	return dir_entry[idx + 1].val_offset - dir_entry[idx].val_offset;
}

/**
 * @brief This function is used to get the size of the value at the
 *        given index. This can be achieved by checking the difference
 *        in offsets of the current key and the key immediately after
 *        it for leaf nodes, and since values have a constant size for internal
 *        nodes, we will return that particular value.
 */
static uint32_t vkvv_rec_val_size(const struct nd *node, int idx)
{
	struct vkvv_head *h = vkvv_data(node);
	if (h->vkvv_level == 0) {
		int vsize = vkvv_lnode_rec_val_size(node, idx);
		return vkvv_crctype_get(node) == M0_BCT_BTREE_ENC_RAW_HASH ?
		       vsize - CRC_VALUE_SIZE : vsize;
	} else
		return vkvv_valsize(node);
}

static void *vkvv_lnode_key(const struct nd *node, int idx)
{
	struct vkvv_head *h         = vkvv_data(node);
	struct dir_rec   *dir_entry = vkvv_get_dir_addr(node);

	return ((void*)h + sizeof(*h) + dir_entry[idx].key_offset);
}

static void *vkvv_inode_key(const struct nd *node, int idx)
{
	struct vkvv_head *h = vkvv_data(node);
	uint32_t         *offset;

	if (idx == 0)
		return ((void*)h + sizeof(*h));
	else {
		offset = vkvv_get_key_offset(node, idx - 1);
		return ((void*)h + sizeof(*h) + *offset);
	}
}

/**
 * @brief Return the memory address pointing to key space.
 */
static void *vkvv_key(const struct nd *node, int idx)
{
	if (vkvv_level(node) == 0)
		return vkvv_lnode_key(node, idx);
	else
		return vkvv_inode_key(node, idx);
}

static void *vkvv_lnode_val(const struct nd *node, int idx)
{
	struct vkvv_head *h         = vkvv_data(node);
	int               size      = h->vkvv_nsize;
	struct dir_rec   *dir_entry = vkvv_get_dir_addr(node);

	return ((void*)h + size - dir_entry[idx].val_offset);
}

static void *vkvv_inode_val(const struct nd *node, int idx)
{
	struct vkvv_head *h      = vkvv_data(node);
	uint32_t          size   = h->vkvv_nsize;
	uint32_t          vspace = vkvv_get_vspace();

	return ((void*)h + size - vspace * idx + INT_OFFSET);
}

/**
 * @brief Return the memory address pointing to value space.
 */
static void *vkvv_val(const struct nd *node, int idx)
{
	if (vkvv_level(node) == 0)
		return vkvv_lnode_val(node, idx);
	else
		return vkvv_inode_val(node, idx);
}

/**
 * @brief This function will fill the provided slot with its key and
 *        value based on the index provided.
 *        vkvv_key() functions should be used to get the
 *        memory address pointing to key and val.
 *        vkvv_keysize() functions should be used to
 *        fill the v_count parameter of the slot vector.
 */
static void vkvv_node_key(struct slot *slot)
{
	const struct nd  *node = slot->s_node;
	struct vkvv_head *h    = vkvv_data(node);

	M0_PRE(ergo(!(h->vkvv_used == 0 && slot->s_idx == 0),
		    slot->s_idx <= h->vkvv_used));

	slot->s_rec.r_key.k_data.ov_vec.v_nr = 1;
	slot->s_rec.r_key.k_data.ov_vec.v_count[0] =
		vkvv_rec_key_size(slot->s_node, slot->s_idx);
	slot->s_rec.r_key.k_data.ov_buf[0] =
		vkvv_key(slot->s_node, slot->s_idx);
}

static bool vkvv_rec_is_valid(const struct slot *slot)
{
	m0_bcount_t ksize;
	m0_bcount_t vsize;

	ksize = m0_vec_count(&slot->s_rec.r_key.k_data.ov_vec);
	vsize = m0_vec_count(&slot->s_rec.r_val.ov_vec);

	return _0C(ksize > 0) &&
	       _0C(ergo(IS_INTERNAL_NODE(slot->s_node),
			vsize == INTERNAL_NODE_VALUE_SIZE));
}

/**
 * @brief This function will fill the provided slot with its key and
 *        value based on the index provided.
 *        vkvv_key() and vkvv_val() functions are used to get the
 *        memory address pointing to key and value.
 *        vkvv_keysize() and vkvv_valsize() functions are used to
 *        fill the v_count parameter of the s_rec for key and value.
 */
static void vkvv_rec(struct slot *slot)
{
	struct vkvv_head *h = vkvv_data(slot->s_node);

	M0_PRE(ergo(!(h->vkvv_used == 0 && slot->s_idx == 0),
		    slot->s_idx <= h->vkvv_used));

	slot->s_rec.r_val.ov_vec.v_nr = 1;
	slot->s_rec.r_val.ov_vec.v_count[0] =
		vkvv_rec_val_size(slot->s_node, slot->s_idx);
	slot->s_rec.r_val.ov_buf[0] =
		vkvv_val(slot->s_node, slot->s_idx + 1);
	vkvv_node_key(slot);
	M0_POST(vkvv_rec_is_valid(slot));
}

/**
 * @brief This function validates the structure of the node.
 */
static bool vkvv_invariant(const struct nd *node)
{
	struct vkvv_head *h = vkvv_data(node);

	return  _0C(h->vkvv_fmt.hd_magic == M0_FORMAT_HEADER_MAGIC) &&
		_0C(h->vkvv_seg.h_node_type ==
		    BNT_VARIABLE_KEYSIZE_VARIABLE_VALUESIZE);
}

/**
 * @brief This function validates the key order within node.
 * Implementation will be thought of once the basic functionality has
 * been implemented.
 */
static bool vkvv_expensive_invariant(const struct nd *node)
{
	return true;
}

static void vkvv_opaque_set(const struct segaddr *addr, void *opaque)
{
	struct vkvv_head *h = segaddr_addr(addr);
	h->vkvv_opaque = opaque;
}

static void *vkvv_opaque_get(const struct segaddr *addr)
{
	struct vkvv_head *h = segaddr_addr(addr);
	return h->vkvv_opaque;
}

static int vkvv_create_delete_credit_size(void)
{
	struct vkvv_head *h;
	return sizeof(*h);
}

/**
 * @brief This function will return the memory address pointing to its
 *        child node.
 */
static void vkvv_child(struct slot *slot, struct segaddr *addr)
{
	struct vkvv_head *h              = vkvv_data(slot->s_node);
	int               total_size     =  h->vkvv_nsize;
	void             *start_val_addr = (void*)h + total_size;
	int               index          = slot->s_idx;
	uint32_t          vspace         = vkvv_get_vspace();
	void             *new_addr;

	new_addr = start_val_addr - vspace * (index + 1) + INT_OFFSET;
	*addr    = *(struct segaddr *)new_addr;
}

/**
 * @brief This function will determine if the current key and value
 *        can be added to the node.
 */
static bool vkvv_isfit(struct slot *slot)
{
	m0_bcount_t ksize = m0_vec_count(&slot->s_rec.r_key.k_data.ov_vec);
	m0_bcount_t vsize;
	uint16_t    dir_entry;

	if (vkvv_level(slot->s_node) == 0) {
		dir_entry = sizeof(struct dir_rec);
		vsize     = m0_vec_count(&slot->s_rec.r_val.ov_vec);
		if (vkvv_crctype_get(slot->s_node) == M0_BCT_BTREE_ENC_RAW_HASH)
			vsize += CRC_VALUE_SIZE;
	} else {
		dir_entry = 0;
		vsize     = vkvv_get_vspace();
	}
	return ksize + vsize + dir_entry <= vkvv_space(slot->s_node);
}

static void vkvv_done(struct slot *slot, bool modified)
{
	/**
	 * After record modification, this function will be used to perform any
	 * post operations, such as CRC calculations.
	 */
	const struct nd  *node = slot->s_node;
	struct vkvv_head *h    = vkvv_data(node);
	void             *val_addr;
	int               vsize;
	uint64_t          calculated_csum;

	if (modified && h->vkvv_level == 0 &&
	    vkvv_crctype_get(node) == M0_BCT_BTREE_ENC_RAW_HASH) {
		val_addr        = vkvv_val(slot->s_node, slot->s_idx + 1);
		vsize           = vkvv_rec_val_size(slot->s_node, slot->s_idx);
		calculated_csum = m0_hash_fnc_fnv1(val_addr, vsize);

		*(uint64_t*)(val_addr + vsize) = calculated_csum;
	}
}

/**
 * @brief This function will determine if the current space for values or keys
 *        overlaps with the space occupied by directory.
 */
static bool vkvv_is_dir_overlap(struct slot *slot)
{
	uint32_t          ksize          =
			m0_vec_count(&slot->s_rec.r_key.k_data.ov_vec);
	uint32_t          vsize          =
			m0_vec_count(&slot->s_rec.r_val.ov_vec);
	struct vkvv_head *h              = vkvv_data(slot->s_node);
	int               count          = h->vkvv_used;

	void             *start_dir_addr = vkvv_get_dir_addr(slot->s_node);
	void             *key_addr       = vkvv_key(slot->s_node, count);
	void             *val_addr       = vkvv_val(slot->s_node, count);
	void             *end_dir_addr   = start_dir_addr +
					   sizeof(struct dir_rec) * (count + 2);

	if (vkvv_crctype_get(slot->s_node) == M0_BCT_BTREE_ENC_RAW_HASH)
		vsize += CRC_VALUE_SIZE;

	if (key_addr + ksize > start_dir_addr ||
	    val_addr - vsize < end_dir_addr)
		return true;
	else
		return false;
}

/**
 * @brief This function will move directory if the current space for values or
 *        keys overlaps with the space occupied by directory.
 */
static void vkvv_move_dir(struct slot *slot)
{
	struct vkvv_head *h              = vkvv_data(slot->s_node);
	int               count          = h->vkvv_used;
	uint32_t          ksize          =
			m0_vec_count(&slot->s_rec.r_key.k_data.ov_vec);
	uint32_t          vsize          =
			m0_vec_count(&slot->s_rec.r_val.ov_vec);
	void             *start_dir_addr = vkvv_get_dir_addr(slot->s_node);
	uint32_t          dir_size       = sizeof(struct dir_rec) * (count + 2);
	void             *end_dir_addr   = start_dir_addr + dir_size;
	void             *key_addr       = vkvv_key(slot->s_node, count);
	void             *val_addr       = vkvv_val(slot->s_node, count);
	uint32_t          diff;

	if (vkvv_crctype_get(slot->s_node) == M0_BCT_BTREE_ENC_RAW_HASH)
		vsize += CRC_VALUE_SIZE;

	/* Key space overlaps with directory */
	if (key_addr + ksize > start_dir_addr) {
		diff = (key_addr + ksize) - start_dir_addr;
		m0_memmove(start_dir_addr + diff, start_dir_addr, dir_size);
		h->vkvv_dir_offset += diff;
		return;
	}

	/* Value space overlaps with directory */
	if (val_addr - vsize < end_dir_addr) {
		diff = end_dir_addr - (val_addr - vsize);
		m0_memmove(start_dir_addr - diff, start_dir_addr, dir_size);
		h->vkvv_dir_offset -= diff;
		return;
	}
}

static void vkvv_lnode_make(struct slot *slot)
{
	int               index          = slot->s_idx;
	uint32_t          ksize          =
			m0_vec_count(&slot->s_rec.r_key.k_data.ov_vec);
	uint32_t          vsize          =
			m0_vec_count(&slot->s_rec.r_val.ov_vec);
	struct vkvv_head *h              = vkvv_data(slot->s_node);
	struct dir_rec   *dir_entry      = vkvv_get_dir_addr(slot->s_node);
	int               count          = h->vkvv_used;
	void             *start_key_addr;
	void             *start_val_addr;
	int               t_count;
	uint32_t          total_ksize;
	uint32_t          total_vsize;

	if (count != 0 && vkvv_is_dir_overlap(slot)) {
		vkvv_move_dir(slot);
		dir_entry = vkvv_get_dir_addr(slot->s_node);;
	}

	if (vkvv_crctype_get(slot->s_node) == M0_BCT_BTREE_ENC_RAW_HASH)
		vsize += CRC_VALUE_SIZE;

	if (index == count) {
		/**
		 * No need to do m0_memmove() as data will be added to the end
		 * of current series of keys and values. Just update the
		 * directory to keep a record of the next possible offset.
		 */
		if (index == 0) {
			dir_entry[index].key_offset = 0;
			dir_entry[index].val_offset = 0;
		}
		dir_entry[index + 1].key_offset = dir_entry[index].key_offset +
						  ksize;
		dir_entry[index + 1].val_offset = dir_entry[index].val_offset +
						  vsize;
	} else {
		start_key_addr = vkvv_key(slot->s_node, index);
		start_val_addr = vkvv_val(slot->s_node, index);
		t_count        = count;
		total_ksize    = dir_entry[count].key_offset -
				 dir_entry[index].key_offset;
		total_vsize    = dir_entry[count].val_offset -
				 dir_entry[index].val_offset;

		while (t_count >= index) {
			dir_entry[t_count + 1].key_offset =
				dir_entry[t_count].key_offset;
			dir_entry[t_count + 1].val_offset =
				dir_entry[t_count].val_offset;

			dir_entry[t_count + 1].key_offset =
				dir_entry[t_count + 1].key_offset + ksize;
			dir_entry[t_count + 1].val_offset =
				dir_entry[t_count + 1].val_offset + vsize;
			t_count--;
		}

		m0_memmove(start_key_addr + ksize, start_key_addr, total_ksize);
		m0_memmove(start_val_addr - total_vsize - vsize,
			   start_val_addr - total_vsize, total_vsize);
	}

	if (ksize > h->vkvv_max_ksize)
		h->vkvv_max_ksize = ksize;
}


static void vkvv_inode_make(struct slot *slot)
{
	int               index          = slot->s_idx;
	uint32_t          ksize          =
			m0_vec_count(&slot->s_rec.r_key.k_data.ov_vec);
	struct vkvv_head *h              = vkvv_data(slot->s_node);
	uint16_t          count          = h->vkvv_used;
	uint32_t          vspace         = vkvv_get_vspace();
	uint32_t          vsize          = vspace;
	uint32_t         *count_offset;
	uint32_t         *index_offset;
	uint32_t         *index_offset_2;
	uint32_t         *t_offset;
	uint32_t         *t_offset_2;
	uint32_t          total_ksize;
	uint32_t          total_vsize;
	uint32_t         *offset;
	int               t_count;
	void             *start_key_addr;
	void             *start_val_addr;

	if (index == count) {
		/**
		 * No need to do m0_memmove() as data will be added to the end of
		 * current series of keys and values. Just update the
		 * directory to keep a record of the next possible offset.
		 */

		index_offset = vkvv_get_key_offset(slot->s_node, index);

		if (index == 0)
			*index_offset = ksize;
		else {
			 index_offset_2 = vkvv_get_key_offset(slot->s_node,
							      index - 1);
			*index_offset   = *index_offset_2 + ksize;
		}
	} else {
		start_key_addr = vkvv_key(slot->s_node, index);
		start_val_addr = vkvv_val(slot->s_node, index);
		total_vsize    = vspace * (count - index);
		t_count        = count;

		if (index == 0) {
			index_offset = vkvv_get_key_offset(slot->s_node,
							   count - 1);
			total_ksize  = *index_offset;
		} else {
			count_offset = vkvv_get_key_offset(slot->s_node,
							   count - 1);
			index_offset = vkvv_get_key_offset(slot->s_node,
							   index - 1);
			total_ksize  = *count_offset - *index_offset;
		}

		start_val_addr -= INT_OFFSET;

		m0_memmove(start_key_addr + ksize, start_key_addr, total_ksize);
		m0_memmove(start_val_addr - total_vsize - vsize,
			   start_val_addr - total_vsize, total_vsize);

		while (t_count > index) {
			offset  = vkvv_get_key_offset(slot->s_node, t_count);
			*offset = *offset + ksize;
			t_count--;
		}

		if (index == 0) {
			t_offset  = vkvv_get_key_offset(slot->s_node, t_count);
			*t_offset = ksize;
		} else {
			t_offset   = vkvv_get_key_offset(slot->s_node, t_count);
			t_offset_2 = vkvv_get_key_offset(slot->s_node,
							 t_count - 1);
			*t_offset  = *t_offset_2 + ksize;
		}
	}

	if (ksize > h->vkvv_max_ksize)
		h->vkvv_max_ksize = ksize;
}

/**
 * @brief This function will create space to add a new entry at the
 *        given index. It is assumed that the possibility whether this
 *        can occur or not is determined before calling this function.
 *
 *        We will maintain an extra record than vkvv_used in the
 *        directory. Maintaining this extra offset value will help in
 *        size calculations.
 */
static void vkvv_make(struct slot *slot)
{
	struct vkvv_head *h = vkvv_data(slot->s_node);

	if (vkvv_level(slot->s_node) == 0)
		vkvv_lnode_make(slot);
	else
		vkvv_inode_make(slot);
	h->vkvv_used++;
}

static bool vkvv_newval_isfit(struct slot *slot, struct m0_btree_rec *old_rec,
			      struct m0_btree_rec *new_rec)
{
	int new_vsize = m0_vec_count(&new_rec->r_val.ov_vec);
	int old_vsize = m0_vec_count(&old_rec->r_val.ov_vec);
	int vsize_diff = new_vsize - old_vsize;

	if (vsize_diff <= 0 || vkvv_space(slot->s_node) >= vsize_diff)
		return true;
	return false;
}

static void vkvv_val_resize(struct slot *slot, int vsize_diff,
			    struct m0_btree_rec *new_rec)
{
	struct vkvv_head *h              = vkvv_data(slot->s_node);
	struct dir_rec   *dir_entry      = vkvv_get_dir_addr(slot->s_node);
	int               idx            = slot->s_idx;
	int               count          = h->vkvv_used;
	void             *end_val_addr   = vkvv_val(slot->s_node, count);
	uint32_t          dir_size       = sizeof(struct dir_rec) * (count + 1);
	void             *start_dir_addr = (void*)dir_entry;
	void             *end_dir_addr   = start_dir_addr + dir_size;
	void             *end_key_addr   = vkvv_key(slot->s_node, count);
	void             *start_val_addr;
	uint32_t          total_vsize;
	int               diff;

	M0_PRE(slot->s_idx < h->vkvv_used && h->vkvv_used > 0);

	if (vsize_diff > 0 &&
	    (end_val_addr - end_dir_addr) < vsize_diff) {
		diff = vsize_diff - (end_val_addr - end_dir_addr);

		if (start_dir_addr - end_key_addr < diff)
			M0_ASSERT(0);

		m0_memmove(start_dir_addr - diff, start_dir_addr, dir_size);
		h->vkvv_dir_offset -= diff;
		dir_entry = vkvv_get_dir_addr(slot->s_node);
	}

	if (idx == count - 1) {
		dir_entry[idx + 1].val_offset += vsize_diff;
	} else {
		start_val_addr = vkvv_val(slot->s_node, idx + 1);
		total_vsize    = dir_entry[count].val_offset -
				 dir_entry[idx + 1].val_offset;
		while (count > idx) {
			dir_entry[count].val_offset += vsize_diff;
			count--;
		}
		m0_memmove(start_val_addr - total_vsize - vsize_diff,
			   start_val_addr - total_vsize, total_vsize);
	}
}

/**
 * @brief This function will do any post processing required after the
 *        node operations.
 */
static void vkvv_fix(const struct nd *node)
{
	struct vkvv_head *h = vkvv_data(node);
	m0_format_footer_update(h);
}

static void vkvv_cut(const struct nd *node, int idx, int size)
{
	/**
	 * @brief This function changes the size of value for the specified
	 *        key. Care must be taken to update the indices in the
	 *        directory while moving the values. Also, there is a need to
	 *        predetermine if the node directory itself needs to be moved.
	 */
}

/**
 * @brief This function will delete the given record or KV pair from
 *        the node. Keys and values need to moved accordingly, and
 *        the new indices should be updated in the node directory.
 */
static void vkvv_lnode_del(const struct nd *node, int idx)
{
	int               index          = idx;
	void             *start_key_addr = vkvv_key(node, idx);
	void             *start_val_addr = vkvv_val(node, idx);
	struct vkvv_head *h              = vkvv_data(node);
	struct dir_rec   *dir_entry      = vkvv_get_dir_addr(node);
	int               count          = h->vkvv_used;
	uint32_t          ksize;
	uint32_t          vsize;
	uint32_t          total_ksize;
	uint32_t          total_vsize;
	int               temp_idx;

	if (index == count - 1) {
		/**
		 * No need to do m0_memmove() as data will be added to the end of
		 * current series of keys and values. Just update the
		 * directory to keep a record of the next possible offset.
		 */
		if (index == 0) {
			dir_entry[index].key_offset = 0;
			dir_entry[index].val_offset = 0;
		}
		dir_entry[index + 1].key_offset = 0;
		dir_entry[index + 1].val_offset = 0;
	} else {
		ksize       = dir_entry[index + 1].key_offset -
			      dir_entry[index].key_offset;
		vsize       = dir_entry[index + 1].val_offset -
			      dir_entry[index].val_offset;
		total_ksize = dir_entry[count].key_offset -
			      dir_entry[index + 1].key_offset;
		total_vsize = dir_entry[count].val_offset -
			      dir_entry[index + 1].val_offset;
		temp_idx    = index;

		while (temp_idx < count) {
			dir_entry[temp_idx].key_offset =
				dir_entry[temp_idx + 1].key_offset;
			dir_entry[temp_idx].val_offset =
				dir_entry[temp_idx + 1].val_offset;

			dir_entry[temp_idx].key_offset =
				dir_entry[temp_idx].key_offset - ksize;
			dir_entry[temp_idx].val_offset =
				dir_entry[temp_idx].val_offset - vsize;
			temp_idx++;
		}
		dir_entry[temp_idx].key_offset = 0;
		dir_entry[temp_idx].val_offset = 0;

		m0_memmove(start_key_addr, start_key_addr + ksize, total_ksize);
		m0_memmove(start_val_addr - total_vsize, start_val_addr -
			   total_vsize - vsize, total_vsize);
	}
}

static void vkvv_inode_del(const struct nd *node, int idx)
{
	int               index          = idx;
	void             *start_key_addr = vkvv_key(node, index);
	void             *start_val_addr = vkvv_val(node, index);
	uint32_t          ksize          = vkvv_inode_rec_key_size(node, index);
	struct vkvv_head *h              = vkvv_data(node);
	int               count          = h->vkvv_used;
	uint32_t          vspace         = vkvv_get_vspace();
	uint32_t          vsize          = vspace;
	uint32_t         *offset;
	uint32_t          total_ksize;
	uint32_t          total_vsize;
	int               t_count;
	uint32_t         *count_offset;
	uint32_t         *index_offset;

	if (index == count - 1) {
		/**
		 * No need to do m0_memmove() as data will be added to the end of
		 * current series of keys and values. Just update the
		 * directory to keep a record of the next possible offset.
		 */
		offset  = vkvv_get_key_offset(node, index);
		*offset = 0;
	} else {
		t_count      = count - 1;
		total_vsize  = vspace * (count - index - 1);
		count_offset = vkvv_get_key_offset(node, count - 1);
		index_offset = vkvv_get_key_offset(node, index);;
		total_ksize  = *count_offset - *index_offset;

		start_val_addr -= INT_OFFSET;

		m0_memmove(start_key_addr, start_key_addr + ksize, total_ksize);
		m0_memmove(start_val_addr - total_vsize, start_val_addr -
			   total_vsize - vsize, total_vsize);

		while (t_count > index) {
			offset = vkvv_get_key_offset(node, t_count - 1);
			*offset = *offset - ksize;
			t_count--;
		}
	}
}

static void vkvv_del(const struct nd *node, int idx)
{
	struct vkvv_head *h = vkvv_data(node);

	if (vkvv_level(node) == 0)
		vkvv_lnode_del(node,idx);
	else
		vkvv_inode_del(node,idx);
	h->vkvv_used--;
}

/**
 * @brief This function will set the level for the given node.
 */
static void vkvv_set_level(const struct nd *node, uint8_t new_level)
{
	struct vkvv_head *h = vkvv_data(node);
	h->vkvv_level = new_level;
}

static void vkvv_set_rec_count(const struct nd *node, uint16_t count)
{
	struct vkvv_head *h = vkvv_data(node);

	h->vkvv_used = count;
}

/**
 * @brief This function verify the data in the node.
 */
static bool vkvv_verify(const struct nd *node)
{
	struct vkvv_head *h = vkvv_data(node);
	return m0_format_footer_verify(h, true) == 0;
}

static void vkvv_calc_size_for_capture(struct slot *slot, int count,
				       int *p_ksize, int *p_vsize, int *p_dsize)
{
	int idx = slot->s_idx;
	struct dir_rec *dir_entry;
	uint32_t       *t_ksize_1;
	uint32_t       *t_ksize_2;

	if (vkvv_level(slot->s_node) == 0) {
		dir_entry = vkvv_get_dir_addr(slot->s_node);
		*p_ksize  = dir_entry[count].key_offset -
			    dir_entry[idx].key_offset;
		*p_vsize  = dir_entry[count].val_offset -
			    dir_entry[idx].val_offset;
		*p_dsize = (sizeof(struct dir_rec)) * (count + 1);
	} else {
		*p_dsize = 0;
		*p_vsize = vkvv_get_vspace() * (count - idx);
		if (idx == 0) {
			t_ksize_1 = vkvv_get_key_offset(slot->s_node,
							count - 1);
			*p_ksize  = *t_ksize_1;
		} else {
			t_ksize_1 = vkvv_get_key_offset(slot->s_node,
							count - 1);
			t_ksize_2 = vkvv_get_key_offset(slot->s_node, idx - 1);
			*p_ksize  = *t_ksize_1 - *t_ksize_2;
		}
	}
}

/**
 * @brief This function will capture the data in BE segment.
 */
static void vkvv_capture(struct slot *slot, int cr, struct m0_be_tx *tx)
{
	struct vkvv_head *h         = vkvv_data(slot->s_node);
	struct m0_be_seg *seg       = slot->s_node->n_tree->t_seg;
	m0_bcount_t       hsize     = sizeof(*h) - sizeof(h->vkvv_opaque);

	void *key_addr;
	int   ksize;
	int  *p_ksize = &ksize;
	void *val_addr;
	int   vsize;
	int  *p_vsize = &vsize;
	void *dir_addr;
	int   dsize;
	int  *p_dsize = &dsize;

	if (slot->s_idx < h->vkvv_used) {
		key_addr = vkvv_key(slot->s_node, slot->s_idx);
		val_addr = vkvv_val(slot->s_node, h->vkvv_used);
		dir_addr = vkvv_get_dir_addr(slot->s_node);

		if (bnode_level(slot->s_node) != 0)
			val_addr -= INT_OFFSET;

		vkvv_calc_size_for_capture(slot, h->vkvv_used, p_ksize, p_vsize,
					   p_dsize);
		M0_BTREE_TX_CAPTURE(tx, seg, key_addr, ksize);
		M0_BTREE_TX_CAPTURE(tx, seg, val_addr, vsize);
		if (bnode_level(slot->s_node) == 0)
			M0_BTREE_TX_CAPTURE(tx, seg, dir_addr, dsize);

	} else if (h->vkvv_opaque == NULL)
		hsize += sizeof(h->vkvv_opaque);

	M0_BTREE_TX_CAPTURE(tx, seg, h, hsize);
}

static void vkvv_node_alloc_credit(const struct nd *node,
				struct m0_be_tx_credit *accum)
{
	int             node_size   = node->n_size;
	int             shift       = __builtin_ffsl(node_size) - 1;

	m0_be_allocator_credit(NULL, M0_BAO_ALLOC_ALIGNED,
			       node_size, shift, accum);
}

static void vkvv_node_free_credit(const struct nd *node,
				struct m0_be_tx_credit *accum)
{
	int             node_size   = node->n_size;
	int             shift       = __builtin_ffsl(node_size) - 1;
	int             header_size = sizeof(struct vkvv_head);

	m0_be_allocator_credit(NULL, M0_BAO_FREE_ALIGNED,
			       node_size, shift, accum);

	m0_be_tx_credit_add(accum, &M0_BE_TX_CREDIT(1, header_size));
}

static void vkvv_rec_put_credit(const struct nd *node, m0_bcount_t ksize,
			      m0_bcount_t vsize,
			      struct m0_be_tx_credit *accum)
{
	int             node_size   = node->n_size;

	m0_be_tx_credit_add(accum, &M0_BE_TX_CREDIT(4, node_size));
}

static void vkvv_rec_update_credit(const struct nd *node, m0_bcount_t ksize,
				 m0_bcount_t vsize,
				 struct m0_be_tx_credit *accum)
{
	int             node_size   = node->n_size;

	m0_be_tx_credit_add(accum, &M0_BE_TX_CREDIT(4, node_size));
}

static void vkvv_rec_del_credit(const struct nd *node, m0_bcount_t ksize,
			      m0_bcount_t vsize,
			      struct m0_be_tx_credit *accum)
{
	int             node_size   = node->n_size;

	m0_be_tx_credit_add(accum, &M0_BE_TX_CREDIT(4, node_size));
}
/**
 *  --------------------------------------------
 *  Section END -
 *  Variable Sized Keys and Values Node Structure
 *  --------------------------------------------
 */

static const struct node_type* btree_nt_from_bt(const struct m0_btree_type *bt)
{
	if (bt->ksize != -1 && bt->vsize != -1)
		return &fixed_format;
	else if (bt->ksize != -1 && bt->vsize == -1)
		return &fixed_ksize_variable_vsize_format;
	else if (bt->ksize == -1 && bt->vsize != -1)
		M0_ASSERT(0); /** Currently we do not support this */
	else
		return &variable_kv_format;; /** Replace with correct type. */
}

/**
 *  --------------------------------------------
 *  Section START - Btree Credit
 *  --------------------------------------------
 */
/**
 * Credit for btree put and delete operation.
 * For put operation, at max 2 nodes can get captured in each level plus an
 * extra node. The delete operation can use less nodes, still use the same api
 * to be on the safer side.
 *
 * @param accum transaction credit.
 */
static void btree_callback_credit(struct m0_be_tx_credit *accum)
{
	struct m0_be_tx_credit cb_cred = M0_BE_TX_CB_CREDIT(0,  0, 1);
	m0_be_tx_credit_add(accum,  &cb_cred);
}

/**
 * This function will calculate credits required to split node and it will add
 * those credits to @accum.
 */
static void btree_node_split_credit(const struct m0_btree  *tree,
				    m0_bcount_t             ksize,
				    m0_bcount_t             vsize,
				    struct m0_be_tx_credit *accum)
{
	struct m0_be_tx_credit cred = {};

	bnode_alloc_credit(tree->t_desc->t_root, ksize, vsize, accum);

	/* credits to update two nodes : existing and newly allocated. */
	bnode_rec_put_credit(tree->t_desc->t_root, ksize, vsize, &cred);
	btree_callback_credit(&cred);
	m0_be_tx_credit_mul(&cred, 2);

	m0_be_tx_credit_add(accum, &cred);
}

M0_INTERNAL void m0_btree_put_credit(const struct m0_btree  *tree,
				     m0_bcount_t             nr,
				     m0_bcount_t             ksize,
				     m0_bcount_t             vsize,
				     struct m0_be_tx_credit *accum)
{
	struct m0_be_tx_credit cred = {};

	/* Credits for split operation */
	btree_node_split_credit(tree, ksize, vsize, &cred);
	m0_be_tx_credit_mul(&cred, MAX_TREE_HEIGHT);
	m0_be_tx_credit_mac(accum, &cred, nr);
}

M0_INTERNAL void m0_btree_put_credit2(const struct m0_btree_type *type,
				      int                         nob,
				      m0_bcount_t                 nr,
				      m0_bcount_t                 ksize,
				      m0_bcount_t                 vsize,
				      struct m0_be_tx_credit     *accum)
{
	struct m0_btree dummy_btree;
	struct td       dummy_td;
	struct nd       dummy_nd;

	dummy_nd.n_size = nob;
	dummy_nd.n_type = btree_nt_from_bt(type);
	dummy_nd.n_tree = &dummy_td;

	dummy_td.t_root = &dummy_nd;
	dummy_td.t_type = type;

	dummy_btree.t_desc = &dummy_td;
	dummy_btree.t_type = type;

	m0_btree_put_credit(&dummy_btree, nr, ksize, vsize, accum);
}

M0_INTERNAL void m0_btree_del_credit(const struct m0_btree  *tree,
				     m0_bcount_t             nr,
				     m0_bcount_t             ksize,
				     m0_bcount_t             vsize,
				     struct m0_be_tx_credit *accum)
{
	struct m0_be_tx_credit cred = {};

	/* Credits for freeing the node. */
	bnode_free_credit(tree->t_desc->t_root, &cred);
	btree_callback_credit(&cred);
	m0_be_tx_credit_mul(&cred, MAX_TREE_HEIGHT);

	/* Credits for deleting record from the node. */
	bnode_rec_del_credit(tree->t_desc->t_root, ksize, vsize, &cred);
	btree_callback_credit(&cred);
	m0_be_tx_credit_mac(accum, &cred, nr);
}

M0_INTERNAL void m0_btree_del_credit2(const struct m0_btree_type *type,
				      int                         nob,
				      m0_bcount_t                 nr,
				      m0_bcount_t                 ksize,
				      m0_bcount_t                 vsize,
				      struct m0_be_tx_credit     *accum)
{
	struct m0_btree dummy_btree;
	struct td       dummy_td;
	struct nd       dummy_nd;

	dummy_nd.n_size = nob;
	dummy_nd.n_type = btree_nt_from_bt(type);
	dummy_nd.n_tree = &dummy_td;

	dummy_td.t_root = &dummy_nd;
	dummy_td.t_type = type;

	dummy_btree.t_desc = &dummy_td;
	dummy_btree.t_type = type;

	m0_btree_del_credit(&dummy_btree, nr, ksize, vsize, accum);
}

M0_INTERNAL void m0_btree_update_credit(const struct m0_btree  *tree,
					m0_bcount_t             nr,
					m0_bcount_t             ksize,
					m0_bcount_t             vsize,
					struct m0_be_tx_credit *accum)
{
	/**
	 * If the new value size is different than existing value size. It
	 * is required to allocate credit same as put operation.
	 */
	m0_btree_put_credit(tree, nr, ksize, vsize, accum);
}

M0_INTERNAL void m0_btree_update_credit2(const struct m0_btree_type *type,
					 int                         nob,
					 m0_bcount_t                 nr,
					 m0_bcount_t                 ksize,
					 m0_bcount_t                 vsize,
					 struct m0_be_tx_credit     *accum)
{
	struct m0_btree dummy_btree;
	struct td       dummy_td;
	struct nd       dummy_nd;

	dummy_nd.n_size = nob;
	dummy_nd.n_type = btree_nt_from_bt(type);
	dummy_nd.n_tree = &dummy_td;

	dummy_td.t_root = &dummy_nd;
	dummy_td.t_type = type;

	dummy_btree.t_desc = &dummy_td;
	dummy_btree.t_type = type;

	m0_btree_update_credit(&dummy_btree, nr, ksize, vsize, accum);
}

M0_INTERNAL void m0_btree_create_credit(const struct m0_btree_type *bt,
					struct m0_be_tx_credit *accum,
					m0_bcount_t nr)
{
	const struct node_type *nt   = btree_nt_from_bt(bt);
	int                     size = nt->nt_create_delete_credit_size();
	struct m0_be_tx_credit  cred = M0_BE_TX_CREDIT(2, size);
	m0_be_tx_credit_add(accum, &cred);
	m0_be_tx_credit_mac(accum, &cred, nr);
}

M0_INTERNAL void m0_btree_destroy_credit(struct m0_btree *tree,
					 const struct m0_btree_type *bt,
					 struct m0_be_tx_credit *accum,
					 m0_bcount_t nr)
{
	const struct node_type *nt   = (tree != NULL) ?
					tree->t_desc->t_root->n_type :
					btree_nt_from_bt(bt);
	int                     size = nt->nt_create_delete_credit_size();
	struct m0_be_tx_credit  cred = M0_BE_TX_CREDIT(2, size);

	m0_be_tx_credit_add(accum, &cred);
	m0_be_tx_credit_mac(accum, &cred, nr);
}

M0_INTERNAL void m0_btree_truncate_credit(struct m0_be_tx        *tx,
					  struct m0_btree        *tree,
					  struct m0_be_tx_credit *accum,
					  m0_bcount_t            *limit)
{
	struct m0_be_tx_credit max;
	struct m0_be_tx_credit cred = {};
	m0_bcount_t            node_nr1;
	m0_bcount_t            node_nr2;

	/** Credit for freeing up a node.*/
	bnode_free_credit(tree->t_desc->t_root, &cred);

	m0_be_engine_tx_size_max(tx->t_engine, &max, NULL);

	/** Taking half of the max credits to be on safer side. */
	max.tc_reg_size /= 2;
	max.tc_reg_nr   /= 2;

	/**
	 * Calculate the minimum number of nodes that can be freed based on
	 * maximum reg_size and reg_nr.
	 */
	node_nr1 = max.tc_reg_size / cred.tc_reg_size;
	node_nr2 = max.tc_reg_nr / cred.tc_reg_nr;

	*limit = min_type(m0_bcount_t, node_nr1, node_nr2);

	m0_be_tx_credit_mac(accum, &cred, *limit);
}

/**
 *  --------------------------------------------
 *  Section END - Btree Credit
 *  --------------------------------------------
 */


/** Insert operation section start point: */

static bool cookie_is_set(struct m0_bcookie *k_cookie)
{
	/* TBD : function definition */
	return false;
}

static bool cookie_is_used(void)
{
	/* TBD : function definition */
	return false;
}

static bool cookie_is_valid(struct td *tree, struct m0_bcookie *k_cookie)
{
	/* TBD : function definition */
	/* if given key is in cookie's last and first key */

	return false;
}

static int fail(struct m0_btree_op *bop, int rc)
{
	bop->bo_op.o_sm.sm_rc = rc;
	return m0_sm_op_sub(&bop->bo_op, P_CLEANUP, P_FINI);
}

/**
 * This function will validate the cookie or path traversed by the operation and
 * return result. If if cookie is used it will validate cookie else check for
 * traversed path.
 *
 * @param oi which provide all information about traversed nodes.
 * @param tree needed in case of cookie validation.
 * @param cookie provided by the user which needs to get validate if used.
 * @return bool return true if validation succeed else false.
 */
static bool path_check(struct m0_btree_oimpl *oi, struct td *tree,
		       struct m0_bcookie *k_cookie)
{
	int        total_level = oi->i_used;
	struct nd *l_node;

	if (cookie_is_used())
		return cookie_is_valid(tree, k_cookie);

	while (total_level >= 0) {
		l_node = oi->i_level[total_level].l_node;
		bnode_lock(l_node);
		if (!bnode_isvalid(l_node)) {
			bnode_unlock(l_node);
			bnode_op_fini(&oi->i_nop);
			return false;
		}
		if (oi->i_level[total_level].l_seq != l_node->n_seq) {
			bnode_unlock(l_node);
			return false;
		}
		bnode_unlock(l_node);
		total_level--;
	}
	return true;
}

/**
 * Validates the sibling node and its sequence number.
 *
 * @param oi provides traversed nodes information.
 * @return bool return true if validation succeeds else false.
 */
static bool sibling_node_check(struct m0_btree_oimpl *oi)
{
	struct nd *l_sibling = oi->i_level[oi->i_used].l_sibling;

	if (l_sibling == NULL || oi->i_pivot == -1)
		return true;

	bnode_lock(l_sibling);
	if (!bnode_isvalid(l_sibling)) {
		bnode_unlock(l_sibling);
		bnode_op_fini(&oi->i_nop);
		return false;
	}
	if (oi->i_level[oi->i_used].l_sib_seq != l_sibling->n_seq) {
		bnode_unlock(l_sibling);
		return false;
	}
	bnode_unlock(l_sibling);
	return true;
}

static int64_t lock_op_init(struct m0_sm_op *bo_op, struct node_op  *i_nop,
			    struct td *tree, int nxt)
{
	/** parameters which has passed but not will be used while state machine
	 *  implementation for  locks
	 */
	m0_rwlock_write_lock(&tree->t_lock);
	return nxt;
}

static void lock_op_unlock(struct td *tree)
{
	m0_rwlock_write_unlock(&tree->t_lock);
}

static void level_put(struct m0_btree_oimpl *oi)
{
	int i;
	for (i = 0; i <= oi->i_used; ++i) {
		if (oi->i_level[i].l_node != NULL) {
			bnode_put(&oi->i_nop, oi->i_level[i].l_node);
			oi->i_level[i].l_node = NULL;
		}
		if (oi->i_level[i].l_sibling != NULL) {
			bnode_put(&oi->i_nop, oi->i_level[i].l_sibling);
			oi->i_level[i].l_sibling = NULL;
		}
	}
}

static void level_cleanup(struct m0_btree_oimpl *oi, struct m0_be_tx *tx)
{
	/**
	 * This function assumes the thread is unlocked when level_cleanup runs.
	 * If ever there arises a need to call level_cleanup() with the lock
	 * owned by the calling thread then this routine will need some changes
	 * such as accepting a parameter which would tell us if the lock is
	 * already taken by this thread.
	 */
	int i;

	/** Put all the nodes back. */
	level_put(oi);
	/** Free up allocated nodes. */
	for (i = 0; i < oi->i_height; ++i) {
		if (oi->i_level[i].l_alloc != NULL) {
			if (oi->i_level[i].i_alloc_in_use)
				bnode_put(&oi->i_nop, oi->i_level[i].l_alloc);
			else {
				oi->i_nop.no_opc = NOP_FREE;
				/**
				 * bnode_free() will not cause any I/O delay
				 * since this node was allocated in P_ALLOC
				 * phase in put_tick and I/O delay would have
				 * happened during the allocation.
				 */
				bnode_fini(oi->i_level[i].l_alloc);
				bnode_free(&oi->i_nop, oi->i_level[i].l_alloc,
					   tx, 0);
				oi->i_level[i].l_alloc = NULL;
			}
		}
	}

	if (oi->i_extra_node != NULL) {
		/**
		 * extra_node will be used only if root splitting is done due to
		 * overflow at root node. Therefore, extra_node must have been
		 * used if l_alloc at root level is used.
		 */
		if (oi->i_level[0].i_alloc_in_use)
			bnode_put(&oi->i_nop, oi->i_extra_node);
		else {
			oi->i_nop.no_opc = NOP_FREE;
			bnode_fini(oi->i_extra_node);
			bnode_free(&oi->i_nop, oi->i_extra_node, tx, 0);
			oi->i_extra_node = NULL;
		}
	}
}

/**
 * Adds unique node descriptor address to m0_btree_oimpl::i_capture structure.
 */
static void btree_node_capture_enlist(struct m0_btree_oimpl *oi,
				      struct nd *addr, int start_idx, int cr)
{
	struct node_capture_info *arr = oi->i_capture;
	int                       i;

	M0_PRE(addr != NULL);

	for (i = 0; i < BTREE_CB_CREDIT_CNT; i++) {
		if (arr[i].nc_node == NULL) {
			arr[i].nc_node = addr;
			arr[i].nc_idx  = start_idx;
			arr[i].nc_cr   = cr;
			break;
		} else if (arr[i].nc_node == addr) {
			M0_ASSERT(cr == CR_ALL);
			arr[i].nc_cr  = cr;
			arr[i].nc_idx = arr[i].nc_idx < start_idx ?
				        arr[i].nc_idx : start_idx;
			break;
		}
	}
}

/**
 * Checks if given segaddr is within segment boundaries.
*/
static bool address_in_segment(struct segaddr addr)
{
	//TBD: function definition
	return true;
}

/**
 * Callback to be invoked on transaction commit.
 */
static void btree_tx_commit_cb(void *payload)
{
	struct nd *node = payload;

	m0_rwlock_write_lock(&list_lock);
	bnode_lock(node);
	M0_ASSERT(node->n_txref != 0);
	node->n_txref--;
	if (!node->n_be_node_valid && node->n_ref == 0 && node->n_txref == 0) {
		ndlist_tlink_del_fini(node);
		bnode_unlock(node);
		m0_rwlock_fini(&node->n_lock);
		m0_free(node);
		m0_rwlock_write_unlock(&list_lock);
		return;
	}
	bnode_unlock(node);
	m0_rwlock_write_unlock(&list_lock);
}

static void btree_tx_nodes_capture(struct m0_btree_oimpl *oi,
				  struct m0_be_tx *tx)
{
	struct node_capture_info *arr = oi->i_capture;
	struct slot          node_slot;
	int                       i;

	for (i = 0; i < BTREE_CB_CREDIT_CNT; i++) {
		if (arr[i].nc_node == NULL)
			break;

		node_slot.s_node = arr[i].nc_node;
		node_slot.s_idx  = arr[i].nc_idx;
		bnode_capture(&node_slot, arr[i].nc_cr, tx);

		bnode_lock(arr[i].nc_node);
		arr[i].nc_node->n_txref++;
		bnode_unlock(arr[i].nc_node);
		M0_BTREE_TX_CB_CAPTURE(tx, arr[i].nc_node, &btree_tx_commit_cb);
	}
}

/**
 * This function gets called when splitting is done at root node. This function
 * is responsible to handle this scanario and ultimately root will point out to
 * the two splitted node.
 * @param bop structure for btree operation which contains all required data
 * @param new_rec will contain key and value as address pointing to newly
 * allocated node at root
 * @return int64_t return state which needs to get executed next
 */
static int64_t btree_put_root_split_handle(struct m0_btree_op *bop,
					   struct m0_btree_rec *new_rec)
{
	struct td              *tree       = bop->bo_arbor->t_desc;
	struct m0_btree_oimpl  *oi         = bop->bo_i;
	struct level           *lev        = &oi->i_level[0];
	m0_bcount_t             ksize;
	void                   *p_key;
	m0_bcount_t             vsize;
	void                   *p_val;
	int                     curr_max_level = bnode_level(lev->l_node);
	struct slot             node_slot;

	bop->bo_rec   = *new_rec;

	/**
	 * When splitting is done at root node, tree height needs to get
	 * increased by one. As, we do not want to change the pointer to the
	 * root node, we will copy all contents from root to i_extra_node and
	 * make i_extra_node as one of the child of existing root
	 * 1) First copy all contents from root node to extra_node
	 * 2) add new 2 records at root node:
	 *      i.for first record, key = rec.r_key, value = rec.r_val
	 *      ii.for second record, key = null, value = segaddr(i_extra_node)
	 */
	M0_PRE(oi->i_extra_node != NULL);
	bnode_lock(lev->l_node);
	bnode_lock(oi->i_extra_node);

	bnode_set_level(oi->i_extra_node, curr_max_level);

	bnode_move(lev->l_node, oi->i_extra_node, D_RIGHT, NR_MAX);
	M0_ASSERT(bnode_count_rec(lev->l_node) == 0);

	bnode_set_level(lev->l_node, curr_max_level + 1);

	/* 2) add new 2 records at root node. */

	/* Add first rec at root */
	node_slot = (struct slot) {
		.s_node = lev->l_node,
		.s_idx  = 0
	};
	node_slot.s_rec = bop->bo_rec;

	/* M0_ASSERT(bnode_isfit(&node_slot)) */
	bnode_make(&node_slot);
	REC_INIT(&node_slot.s_rec, &p_key, &ksize, &p_val, &vsize);
	bnode_rec(&node_slot);
	COPY_RECORD(&node_slot.s_rec, &bop->bo_rec);
	/* if we need to update vec_count for node, update here */

	bnode_done(&node_slot, true);

	/* Add second rec at root */

	/**
	 * For second record, value = segaddr(i_extra_node).
	 * Note that, last key is not considered as valid key for internal node.
	 * Therefore, currently, key is not set as NULL explicitly.
	 * In future, depending on requirement, key, key size, value size might
	 * need to be set/store explicitly.
	 */
	bop->bo_rec.r_val.ov_buf[0] = &(oi->i_extra_node->n_addr);
	node_slot.s_idx  = 1;
	node_slot.s_rec = bop->bo_rec;
	bnode_make(&node_slot);
	REC_INIT(&node_slot.s_rec, &p_key, &ksize, &p_val, &vsize);
	bnode_rec(&node_slot);
	COPY_VALUE(&node_slot.s_rec, &bop->bo_rec);
	/* if we need to update vec_count for root slot, update at this place */

	bnode_done(&node_slot, true);
	bnode_seq_cnt_update(lev->l_node);
	bnode_fix(lev->l_node);

	btree_node_capture_enlist(oi, oi->i_extra_node, 0, CR_ALL);
	btree_node_capture_enlist(oi, lev->l_node, 0, CR_ALL);

	/* Increase height by one */
	tree->t_height++;
	bop->bo_arbor->t_height = tree->t_height;
	if (tree->t_height > MAX_TREE_HEIGHT) {
		M0_LOG(M0_ERROR,
		       "Tree height increased beyond MAX_TREE_HEIGHT");
		M0_ASSERT(0);
	}
	/* Capture this change in transaction */

	/* TBD : This check needs to be removed when debugging is done. */
	M0_ASSERT_EX(bnode_expensive_invariant(lev->l_node));
	M0_ASSERT_EX(bnode_expensive_invariant(oi->i_extra_node));
	bnode_unlock(lev->l_node);
	bnode_unlock(oi->i_extra_node);

	return P_CAPTURE;
}

/**
 * This function is called when there is overflow and splitting needs to be
 * done. It will move some records from right node(l_node) to left node(l_alloc)
 * and find the appropriate slot for given record. It will store the node and
 * index (where we need to insert given record) in tgt slot as a result.
 *
 * @param l_alloc It is the newly allocated node, where we want to move record.
 * @param l_node It is the current node, from where we want to move record.
 * @param rec It is the given record for which we want to find slot
 * @param tgt result of record find will get stored in tgt slot
 */
static void btree_put_split_and_find(struct nd *allocated_node,
				     struct nd *current_node,
				     struct m0_btree_rec *rec, struct slot *tgt)
{
	struct slot              right_slot;
	struct slot              left_slot;
	struct m0_bufvec_cursor  cur_1;
	struct m0_bufvec_cursor  cur_2;
	int                      diff;
	m0_bcount_t              ksize;
	void                    *p_key;
	m0_bcount_t              vsize;
	void                    *p_val;
	int                      min_rec_count;

	/* intialised slot for left and right node*/
	left_slot.s_node  = allocated_node;
	right_slot.s_node = current_node;

	/* 1)Move some records from current node to new node */

	bnode_set_level(allocated_node, bnode_level(current_node));

	bnode_move(current_node, allocated_node, D_LEFT, NR_EVEN);

	/**
	 * Assert that nodes still contain minimum number of records in the node
	 * required by btree. If Assert fails, increase the node size or
	 * decrease the object size.
	 */
	min_rec_count = bnode_level(current_node) ? 2 : 1;
	M0_ASSERT(bnode_count_rec(current_node) >= min_rec_count);
	M0_ASSERT(bnode_count_rec(allocated_node) >= min_rec_count);
	/*2) Find appropriate slot for given record */

	right_slot.s_idx = 0;
	REC_INIT(&right_slot.s_rec, &p_key, &ksize, &p_val, &vsize);
	bnode_key(&right_slot);

	if (current_node->n_tree->t_keycmp.rko_keycmp != NULL) {
		diff = current_node->n_tree->t_keycmp.rko_keycmp(
				M0_BUFVEC_DATA(&rec->r_key.k_data),
				M0_BUFVEC_DATA(&right_slot.s_rec.r_key.k_data));
	} else {
		m0_bufvec_cursor_init(&cur_1, &rec->r_key.k_data);
		m0_bufvec_cursor_init(&cur_2, &right_slot.s_rec.r_key.k_data);

		diff = m0_bufvec_cursor_cmp(&cur_1, &cur_2);
	}
	tgt->s_node = diff < 0 ? left_slot.s_node : right_slot.s_node;

	/**
	 * Corner case: If given record needs to be inseted at internal left
	 * node and if the key of given record is greater than key at last index
	 * of left record, initialised tgt->s_idx explicitly, as node_find will
	 * not compare key with last indexed key.
	 */
	if (bnode_level(tgt->s_node) > 0 && tgt->s_node == left_slot.s_node) {
		left_slot.s_idx = bnode_count(left_slot.s_node);
		REC_INIT(&left_slot.s_rec, &p_key, &ksize, &p_val, &vsize);
		bnode_key(&left_slot);
		if (current_node->n_tree->t_keycmp.rko_keycmp != NULL) {
			diff = current_node->n_tree->t_keycmp.rko_keycmp(
				 M0_BUFVEC_DATA(&rec->r_key.k_data),
				 M0_BUFVEC_DATA(&left_slot.s_rec.r_key.k_data));
		} else {
			m0_bufvec_cursor_init(&cur_2,
					      &left_slot.s_rec.r_key.k_data);
			diff = m0_bufvec_cursor_cmp(&cur_1, &cur_2);
		}
		if (diff > 0) {
			tgt->s_idx = bnode_count(left_slot.s_node) + 1;
			return;
		}
	}
	bnode_find(tgt, &rec->r_key);
}

/**
 * This function is responsible to handle the overflow at node at particular
 * level. It will get called when given record is not able to fit in node. This
 * function will split the node and update bop->bo_rec which needs to get added
 * at parent node.
 *
 * If record is not able to fit in the node, split the node
 *     1) Move some records from current node(l_node) to new node(l_alloc).
 *     2) Insert given record to appropriate node.
 *     3) Modify last key from left node(in case of internal node) and key,
 *       value for record which needs to get inserted at parent.
 *
 * @param bop structure for btree operation which contains all required data.
 * @return int64_t return state which needs to get executed next.
 */
static int64_t btree_put_makespace_phase(struct m0_btree_op *bop)
{
	struct m0_btree_oimpl *oi        = bop->bo_i;
	struct level          *lev       = &oi->i_level[oi->i_used];
	m0_bcount_t            ksize;
	void                  *p_key;
	m0_bcount_t            vsize;
	void                  *p_val;
	m0_bcount_t            ksize_1;
	void                  *p_key_1;
	m0_bcount_t            vsize_1;
	void                  *p_val_1;
	m0_bcount_t            newvsize  = INTERNAL_NODE_VALUE_SIZE;
	void                  *newv_ptr;
	struct m0_btree_rec    new_rec;
	struct slot            tgt;
	struct slot            node_slot;
	int                    i;
	int                    vsize_diff = 0;
	int                    rc;

	/**
	 * move records from current node to new node and find slot for given
	 * record
	 */
	M0_PRE(lev->l_alloc != NULL);
	bnode_lock(lev->l_alloc);
	bnode_lock(lev->l_node);

	lev->i_alloc_in_use = true;

	btree_put_split_and_find(lev->l_alloc, lev->l_node, &bop->bo_rec, &tgt);

	if (!oi->i_key_found) {
		/* PUT operation */
		tgt.s_rec = bop->bo_rec;
		/**
		 * Check if crc type of new record is same as crc type of node.
		 * If it is not same, perform upgrade operation for node.
		*/
		bnode_make (&tgt);
		REC_INIT(&tgt.s_rec, &p_key, &ksize, &p_val, &vsize);
		bnode_rec(&tgt);
	} else {
		/* UPDATE operation */
		REC_INIT(&tgt.s_rec, &p_key, &ksize, &p_val, &vsize);
		bnode_rec(&tgt);
		vsize_diff = m0_vec_count(&bop->bo_rec.r_val.ov_vec) -
			     m0_vec_count(&tgt.s_rec.r_val.ov_vec);
		M0_ASSERT(vsize_diff > 0);
		/**
		 * Check if crc type of new record is same as crc type of node.
		 * If it is not same, perform upgrade operation for node.
		*/
		bnode_val_resize(&tgt, vsize_diff, &bop->bo_rec);
		bnode_rec(&tgt);
	}

	tgt.s_rec.r_flags = M0_BSC_SUCCESS;
	rc = bop->bo_cb.c_act(&bop->bo_cb, &tgt.s_rec);
	if (rc) {
		/**
		 * Handle callback failure by reverting changes on
		 * btree
		 */
		if (!oi->i_key_found)
			bnode_del(tgt.s_node, tgt.s_idx);
		else
			bnode_val_resize(&tgt, -vsize_diff, NULL);

		bnode_done(&tgt, true);
		tgt.s_node == lev->l_node ? bnode_seq_cnt_update(lev->l_node) :
					    bnode_seq_cnt_update(lev->l_alloc);
		bnode_fix(lev->l_node);

		bnode_move(lev->l_alloc, lev->l_node, D_RIGHT, NR_MAX);
		lev->i_alloc_in_use = false;

		bnode_unlock(lev->l_alloc);
		bnode_unlock(lev->l_node);
		lock_op_unlock(bop->bo_arbor->t_desc);
		return fail(bop, rc);
	}
	bnode_done(&tgt, true);
	tgt.s_node == lev->l_node ? bnode_seq_cnt_update(lev->l_node) :
				    bnode_seq_cnt_update(lev->l_alloc);
	bnode_fix(tgt.s_node);
	btree_node_capture_enlist(oi, lev->l_alloc, 0, CR_ALL);
	if (IS_EMBEDDED_INDIRECT(lev->l_node)) {
		if (tgt.s_node == lev->l_node)
<<<<<<< HEAD
			btree_node_capture_enlist(oi, lev->l_node, tgt.s_idx,
						  1);
=======
			btree_node_capture_enlist(oi, lev->l_node,
						  tgt.s_idx, 1);
		else
			btree_node_capture_enlist(oi, lev->l_node,
						  tgt.s_idx, CR_NONE);
>>>>>>> f4684134
	}
	else
		btree_node_capture_enlist(oi, lev->l_node, 0, CR_ALL);

	/* TBD : This check needs to be removed when debugging is done. */
	M0_ASSERT_EX(bnode_expensive_invariant(lev->l_alloc));
	M0_ASSERT_EX(bnode_expensive_invariant(lev->l_node));
	bnode_unlock(lev->l_alloc);
	bnode_unlock(lev->l_node);

	/* Initialized new record which will get inserted at parent */
	node_slot.s_node = lev->l_node;
	node_slot.s_idx = 0;
	REC_INIT(&node_slot.s_rec, &p_key, &ksize, &p_val, &vsize);
	bnode_key(&node_slot);
	new_rec.r_key = node_slot.s_rec.r_key;

	newv_ptr      = &(lev->l_alloc->n_addr);
	new_rec.r_val = M0_BUFVEC_INIT_BUF(&newv_ptr, &newvsize);

	for (i = oi->i_used - 1; i >= 0; i--) {
		lev = &oi->i_level[i];
		node_slot.s_node = lev->l_node;
		node_slot.s_idx  = lev->l_idx;
		node_slot.s_rec  = new_rec;
		if (bnode_isfit(&node_slot)) {
			struct m0_btree_rec *rec;

			bnode_lock(lev->l_node);

			bnode_make(&node_slot);
			REC_INIT(&node_slot.s_rec, &p_key_1, &ksize_1,
						   &p_val_1, &vsize_1);
			bnode_rec(&node_slot);
			rec = &new_rec;
			COPY_RECORD(&node_slot.s_rec, rec);

			bnode_done(&node_slot, true);
			bnode_seq_cnt_update(lev->l_node);
			bnode_fix(lev->l_node);
			btree_node_capture_enlist(oi, lev->l_node, lev->l_idx,
						  1);

			/**
			 * TBD : This check needs to be removed when debugging
			 * is done.
			 */
			M0_ASSERT_EX(bnode_expensive_invariant(lev->l_node));
			bnode_unlock(lev->l_node);
			return P_CAPTURE;
		}

		M0_PRE(lev->l_alloc != NULL);
		bnode_lock(lev->l_alloc);
		bnode_lock(lev->l_node);

		lev->i_alloc_in_use = true;

		btree_put_split_and_find(lev->l_alloc, lev->l_node, &new_rec,
					 &tgt);

		tgt.s_rec = new_rec;
		bnode_make(&tgt);
		REC_INIT(&tgt.s_rec, &p_key_1, &ksize_1, &p_val_1, &vsize_1);
		bnode_rec(&tgt);
		COPY_RECORD(&tgt.s_rec,  &new_rec);

		bnode_done(&tgt, true);
		tgt.s_node == lev->l_node ? bnode_seq_cnt_update(lev->l_node) :
					    bnode_seq_cnt_update(lev->l_alloc);
		bnode_fix(tgt.s_node);
		btree_node_capture_enlist(oi, lev->l_alloc, 0, CR_ALL);
		if (IS_EMBEDDED_INDIRECT(lev->l_node)) {
			if (tgt.s_node == lev->l_node)
				btree_node_capture_enlist(oi, lev->l_node,
							  tgt.s_idx, 1);
			else
				btree_node_capture_enlist(oi, lev->l_node,
							  tgt.s_idx, CR_NONE);
		} else
			btree_node_capture_enlist(oi, lev->l_node, 0, CR_ALL);

		/**
		 * TBD : This check needs to be removed when debugging is
		 * done.
		 */
		M0_ASSERT_EX(bnode_expensive_invariant(lev->l_alloc));
		M0_ASSERT_EX(bnode_expensive_invariant(lev->l_node));
		bnode_unlock(lev->l_alloc);
		bnode_unlock(lev->l_node);

		node_slot.s_node = lev->l_alloc;
		node_slot.s_idx = bnode_count(node_slot.s_node);
		REC_INIT(&node_slot.s_rec, &p_key, &ksize, &p_val, &vsize);
		bnode_key(&node_slot);
		new_rec.r_key = node_slot.s_rec.r_key;
		newv_ptr = &(lev->l_alloc->n_addr);
	}

	/**
	 * If we reach root node and splitting is done at root handle spliting
	 * of root
	*/
	return btree_put_root_split_handle(bop, &new_rec);
}

/* get_tick for insert operation */
static int64_t btree_put_kv_tick(struct m0_sm_op *smop)
{
	struct m0_btree_op    *bop            = M0_AMB(bop, smop, bo_op);
	struct td             *tree           = bop->bo_arbor->t_desc;
	uint64_t               flags          = bop->bo_flags;
	struct m0_btree_oimpl *oi             = bop->bo_i;
	bool                   lock_acquired  = bop->bo_flags & BOF_LOCKALL;
	int                    vsize_diff     = 0;
	struct level          *lev;

	switch (bop->bo_op.o_sm.sm_state) {
	case P_INIT:
		if (M0_FI_ENABLED("already_exists")) {
			/**
			 * Return error if failure condition is explicitly
			 * enabled by finject Fault Injection while testing.
			 */
			bop->bo_op.o_sm.sm_rc = M0_ERR(-EEXIST);
			return P_DONE;
		}
		M0_ASSERT(bop->bo_i == NULL);
		bop->bo_i = m0_alloc(sizeof *oi);
		if (bop->bo_i == NULL) {
			bop->bo_op.o_sm.sm_rc = M0_ERR(-ENOMEM);
			return P_DONE;
		}
		if ((flags & BOF_COOKIE) &&
		    cookie_is_set(&bop->bo_rec.r_key.k_cookie))
			return P_COOKIE;
		else
			return P_SETUP;
	case P_COOKIE:
		if (cookie_is_valid(tree, &bop->bo_rec.r_key.k_cookie) &&
		    !bnode_isoverflow(oi->i_cookie_node, 0, &bop->bo_rec))
			return P_LOCK;
		else
			return P_SETUP;
	case P_LOCKALL:
		M0_ASSERT(bop->bo_flags & BOF_LOCKALL);
		return lock_op_init(&bop->bo_op, &bop->bo_i->i_nop,
				    bop->bo_arbor->t_desc, P_SETUP);
	case P_SETUP:
		oi->i_height = tree->t_height;
		memset(&oi->i_level, 0, sizeof oi->i_level);
		bop->bo_i->i_key_found = false;
		oi->i_nop.no_op.o_sm.sm_rc = 0;
		/** Fall through to P_DOWN. */
	case P_DOWN:
		oi->i_used = 0;
		M0_SET0(&oi->i_capture);
		/* Load root node. */
		return bnode_get(&oi->i_nop, tree, &tree->t_root->n_addr,
				 P_NEXTDOWN);
	case P_NEXTDOWN:
		if (oi->i_nop.no_op.o_sm.sm_rc == 0) {
			struct slot    node_slot = {};
			struct segaddr child_node_addr;

			lev = &oi->i_level[oi->i_used];
			lev->l_node = oi->i_nop.no_node;
			node_slot.s_node = oi->i_nop.no_node;

			bnode_lock(lev->l_node);
			lev->l_seq = oi->i_nop.no_node->n_seq;
			oi->i_nop.no_node = NULL;

			/**
			 * Node validation is required to determine that the
			 * node(lev->l_node) which is pointed by current thread
			 * is not freed by any other thread till current thread
			 * reaches NEXTDOWN phase.
			 *
			 * Node verification is required to determine that no
			 * other thread which has lock is working on the same
			 * node(lev->l_node) which is pointed by current thread.
			 */

			if (!bnode_isvalid(lev->l_node) || (oi->i_used > 0 &&
			    bnode_count_rec(lev->l_node) == 0)) {
				bnode_unlock(lev->l_node);
				return m0_sm_op_sub(&bop->bo_op, P_CLEANUP,
						    P_SETUP);
			}

			lev->l_max_ksize = bnode_max_ksize(lev->l_node);
			oi->i_key_found = bnode_find(&node_slot,
						     &bop->bo_rec.r_key);
			lev->l_idx = node_slot.s_idx;
			if (bnode_level(node_slot.s_node) > 0) {
				if (oi->i_key_found) {
					lev->l_idx++;
					node_slot.s_idx++;
				}
				bnode_child(&node_slot, &child_node_addr);
				if (!address_in_segment(child_node_addr)) {
					bnode_unlock(lev->l_node);
					bnode_op_fini(&oi->i_nop);
					return fail(bop, M0_ERR(-EFAULT));
				}
				oi->i_used++;

				if (oi->i_used >= oi->i_height) {
					/* If height of tree increased. */
					oi->i_used = oi->i_height - 1;
					bnode_unlock(lev->l_node);
					return m0_sm_op_sub(&bop->bo_op,
							    P_CLEANUP, P_SETUP);
				}
				bnode_unlock(lev->l_node);
				return bnode_get(&oi->i_nop, tree,
						 &child_node_addr, P_NEXTDOWN);
			} else {
				bnode_unlock(lev->l_node);
				if (oi->i_key_found && bop->bo_opc == M0_BO_PUT)
					return P_LOCK;
				if (!oi->i_key_found &&
				    bop->bo_opc == M0_BO_UPDATE &&
				    !(bop->bo_flags & BOF_INSERT_IF_NOT_FOUND))
					return P_LOCK;
				/**
				 * Initialize i_alloc_lev to level of leaf
				 * node.
				 */
				oi->i_alloc_lev = oi->i_used;
				return P_ALLOC_REQUIRE;
			}
		} else {
			bnode_op_fini(&oi->i_nop);
			return m0_sm_op_sub(&bop->bo_op, P_CLEANUP, P_SETUP);
		}
	case P_ALLOC_REQUIRE:{
		do {
			int max_ksize = 0;
			struct level *child_lev;

			lev = &oi->i_level[oi->i_alloc_lev];
			bnode_lock(lev->l_node);
			if (!bnode_isvalid(lev->l_node)) {
				bnode_unlock(lev->l_node);
				return m0_sm_op_sub(&bop->bo_op, P_CLEANUP,
						    P_SETUP);
			}

			if (oi->i_alloc_lev < oi->i_used) {
				child_lev = &oi->i_level[oi->i_alloc_lev + 1];
				max_ksize = child_lev->l_max_ksize;
			}

			if (!bnode_isoverflow(lev->l_node, max_ksize,
					      &bop->bo_rec)) {
				bnode_unlock(lev->l_node);
				break;
			}
			if (lev->l_alloc == NULL || (oi->i_alloc_lev == 0 &&
			    oi->i_extra_node == NULL)) {
				/**
				 * Depending on the level of node, shift can be
				 * updated.
				 */
				int ksize    = bnode_keysize(lev->l_node);
				int vsize    = bnode_valsize(lev->l_node);
				int nsize    = bnode_nsize(tree->t_root);
				int crctype  = bnode_crctype_get(lev->l_node);
				int addrtype = bnode_addrtype_get(lev->l_node);
				oi->i_nop.no_opc = NOP_ALLOC;
				bnode_unlock(lev->l_node);
				return bnode_alloc(&oi->i_nop, tree,
						  nsize, lev->l_node->n_type,
						  crctype, addrtype,
						  ksize, vsize,
						  bop->bo_tx, P_ALLOC_STORE);

			}
			bnode_unlock(lev->l_node);
			oi->i_alloc_lev--;
		} while (oi->i_alloc_lev >= 0);
		return P_LOCK;
	}
	case P_ALLOC_STORE: {
		if (oi->i_nop.no_op.o_sm.sm_rc != 0) {
			if (lock_acquired)
				lock_op_unlock(tree);
			bnode_op_fini(&oi->i_nop);
			return fail(bop, oi->i_nop.no_op.o_sm.sm_rc);
		}
		lev = &oi->i_level[oi->i_alloc_lev];

		if (oi->i_alloc_lev == 0) {
			/**
			 * If we are at root node and if there is possibility of
			 * overflow at root node, allocate two nodes for l_alloc
			 * and oi->extra_node, as both nodes will be used in
			 * case of root overflow.
			 */
			if (lev->l_alloc == NULL) {
				int ksize;
				int vsize;
				int nsize;
				int crctype;
				int addrtype;

				lev->l_alloc = oi->i_nop.no_node;
				oi->i_nop.no_node = NULL;
				bnode_lock(lev->l_node);
				if (!bnode_isvalid(lev->l_node)) {
					bnode_unlock(lev->l_node);
					return m0_sm_op_sub(&bop->bo_op,
							    P_CLEANUP, P_SETUP);
				}
				ksize    = bnode_keysize(lev->l_node);
				vsize    = bnode_valsize(lev->l_node);
				nsize    = bnode_nsize(tree->t_root);
				crctype  = bnode_crctype_get(lev->l_node);
				addrtype = bnode_addrtype_get(lev->l_node);
				oi->i_nop.no_opc = NOP_ALLOC;
				bnode_unlock(lev->l_node);
				return bnode_alloc(&oi->i_nop, tree,
						  nsize, lev->l_node->n_type,
						  crctype, addrtype,
						  ksize, vsize,
						  bop->bo_tx, P_ALLOC_STORE);

			} else if (oi->i_extra_node == NULL) {
				oi->i_extra_node = oi->i_nop.no_node;
				oi->i_nop.no_node = NULL;
				return P_LOCK;
			} else
				M0_ASSERT(0);
		}

		lev->l_alloc = oi->i_nop.no_node;
		oi->i_alloc_lev--;
		return P_ALLOC_REQUIRE;
	}
	case P_LOCK:
		if (!lock_acquired)
			return lock_op_init(&bop->bo_op, &bop->bo_i->i_nop,
					    bop->bo_arbor->t_desc, P_CHECK);
		/** Fall through if LOCK is already acquired. */
	case P_CHECK:
		if (!path_check(oi, tree, &bop->bo_rec.r_key.k_cookie)) {
			oi->i_trial++;
			if (oi->i_trial >= MAX_TRIALS) {
				M0_ASSERT_INFO((bop->bo_flags & BOF_LOCKALL) ==
					       0, "Put record failure in tree"
					       "lock mode");
				bop->bo_flags |= BOF_LOCKALL;
				lock_op_unlock(tree);
				return m0_sm_op_sub(&bop->bo_op, P_CLEANUP,
						    P_LOCKALL);
			}
			if (oi->i_height != tree->t_height) {
				/* If height has changed. */
				lock_op_unlock(tree);
				return m0_sm_op_sub(&bop->bo_op, P_CLEANUP,
						    P_SETUP);
			} else {
				/* If height is same, put back all the nodes. */
				lock_op_unlock(tree);
				level_put(oi);
				return P_DOWN;
			}
		}
		/** Fall through if path_check is successful. */
	case P_SANITY_CHECK: {
		int rc = 0;
		if (oi->i_key_found && bop->bo_opc == M0_BO_PUT)
			rc = -EEXIST;
		else if (!oi->i_key_found && bop->bo_opc == M0_BO_UPDATE &&
			 !(bop->bo_flags & BOF_INSERT_IF_NOT_FOUND))
			rc = -ENOENT;

		if (rc) {
			lock_op_unlock(tree);
			return fail(bop, rc);
		}
		return P_MAKESPACE;
	}
	case P_MAKESPACE: {
		struct slot node_slot;
		lev = &oi->i_level[oi->i_used];
		node_slot = (struct slot){
			.s_node = lev->l_node,
			.s_idx  = lev->l_idx,
		};
		if (!oi->i_key_found) {
			M0_ASSERT(bop->bo_opc == M0_BO_PUT ||
				  (bop->bo_opc == M0_BO_UPDATE &&
				   (bop->bo_flags & BOF_INSERT_IF_NOT_FOUND)));

			node_slot.s_rec  = bop->bo_rec;
			if (!bnode_isfit(&node_slot))
				return btree_put_makespace_phase(bop);

			bnode_lock(lev->l_node);
			/**
			 * Check if crc type of new record is same as crc type
			 * of node. If it is not same, perform upgrade operation
			 * for node.
			*/
			bnode_make(&node_slot);
		} else {
			m0_bcount_t          ksize;
			void                *p_key;
			m0_bcount_t          vsize;
			void                *p_val;
			int                  new_vsize;
			int                  old_vsize;

			M0_ASSERT(bop->bo_opc == M0_BO_UPDATE);

			REC_INIT(&node_slot.s_rec, &p_key, &ksize,
						    &p_val, &vsize);
			bnode_rec(&node_slot);

			new_vsize = m0_vec_count(&bop->bo_rec.r_val.ov_vec);
			old_vsize = m0_vec_count(&node_slot.s_rec.r_val.ov_vec);

			vsize_diff = new_vsize - old_vsize;

			if (bnode_newval_isfit(&node_slot, &node_slot.s_rec,
					       &bop->bo_rec)) {
				/**
				 * If new value size is able to accomodate in
				 * node.
				 */
				bnode_lock(lev->l_node);
				bnode_val_resize(&node_slot, vsize_diff,
						 &bop->bo_rec);
			} else
				return btree_put_makespace_phase(bop);
		}
		/** Fall through if there is no overflow.  **/
	}
	case P_ACT: {
		m0_bcount_t          ksize;
		void                *p_key;
		m0_bcount_t          vsize;
		void                *p_val;
		struct slot          node_slot;
		int                  rc;

		lev = &oi->i_level[oi->i_used];

		node_slot.s_node = lev->l_node;
		node_slot.s_idx  = lev->l_idx;

		REC_INIT(&node_slot.s_rec, &p_key, &ksize, &p_val, &vsize);
		bnode_rec(&node_slot);

		/**
		 * If we are at leaf node, and we have made the space
		 * for inserting a record, callback will be called.
		 * Callback will be provided with the record. It is
		 * user's responsibility to fill the value as well as
		 * key in the given record. if callback failed, we will
		 * revert back the changes made on btree. Detailed
		 * explination is provided at P_MAKESPACE stage.
		 */
		node_slot.s_rec.r_flags = M0_BSC_SUCCESS;
		rc = bop->bo_cb.c_act(&bop->bo_cb, &node_slot.s_rec);
		if (rc) {
			/**
			 * Handle callback failure by reverting changes on
			 * btree
			 */
			if (bop->bo_opc == M0_BO_PUT)
				bnode_del(node_slot.s_node, node_slot.s_idx);
			else
				bnode_val_resize(&node_slot, -vsize_diff, NULL);

			bnode_done(&node_slot, true);
			bnode_seq_cnt_update(lev->l_node);
			bnode_fix(lev->l_node);
			bnode_unlock(lev->l_node);
			lock_op_unlock(tree);
			return fail(bop, rc);
		}
		bnode_done(&node_slot, true);
		bnode_seq_cnt_update(lev->l_node);
		bnode_fix(lev->l_node);
		btree_node_capture_enlist(oi, lev->l_node, lev->l_idx, 1);

		/**
		 * TBD : This check needs to be removed when debugging is
		 * done.
		 */
		M0_ASSERT_EX(bnode_expensive_invariant(lev->l_node));
		bnode_unlock(lev->l_node);
		return P_CAPTURE;
	}
	case P_CAPTURE:
		btree_tx_nodes_capture(oi, bop->bo_tx);
		lock_op_unlock(tree);
		return m0_sm_op_sub(&bop->bo_op, P_CLEANUP, P_FINI);
	case P_CLEANUP:
		level_cleanup(oi, bop->bo_tx);
		return m0_sm_op_ret(&bop->bo_op);
	case P_FINI :
		M0_ASSERT(oi);
		m0_free(oi);
		return P_DONE;
	default:
		M0_IMPOSSIBLE("Wrong state: %i", bop->bo_op.o_sm.sm_state);
	};
}
/* Insert operation section end point */

static struct m0_sm_state_descr btree_states[P_NR] = {
	[P_INIT] = {
		.sd_flags   = M0_SDF_INITIAL,
		.sd_name    = "P_INIT",
		.sd_allowed = M0_BITS(P_COOKIE, P_SETUP, P_ACT, P_WAITCHECK,
				      P_TREE_GET, P_DONE),
	},
	[P_TREE_GET] = {
		.sd_flags   = 0,
		.sd_name    = "P_TREE_GET",
		.sd_allowed = M0_BITS(P_ACT),
	},
	[P_COOKIE] = {
		.sd_flags   = 0,
		.sd_name    = "P_COOKIE",
		.sd_allowed = M0_BITS(P_LOCK, P_SETUP),
	},
	[P_SETUP] = {
		.sd_flags   = 0,
		.sd_name    = "P_SETUP",
		.sd_allowed = M0_BITS(P_CLEANUP, P_NEXTDOWN),
	},
	[P_LOCKALL] = {
		.sd_flags   = 0,
		.sd_name    = "P_LOCKALL",
		.sd_allowed = M0_BITS(P_SETUP),
	},
	[P_DOWN] = {
		.sd_flags   = 0,
		.sd_name    = "P_DOWN",
		.sd_allowed = M0_BITS(P_NEXTDOWN),
	},
	[P_NEXTDOWN] = {
		.sd_flags   = 0,
		.sd_name    = "P_NEXTDOWN",
		.sd_allowed = M0_BITS(P_NEXTDOWN, P_ALLOC_REQUIRE,
				      P_STORE_CHILD, P_SIBLING, P_CLEANUP,
				      P_LOCK, P_ACT),
	},
	[P_SIBLING] = {
		.sd_flags   = 0,
		.sd_name    = "P_SIBLING",
		.sd_allowed = M0_BITS(P_SIBLING, P_LOCK, P_CLEANUP),
	},
	[P_ALLOC_REQUIRE] = {
		.sd_flags   = 0,
		.sd_name    = "P_ALLOC_REQUIRE",
		.sd_allowed = M0_BITS(P_ALLOC_STORE, P_LOCK, P_CLEANUP),
	},
	[P_ALLOC_STORE] = {
		.sd_flags   = 0,
		.sd_name    = "P_ALLOC_STORE",
		.sd_allowed = M0_BITS(P_ALLOC_REQUIRE, P_ALLOC_STORE, P_LOCK,
				      P_CLEANUP),
	},
	[P_STORE_CHILD] = {
		.sd_flags   = 0,
		.sd_name    = "P_STORE_CHILD",
		.sd_allowed = M0_BITS(P_CHECK, P_CLEANUP, P_DOWN, P_CAPTURE),
	},
	[P_LOCK] = {
		.sd_flags   = 0,
		.sd_name    = "P_LOCK",
		.sd_allowed = M0_BITS(P_CHECK, P_MAKESPACE, P_ACT, P_CAPTURE,
				      P_CLEANUP),
	},
	[P_CHECK] = {
		.sd_flags   = 0,
		.sd_name    = "P_CHECK",
		.sd_allowed = M0_BITS(P_CAPTURE, P_MAKESPACE, P_ACT, P_CLEANUP,
				      P_DOWN),
	},
	[P_SANITY_CHECK] = {
		.sd_flags   = 0,
		.sd_name    = "P_SANITY_CHECK",
		.sd_allowed = M0_BITS(P_MAKESPACE, P_ACT, P_CLEANUP),
	},
	[P_MAKESPACE] = {
		.sd_flags   = 0,
		.sd_name    = "P_MAKESPACE",
		.sd_allowed = M0_BITS(P_CAPTURE, P_CLEANUP),
	},
	[P_ACT] = {
		.sd_flags   = 0,
		.sd_name    = "P_ACT",
		.sd_allowed = M0_BITS(P_CAPTURE, P_CLEANUP, P_NEXTDOWN, P_DONE),
	},
	[P_CAPTURE] = {
		.sd_flags   = 0,
		.sd_name    = "P_CAPTURE",
		.sd_allowed = M0_BITS(P_FREENODE, P_CLEANUP),
	},
	[P_FREENODE] = {
		.sd_flags   = 0,
		.sd_name    = "P_FREENODE",
		.sd_allowed = M0_BITS(P_CLEANUP, P_FINI),
	},
	[P_CLEANUP] = {
		.sd_flags   = 0,
		.sd_name    = "P_CLEANUP",
		.sd_allowed = M0_BITS(P_SETUP, P_LOCKALL, P_FINI),
	},
	[P_FINI] = {
		.sd_flags   = 0,
		.sd_name    = "P_FINI",
		.sd_allowed = M0_BITS(P_DONE),
	},
	[P_WAITCHECK] = {
		.sd_flags   = 0,
		.sd_name    = "P_WAITCHECK",
		.sd_allowed = M0_BITS(P_WAITCHECK),
	},
	[P_DONE] = {
		.sd_flags   = M0_SDF_TERMINAL,
		.sd_name    = "P_DONE",
		.sd_allowed = 0,
	},
};

static struct m0_sm_trans_descr btree_trans[] = {
	{ "open/close-init", P_INIT, P_ACT },
	{ "open/close-act", P_ACT, P_DONE },
	{ "create-init-tree_get", P_INIT, P_TREE_GET },
	{ "create-tree_get-act", P_TREE_GET, P_ACT },
	{ "close/destroy", P_INIT, P_DONE},
	{ "close-init-timecheck", P_INIT, P_WAITCHECK},
	{ "close-timecheck-repeat", P_WAITCHECK, P_WAITCHECK},
	{ "kvop-init-cookie", P_INIT, P_COOKIE },
	{ "kvop-init", P_INIT, P_SETUP },
	{ "kvop-cookie-valid", P_COOKIE, P_LOCK },
	{ "kvop-cookie-invalid", P_COOKIE, P_SETUP },
	{ "kvop-setup-failed", P_SETUP, P_CLEANUP },
	{ "kvop-setup-down-fallthrough", P_SETUP, P_NEXTDOWN },
	{ "kvop-lockall", P_LOCKALL, P_SETUP },
	{ "kvop-down", P_DOWN, P_NEXTDOWN },
	{ "kvop-nextdown-repeat", P_NEXTDOWN, P_NEXTDOWN },
	{ "put-nextdown-next", P_NEXTDOWN, P_ALLOC_REQUIRE },
	{ "del-nextdown-load", P_NEXTDOWN, P_STORE_CHILD },
	{ "get-nextdown-next", P_NEXTDOWN, P_LOCK },
	{ "truncate-nextdown-act", P_NEXTDOWN, P_ACT },
	{ "iter-nextdown-sibling", P_NEXTDOWN, P_SIBLING },
	{ "kvop-nextdown-failed", P_NEXTDOWN, P_CLEANUP },
	{ "iter-sibling-repeat", P_SIBLING, P_SIBLING },
	{ "iter-sibling-next", P_SIBLING, P_LOCK },
	{ "iter-sibling-failed", P_SIBLING, P_CLEANUP },
	{ "put-alloc-load", P_ALLOC_REQUIRE, P_ALLOC_STORE },
	{ "put-alloc-next", P_ALLOC_REQUIRE, P_LOCK },
	{ "put-alloc-fail", P_ALLOC_REQUIRE, P_CLEANUP },
	{ "put-allocstore-require", P_ALLOC_STORE, P_ALLOC_REQUIRE },
	{ "put-allocstore-repeat", P_ALLOC_STORE, P_ALLOC_STORE },
	{ "put-allocstore-next", P_ALLOC_STORE, P_LOCK },
	{ "put-allocstore-fail", P_ALLOC_STORE, P_CLEANUP },
	{ "del-child-check", P_STORE_CHILD, P_CHECK },
	{ "del-child-check-ht-changed", P_STORE_CHILD, P_CLEANUP },
	{ "del-child-check-ht-same", P_STORE_CHILD, P_DOWN },
	{ "del-child-check-ft", P_STORE_CHILD, P_CAPTURE },
	{ "kvop-lock", P_LOCK, P_CHECK },
	{ "kvop-lock-check-ht-changed", P_LOCK, P_CLEANUP },
	{ "put-lock-ft-capture", P_LOCK, P_CAPTURE },
	{ "put-lock-ft-makespace", P_LOCK, P_MAKESPACE },
	{ "put-lock-ft-act", P_LOCK, P_ACT },
	{ "kvop-check-height-changed", P_CHECK, P_CLEANUP },
	{ "kvop-check-height-same", P_CHECK, P_DOWN },
	{ "put-check-ft-capture", P_CHECK, P_CAPTURE },
	{ "put-check-ft-makespace", P_LOCK, P_MAKESPACE },
	{ "put-check-ft-act", P_LOCK, P_ACT },
	{ "put-sanity-makespace", P_SANITY_CHECK, P_MAKESPACE },
	{ "put-sanity-act", P_SANITY_CHECK, P_ACT },
	{ "put-sanity-cleanup", P_SANITY_CHECK, P_CLEANUP},
	{ "put-makespace-capture", P_MAKESPACE, P_CAPTURE },
	{ "put-makespace-cleanup", P_MAKESPACE, P_CLEANUP },
	{ "kvop-act", P_ACT, P_CLEANUP },
	{ "put-del-act", P_ACT, P_CAPTURE },
	{ "truncate-act-nextdown", P_ACT, P_NEXTDOWN },
	{ "put-capture", P_CAPTURE, P_CLEANUP},
	{ "del-capture-freenode", P_CAPTURE, P_FREENODE},
	{ "del-freenode-cleanup", P_FREENODE, P_CLEANUP },
	{ "del-freenode-fini", P_FREENODE, P_FINI},
	{ "kvop-cleanup-setup", P_CLEANUP, P_SETUP },
	{ "kvop-lockall", P_CLEANUP, P_LOCKALL },
	{ "kvop-done", P_CLEANUP, P_FINI },
	{ "kvop-fini", P_FINI, P_DONE },
};

static struct m0_sm_conf btree_conf = {
	.scf_name      = "btree-conf",
	.scf_nr_states = ARRAY_SIZE(btree_states),
	.scf_state     = btree_states,
	.scf_trans_nr  = ARRAY_SIZE(btree_trans),
	.scf_trans     = btree_trans
};

/**
 * btree_create_tree_tick function is the main function used to create btree.
 * It traverses through multiple states to perform its operation.
 *
 * @param smop     represents the state machine operation
 * @return int64_t returns the next state to be executed.
 */
static int64_t btree_create_tree_tick(struct m0_sm_op *smop)
{
	struct m0_btree_op    *bop    = M0_AMB(bop, smop, bo_op);
	struct m0_btree_oimpl *oi     = bop->bo_i;
	struct m0_btree_idata *data   = &bop->bo_data;
	int                    k_size = data->bt->ksize == -1 ? MAX_KEY_SIZE :
								data->bt->ksize;
	int                    v_size = data->bt->vsize == -1 ? MAX_VAL_SIZE :
								data->bt->vsize;
	struct slot            node_slot;

	switch (bop->bo_op.o_sm.sm_state) {
	case P_INIT:
		/**
		 * This following check has been added to enforce the
		 * requirement that nodes have aligned addresses.
		 * However, in future, this check can be removed if
		 * such a requirement is invalidated.
		 */
		if (!addr_is_aligned(data->addr))
			return M0_ERR(-EFAULT);

		oi = m0_alloc(sizeof *bop->bo_i);
		if (oi == NULL)
			return M0_ERR(-ENOMEM);
		bop->bo_i = oi;

		oi->i_nop.no_addr = segaddr_build(data->addr);
		return bnode_init(&oi->i_nop.no_addr, k_size, v_size,
				  data->num_bytes, data->nt, data->crc_type,
				  data->addr_type, bop->bo_seg->bs_gen,
				  data->fid, P_TREE_GET);

	case P_TREE_GET:
		return tree_get(&oi->i_nop, &oi->i_nop.no_addr, P_ACT);

	case P_ACT:
		M0_ASSERT(oi->i_nop.no_op.o_sm.sm_rc == 0);
		oi->i_nop.no_node->n_type = data->nt;
		oi->i_nop.no_node->n_seg  = bop->bo_seg;
		oi->i_nop.no_tree->t_type = data->bt;
		oi->i_nop.no_tree->t_seg  = bop->bo_seg;

		bop->bo_arbor->t_desc     = oi->i_nop.no_tree;
		bop->bo_arbor->t_type     = data->bt;
		bop->bo_arbor->t_height   = bnode_level(oi->i_nop.no_node) + 1;

		m0_rwlock_write_lock(&bop->bo_arbor->t_desc->t_lock);
		bop->bo_arbor->t_desc->t_height = bop->bo_arbor->t_height;
		bop->bo_arbor->t_desc->t_keycmp = bop->bo_keycmp;
		node_slot.s_node                = oi->i_nop.no_node;
		node_slot.s_idx                 = 0;
		bnode_capture(&node_slot, CR_NONE, bop->bo_tx);
		m0_rwlock_write_unlock(&bop->bo_arbor->t_desc->t_lock);

		m0_free(oi);
		bop->bo_i = NULL;

		return P_DONE;

	default:
		M0_IMPOSSIBLE("Wrong state: %i", bop->bo_op.o_sm.sm_state);
	}
}

/**
 * btree_destroy_tree_tick function is the main function used to destroy btree.
 *
 * @param smop     represents the state machine operation
 * @return int64_t returns the next state to be executed.
 */
static int64_t btree_destroy_tree_tick(struct m0_sm_op *smop)
{
	struct m0_btree_op *bop  = M0_AMB(bop, smop, bo_op);
	struct td          *tree = bop->bo_arbor->t_desc;
	struct slot         _slot;

	M0_PRE(bop->bo_op.o_sm.sm_state == P_INIT);

	if (tree == NULL)
		return M0_ERR(-EINVAL);

	m0_rwlock_write_lock(&tree->t_lock);
	if (tree->t_ref != 1) {
		m0_rwlock_write_unlock(&tree->t_lock);
		return M0_ERR(-EPERM);
	}

	M0_PRE(bnode_invariant(tree->t_root));
	M0_PRE(bnode_count(tree->t_root) == 0);
	m0_rwlock_write_unlock(&tree->t_lock);
	bnode_fini(tree->t_root);
	_slot.s_node                    = tree->t_root;
	_slot.s_idx                     = 0;
	bnode_capture(&_slot, CR_NONE, bop->bo_tx);
	bnode_put(tree->t_root->n_op, tree->t_root);
	tree_put(tree);

	return P_DONE;
}

/**
 * btree_open_tree_tick function is used to traverse through different states to
 * facilitate the working of m0_btree_open().
 *
 * @param smop     represents the state machine operation
 * @return int64_t returns the next state to be executed.
 */
static int64_t btree_open_tree_tick(struct m0_sm_op *smop)
{
	struct m0_btree_op    *bop  = M0_AMB(bop, smop, bo_op);
	struct m0_btree_oimpl *oi   = bop->bo_i;

	switch (bop->bo_op.o_sm.sm_state) {
	case P_INIT:

		/**
		 * This following check has been added to enforce the
		 * requirement that nodes have aligned addresses.
		 * However, in future, this check can be removed if
		 * such a requirement is invalidated.
		 */
		if (!addr_is_aligned(bop->bo_data.addr))
			return M0_ERR(-EFAULT);

		oi = m0_alloc(sizeof *bop->bo_i);
		if (oi == NULL)
			return M0_ERR(-ENOMEM);
		bop->bo_i = oi;
		oi->i_nop.no_addr = segaddr_build(bop->bo_data.addr);

		return tree_get(&oi->i_nop, &oi->i_nop.no_addr, P_ACT);

	case P_ACT:
		M0_ASSERT(oi->i_nop.no_op.o_sm.sm_rc == 0);

		if (!oi->i_nop.no_tree->t_type)
			oi->i_nop.no_tree->t_type = bop->bo_data.bt;

		bop->bo_arbor->t_type           = oi->i_nop.no_tree->t_type;
		bop->bo_arbor->t_desc           = oi->i_nop.no_tree;
		bop->bo_arbor->t_height         = oi->i_nop.no_tree->t_height;
		bop->bo_arbor->t_desc->t_seg    = bop->bo_seg;
		bop->bo_arbor->t_desc->t_fid    = oi->i_nop.no_tree->t_fid;
		bop->bo_arbor->t_desc->t_keycmp = bop->bo_keycmp;

		m0_free(oi);
		return P_DONE;

	default:
		M0_IMPOSSIBLE("Wrong state: %i", bop->bo_op.o_sm.sm_state);
	}
}

/**
 * btree_close_tree_tick function is used to traverse through different states
 * to facilitate the working of m0_btree_close().
 *
 * @param smop     represents the state machine operation
 * @return int64_t returns the next state to be executed.
 */
static int64_t btree_close_tree_tick(struct m0_sm_op *smop)
{
	struct m0_btree_op *bop  = M0_AMB(bop, smop, bo_op);
	struct td          *tree = bop->bo_arbor->t_desc;
	struct nd          *node;

	switch (bop->bo_op.o_sm.sm_state) {
	case P_INIT:
		if (tree == NULL)
			return M0_ERR(-EINVAL);

		M0_PRE(tree->t_ref != 0);

		m0_rwlock_write_lock(&tree->t_lock);
		if (tree->t_ref > 1) {
			m0_rwlock_write_unlock(&tree->t_lock);
			bnode_put(tree->t_root->n_op, tree->t_root);
			tree_put(tree);
			return P_DONE;
		}
		m0_rwlock_write_unlock(&tree->t_lock);

		/** put tree's root node. */
		bnode_put(tree->t_root->n_op, tree->t_root);
		/** Fallthrough to P_WAITCHECK */
	case P_WAITCHECK:
		m0_rwlock_write_lock(&list_lock);
		m0_tl_for(ndlist, &btree_active_nds, node) {
			if (node->n_tree == tree && node->n_ref > 0) {
				m0_rwlock_write_unlock(&list_lock);
				return P_WAITCHECK;
			}
		} m0_tl_endfor;
		m0_rwlock_write_unlock(&list_lock);
		/** Fallthrough to P_ACT */
	case P_ACT:
		tree_put(tree);
		bop->bo_arbor->t_desc = NULL;
		return P_DONE;
	default:
		M0_IMPOSSIBLE("Wrong state: %i", bop->bo_op.o_sm.sm_state);
	}
}

/* Based on the flag get the next/previous sibling index. */
static int sibling_index_get(int index, uint64_t flags, bool key_exists)
{
	if (flags & BOF_NEXT)
		return key_exists ? ++index : index;
	return --index;
}

/* Checks if the index is in the range of valid key range for node. */
static bool index_is_valid(struct level *lev)
{
	return (lev->l_idx >= 0) && (lev->l_idx < bnode_count(lev->l_node));
}

/**
 *  Search from the leaf + 1 level till the root level and find a node
 *  which has valid sibling. Once found, get the leftmost leaf record from the
 *  sibling subtree.
 */
static int  btree_sibling_first_key(struct m0_btree_oimpl *oi, struct td *tree,
				    struct slot *s)
{
	int             i;
	struct level   *lev;
	struct segaddr  child;

	for (i = oi->i_used - 1; i >= 0; i--) {
		lev = &oi->i_level[i];
		if (lev->l_idx < bnode_count(lev->l_node)) {
			s->s_node = oi->i_nop.no_node = lev->l_node;
			s->s_idx = lev->l_idx + 1;
			while (i != oi->i_used) {
				bnode_child(s, &child);
				if (!address_in_segment(child))
					return M0_ERR(-EFAULT);
				i++;
				bnode_get(&oi->i_nop, tree, &child, P_CLEANUP);
				s->s_idx = 0;
				s->s_node = oi->i_nop.no_node;
				oi->i_level[i].l_sibling = oi->i_nop.no_node;
			}
			bnode_rec(s);
			return 0;
		}
	}
	return -ENOENT;
}

/**
 * State machine for fetching exact key / slant key / min key or max key from
 * the tree.
 */
static int64_t btree_get_kv_tick(struct m0_sm_op *smop)
{
	struct m0_btree_op    *bop            = M0_AMB(bop, smop, bo_op);
	struct td             *tree           = bop->bo_arbor->t_desc;
	struct m0_btree_oimpl *oi             = bop->bo_i;
	bool                   lock_acquired  = bop->bo_flags & BOF_LOCKALL;
	struct level          *lev;

	switch (bop->bo_op.o_sm.sm_state) {
	case P_INIT:
		M0_ASSERT(bop->bo_opc == M0_BO_GET ||
			  bop->bo_opc == M0_BO_MINKEY ||
			  bop->bo_opc == M0_BO_MAXKEY);
		M0_ASSERT(bop->bo_i == NULL);
		bop->bo_i = m0_alloc(sizeof *oi);
		if (bop->bo_i == NULL) {
			bop->bo_op.o_sm.sm_rc = M0_ERR(-ENOMEM);
			return P_DONE;
		}
		if ((bop->bo_flags & BOF_COOKIE) &&
		    cookie_is_set(&bop->bo_rec.r_key.k_cookie))
			return P_COOKIE;
		else
			return P_SETUP;
	case P_COOKIE:
		if (cookie_is_valid(tree, &bop->bo_rec.r_key.k_cookie))
			return P_LOCK;
		else
			return P_SETUP;
	case P_LOCKALL:
		M0_ASSERT(bop->bo_flags & BOF_LOCKALL);
		return lock_op_init(&bop->bo_op, &bop->bo_i->i_nop,
				    bop->bo_arbor->t_desc, P_SETUP);
	case P_SETUP:
		oi->i_height = tree->t_height;
		memset(&oi->i_level, 0, sizeof oi->i_level);
		oi->i_nop.no_op.o_sm.sm_rc = 0;
		/** Fall through to P_DOWN. */
	case P_DOWN:
		oi->i_used = 0;
		return bnode_get(&oi->i_nop, tree, &tree->t_root->n_addr,
				 P_NEXTDOWN);
	case P_NEXTDOWN:
		if (oi->i_nop.no_op.o_sm.sm_rc == 0) {
			struct slot    s = {};
			struct segaddr child;

			lev = &oi->i_level[oi->i_used];
			lev->l_node = oi->i_nop.no_node;
			s.s_node = oi->i_nop.no_node;

			bnode_lock(lev->l_node);
			lev->l_seq = lev->l_node->n_seq;

			/**
			 * Node validation is required to determine that the
			 * node(lev->l_node) which is pointed by current thread
			 * is not freed by any other thread till current thread
			 * reaches NEXTDOWN phase.
			 *
			 * Node verification is required to determine that no
			 * other thread which has lock is working on the same
			 * node(lev->l_node) which is pointed by current thread.
			 */
			if (!bnode_isvalid(lev->l_node) || (oi->i_used > 0 &&
			    bnode_count_rec(lev->l_node) == 0)) {
				bnode_unlock(lev->l_node);
				return m0_sm_op_sub(&bop->bo_op, P_CLEANUP,
						    P_SETUP);
			}

			if (bop->bo_opc == M0_BO_GET) {
				oi->i_key_found =
					    bnode_find(&s, &bop->bo_rec.r_key);
				lev->l_idx = s.s_idx;
			}

			if (bnode_level(s.s_node) > 0) {
				if (bop->bo_opc == M0_BO_GET) {
					if (oi->i_key_found) {
						s.s_idx++;
						lev->l_idx++;
					}
				} else
					s.s_idx = bop->bo_opc == M0_BO_MINKEY ?
						  0 : bnode_count(s.s_node);

				bnode_child(&s, &child);
				if (!address_in_segment(child)) {
					bnode_unlock(lev->l_node);
					bnode_op_fini(&oi->i_nop);
					return fail(bop, M0_ERR(-EFAULT));
				}
				oi->i_used++;
				if (oi->i_used >= oi->i_height) {
					/* If height of tree increased. */
					oi->i_used = oi->i_height - 1;
					bnode_unlock(lev->l_node);
					return m0_sm_op_sub(&bop->bo_op,
							    P_CLEANUP, P_SETUP);
				}
				bnode_unlock(lev->l_node);
				return bnode_get(&oi->i_nop, tree, &child,
						 P_NEXTDOWN);
			} else {
				bnode_unlock(lev->l_node);
				return P_LOCK;
			}
		} else {
			bnode_op_fini(&oi->i_nop);
			return m0_sm_op_sub(&bop->bo_op, P_CLEANUP, P_SETUP);
		}
	case P_LOCK:
		if (!lock_acquired)
			return lock_op_init(&bop->bo_op, &bop->bo_i->i_nop,
					    bop->bo_arbor->t_desc, P_CHECK);
		/** Fall through if LOCK is already acquired. */
	case P_CHECK:
		if (!path_check(oi, tree, &bop->bo_rec.r_key.k_cookie)) {
			oi->i_trial++;
			if (oi->i_trial >= MAX_TRIALS) {
				M0_ASSERT_INFO((bop->bo_flags & BOF_LOCKALL) ==
					       0, "Get record failure in tree"
					       "lock mode");
				bop->bo_flags |= BOF_LOCKALL;
				lock_op_unlock(tree);
				return m0_sm_op_sub(&bop->bo_op, P_CLEANUP,
						    P_LOCKALL);
			}
			if (oi->i_height != tree->t_height) {
				/* If height has changed. */
				lock_op_unlock(tree);
				return m0_sm_op_sub(&bop->bo_op, P_CLEANUP,
				                    P_SETUP);
			} else {
				/* If height is same, put back all the nodes. */
				lock_op_unlock(tree);
				level_put(oi);
				return P_DOWN;
			}
		}
		/** Fall through if path_check is successful. */
	case P_ACT: {
		m0_bcount_t  ksize;
		m0_bcount_t  vsize;
		void        *pkey;
		void        *pval;
		struct slot  s = {};
		int          rc = 0;
		int          count;

		lev = &oi->i_level[oi->i_used];

		s.s_node        = lev->l_node;
		s.s_idx         = lev->l_idx;
		s.s_rec.r_flags = M0_BSC_SUCCESS;
		REC_INIT(&s.s_rec, &pkey, &ksize, &pval, &vsize);

		count = bnode_count(s.s_node);
		/**
		 *  There are two cases based on the flag set by user for GET OP
		 *  1. Flag BRF_EQUAL: If requested key found return record else
		 *  return key not exist.
		 *  2. Flag BRF_SLANT: If the key index(found during P_NEXTDOWN)
		 *  is less than total number of keys, return the record at key
		 *  index. Else loop through the levels to find valid sibling.
		 *  If valid sibling found, return first key of the sibling
		 *  subtree else return key not exist.
		 */
		if (bop->bo_opc == M0_BO_GET) {
			if (oi->i_key_found)
				bnode_rec(&s);
			else if (bop->bo_flags & BOF_EQUAL) {
				lock_op_unlock(tree);
				return fail(bop, -ENOENT);
			} else { /** bop->bo_flags & BOF_SLANT */
				if (lev->l_idx < count)
					bnode_rec(&s);
				else {
					rc = btree_sibling_first_key(oi, tree,
								     &s);
					if (rc != 0) {
						bnode_op_fini(&oi->i_nop);
						lock_op_unlock(tree);
						return fail(bop, rc);
					}
				}
			}
		} else {
			/** MIN/MAX key operation. */
			if (count > 0) {
				s.s_idx = bop->bo_opc == M0_BO_MINKEY ? 0 :
					  count - 1;
				bnode_rec(&s);
			} else {
				/** Only root node is present and is empty. */
				lock_op_unlock(tree);
				return fail(bop, -ENOENT);
			}
		}

		if (bop->bo_cb.c_act != NULL)
			rc = bop->bo_cb.c_act(&bop->bo_cb, &s.s_rec);

		lock_op_unlock(tree);
		if (rc != 0)
			return fail(bop, rc);
		return m0_sm_op_sub(&bop->bo_op, P_CLEANUP, P_FINI);
	}
	case P_CLEANUP:
		level_cleanup(oi, bop->bo_tx);
		return m0_sm_op_ret(&bop->bo_op);
	case P_FINI :
		M0_ASSERT(oi);
		m0_free(oi);
		return P_DONE;
	default:
		M0_IMPOSSIBLE("Wrong state: %i", bop->bo_op.o_sm.sm_state);
	};
}

/** Iterator state machine. */
static int64_t btree_iter_kv_tick(struct m0_sm_op *smop)
{
	struct m0_btree_op    *bop            = M0_AMB(bop, smop, bo_op);
	struct td             *tree           = bop->bo_arbor->t_desc;
	struct m0_btree_oimpl *oi             = bop->bo_i;
	bool                   lock_acquired  = bop->bo_flags & BOF_LOCKALL;
	struct level          *lev;

	switch (bop->bo_op.o_sm.sm_state) {
	case P_INIT:
		M0_ASSERT(bop->bo_i == NULL);
		bop->bo_i = m0_alloc(sizeof *oi);
		if (bop->bo_i == NULL) {
			bop->bo_op.o_sm.sm_rc = M0_ERR(-ENOMEM);
			return P_DONE;
		}
		if ((bop->bo_flags & BOF_COOKIE) &&
		    cookie_is_set(&bop->bo_rec.r_key.k_cookie))
			return P_COOKIE;
		else
			return P_SETUP;
	case P_COOKIE:
		if (cookie_is_valid(tree, &bop->bo_rec.r_key.k_cookie))
			return P_LOCK;
		else
			return P_SETUP;
	case P_LOCKALL:
		M0_ASSERT(bop->bo_flags & BOF_LOCKALL);
		return lock_op_init(&bop->bo_op, &bop->bo_i->i_nop,
				    bop->bo_arbor->t_desc, P_SETUP);
	case P_SETUP:
		oi->i_height = tree->t_height;
		memset(&oi->i_level, 0, sizeof oi->i_level);
		oi->i_nop.no_op.o_sm.sm_rc = 0;
		/** Fall through to P_DOWN. */
	case P_DOWN:
		oi->i_used  = 0;
		oi->i_pivot = -1;
		return bnode_get(&oi->i_nop, tree, &tree->t_root->n_addr,
				 P_NEXTDOWN);
	case P_NEXTDOWN:
		if (oi->i_nop.no_op.o_sm.sm_rc == 0) {
			struct slot    s = {};
			struct segaddr child;

			lev = &oi->i_level[oi->i_used];
			lev->l_node = oi->i_nop.no_node;
			s.s_node = oi->i_nop.no_node;

			bnode_lock(lev->l_node);
			lev->l_seq = lev->l_node->n_seq;

			/**
			 * Node validation is required to determine that the
			 * node(lev->l_node) which is pointed by current thread
			 * is not freed by any other thread till current thread
			 * reaches NEXTDOWN phase.
			 *
			 * Node verification is required to determine that no
			 * other thread which has lock is working on the same
			 * node(lev->l_node) which is pointed by current thread.
			 */
			if (!bnode_isvalid(lev->l_node) || (oi->i_used > 0 &&
			    bnode_count_rec(lev->l_node) == 0)) {
				bnode_unlock(lev->l_node);
				return m0_sm_op_sub(&bop->bo_op, P_CLEANUP,
						    P_SETUP);
			}

			oi->i_key_found = bnode_find(&s, &bop->bo_rec.r_key);
			lev->l_idx = s.s_idx;

			if (bnode_level(s.s_node) > 0) {
				if (oi->i_key_found) {
					s.s_idx++;
					lev->l_idx++;
				}
				/**
				 * Check if the node has valid left or right
				 * index based on previous/next flag. If valid
				 * left/right index found, mark this level as
				 * pivot level.The pivot level is the level
				 * closest to leaf level having valid sibling
				 * index.
				 */
				if (((bop->bo_flags & BOF_NEXT) &&
				    (lev->l_idx < bnode_count(lev->l_node))) ||
				    ((bop->bo_flags & BOF_PREV) &&
				    (lev->l_idx > 0)))
					oi->i_pivot = oi->i_used;

				bnode_child(&s, &child);
				if (!address_in_segment(child)) {
					bnode_unlock(lev->l_node);
					bnode_op_fini(&oi->i_nop);
					return fail(bop, M0_ERR(-EFAULT));
				}
				oi->i_used++;
				if (oi->i_used >= oi->i_height) {
					/* If height of tree increased. */
					oi->i_used = oi->i_height - 1;
					bnode_unlock(lev->l_node);
					return m0_sm_op_sub(&bop->bo_op,
							    P_CLEANUP, P_SETUP);
				}
				bnode_unlock(lev->l_node);
				return bnode_get(&oi->i_nop, tree, &child,
						 P_NEXTDOWN);
			} else	{
				/* Get sibling index based on PREV/NEXT flag. */
				lev->l_idx = sibling_index_get(s.s_idx,
							       bop->bo_flags,
							       oi->i_key_found);
				/**
				 * In the following cases jump to LOCK state:
				 * 1. the found key idx is within the valid
				 *    index range of the node.
				 * 2.i_pivot is equal to -1. It means, tree
				 *   traversal reached at the leaf level without
				 *   finding any valid sibling in the non-leaf
				 *   levels.
				 *   This indicates that the search key is the
				 *   boundary key (rightmost for NEXT flag and
				 *   leftmost for PREV flag).
				 */
				if (index_is_valid(lev) || oi->i_pivot == -1) {
					bnode_unlock(lev->l_node);
					return P_LOCK;
				}
				bnode_unlock(lev->l_node);
				/**
				 * We are here, it means we want to load
				 * sibling node of the leaf node.
				 * Start traversing the sibling node path
				 * starting from the pivot level. If the node
				 * at pivot level is still valid, load sibling
				 * idx's child node else clean up and restart
				 * state machine.
				 */
				lev = &oi->i_level[oi->i_pivot];
				bnode_lock(lev->l_node);
				if (!bnode_isvalid(lev->l_node) ||
				    (oi->i_pivot > 0 &&
				     bnode_count_rec(lev->l_node) == 0)) {
					bnode_unlock(lev->l_node);
					bnode_op_fini(&oi->i_nop);
					return m0_sm_op_sub(&bop->bo_op,
							    P_CLEANUP, P_SETUP);
				}
				if (lev->l_seq != lev->l_node->n_seq) {
					bnode_unlock(lev->l_node);
					return m0_sm_op_sub(&bop->bo_op,
							    P_CLEANUP, P_SETUP);
				}

				s.s_node = lev->l_node;
				s.s_idx = sibling_index_get(lev->l_idx,
							    bop->bo_flags,
							    true);
				/**
				 * We have already checked node and its sequence
				 * number validity. Do we still need to check
				 * sibling index validity?
				 */

				bnode_child(&s, &child);
				if (!address_in_segment(child)) {
					bnode_unlock(lev->l_node);
					bnode_op_fini(&oi->i_nop);
					return fail(bop, M0_ERR(-EFAULT));
				}
				oi->i_pivot++;
				bnode_unlock(lev->l_node);
				return bnode_get(&oi->i_nop, tree, &child,
						 P_SIBLING);
			}
		} else {
			bnode_op_fini(&oi->i_nop);
			return m0_sm_op_sub(&bop->bo_op, P_CLEANUP, P_SETUP);
		}
	case P_SIBLING:
		if (oi->i_nop.no_op.o_sm.sm_rc == 0) {
			struct slot    s = {};
			struct segaddr child;

			lev = &oi->i_level[oi->i_pivot];
			lev->l_sibling = oi->i_nop.no_node;
			s.s_node = oi->i_nop.no_node;
			bnode_lock(lev->l_sibling);
			lev->l_sib_seq = lev->l_sibling->n_seq;

			/**
			 * Node validation is required to determine that the
			 * node(lev->l_node) which is pointed by current thread
			 * is not freed by any other thread till current thread
			 * reaches NEXTDOWN phase.
			 *
			 * Node verification is required to determine that no
			 * other thread which has lock is working on the same
			 * node(lev->l_node) which is pointed by current thread.
			 */
			if (!bnode_isvalid(lev->l_sibling) ||
			    (oi->i_pivot > 0 &&
			     bnode_count_rec(lev->l_sibling) == 0)) {
				bnode_unlock(lev->l_sibling);
				return m0_sm_op_sub(&bop->bo_op, P_CLEANUP,
						    P_SETUP);
			}

			if (bnode_level(s.s_node) > 0) {
				s.s_idx = (bop->bo_flags & BOF_NEXT) ? 0 :
					  bnode_count(s.s_node);
				bnode_child(&s, &child);
				if (!address_in_segment(child)) {
					bnode_unlock(lev->l_sibling);
					bnode_op_fini(&oi->i_nop);
					return fail(bop, M0_ERR(-EFAULT));
				}
				oi->i_pivot++;
				if (oi->i_pivot >= oi->i_height) {
					/* If height of tree increased. */
					bnode_unlock(lev->l_sibling);
					return m0_sm_op_sub(&bop->bo_op,
							    P_CLEANUP, P_SETUP);
				}
				bnode_unlock(lev->l_sibling);
				return bnode_get(&oi->i_nop, tree, &child,
						 P_SIBLING);
			} else {
				bnode_unlock(lev->l_sibling);
				return P_LOCK;
			}
		} else {
			bnode_op_fini(&oi->i_nop);
			return m0_sm_op_sub(&bop->bo_op, P_CLEANUP, P_SETUP);
		}
	case P_LOCK:
		if (!lock_acquired)
			return lock_op_init(&bop->bo_op, &bop->bo_i->i_nop,
					    bop->bo_arbor->t_desc, P_CHECK);
		/** Fall through if LOCK is already acquired. */
	case P_CHECK:
		if (!path_check(oi, tree, &bop->bo_rec.r_key.k_cookie) ||
		    !sibling_node_check(oi)) {
			oi->i_trial++;
			if (oi->i_trial >= MAX_TRIALS) {
				M0_ASSERT_INFO((bop->bo_flags & BOF_LOCKALL) ==
					       0, "Iterator failure in tree"
					       "lock mode");
				bop->bo_flags |= BOF_LOCKALL;
				lock_op_unlock(tree);
				return m0_sm_op_sub(&bop->bo_op, P_CLEANUP,
						    P_LOCKALL);
			}
			if (oi->i_height != tree->t_height) {
				lock_op_unlock(tree);
				return m0_sm_op_sub(&bop->bo_op, P_CLEANUP,
				                    P_SETUP);
			} else {
				/* If height is same, put back all the nodes. */
				lock_op_unlock(tree);
				level_put(oi);
				return P_DOWN;
			}
		}
		/**
		 * Fall through if path_check and sibling_node_check are
		 * successful.
		 */
	case P_ACT: {
		int			 rc;
		m0_bcount_t		 ksize;
		m0_bcount_t		 vsize;
		void			*pkey;
		void			*pval;
		struct slot		 s = {};

		lev = &oi->i_level[oi->i_used];

		REC_INIT(&s.s_rec, &pkey, &ksize, &pval, &vsize);
		s.s_rec.r_flags = M0_BSC_SUCCESS;

		/* Return record if idx fit in the node. */
		if (index_is_valid(lev)) {
			s.s_node = lev->l_node;
			s.s_idx  = lev->l_idx;
			bnode_rec(&s);
		} else if (oi->i_pivot == -1) {
			/* Handle rightmost/leftmost key case. */
			lock_op_unlock(tree);
			return fail(bop, -ENOENT);
		} else {
			/* Return sibling record based on flag. */
			s.s_node = lev->l_sibling;
			s.s_idx = (bop->bo_flags & BOF_NEXT) ? 0 :
				  bnode_count(s.s_node) - 1;
			bnode_rec(&s);
		}
		rc = bop->bo_cb.c_act(&bop->bo_cb, &s.s_rec);
		lock_op_unlock(tree);
		if (rc != 0)
			return fail(bop, rc);
		return m0_sm_op_sub(&bop->bo_op, P_CLEANUP, P_FINI);
	}
	case P_CLEANUP:
		level_cleanup(oi, bop->bo_tx);
		return m0_sm_op_ret(&bop->bo_op);
	case P_FINI:
		M0_ASSERT(oi);
		m0_free(oi);
		return P_DONE;
	default:
		M0_IMPOSSIBLE("Wrong state: %i", bop->bo_op.o_sm.sm_state);
	};
}

/* Delete Operation */

/**
 * This function will get called if there is an underflow at current node after
 * deletion of the record. Currently, underflow condition is defined based on
 * record count. If record count is 0, there will be underflow. To resolve
 * underflow,
 * 1) delete the node from parent.
 * 2) check if there is an underflow at parent due to deletion of it's child.
 * 3) if there is an underflow,
 *        if, we have reached root, handle underflow at root.
 *        else, repeat steps from step 1.
 *    else, return next phase which needs to be executed.
 *
 * @param bop will provide all required information about btree operation.
 * @return int64_t return state which needs to get executed next.
 */
static int64_t btree_del_resolve_underflow(struct m0_btree_op *bop)
{
	struct td              *tree        = bop->bo_arbor->t_desc;
	struct m0_btree_oimpl  *oi          = bop->bo_i;
	int                     used_count  = oi->i_used;
	struct level           *lev         = &oi->i_level[used_count];
	bool                    flag        = false;
	struct slot             node_slot;
	int                     curr_root_level;
	struct slot             root_slot;
	struct nd              *root_child;
	bool                    node_underflow;

	do {
		used_count--;
		lev = &oi->i_level[used_count];
		bnode_lock(lev->l_node);

		bnode_del(lev->l_node, lev->l_idx);
		node_slot.s_node = lev->l_node;
		node_slot.s_idx  = lev->l_idx;
		bnode_done(&node_slot, false);

		/**
		 * once underflow is resolved at child by deleteing child node
		 * from parent, determine next step:
		 * If we reach the root node,
		 *      if record count > 1, go to P_FREENODE.
		 *      if record count = 0, set level = 0, height=1, go to
		 *         P_FREENODE.
		 *       else record count == 1, break the loop handle root case
		 *           condition.
		 * else if record count at parent is greater than 0, go to
		 *         P_FREENODE.
		 *      else, resolve the underflow at parent reapeat the steps
		 *            in loop.
		 */
		if (used_count == 0) {
			if (bnode_count_rec(lev->l_node) > 1)
				flag = true;
			else if (bnode_count_rec(lev->l_node) == 0) {
				bnode_set_level(lev->l_node, 0);
				tree->t_height = 1;
				bop->bo_arbor->t_height = tree->t_height;
				/* Capture this change in transaction */
				flag = true;
			} else
				break;
		}
		bnode_seq_cnt_update(lev->l_node);
		bnode_fix(node_slot.s_node);
		btree_node_capture_enlist(oi, lev->l_node, lev->l_idx, CR_NONE);
		/**
		 * TBD : This check needs to be removed when debugging is
		 * done.
		 */
		M0_ASSERT_EX(bnode_expensive_invariant(lev->l_node));

		node_underflow = bnode_isunderflow(lev->l_node, false);
		if (used_count != 0 && node_underflow) {
			bnode_fini(lev->l_node);
			lev->l_freenode = true;
		}

		bnode_unlock(lev->l_node);

		/* check if underflow after deletion */
		if (flag || !node_underflow)
			return P_CAPTURE;

	} while (1);

	/**
	 * handle root cases :
	 * If we have reached the root and root contains only one child pointer
	 * due to the deletion of l_node from the level below the root,
	 * 1) get the root's only child
	 * 2) delete the existing record from root
	 * 3) copy the record from its only child to root
	 * 4) free that child node
	 */

	curr_root_level  = bnode_level(lev->l_node);
	root_slot.s_node = lev->l_node;
	root_slot.s_idx  = 0;
	bnode_del(lev->l_node, 0);
	bnode_done(&root_slot, false);

	/* l_sib is node below root which is root's only child */
	root_child = oi->i_level[1].l_sibling;
	bnode_lock(root_child);

	bnode_set_level(lev->l_node, curr_root_level - 1);
	tree->t_height--;
	bop->bo_arbor->t_height = tree->t_height;
	/* Capture this change in transaction */

	bnode_move(root_child, lev->l_node, D_RIGHT, NR_MAX);
	M0_ASSERT(bnode_count_rec(root_child) == 0);
	btree_node_capture_enlist(oi, lev->l_node, 0, CR_ALL);
	btree_node_capture_enlist(oi, root_child, 0, CR_NONE);
	oi->i_root_child_free = true;

	/* TBD : This check needs to be removed when debugging is done. */
	M0_ASSERT_EX(bnode_expensive_invariant(lev->l_node));
	bnode_unlock(lev->l_node);
	bnode_unlock(root_child);

	return P_CAPTURE;
}

/**
 * Validates the child node of root and its sequence number if it is loaded.
 *
 * @param oi provides traversed nodes information.
 * @return bool return true if validation succeeds else false.
 */
static bool child_node_check(struct m0_btree_oimpl *oi)
{
	struct nd *l_node;

	if (cookie_is_used() || oi->i_used == 0)
		return true;

	l_node = oi->i_level[1].l_sibling;

	if (l_node) {
		bnode_lock(l_node);
		if (!bnode_isvalid(l_node)) {
			bnode_unlock(l_node);
			return false;
		}
		if (oi->i_level[1].l_sib_seq != l_node->n_seq) {
			bnode_unlock(l_node);
			return false;
		}
		bnode_unlock(l_node);
	}
	return true;
}

/**
 * This function will determine if there is requirement of loading root child.
 * If root contains only two records and if any of them is going to get deleted,
 * it is required to load the other child of root as well to handle root case.
 *
 * @param bop will provide all required information about btree operation.
 * @return int8_t return -1 if any ancestor node is not valid. return 1, if
 *                loading of child is needed, else return 0;
 */
static int8_t root_child_is_req(struct m0_btree_op *bop)
{
	struct m0_btree_oimpl *oi         = bop->bo_i;
	int8_t                 load       = 0;
	int                    used_count = oi->i_used;
	struct level          *lev;

	do {
		lev = &oi->i_level[used_count];
		bnode_lock(lev->l_node);
		if (!bnode_isvalid(lev->l_node)) {
			bnode_unlock(lev->l_node);
			return -1;
		}
		if (used_count == 0) {
			if (bnode_count_rec(lev->l_node) == 2)
				load = 1;
			bnode_unlock(lev->l_node);
			break;
		}
		if (!bnode_isunderflow(lev->l_node, true)) {
			bnode_unlock(lev->l_node);
			break;
		}
		bnode_unlock(lev->l_node);
		used_count--;
	}while (1);
	return load;
}

/**
 * This function will get called if root is an internal node and it contains
 * only two records. It will check if there is requirement for loading root's
 * other child and accordingly return the next state for execution.
 *
 * @param bop will provide all required information about btree operation.
 * @return int64_t return state which needs to get executed next.
 */
static int64_t root_case_handle(struct m0_btree_op *bop)
{
	/**
	 * If root is an internal node and it contains only two records, check
	 * if any record is going to be deleted if yes, we also have to load
	 * other child of root so that we can copy the content from that child
	 * at root and decrease the level by one.
	 */
	struct m0_btree_oimpl *oi            = bop->bo_i;
	int8_t                 load;

	load = root_child_is_req(bop);
	if (load == -1)
		return m0_sm_op_sub(&bop->bo_op, P_CLEANUP, P_SETUP);
	if (load) {
		struct slot     root_slot = {};
		struct segaddr  root_child;
		struct level   *root_lev = &oi->i_level[0];

		bnode_lock(root_lev->l_node);

		if (!bnode_isvalid(root_lev->l_node) ||
		    root_lev->l_node->n_seq != root_lev->l_seq) {
			bnode_unlock(root_lev->l_node);
			return m0_sm_op_sub(&bop->bo_op, P_CLEANUP, P_SETUP);
		}
		root_slot.s_node = root_lev->l_node;
		root_slot.s_idx  = root_lev->l_idx == 0 ? 1 : 0;

		bnode_child(&root_slot, &root_child);
		if (!address_in_segment(root_child)) {
			bnode_unlock(root_lev->l_node);
			bnode_op_fini(&oi->i_nop);
			return fail(bop, M0_ERR(-EFAULT));
		}
		bnode_unlock(root_lev->l_node);
		return bnode_get(&oi->i_nop, bop->bo_arbor->t_desc,
				 &root_child, P_STORE_CHILD);
	}
	return P_LOCK;
}

/* State machine implementation for delete operation */
static int64_t btree_del_kv_tick(struct m0_sm_op *smop)
{
	struct m0_btree_op    *bop            = M0_AMB(bop, smop, bo_op);
	struct td             *tree           = bop->bo_arbor->t_desc;
	uint64_t               flags          = bop->bo_flags;
	struct m0_btree_oimpl *oi             = bop->bo_i;
	bool                   lock_acquired  = bop->bo_flags & BOF_LOCKALL;
	struct level          *lev;

	switch (bop->bo_op.o_sm.sm_state) {
	case P_INIT:
		M0_ASSERT(bop->bo_i == NULL);
		bop->bo_i = m0_alloc(sizeof *oi);
		if (bop->bo_i == NULL) {
			bop->bo_op.o_sm.sm_rc = M0_ERR(-ENOMEM);
			return P_DONE;
		}
		if ((flags & BOF_COOKIE) &&
		    cookie_is_set(&bop->bo_rec.r_key.k_cookie))
			return P_COOKIE;
		else
			return P_SETUP;
	case P_COOKIE:
		if (cookie_is_valid(tree, &bop->bo_rec.r_key.k_cookie) &&
		    !bnode_isunderflow(oi->i_cookie_node, true))
			return P_LOCK;
		else
			return P_SETUP;
	case P_LOCKALL:
		M0_ASSERT(bop->bo_flags & BOF_LOCKALL);
		return lock_op_init(&bop->bo_op, &bop->bo_i->i_nop,
				    bop->bo_arbor->t_desc, P_SETUP);
	case P_SETUP:
		oi->i_height = tree->t_height;
		memset(&oi->i_level, 0, sizeof oi->i_level);
		bop->bo_i->i_key_found = false;
		oi->i_nop.no_op.o_sm.sm_rc = 0;
		/** Fall through to P_DOWN. */
	case P_DOWN:
		oi->i_used = 0;
		M0_SET0(&oi->i_capture);
		/* Load root node. */
		return bnode_get(&oi->i_nop, tree, &tree->t_root->n_addr,
				 P_NEXTDOWN);
	case P_NEXTDOWN:
		if (oi->i_nop.no_op.o_sm.sm_rc == 0) {
			struct slot    node_slot = {};
			struct segaddr child_node_addr;

			lev = &oi->i_level[oi->i_used];
			lev->l_node = oi->i_nop.no_node;
			node_slot.s_node = oi->i_nop.no_node;

			bnode_lock(lev->l_node);
			lev->l_seq = oi->i_nop.no_node->n_seq;
			oi->i_nop.no_node = NULL;

			/**
			 * Node validation is required to determine that the
			 * node(lev->l_node) which is pointed by current thread
			 * is not freed by any other thread till current thread
			 * reaches NEXTDOWN phase.
			 *
			 * Node verification is required to determine that no
			 * other thread which has lock is working on the same
			 * node(lev->l_node) which is pointed by current thread.
			 */
			if (!bnode_isvalid(lev->l_node) || (oi->i_used > 0 &&
			    bnode_count_rec(lev->l_node) == 0)) {
				bnode_unlock(lev->l_node);
				return m0_sm_op_sub(&bop->bo_op, P_CLEANUP,
						    P_SETUP);
			}

			oi->i_key_found = bnode_find(&node_slot,
						     &bop->bo_rec.r_key);
			lev->l_idx = node_slot.s_idx;

			if (bnode_level(node_slot.s_node) > 0) {
				if (oi->i_key_found) {
					lev->l_idx++;
					node_slot.s_idx++;
				}
				bnode_child(&node_slot, &child_node_addr);

				if (!address_in_segment(child_node_addr)) {
					bnode_unlock(lev->l_node);
					bnode_op_fini(&oi->i_nop);
					return fail(bop, M0_ERR(-EFAULT));
				}
				oi->i_used++;
				if (oi->i_used >= oi->i_height) {
					/* If height of tree increased. */
					oi->i_used = oi->i_height - 1;
					bnode_unlock(lev->l_node);
					return m0_sm_op_sub(&bop->bo_op,
							    P_CLEANUP, P_SETUP);
				}
				bnode_unlock(lev->l_node);
				return bnode_get(&oi->i_nop, tree,
						 &child_node_addr, P_NEXTDOWN);
			} else {
				bnode_unlock(lev->l_node);
				if (!oi->i_key_found)
					return P_LOCK;
				/**
				 * If root is an internal node and it contains
				 * only two record, if any of the record is
				 * going to be deleted, load the other child of
				 * root.
				 */
				if (oi->i_used > 0) {
					struct nd *root_node;
					root_node = oi->i_level[0].l_node;
					bnode_lock(root_node);
					if (bnode_count_rec(root_node) == 2) {
						bnode_unlock(root_node);
						return root_case_handle(bop);
					}
					bnode_unlock(root_node);
				}

				return P_LOCK;
			}
		} else {
			bnode_op_fini(&oi->i_nop);
			return m0_sm_op_sub(&bop->bo_op, P_CLEANUP, P_SETUP);
		}
	case P_STORE_CHILD: {
		if (oi->i_nop.no_op.o_sm.sm_rc == 0) {
			struct nd *root_child;

			oi->i_level[1].l_sibling = oi->i_nop.no_node;
			root_child = oi->i_level[1].l_sibling;
			bnode_lock(root_child);

			oi->i_level[1].l_sib_seq = oi->i_nop.no_node->n_seq;
			oi->i_nop.no_node = NULL;

			if (!bnode_isvalid(root_child) ||
			    bnode_count_rec(root_child) == 0) {
				bnode_unlock(root_child);
 				return m0_sm_op_sub(&bop->bo_op, P_CLEANUP,
						    P_SETUP);
			}

			bnode_unlock(root_child);
			/* Fall through to the next step */
		} else {
			bnode_op_fini(&oi->i_nop);
			return m0_sm_op_sub(&bop->bo_op, P_CLEANUP, P_SETUP);
		}
	}
	case P_LOCK:
		if (!lock_acquired)
			return lock_op_init(&bop->bo_op, &bop->bo_i->i_nop,
					    bop->bo_arbor->t_desc, P_CHECK);
		/* Fall through to the next step */
	case P_CHECK:
		if (!path_check(oi, tree, &bop->bo_rec.r_key.k_cookie) ||
		    !child_node_check(oi)) {
			oi->i_trial++;
			if (oi->i_trial >= MAX_TRIALS) {
				M0_ASSERT_INFO((bop->bo_flags & BOF_LOCKALL) ==
					       0, "Delete record failure in"
					       "tree lock mode");
				bop->bo_flags |= BOF_LOCKALL;
				lock_op_unlock(tree);
				return m0_sm_op_sub(&bop->bo_op, P_CLEANUP,
						    P_LOCKALL);
			}
			if (oi->i_height != tree->t_height) {
				/* If height has changed. */
				lock_op_unlock(tree);
				return m0_sm_op_sub(&bop->bo_op, P_CLEANUP,
					            P_SETUP);
			} else {
				/* If height is same, put back all the nodes. */
				lock_op_unlock(tree);
				level_put(oi);
				return P_DOWN;
			}
		}
		/**
		 * Fall through if path_check and child_node_check are
		 * successful.
		 */
	case P_ACT: {

		struct slot         node_slot;
		bool                node_underflow;
		int                 rc;
		/**
		 *  if key exists, delete the key, if there is an underflow, go
		 *  to resolve function else return P_CLEANUP.
		*/

		if (!oi->i_key_found) {
			lock_op_unlock(tree);
			return fail(bop, -ENOENT);
		}

		lev = &oi->i_level[oi->i_used];

		node_slot.s_node = lev->l_node;
		node_slot.s_idx  = lev->l_idx;

		if (bop->bo_cb.c_act != NULL) {
			m0_bcount_t          ksize;
			void                *p_key;
			m0_bcount_t          vsize;
			void                *p_val;

			REC_INIT(&node_slot.s_rec, &p_key, &ksize,
						    &p_val, &vsize);
			bnode_rec(&node_slot);
			node_slot.s_rec.r_flags = M0_BSC_SUCCESS;
			rc = bop->bo_cb.c_act(&bop->bo_cb, &node_slot.s_rec);
			if (rc) {
				lock_op_unlock(tree);
				return fail(bop, rc);
			}
		}

		bnode_lock(lev->l_node);

		bnode_del(node_slot.s_node, node_slot.s_idx);
		bnode_done(&node_slot, false);
		bnode_seq_cnt_update(lev->l_node);
		bnode_fix(node_slot.s_node);
		btree_node_capture_enlist(oi, lev->l_node, lev->l_idx, CR_NONE);
		/**
		 * TBD : This check needs to be removed when debugging
		 * is done.
		 */
		M0_ASSERT_EX(bnode_expensive_invariant(lev->l_node));
		node_underflow = bnode_isunderflow(lev->l_node, false);
		if (oi->i_used != 0  && node_underflow) {
			bnode_fini(lev->l_node);
			lev->l_freenode = true;
		}

		bnode_unlock(lev->l_node);

		if (oi->i_used == 0 || !node_underflow)
			return P_CAPTURE; /* No Underflow */

		return btree_del_resolve_underflow(bop);
	}
	case P_CAPTURE:
		btree_tx_nodes_capture(oi, bop->bo_tx);
		return P_FREENODE;
	case P_FREENODE : {
		int i;
		for (i = oi->i_used; i >= 0; i--) {
			lev = &oi->i_level[i];
			if (lev->l_freenode) {
				M0_ASSERT(oi->i_used > 0);
				oi->i_nop.no_opc = NOP_FREE;
				bnode_free(&oi->i_nop, lev->l_node,
					   bop->bo_tx, 0);
				lev->l_node = NULL;
			} else
				break;
		}
		if (oi->i_root_child_free) {
			lev = &oi->i_level[1];
			oi->i_nop.no_opc = NOP_FREE;
			bnode_free(&oi->i_nop, lev->l_sibling, bop->bo_tx, 0);
			lev->l_sibling = NULL;
		}

		lock_op_unlock(tree);
		return m0_sm_op_sub(&bop->bo_op, P_CLEANUP, P_FINI);
	}
	case P_CLEANUP :
		level_cleanup(oi, bop->bo_tx);
		return m0_sm_op_ret(&bop->bo_op);
	case P_FINI :
		M0_ASSERT(oi);
		m0_free(oi);
		return P_DONE;
	default:
		M0_IMPOSSIBLE("Wrong state: %i", bop->bo_op.o_sm.sm_state);
	};
}

/**
 * State machine for truncate operation.
 */
static int64_t btree_truncate_tick(struct m0_sm_op *smop)
{
	struct m0_btree_op    *bop            = M0_AMB(bop, smop, bo_op);
	struct td             *tree           = bop->bo_arbor->t_desc;
	struct m0_btree_oimpl *oi             = bop->bo_i;
	struct level          *lev;

	switch (bop->bo_op.o_sm.sm_state) {
	case P_INIT:
		M0_ASSERT(bop->bo_i == NULL);
		bop->bo_i = m0_alloc(sizeof *oi);
		if (bop->bo_i == NULL) {
			bop->bo_op.o_sm.sm_rc = M0_ERR(-ENOMEM);
			return P_DONE;
		}
		/** Fall through to P_LOCKDOWN. */
	case P_LOCKALL:
		return lock_op_init(&bop->bo_op, &bop->bo_i->i_nop,
				    bop->bo_arbor->t_desc, P_SETUP);
	case P_SETUP:
		oi->i_height = tree->t_height;
		memset(&oi->i_level, 0, sizeof oi->i_level);
		oi->i_nop.no_op.o_sm.sm_rc = 0;
		/** Fall through to P_DOWN. */
	case P_DOWN:
		oi->i_used = 0;
		return bnode_get(&oi->i_nop, tree, &tree->t_root->n_addr,
				 P_NEXTDOWN);
	case P_NEXTDOWN:
		if (oi->i_nop.no_op.o_sm.sm_rc == 0) {
			struct slot    s = {};
			struct segaddr child;

			lev = &oi->i_level[oi->i_used];
			lev->l_node = oi->i_nop.no_node;
			s.s_node = oi->i_nop.no_node;

			bnode_lock(lev->l_node);
			lev->l_seq = lev->l_node->n_seq;

			if (bnode_level(s.s_node) > 0) {
				s.s_idx = bnode_count(s.s_node);

				bnode_child(&s, &child);
				if (!address_in_segment(child)) {
					bnode_unlock(lev->l_node);
					bnode_op_fini(&oi->i_nop);
					lock_op_unlock(tree);
					return fail(bop, M0_ERR(-EFAULT));
				}
				oi->i_used++;
				bnode_unlock(lev->l_node);
				return bnode_get(&oi->i_nop, tree, &child,
						 P_NEXTDOWN);
			} else {
				bnode_unlock(lev->l_node);
				return P_ACT;
			}
		} else {
			bnode_op_fini(&oi->i_nop);
			lock_op_unlock(tree);
			return m0_sm_op_sub(&bop->bo_op, P_CLEANUP, P_FINI);
		}
	case P_ACT: {
		int           rec_count;
		struct slot   node_slot = {};
		struct level *parent;

		lev = &oi->i_level[oi->i_used];

		/**
		 * lev->l_node points to the node that needs to be truncated.
		 * Set record count as zero and handle root/non-root case.
		 */
		bnode_set_rec_count(lev->l_node, 0);
		node_slot.s_node = lev->l_node;
		node_slot.s_idx  = 0;
		/**
		 * Case: root node as leaf node.
		 * Mark it as leaf node, capture in transaction and exit state
		 * machine.
		 */
		if (oi->i_used == 0) {
			bnode_set_level(lev->l_node, 0);
			bnode_capture(&node_slot, CR_NONE, bop->bo_tx);
			lock_op_unlock(tree);
			return m0_sm_op_sub(&bop->bo_op, P_CLEANUP, P_FINI);
		}
		/**
		 * Case: Tree has more than one level.
		 * Tree traversal has reached the leaf node. Delete the leaf
		 * node.
		 */
		bnode_fini(lev->l_node);
		bnode_capture(&node_slot, CR_NONE, bop->bo_tx);
		bnode_free(&oi->i_nop, lev->l_node, bop->bo_tx, 0);
		lev->l_node = NULL;
		bop->bo_limit--;

		/** Decrease parent's record count. */
		oi->i_used--;
		parent = &oi->i_level[oi->i_used];
		oi->i_nop.no_node = parent->l_node;
		rec_count = bnode_count_rec(parent->l_node);
		rec_count--;
		bnode_set_rec_count(parent->l_node, rec_count);

		/**
		 * If parent's record count is zero then mark it as leaf node.
		 */
		if (rec_count == 0) {
			bnode_set_level(parent->l_node, 0);
			node_slot.s_node = parent->l_node;
			node_slot.s_idx  = 0;
			bnode_capture(&node_slot, CR_NONE, bop->bo_tx);
			bop->bo_limit--;
		}
		/** Exit state machine if ran out of credits. */
		if (bop->bo_limit <= 2) {
			node_slot.s_node = parent->l_node;
			node_slot.s_idx  = rec_count;
			bnode_capture(&node_slot, CR_NONE, bop->bo_tx);
			lock_op_unlock(tree);
			return m0_sm_op_sub(&bop->bo_op, P_CLEANUP, P_FINI);
		}
		/** Still have credits, retraverse the tree from parent. */
		return P_NEXTDOWN;
	}
	case P_CLEANUP:
		level_cleanup(oi, bop->bo_tx);
		return m0_sm_op_ret(&bop->bo_op);
	case P_FINI :
		M0_ASSERT(oi);
		m0_free(oi);
		return P_DONE;
	default:
		M0_IMPOSSIBLE("Wrong state: %i", bop->bo_op.o_sm.sm_state);
	};
}

#ifndef __KERNEL__
static int unmap_node(void* addr, int64_t size)
{
	return munmap(addr, size);
}

static int remap_node(void* addr, int64_t size, struct m0_be_seg *seg)
{
	void *p;
	m0_bcount_t file_offset = (m0_bcount_t)(addr - seg->bs_addr);
	p = mmap(addr, size, PROT_READ | PROT_WRITE,
		 MAP_FIXED | MAP_PRIVATE | MAP_NORESERVE,
		 m0_stob_fd(seg->bs_stob), file_offset);
	if (p == MAP_FAILED)
		return M0_ERR(-EFAULT);
	return 0;
}

/**
 * This function will try to unmap and remap the nodes in LRU list to free up
 * virtual page memory. The amount of memory to be freed will be given, and
 * attempt will be made to free up the requested size.
 *
 * @param size the total size in bytes to be freed from the swap.
 *
 * @return int the total size in bytes that was freed.
 */
M0_INTERNAL int64_t m0_btree_lrulist_purge(int64_t size, int64_t num_nodes)
{
	struct nd              *node;
	struct nd              *prev;
	int64_t                 curr_size;
	int64_t                 total_size = 0;
	void                   *rnode;
	struct m0_be_seg       *seg;
	struct m0_be_allocator *a;
	int                     rc;

	M0_PRE(size >= 0 && num_nodes >= 0);
	M0_PRE((size == 0 && num_nodes != 0) || (size != 0 && num_nodes == 0));

	m0_rwlock_write_lock(&list_lock);
	node = ndlist_tlist_tail(&btree_lru_nds);
	while (node != NULL && (size > 0 || num_nodes > 0)) {
		curr_size = 0;
		prev      = ndlist_tlist_prev(&btree_lru_nds, node);
		if (node->n_txref == 0 && node->n_ref == 0) {
			curr_size = node->n_size + m0_be_chunk_header_size();
			seg       = node->n_seg;
			a         = m0_be_seg_allocator(seg);
			rnode     = segaddr_addr(&node->n_addr);
			rnode    -= m0_be_chunk_header_size();

			m0_mutex_lock(&a->ba_lock);
			rc = unmap_node(rnode, curr_size);
			if (rc == 0) {
				rc = remap_node(rnode, curr_size, seg);
				if (rc == 0) {
					if (size > 0)
						size -= curr_size;
					if (num_nodes > 0)
						--num_nodes;
					total_size += curr_size;
					ndlist_tlink_del_fini(node);
					lru_space_used -= curr_size;
					m0_rwlock_fini(&node->n_lock);
					m0_free(node);
				} else
					M0_LOG(M0_ERROR,
					       "Remapping of memory failed");
			} else
				M0_LOG(M0_ERROR, "Unmapping of memory failed");
			m0_mutex_unlock(&a->ba_lock);
		}
		node = prev;
	}
	m0_rwlock_write_unlock(&list_lock);
	return total_size;
}

/**
 * Checks whether lru list purging is required based on used space
 * watermark(enum m0_btree_used_space_watermark).
 *
 * @param user purge user
 * @param size requested memory to be freed.
 *
 * @return int total freed memory.
 */
M0_INTERNAL int64_t m0_btree_lrulist_purge_check(enum m0_btree_purge_user user,
						 int64_t size)
{
	int64_t size_to_purge = 0;
	int64_t purged_size   = 0;

	if (lru_space_used < lru_space_wm_low) {
		/** Do nothing. */
		if (user == M0_PU_EXTERNAL)
			M0_LOG(M0_INFO, "Skipping memory release since used "
			       "space is below threshold requested size=%"PRId64
			       " used space=%"PRId64, size, lru_space_used);
		lru_trickle_release_mode = false;
		return 0;
	}
	if (lru_space_used < lru_space_wm_high) {
		/**
		 * If user is btree then do nothing. For external user,
		 * purge lrulist till low watermark or size whichever is
		 * higher.
		 */
		if (user == M0_PU_EXTERNAL)
			size_to_purge = min64(lru_space_used - lru_space_wm_low,
					      size);
		else if (lru_space_used > lru_space_wm_target)
			size_to_purge = lru_trickle_release_mode ?
					min64(lru_space_used -
						 lru_space_wm_target, size) : 0;
		else
			lru_trickle_release_mode = false;

		if (size_to_purge != 0 || lru_trickle_release_mode) {
			purged_size = m0_btree_lrulist_purge(size_to_purge,
						size_to_purge != 0 ? 0 :
						M0_BTREE_TRICKLE_NUM_NODES);
			M0_LOG(M0_INFO, " Below critical External user Purge,"
			       " requested size=%"PRId64" used space=%"PRId64
			       " purged size=%"PRId64, size, lru_space_used,
			       purged_size);
		}
		return purged_size;
	}
	/**
	 * If user is btree then purge lru list till lru_space_used reaches
	 * target watermark. For external user, purge lrulist till low watermark
	 * or size whichever is higher.
	 */
	lru_trickle_release_mode = lru_trickle_release_en ? true : false;
	size_to_purge = user == M0_PU_BTREE ?
			(lru_trickle_release_mode ?
			 min64(lru_space_used - lru_space_wm_target, size) :
			 (lru_space_used - lru_space_wm_target)) :
			min64(lru_space_used - lru_space_wm_low, size);
	purged_size = m0_btree_lrulist_purge(size_to_purge,
			      (lru_trickle_release_mode && size_to_purge == 0) ?
			      M0_BTREE_TRICKLE_NUM_NODES : 0);
	M0_LOG(M0_INFO, " Above critical purge, User=%s requested size="
	       "%"PRId64" used space=%"PRIu64" purged size="
	       "%"PRIu64, user == M0_PU_BTREE ? "btree" : "external", size,
	       lru_space_used, purged_size);
	return purged_size;
}
#endif

M0_INTERNAL int  m0_btree_open(void *addr, int nob, struct m0_btree *out,
			       struct m0_be_seg *seg, struct m0_btree_op *bop,
			       struct m0_btree_rec_key_op *keycmp)
{
	bop->bo_data.addr      = addr;
	bop->bo_data.num_bytes = nob;
	bop->bo_arbor          = out;
	bop->bo_seg            = seg;
	if (keycmp == NULL)
		bop->bo_keycmp  = (struct m0_btree_rec_key_op){
							    .rko_keycmp = NULL,
							};
	else
		bop->bo_keycmp  = *keycmp;

	m0_sm_op_init(&bop->bo_op, &btree_open_tree_tick, &bop->bo_op_exec,
		      &btree_conf, &bop->bo_sm_group);
	return 0;
}

M0_INTERNAL void m0_btree_close(struct m0_btree *arbor, struct m0_btree_op *bop)
{
	bop->bo_arbor = arbor;
	m0_sm_op_init(&bop->bo_op, &btree_close_tree_tick, &bop->bo_op_exec,
		      &btree_conf, &bop->bo_sm_group);
}

M0_INTERNAL void m0_btree_create(void *addr, int nob,
				 const struct m0_btree_type *bt,
				 enum m0_btree_crc_type crc_type,
				 enum m0_btree_addr_type addr_type,
				 struct m0_btree_op *bop, struct m0_btree *tree,
				 struct m0_be_seg *seg,
				 const struct m0_fid *fid, struct m0_be_tx *tx,
				 struct m0_btree_rec_key_op *keycmp)
{
	bop->bo_data.addr       = addr;
	bop->bo_data.num_bytes  = nob;
	bop->bo_data.bt         = bt;
	bop->bo_data.nt         = btree_nt_from_bt(bt);
	bop->bo_data.crc_type   = crc_type;
	bop->bo_data.addr_type  = addr_type;
	bop->bo_data.fid        = *fid;
	bop->bo_tx              = tx;
	bop->bo_seg             = seg;
	bop->bo_arbor           = tree;
	if (keycmp == NULL)
		bop->bo_keycmp  = (struct m0_btree_rec_key_op){
							    .rko_keycmp = NULL,
							};
	else
		bop->bo_keycmp  = *keycmp;

	m0_sm_op_init(&bop->bo_op, &btree_create_tree_tick, &bop->bo_op_exec,
		      &btree_conf, &bop->bo_sm_group);
}

M0_INTERNAL void m0_btree_destroy(struct m0_btree *arbor,
				  struct m0_btree_op *bop, struct m0_be_tx *tx)
{
	bop->bo_arbor = arbor;
	bop->bo_tx    = tx;
	bop->bo_seg   = arbor->t_desc->t_seg;

	m0_sm_op_init(&bop->bo_op, &btree_destroy_tree_tick, &bop->bo_op_exec,
		      &btree_conf, &bop->bo_sm_group);
}

M0_INTERNAL void m0_btree_get(struct m0_btree *arbor,
			      const struct m0_btree_key *key,
			      const struct m0_btree_cb *cb, uint64_t flags,
			      struct m0_btree_op *bop)
{
	bop->bo_opc       = M0_BO_GET;
	bop->bo_arbor     = arbor;
	bop->bo_rec.r_key = *key;
	bop->bo_flags     = flags;
	if (cb == NULL)
		M0_SET0(&bop->bo_cb);
	else
		bop->bo_cb = *cb;
	bop->bo_tx        = NULL;
	bop->bo_seg       = NULL;
	bop->bo_i         = NULL;
	m0_sm_op_init(&bop->bo_op, &btree_get_kv_tick, &bop->bo_op_exec,
		      &btree_conf, &bop->bo_sm_group);
}

M0_INTERNAL void m0_btree_iter(struct m0_btree *arbor,
			       const struct m0_btree_key *key,
			       const struct m0_btree_cb *cb, uint64_t flags,
			       struct m0_btree_op *bop)
{
	M0_PRE(flags & BOF_NEXT || flags & BOF_PREV);

	bop->bo_opc       = M0_BO_ITER;
	bop->bo_arbor     = arbor;
	bop->bo_rec.r_key = *key;
	bop->bo_flags     = flags;
	bop->bo_cb        = *cb;
	bop->bo_tx        = NULL;
	bop->bo_seg       = NULL;
	bop->bo_i         = NULL;
	m0_sm_op_init(&bop->bo_op, &btree_iter_kv_tick, &bop->bo_op_exec,
		      &btree_conf, &bop->bo_sm_group);
}

M0_INTERNAL void m0_btree_put(struct m0_btree *arbor,
			      const struct m0_btree_rec *rec,
			      const struct m0_btree_cb *cb,
			      struct m0_btree_op *bop, struct m0_be_tx *tx)
{
	bop->bo_opc    = M0_BO_PUT;
	bop->bo_arbor  = arbor;
	bop->bo_rec    = *rec;
	bop->bo_cb     = *cb;
	bop->bo_tx     = tx;
	bop->bo_flags  = 0;
	bop->bo_seg    = arbor->t_desc->t_seg;
	bop->bo_i      = NULL;

	m0_sm_op_init(&bop->bo_op, &btree_put_kv_tick, &bop->bo_op_exec,
		      &btree_conf, &bop->bo_sm_group);
}

M0_INTERNAL void m0_btree_del(struct m0_btree *arbor,
			      const struct m0_btree_key *key,
			      const struct m0_btree_cb *cb,
			      struct m0_btree_op *bop, struct m0_be_tx *tx)
{
	bop->bo_opc        = M0_BO_DEL;
	bop->bo_arbor      = arbor;
	bop->bo_rec.r_key  = *key;
	if (cb == NULL)
		M0_SET0(&bop->bo_cb);
	else
		bop->bo_cb = *cb;
	bop->bo_tx         = tx;
	bop->bo_flags      = 0;
	bop->bo_seg        = arbor->t_desc->t_seg;
	bop->bo_i          = NULL;

	m0_sm_op_init(&bop->bo_op, &btree_del_kv_tick, &bop->bo_op_exec,
		      &btree_conf, &bop->bo_sm_group);
}

M0_INTERNAL void m0_btree_minkey(struct m0_btree *arbor,
				 const struct m0_btree_cb *cb, uint64_t flags,
				 struct m0_btree_op *bop)
{
	bop->bo_opc       = M0_BO_MINKEY;
	bop->bo_arbor     = arbor;
	bop->bo_flags     = flags;
	bop->bo_cb        = *cb;
	bop->bo_tx        = NULL;
	bop->bo_seg       = NULL;
	bop->bo_i         = NULL;

	m0_sm_op_init(&bop->bo_op, &btree_get_kv_tick, &bop->bo_op_exec,
		      &btree_conf, &bop->bo_sm_group);
}

M0_INTERNAL void m0_btree_maxkey(struct m0_btree *arbor,
				 const struct m0_btree_cb *cb, uint64_t flags,
				 struct m0_btree_op *bop)
{
	bop->bo_opc       = M0_BO_MAXKEY;
	bop->bo_arbor     = arbor;
	bop->bo_flags     = flags;
	bop->bo_cb        = *cb;
	bop->bo_tx        = NULL;
	bop->bo_seg       = NULL;
	bop->bo_i         = NULL;

	m0_sm_op_init(&bop->bo_op, &btree_get_kv_tick, &bop->bo_op_exec,
		      &btree_conf, &bop->bo_sm_group);
}

M0_INTERNAL void m0_btree_update(struct m0_btree *arbor,
				 const struct m0_btree_rec *rec,
				 const struct m0_btree_cb *cb, uint64_t flags,
				 struct m0_btree_op *bop, struct m0_be_tx *tx)
{
	bop->bo_opc    = M0_BO_UPDATE;
	bop->bo_arbor  = arbor;
	bop->bo_rec    = *rec;
	bop->bo_cb     = *cb;
	bop->bo_tx     = tx;
	bop->bo_flags  = flags;
	bop->bo_seg    = arbor->t_desc->t_seg;
	bop->bo_i      = NULL;

	m0_sm_op_init(&bop->bo_op, &btree_put_kv_tick, &bop->bo_op_exec,
		      &btree_conf, &bop->bo_sm_group);
}

M0_INTERNAL void m0_btree_truncate(struct m0_btree *arbor, m0_bcount_t limit,
				   struct m0_be_tx *tx, struct m0_btree_op *bop)
{
	bop->bo_opc    = M0_BO_TRUNCATE;
	bop->bo_arbor  = arbor;
	bop->bo_limit  = limit;
	bop->bo_tx     = tx;
	bop->bo_flags  = 0;
	bop->bo_seg    = arbor->t_desc->t_seg;
	bop->bo_i      = NULL;

	m0_sm_op_init(&bop->bo_op, &btree_truncate_tick, &bop->bo_op_exec,
		      &btree_conf, &bop->bo_sm_group);
}
struct cursor_cb_data {
	struct m0_btree_rec ccd_rec;
	m0_bcount_t         ccd_keysz;
	m0_bcount_t         ccd_valsz;
};

static int btree_cursor_kv_get_cb(struct m0_btree_cb  *cb,
				  struct m0_btree_rec *rec)
{
	struct m0_btree_cursor  *datum = cb->c_datum;
	struct m0_bufvec_cursor  cur;

	/** Currently we support bufvec with only one segment. */
	M0_ASSERT(M0_BUFVEC_SEG_COUNT(&rec->r_key.k_data) == 1 &&
		  M0_BUFVEC_SEG_COUNT(&rec->r_val) == 1);

	/** Save returned Key and Value in the iterator */
	m0_bufvec_cursor_init(&cur, &rec->r_key.k_data);
	datum->bc_key = M0_BUF_INIT(m0_bufvec_cursor_step(&cur),
				    m0_bufvec_cursor_addr(&cur));

	m0_bufvec_cursor_init(&cur, &rec->r_val);
	datum->bc_val = M0_BUF_INIT(m0_bufvec_cursor_step(&cur),
				    m0_bufvec_cursor_addr(&cur));

	return 0;
}

M0_INTERNAL void m0_btree_cursor_init(struct m0_btree_cursor *it,
				      struct m0_btree        *arbor)
{
	M0_SET0(it);
	it->bc_arbor = arbor;
}

M0_INTERNAL void m0_btree_cursor_fini(struct m0_btree_cursor *it)
{
}

M0_INTERNAL int m0_btree_cursor_get(struct m0_btree_cursor     *it,
				    const struct m0_btree_key *key,
				    bool                       slant)
{
	struct m0_btree_op    kv_op = {};
	struct m0_btree_cb    cursor_cb;
	uint64_t              flags = slant ? BOF_SLANT : BOF_EQUAL;
	int                   rc;

	cursor_cb.c_act   = btree_cursor_kv_get_cb;
	cursor_cb.c_datum = it;
	rc = M0_BTREE_OP_SYNC_WITH_RC(&kv_op,
				      m0_btree_get(it->bc_arbor, key,
						   &cursor_cb, flags, &kv_op));
	return rc;
}

static int btree_cursor_iter(struct m0_btree_cursor *it,
			     enum m0_btree_op_flags  dir)
{
	struct m0_btree_op    kv_op = {};
	struct m0_btree_cb    cursor_cb;
	struct m0_btree_key   key;
	int                   rc;

	M0_ASSERT(M0_IN(dir, (BOF_NEXT, BOF_PREV)));

	cursor_cb.c_act   = btree_cursor_kv_get_cb;
	cursor_cb.c_datum = it;

	key.k_data = M0_BUFVEC_INIT_BUF(&it->bc_key.b_addr, &it->bc_key.b_nob);
	rc = M0_BTREE_OP_SYNC_WITH_RC(&kv_op,
				      m0_btree_iter(it->bc_arbor,
						    &key,
						    &cursor_cb, dir, &kv_op));
	return rc;
}

M0_INTERNAL int m0_btree_cursor_next(struct m0_btree_cursor *it)
{
	return btree_cursor_iter(it, BOF_NEXT);
}

M0_INTERNAL int m0_btree_cursor_prev(struct m0_btree_cursor *it)
{
	return btree_cursor_iter(it, BOF_PREV);
}

M0_INTERNAL int m0_btree_cursor_first(struct m0_btree_cursor *it)
{
	struct m0_btree_op    kv_op = {};
	struct m0_btree_cb    cursor_cb;
	int                   rc;

	cursor_cb.c_act   = btree_cursor_kv_get_cb;
	cursor_cb.c_datum = it;
	rc = M0_BTREE_OP_SYNC_WITH_RC(&kv_op,
				      m0_btree_minkey(it->bc_arbor, &cursor_cb,
						      0, &kv_op));
	return rc;
}

M0_INTERNAL int m0_btree_cursor_last(struct m0_btree_cursor *it)
{
	struct m0_btree_op    kv_op = {};
	struct m0_btree_cb    cursor_cb;
	int                   rc;

	cursor_cb.c_act   = btree_cursor_kv_get_cb;
	cursor_cb.c_datum = it;
	rc = M0_BTREE_OP_SYNC_WITH_RC(&kv_op,
				      m0_btree_maxkey(it->bc_arbor, &cursor_cb,
						      0, &kv_op));
	return rc;
}

M0_INTERNAL void m0_btree_cursor_put(struct m0_btree_cursor *it)
{
	/** Do nothing. */
}

M0_INTERNAL void m0_btree_cursor_kv_get(struct m0_btree_cursor *it,
					struct m0_buf *key, struct m0_buf *val)
{
	if (key)
		*key = M0_BUF_INIT(it->bc_key.b_nob, it->bc_key.b_addr);
	if (val)
		*val = M0_BUF_INIT(it->bc_val.b_nob, it->bc_val.b_addr);
}

M0_INTERNAL bool m0_btree_is_empty(struct m0_btree *btree)
{
	M0_PRE(btree != NULL);
	M0_PRE(btree->t_desc->t_root != NULL);
	return (bnode_count_rec(btree->t_desc->t_root) == 0);
}

#ifndef __KERNEL__
/**
 *  --------------------------
 *  Section START - Unit Tests
 *  --------------------------
 */

/**
 * The code contained below is 'ut'. This is a little experiment to contain the
 * ut code in the same file containing the functionality code. We are open to
 * changes iff enough reasons are found that this model either does not work or
 * is not intuitive or maintainable.
 */

static struct m0_be_ut_backend *ut_be;
static struct m0_be_ut_seg     *ut_seg;
static struct m0_be_seg        *seg;
static bool                     btree_ut_initialised = false;

static void btree_ut_init(void)
{
	if (!btree_ut_initialised) {
		btree_ut_initialised = true;
	}
}

static void btree_ut_fini(void)
{
	btree_ut_initialised = false;
}

/**
 * In this unit test we exercise a few tree operations in invalid conditions
 * only.
 */
static void ut_basic_tree_oper_icp(void)
{
	void                   *invalid_addr = (void *)0xbadbadbadbad;
	struct m0_btree         btree;
	struct m0_btree_type    btree_type = {  .tt_id = M0_BT_UT_KV_OPS,
						.ksize = 8,
						.vsize = 8, };
	struct m0_be_tx         tx_data    = {};
	struct m0_be_tx        *tx         = &tx_data;
	struct m0_btree_op      b_op       = {};
	struct m0_be_tx_credit  cred       = {};
	void                   *temp_node;
	int                     rc;
	struct m0_fid           fid        = M0_FID_TINIT('b', 0, 1);
	uint32_t                rnode_sz   = m0_pagesize_get();
	uint32_t                rnode_sz_shift;
	struct m0_buf           buf;

	btree_ut_init();

	M0_ASSERT(rnode_sz != 0 && m0_is_po2(rnode_sz));
	rnode_sz_shift = __builtin_ffsl(rnode_sz) - 1;
	cred = M0_BE_TX_CB_CREDIT(0, 0, 0);
	m0_be_allocator_credit(NULL, M0_BAO_ALLOC_ALIGNED, rnode_sz,
			       rnode_sz_shift, &cred);
	m0_btree_create_credit(&btree_type, &cred, 1);

	/** Prepare transaction to capture tree operations. */
	m0_be_ut_tx_init(tx, ut_be);
	m0_be_tx_prep(tx, &cred);
	rc = m0_be_tx_open_sync(tx);
	M0_ASSERT(rc == 0);

	/**
	 *  Run a invalid scenario which:
	 *  1) Attempts to create a btree with invalid address
	 *
	 * This scenario is invalid because the root node address is incorrect.
	 * In this case m0_btree_create() will return -EFAULT.
	 */
	rc = M0_BTREE_OP_SYNC_WITH_RC(&b_op, m0_btree_create(invalid_addr,
				      rnode_sz, &btree_type, M0_BCT_NO_CRC,
				      EMBEDDED_RECORD, &b_op, &btree, seg, &fid,
				      tx, NULL));
	M0_ASSERT(rc == -EFAULT);
	m0_be_tx_close_sync(tx);
	m0_be_tx_fini(tx);

	/**
	 *  Run a invalid scenario which:
	 *  1) Attempts to open a btree with invalid address
	 *
	 * This scenario is invalid because the root node address is incorrect.
	 * In this case m0_btree_open() will return -EFAULT.
	 */
	rc = M0_BTREE_OP_SYNC_WITH_RC(&b_op, m0_btree_open(invalid_addr,
							   rnode_sz, &btree,
							   seg, &b_op, NULL));
	M0_ASSERT(rc == -EFAULT);

	/**
	 *  Run a invalid scenario which:
	 *  1) Creates a btree
	 *  2) Opens the btree
	 *  3) Destroys the btree
	 *
	 * This scenario is invalid because we are trying to destroy a tree that
	 * has not been closed. Thus, we should get -EPERM error from
	 * m0_btree_destroy().
	 */

	m0_be_ut_tx_init(tx, ut_be);
	m0_be_tx_prep(tx, &cred);
	rc = m0_be_tx_open_sync(tx);
	M0_ASSERT(rc == 0);
	/** Create temp node space*/
	buf = M0_BUF_INIT(rnode_sz, NULL);
	M0_BE_ALLOC_ALIGN_BUF_SYNC(&buf, rnode_sz_shift, seg, tx);
	temp_node = buf.b_addr;
	rc = M0_BTREE_OP_SYNC_WITH_RC(&b_op, m0_btree_create(temp_node,
				      rnode_sz, &btree_type, M0_BCT_NO_CRC,
				      EMBEDDED_RECORD, &b_op, &btree, seg, &fid,
				      tx, NULL));
	M0_ASSERT(rc == 0);
	m0_be_tx_close_sync(tx);
	m0_be_tx_fini(tx);

	rc = M0_BTREE_OP_SYNC_WITH_RC(&b_op, m0_btree_open(temp_node, rnode_sz,
							   &btree, seg, &b_op,
							   NULL));
	M0_ASSERT(rc == 0);

	cred = M0_BE_TX_CREDIT(0, 0);
	m0_be_allocator_credit(NULL, M0_BAO_FREE_ALIGNED, rnode_sz,
			       rnode_sz_shift, &cred);
	m0_btree_destroy_credit(b_op.bo_arbor, NULL, &cred, 1);

	m0_be_ut_tx_init(tx, ut_be);
	m0_be_tx_prep(tx, &cred);
	rc = m0_be_tx_open_sync(tx);
	M0_ASSERT(rc == 0);
	rc = M0_BTREE_OP_SYNC_WITH_RC(&b_op, m0_btree_destroy(b_op.bo_arbor,
							      &b_op, tx));
	M0_ASSERT(rc == -EPERM);
	M0_SET0(&btree);
	buf = M0_BUF_INIT(rnode_sz, temp_node);
	M0_BE_FREE_ALIGN_BUF_SYNC(&buf, rnode_sz_shift, seg, tx);
	m0_be_tx_close_sync(tx);
	m0_be_tx_fini(tx);

	/**
	 *  Run a invalid scenario which:
	 *  1) Creates a btree
	 *  2) Close the btree
	 *  3) Again Attempt to close the btree
	 *
	 * This scenario is invalid because we are trying to destroy a tree that
	 * has been already destroyed. Thus, we should get -EINVAL error from
	 * m0_btree_destroy().
	 */

	/** Create temp node space*/
	cred = M0_BE_TX_CREDIT(0, 0);
	m0_be_allocator_credit(NULL, M0_BAO_ALLOC_ALIGNED, rnode_sz,
			       rnode_sz_shift, &cred);
	m0_btree_create_credit(&btree_type, &cred, 1);

	/** Prepare transaction to capture tree operations. */
	m0_be_ut_tx_init(tx, ut_be);
	m0_be_tx_prep(tx, &cred);
	rc = m0_be_tx_open_sync(tx);
	M0_ASSERT(rc == 0);

	buf = M0_BUF_INIT(rnode_sz, NULL);
	M0_BE_ALLOC_ALIGN_BUF_SYNC(&buf, rnode_sz_shift, seg, tx);
	temp_node = buf.b_addr;
	rc = M0_BTREE_OP_SYNC_WITH_RC(&b_op, m0_btree_create(temp_node, rnode_sz,
				      &btree_type, M0_BCT_NO_CRC,
				      EMBEDDED_RECORD, &b_op, &btree, seg, &fid,
				      tx, NULL));
	M0_ASSERT(rc == 0);
	m0_be_tx_close_sync(tx);
	m0_be_tx_fini(tx);

	rc = M0_BTREE_OP_SYNC_WITH_RC(&b_op, m0_btree_close(b_op.bo_arbor,
							    &b_op));
	M0_ASSERT(rc == 0);
	M0_SET0(&btree);

	rc = M0_BTREE_OP_SYNC_WITH_RC(&b_op, m0_btree_close(b_op.bo_arbor,
							    &b_op));
	M0_ASSERT(rc == -EINVAL);
	M0_SET0(&btree);

	rc = M0_BTREE_OP_SYNC_WITH_RC(&b_op, m0_btree_open(temp_node, rnode_sz,
							   &btree, seg, &b_op,
							   NULL));
	M0_ASSERT(rc == 0);

	cred = M0_BE_TX_CREDIT(0, 0);
	m0_be_allocator_credit(NULL, M0_BAO_FREE_ALIGNED, rnode_sz,
			       rnode_sz_shift, &cred);
	m0_btree_destroy_credit(b_op.bo_arbor, NULL, &cred, 1);

	m0_be_ut_tx_init(tx, ut_be);
	m0_be_tx_prep(tx, &cred);
	rc = m0_be_tx_open_sync(tx);
	M0_ASSERT(rc == 0);
	rc = M0_BTREE_OP_SYNC_WITH_RC(&b_op, m0_btree_destroy(b_op.bo_arbor,
							      &b_op, tx));
	M0_ASSERT(rc == 0);
	M0_SET0(&btree);
	buf = M0_BUF_INIT(rnode_sz, temp_node);
	M0_BE_FREE_ALIGN_BUF_SYNC(&buf, rnode_sz_shift, seg, tx);
	m0_be_tx_close_sync(tx);
	m0_be_tx_fini(tx);

	btree_ut_fini();
}

struct ut_cb_data {
	/** Key that needs to be stored or retrieved. */
	struct m0_btree_key      *key;

	/** Value associated with the key that is to be stored or retrieved. */
	struct m0_bufvec         *value;

	/** If value is retrieved (GET) then check if has expected contents. */
	bool                      check_value;

	/** Indicates if CRC is present in the last word of the value. */
	enum m0_btree_crc_type    crc;

	bool                      embedded_ksize;

	bool                      embedded_vsize;

	/**
	 *  This field is filled by the callback routine with the flags which
	 *  the CB routine received from the _tick(). This flag can then be
	 *  analyzed by the caller for further processing.
	 */
	uint32_t                  flags;
};

/**
 * Put callback will receive record pointer from put routine which will contain
 * r_flag which will indicate SUCCESS or ERROR code.
 * If put routine is able to find the record, it will set SUCCESS code and
 * callback routine needs to put key-value to the given record and return
 * success code.
 * else put routine will set the ERROR code to indicate failure and it is
 * expected to return ERROR code by callback routine.
 */
static int ut_btree_kv_put_cb(struct m0_btree_cb *cb, struct m0_btree_rec *rec)
{
	struct m0_bufvec_cursor  scur;
	struct m0_bufvec_cursor  dcur;
	m0_bcount_t              ksize;
	m0_bcount_t              vsize;
	struct ut_cb_data       *datum = cb->c_datum;

	/** The caller can look at these flags if he needs to. */
	datum->flags = rec->r_flags;
	M0_ASSERT(datum->flags == M0_BSC_SUCCESS);

	ksize = m0_vec_count(&datum->key->k_data.ov_vec);
	M0_ASSERT(m0_vec_count(&rec->r_key.k_data.ov_vec) >= ksize);

	vsize = m0_vec_count(&datum->value->ov_vec);
	M0_ASSERT(m0_vec_count(&rec->r_val.ov_vec) >= vsize);

	m0_bufvec_cursor_init(&scur, &datum->key->k_data);
	m0_bufvec_cursor_init(&dcur, &rec->r_key.k_data);
	rec->r_key.k_data.ov_vec.v_count[0] =
	m0_vec_count(&datum->key->k_data.ov_vec);
	m0_bufvec_cursor_copy(&dcur, &scur, ksize);

	m0_bufvec_cursor_init(&scur, datum->value);
	m0_bufvec_cursor_init(&dcur, &rec->r_val);
	rec->r_val.ov_vec.v_count[0]=
	m0_vec_count(&datum->value->ov_vec);
	m0_bufvec_cursor_copy(&dcur, &scur, vsize);

	return 0;
}

static int ut_btree_kv_get_cb(struct m0_btree_cb *cb, struct m0_btree_rec *rec)
{
	struct m0_bufvec_cursor  scur;
	struct m0_bufvec_cursor  dcur;
	m0_bcount_t              ksize;
	m0_bcount_t              vsize;
	struct ut_cb_data       *datum = cb->c_datum;
	int                      i      = 0;

	/** The caller can look at these flags if he needs to. */
	datum->flags = rec->r_flags;

	M0_ASSERT(rec->r_flags == M0_BSC_SUCCESS);

	if (datum->embedded_ksize) {
		/** Extract Key size present in the 2nd word.*/
		m0_bufvec_cursor_init(&scur, &rec->r_key.k_data);
		m0_bufvec_cursor_move(&scur, sizeof(uint64_t));
		m0_bufvec_cursor_copyfrom(&scur, &ksize, sizeof(ksize));
		ksize = m0_byteorder_cpu_to_be64(ksize);
		M0_PRE(ksize <= MAX_KEY_SIZE &&
		       m0_vec_count(&rec->r_key.k_data.ov_vec) == ksize);
	} else {
		ksize = m0_vec_count(&rec->r_key.k_data.ov_vec);
		M0_PRE(m0_vec_count(&datum->key->k_data.ov_vec) >= ksize);
	}

	if (datum->embedded_vsize) {
		/** Extract Value size present in the 2nd word.*/
		m0_bufvec_cursor_init(&scur, &rec->r_val);
		m0_bufvec_cursor_move(&scur, sizeof(uint64_t));
		m0_bufvec_cursor_copyfrom(&scur, &vsize, sizeof(vsize));
		vsize = m0_byteorder_cpu_to_be64(vsize);
		M0_PRE(vsize <= MAX_VAL_SIZE &&
		       m0_vec_count(&rec->r_val.ov_vec) == vsize);
	} else {
		vsize = m0_vec_count(&rec->r_val.ov_vec);
		M0_PRE(m0_vec_count(&datum->value->ov_vec) >= vsize);
	}

	/** Copy Key and Value from the btree node to the caller's data space */
	m0_bufvec_cursor_init(&dcur, &datum->key->k_data);
	m0_bufvec_cursor_init(&scur, &rec->r_key.k_data);
	m0_bufvec_cursor_copy(&dcur, &scur, ksize);

	m0_bufvec_cursor_init(&dcur, datum->value);
	m0_bufvec_cursor_init(&scur, &rec->r_val);
	m0_bufvec_cursor_copy(&dcur, &scur, vsize);

	if (datum->check_value) {
		struct m0_bufvec_cursor kcur;
		struct m0_bufvec_cursor vcur;
		m0_bcount_t             v_off;
		bool                    check_failed = false;
		uint64_t                key;
		uint64_t                value;
		m0_bcount_t             valuelen     = vsize;

		v_off = 0;

		/**
		 *  Key present in the 1st word is repeated in the Value array
		 *  except in word #2 which contains the size of the Value. Use
		 *  this Key to make sure all the words in the Value array are
		 *  correct.
		 */
		m0_bufvec_cursor_init(&kcur, &rec->r_key.k_data);
		m0_bufvec_cursor_copyfrom(&kcur, &key, sizeof(key));
		m0_bufvec_cursor_init(&vcur, &rec->r_val);

		if (datum->crc != M0_BCT_NO_CRC &&
		    datum->crc != M0_BCT_BTREE_ENC_RAW_HASH)
			valuelen -= sizeof(uint64_t);

		while (v_off < valuelen) {
			m0_bufvec_cursor_copyfrom(&vcur, &value, sizeof(value));
			v_off += sizeof(value);

			if (i++ == 1)
				/** Skip the element containing value size.*/
				continue;

			if (key != value)
				check_failed = true;
		}

		/**
		 * If check_failed then maybe this entry was updated in which
		 * case we use the complement of the key for comparison.
		 */
		if (check_failed) {
			v_off = 0;
			m0_bufvec_cursor_init(&vcur, &rec->r_val);
			key = ~key;
			i = 0;

			while (v_off < valuelen) {
				m0_bufvec_cursor_copyfrom(&vcur, &value,
							  sizeof(value));
				v_off += sizeof(value);

				if (i++ == 1)
					continue;

					if (key != value)
						M0_ASSERT(0);
			}
		}
	}

	/** Verify the CRC if present. */
	if (datum->crc != M0_BCT_NO_CRC) {
		uint64_t value_ary[vsize / sizeof(uint64_t)];
		uint64_t csum_in_value;
		uint64_t calculated_csum;

		m0_bufvec_cursor_init(&scur, &rec->r_val);
		m0_bufvec_cursor_copyfrom(&scur, value_ary, sizeof(value_ary));

		if (datum->crc == M0_BCT_USER_ENC_RAW_HASH) {
			vsize -= sizeof(uint64_t);
			m0_bufvec_cursor_init(&scur, &rec->r_val);
			m0_bufvec_cursor_move(&scur, vsize);
			m0_bufvec_cursor_copyfrom(&scur, &csum_in_value,
						  sizeof(csum_in_value));

			calculated_csum = m0_hash_fnc_fnv1(value_ary, vsize);
			M0_ASSERT(csum_in_value == calculated_csum);
		} else if (datum->crc == M0_BCT_BTREE_ENC_RAW_HASH) {
			void *p_crc = rec->r_val.ov_buf[0] + vsize;
			calculated_csum = m0_hash_fnc_fnv1(value_ary, vsize);
			M0_ASSERT(*(uint64_t*)(p_crc) == calculated_csum);
		} else if (datum->crc == M0_BCT_USER_ENC_FORMAT_FOOTER)
			M0_ASSERT(m0_format_footer_verify(value_ary, false) == 0);
	}

	return 0;
}

/**
 * Callback will be called before deleting value. If needed, caller can copy the
 * content of record.
 */
static int ut_btree_kv_del_cb(struct m0_btree_cb *cb, struct m0_btree_rec *rec)
{
	m0_bcount_t              ksize;
	struct ut_cb_data       *datum = cb->c_datum;

	/** The caller can look at the record if he needs to. */
	ksize = m0_vec_count(&datum->key->k_data.ov_vec);
	M0_PRE(ksize <= MAX_KEY_SIZE + sizeof(uint64_t) &&
	       m0_vec_count(&rec->r_key.k_data.ov_vec) == ksize);
	M0_PRE(m0_vec_count(&rec->r_val.ov_vec) <=
	       MAX_VAL_SIZE + sizeof(uint64_t));

	datum->flags = rec->r_flags;
	M0_ASSERT(datum->flags == M0_BSC_SUCCESS);

	return 0;
}

static int ut_btree_kv_update_cb(struct m0_btree_cb *cb,
				 struct m0_btree_rec *rec)
{
	struct m0_bufvec_cursor  scur;
	struct m0_bufvec_cursor  dcur;
	m0_bcount_t              vsize;
	struct ut_cb_data       *datum = cb->c_datum;

	/** The caller can look at these flags if he needs to. */
	datum->flags = rec->r_flags;
	M0_ASSERT(datum->flags == M0_BSC_SUCCESS);

	vsize = m0_vec_count(&datum->value->ov_vec);
	M0_ASSERT(m0_vec_count(&rec->r_val.ov_vec) == vsize);

	m0_bufvec_cursor_init(&scur, datum->value);
	m0_bufvec_cursor_init(&dcur, &rec->r_val);
	rec->r_val.ov_vec.v_count[0]=
	m0_vec_count(&datum->value->ov_vec);
	m0_bufvec_cursor_copy(&dcur, &scur, vsize);

	return 0;
}

#if (AVOID_BE_SEGMENT == 1)
enum {
	MIN_STREAM_CNT         = 5,
	MAX_STREAM_CNT         = 20,

	MIN_RECS_PER_STREAM    = 5,
	MAX_RECS_PER_STREAM    = 2048,

	MAX_RECS_PER_THREAD    = 10000, /** Records count for each thread */

	MIN_TREE_LOOPS         = 1000,
	MAX_TREE_LOOPS         = 2000,
	MAX_RECS_FOR_TREE_TEST = 100,

	RANDOM_TREE_COUNT      = -1,
	RANDOM_THREAD_COUNT    = -1,

	/** Key/Value array size used in UTs. Increment for CRC in Value. */
	KEY_ARR_ELE_COUNT      = MAX_KEY_SIZE / sizeof(uint64_t),
	VAL_ARR_ELE_COUNT      = MAX_VAL_SIZE / sizeof(uint64_t),
	RANDOM_KEY_SIZE        = -1,
	RANDOM_VALUE_SIZE      = -1,

	BE_UT_SEG_SIZE         = 0,
};
#else
enum {
	MIN_STREAM_CNT         = 5,
	MAX_STREAM_CNT         = 10,

	MIN_RECS_PER_STREAM    = 5,
	MAX_RECS_PER_STREAM    = 200,

	MAX_RECS_PER_THREAD    = 1000, /** Records count for each thread */

	MIN_TREE_LOOPS         = 50,
	MAX_TREE_LOOPS         = 100,
	MAX_RECS_FOR_TREE_TEST = 50,

	RANDOM_TREE_COUNT      = -1,
	RANDOM_THREAD_COUNT    = -1,

	/** Key/Value array size used in UTs. Increment for CRC in Value. */
	KEY_ARR_ELE_COUNT      = MAX_KEY_SIZE / sizeof(uint64_t),
	VAL_ARR_ELE_COUNT      = MAX_VAL_SIZE / sizeof(uint64_t),
	RANDOM_KEY_SIZE        = -1,
	RANDOM_VALUE_SIZE      = -1,

	BE_UT_SEG_SIZE         = 10ULL * 1024ULL * 1024ULL * 1024ULL,
};
#endif

/**
 * This unit test exercises the KV operations triggered by multiple streams.
 */
static void ut_multi_stream_kv_oper(void)
{
	void                   *rnode;
	int                     i;
	time_t                  curr_time;
	struct m0_btree_cb      ut_cb;
	struct m0_be_tx         tx_data         = {};
	struct m0_be_tx        *tx              = &tx_data;
	struct m0_be_tx_credit  cred            = {};
	struct m0_btree_op      b_op            = {};
	uint32_t                stream_count    = 0;
	uint64_t                recs_per_stream = 0;
	struct m0_btree_op      kv_op           = {};
	struct m0_btree        *tree;
	struct m0_btree         btree = {};
	struct m0_btree_type    btree_type      = {.tt_id = M0_BT_UT_KV_OPS,
						  .ksize = sizeof(uint64_t),
						  .vsize = btree_type.ksize*2,
						  };
	uint64_t                key;
	uint64_t                value[btree_type.vsize / sizeof(uint64_t)];
	m0_bcount_t             ksize           = sizeof key;
	m0_bcount_t             vsize           = sizeof value;
	void                   *k_ptr           = &key;
	void                   *v_ptr           = &value;
	int                     rc;
	struct m0_buf           buf;
	uint64_t                maxkey          = 0;
	uint64_t                minkey          = UINT64_MAX;
	uint32_t                rnode_sz        = m0_pagesize_get();
	uint32_t                rnode_sz_shift;
	struct m0_fid           fid             = M0_FID_TINIT('b', 0, 1);

	M0_ENTRY();

	time(&curr_time);
	M0_LOG(M0_INFO, "Using seed %lu", curr_time);
	srandom(curr_time);

	stream_count = (random() % (MAX_STREAM_CNT - MIN_STREAM_CNT)) +
			MIN_STREAM_CNT;

	recs_per_stream = (random()%
			   (MAX_RECS_PER_STREAM - MIN_RECS_PER_STREAM)) +
			    MIN_RECS_PER_STREAM;

	btree_ut_init();
	/**
	 *  Run valid scenario:
	 *  1) Create a btree
	 *  2) Adds records in multiple streams to the created tree.
	 *  3) Confirms the records are present in the tree.
	 *  4) Deletes all the records from the tree using multiple streams.
	 *  5) Close the btree
	 *  6) Destroy the btree
	 *
	 *  Capture each operation in a separate transaction.
	 */

	M0_ASSERT(rnode_sz != 0 && m0_is_po2(rnode_sz));
	rnode_sz_shift = __builtin_ffsl(rnode_sz) - 1;
	cred = M0_BE_TX_CB_CREDIT(0, 0, 0);
	m0_be_allocator_credit(NULL, M0_BAO_ALLOC_ALIGNED, rnode_sz,
			       rnode_sz_shift, &cred);
	m0_btree_create_credit(&btree_type, &cred, 1);

	/** Prepare transaction to capture tree operations. */
	m0_be_ut_tx_init(tx, ut_be);
	m0_be_tx_prep(tx, &cred);
	rc = m0_be_tx_open_sync(tx);
	M0_ASSERT(rc == 0);

	/** Create temp node space and use it as root node for btree */
	buf = M0_BUF_INIT(rnode_sz, NULL);
	M0_BE_ALLOC_ALIGN_BUF_SYNC(&buf, rnode_sz_shift, seg, tx);
	rnode = buf.b_addr;

	rc = M0_BTREE_OP_SYNC_WITH_RC(&b_op, m0_btree_create(rnode, rnode_sz,
							     &btree_type,
							     M0_BCT_NO_CRC,
							     EMBEDDED_RECORD,
							     &b_op, &btree, seg,
							     &fid, tx, NULL));
	M0_ASSERT(rc == M0_BSC_SUCCESS);
	m0_be_tx_close_sync(tx);
	m0_be_tx_fini(tx);

	tree = b_op.bo_arbor;

	cred = M0_BE_TX_CB_CREDIT(0, 0, 0);
	m0_btree_put_credit(tree, 1, ksize, vsize, &cred);
	{
		struct m0_be_tx_credit  cred2 = {};

		m0_btree_put_credit2(&btree_type, rnode_sz, 1, ksize, vsize,
				     &cred2);
		M0_ASSERT(m0_be_tx_credit_eq(&cred,  &cred2));
	}

	for (i = 1; i <= recs_per_stream; i++) {
		struct ut_cb_data    put_data;
		struct m0_btree_rec  rec;
		uint32_t             stream_num;

		rec.r_key.k_data   = M0_BUFVEC_INIT_BUF(&k_ptr, &ksize);
		rec.r_val          = M0_BUFVEC_INIT_BUF(&v_ptr, &vsize);
		rec.r_crc_type     = M0_BCT_NO_CRC;

		for (stream_num = 0; stream_num < stream_count; stream_num++) {
			int k;

			key = i + (stream_num * recs_per_stream);
			if (key < minkey)
				minkey = key;
			if (key > maxkey)
				maxkey = key;

			key = m0_byteorder_cpu_to_be64(key);
			for (k = 0; k < ARRAY_SIZE(value); k++) {
				value[k] = key;
			}

			put_data.key       = &rec.r_key;
			put_data.value     = &rec.r_val;

			ut_cb.c_act        = ut_btree_kv_put_cb;
			ut_cb.c_datum      = &put_data;

			m0_be_ut_tx_init(tx, ut_be);
			m0_be_tx_prep(tx, &cred);
			rc = m0_be_tx_open_sync(tx);
			M0_ASSERT(rc == 0);

			rc = M0_BTREE_OP_SYNC_WITH_RC(&kv_op,
						      m0_btree_put(tree, &rec,
								   &ut_cb,
								   &kv_op, tx));
			M0_ASSERT(rc == 0 && put_data.flags == M0_BSC_SUCCESS);
			m0_be_tx_close_sync(tx);
			m0_be_tx_fini(tx);
		}
	}

	{
		/** Min/Max key verification test. */
		struct ut_cb_data    get_data;
		struct m0_btree_key  get_key;
		struct m0_bufvec     get_value;

		get_key.k_data          = M0_BUFVEC_INIT_BUF(&k_ptr, &ksize);
		get_value               = M0_BUFVEC_INIT_BUF(&v_ptr, &vsize);

		get_data.key            = &get_key;
		get_data.value          = &get_value;
		get_data.check_value    = true;
		get_data.crc            = M0_BCT_NO_CRC;
		get_data.embedded_ksize = false;
		get_data.embedded_vsize = false;

		ut_cb.c_act             = ut_btree_kv_get_cb;
		ut_cb.c_datum           = &get_data;

		rc = M0_BTREE_OP_SYNC_WITH_RC(&kv_op,
					      m0_btree_minkey(tree, &ut_cb, 0,
							      &kv_op));
		M0_ASSERT(rc == M0_BSC_SUCCESS &&
			  minkey == m0_byteorder_be64_to_cpu(key));

		rc = M0_BTREE_OP_SYNC_WITH_RC(&kv_op,
					      m0_btree_maxkey(tree, &ut_cb, 0,
							      &kv_op));
		M0_ASSERT(rc == M0_BSC_SUCCESS &&
			  maxkey == m0_byteorder_be64_to_cpu(key));
	}

	for (i = 1; i <= (recs_per_stream*stream_count); i++) {
		struct ut_cb_data    get_data;
		struct m0_btree_key  get_key;
		struct m0_bufvec     get_value;
		uint64_t             find_key;
		void                *find_key_ptr      = &find_key;
		m0_bcount_t          find_key_size     = sizeof find_key;
		struct m0_btree_key  find_key_in_tree;

		find_key = m0_byteorder_cpu_to_be64(i);
		find_key_in_tree.k_data =
			M0_BUFVEC_INIT_BUF(&find_key_ptr, &find_key_size);

		get_key.k_data = M0_BUFVEC_INIT_BUF(&k_ptr, &ksize);
		get_value      = M0_BUFVEC_INIT_BUF(&v_ptr, &vsize);

		get_data.key            = &get_key;
		get_data.value          = &get_value;
		get_data.check_value    = true;
		get_data.crc            = M0_BCT_NO_CRC;
		get_data.embedded_ksize = false;
		get_data.embedded_vsize = false;

		ut_cb.c_act    = ut_btree_kv_get_cb;
		ut_cb.c_datum  = &get_data;

		rc = M0_BTREE_OP_SYNC_WITH_RC(&kv_op,
					      m0_btree_get(tree,
							   &find_key_in_tree,
							   &ut_cb, BOF_EQUAL,
							   &kv_op));
		M0_ASSERT(rc == M0_BSC_SUCCESS &&
			  i == m0_byteorder_be64_to_cpu(key));
	}

	{
		/** UT for Cursor verification. */
		struct m0_btree_cursor *cursor;
		struct m0_buf           cur_key;
		struct m0_buf           cur_val;
		uint64_t                find_key;
		void                   *find_key_ptr  = &find_key;
		m0_bcount_t             find_key_size = sizeof find_key;
		struct m0_btree_key     find_key_in_tree;

		M0_ALLOC_PTR(cursor);
		M0_ASSERT(cursor != NULL);

		m0_btree_cursor_init(cursor, tree);
		/** Get and verify the first key. */
		find_key = m0_byteorder_cpu_to_be64(1);
		find_key_in_tree.k_data =
			M0_BUFVEC_INIT_BUF(&find_key_ptr, &find_key_size);
		rc = m0_btree_cursor_get(cursor, &find_key_in_tree, false);
		M0_ASSERT(rc == 0);

		m0_btree_cursor_kv_get(cursor, &cur_key, &cur_val);
		key = *(uint64_t*)cur_key.b_addr;
		M0_ASSERT(m0_byteorder_be64_to_cpu(key) == 1);

		/** Verify the next key till the last key of btree.*/
		for (i = 1; i < (recs_per_stream*stream_count); i++) {
			rc = m0_btree_cursor_next(cursor);
			M0_ASSERT(rc == 0);
			m0_btree_cursor_kv_get(cursor, &cur_key, &cur_val);
			key = *(uint64_t*)cur_key.b_addr;
			M0_ASSERT(m0_byteorder_be64_to_cpu(key) - 1 == i);
		}
		/** There should not be any key after last key.*/
		rc = m0_btree_cursor_next(cursor);
		M0_ASSERT(rc == -ENOENT);

		/**
		 * Cursor is at the last key. Verify the previous key till the
		 * first key of btree.
		 */
		for (i = (recs_per_stream*stream_count); i > 1; i--) {
			rc = m0_btree_cursor_prev(cursor);
			M0_ASSERT(rc == 0);
			m0_btree_cursor_kv_get(cursor, &cur_key, &cur_val);
			key = *(uint64_t*)cur_key.b_addr;
			M0_ASSERT(m0_byteorder_be64_to_cpu(key) + 1 == i);
		}
		/** There should not be any key before first key.*/
		rc = m0_btree_cursor_prev(cursor);
		M0_ASSERT(rc == -ENOENT);

		/** The last key should be equal to max key. */
		rc = m0_btree_cursor_last(cursor);
		M0_ASSERT(rc == 0);
		m0_btree_cursor_kv_get(cursor, &cur_key, &cur_val);
		key = *(uint64_t*)cur_key.b_addr;
		M0_ASSERT(m0_byteorder_be64_to_cpu(key) ==
			  (recs_per_stream*stream_count));

		/** The first key should be equal to min key. */
		rc = m0_btree_cursor_first(cursor);
		M0_ASSERT(rc == 0);
		m0_btree_cursor_kv_get(cursor, &cur_key, &cur_val);
		key = *(uint64_t*)cur_key.b_addr;
		M0_ASSERT(m0_byteorder_be64_to_cpu(key) == 1);
		m0_btree_cursor_fini(cursor);
		m0_free(cursor);
	}

	cred = M0_BE_TX_CREDIT(0, 0);
	m0_btree_del_credit(tree, 1, ksize, -1, &cred);
	{
		struct m0_be_tx_credit  cred2 = {};

		m0_btree_del_credit2(&btree_type, rnode_sz, 1, ksize, vsize,
				     &cred2);
		M0_ASSERT(m0_be_tx_credit_eq(&cred,  &cred2));
	}

	for (i = 1; i <= recs_per_stream; i++) {
		uint64_t            del_key;
		struct m0_btree_key del_key_in_tree;
		void                *p_del_key      = &del_key;
		m0_bcount_t         del_key_size    = sizeof del_key;
		struct ut_cb_data   del_data;
		uint32_t            stream_num;

		del_data = (struct ut_cb_data){.key = &del_key_in_tree,
			.value       = NULL,
			.check_value = false,
			.crc         = M0_BCT_NO_CRC,
		};

		del_key_in_tree.k_data = M0_BUFVEC_INIT_BUF(&p_del_key,
							    &del_key_size);

		ut_cb.c_act   = ut_btree_kv_del_cb;
		ut_cb.c_datum = &del_data;

		for (stream_num = 0; stream_num < stream_count; stream_num++) {
			struct m0_btree_cb *del_cb;
			del_key = i + (stream_num * recs_per_stream);
			del_key = m0_byteorder_cpu_to_be64(del_key);

			del_cb = (del_key % 5 == 0) ? NULL : &ut_cb;
			m0_be_ut_tx_init(tx, ut_be);
			m0_be_tx_prep(tx, &cred);
			rc = m0_be_tx_open_sync(tx);
			M0_ASSERT(rc == 0);

			rc = M0_BTREE_OP_SYNC_WITH_RC(&kv_op,
						      m0_btree_del(tree,
							      &del_key_in_tree,
							      del_cb,
							      &kv_op, tx));
			M0_ASSERT(rc == 0 && del_data.flags == M0_BSC_SUCCESS);
			m0_be_tx_close_sync(tx);
			m0_be_tx_fini(tx);
		}
	}

	cred = M0_BE_TX_CREDIT(0, 0);
	m0_be_allocator_credit(NULL, M0_BAO_FREE_ALIGNED, rnode_sz,
			       rnode_sz_shift, &cred);
	m0_btree_destroy_credit(tree, NULL, &cred, 1);

	m0_be_ut_tx_init(tx, ut_be);
	m0_be_tx_prep(tx, &cred);
	rc = m0_be_tx_open_sync(tx);
	M0_ASSERT(rc == 0);

	rc = M0_BTREE_OP_SYNC_WITH_RC(&b_op, m0_btree_destroy(tree, &b_op, tx));
	M0_ASSERT(rc == 0);
	M0_SET0(&btree);

	/** Delete temp node space which was used as root node for the tree. */
	buf = M0_BUF_INIT(rnode_sz, rnode);
	M0_BE_FREE_ALIGN_BUF_SYNC(&buf, rnode_sz_shift, seg, tx);

	m0_be_tx_close_sync(tx);
	m0_be_tx_fini(tx);

	btree_ut_fini();
}

struct btree_ut_thread_info {
	struct m0_thread      ti_q;           /** Used for thread operations. */
	struct m0_bitmap      ti_cpu_map;     /** CPU map to run this thread. */
	uint64_t              ti_key_first;     /** First Key value to use. */
	uint64_t              ti_key_count;     /** Keys to use. */
	uint64_t              ti_key_incr;     /** Key value to increment by. */
	uint16_t              ti_thread_id;     /** Thread ID <= 65535. */
	struct m0_btree      *ti_tree;          /** Tree for KV operations */
	int                   ti_key_size;      /** Key size in bytes. */
	int                   ti_value_size;    /** Value size in bytes. */
	bool                  ti_random_bursts; /** Burstiness in IO pattern. */
	uint64_t              ti_rng_seed_base; /** Base used for RNG seed. */
	uint64_t              ti_crc_type;      /** CRC type of records. */

	/**
	 *  The fields below are used by the thread functions (init and func)
	 *  to share information. These fields should not be touched by thread
	 *  launcher.
	 */
	struct random_data  ti_random_buf;    /** Buffer used by random func. */
	char               *ti_rnd_state_ptr; /** State array used by RNG. */
};

/**
 *  All the threads wait for this variable to turn TRUE.
 *  The main thread sets to TRUE once it has initialized all the threads so
 *  that all the threads start running on different CPU cores and can compete
 *  for the same btree nodes to work on thus exercising possible race
 *  conditions.
 */
static volatile int64_t thread_run;


static struct m0_atomic64 threads_quiesced;
static struct m0_atomic64 threads_running;

#define  UT_START_THREADS()                                                   \
	thread_run = 1

#define  UT_STOP_THREADS()                                                    \
	thread_run = 0

#define UT_THREAD_WAIT()                                                      \
	do {                                                                  \
		while (thread_run == 0)                                       \
			;                                                     \
	} while (0)

#define UT_THREAD_QUIESCE_IF_REQUESTED()                                      \
	do {                                                                  \
		if (thread_run == 0) {                                        \
			m0_atomic64_inc(&threads_quiesced);                   \
			UT_THREAD_WAIT();                                     \
			m0_atomic64_dec(&threads_quiesced);                   \
		}                                                             \
	} while (0)

#define UT_REQUEST_PEER_THREADS_TO_QUIESCE()                                  \
	do {                                                                  \
		bool try_again;                                               \
		do {                                                          \
			try_again = false;                                    \
			if (m0_atomic64_cas((int64_t *)&thread_run, 1, 0)) {  \
				while (m0_atomic64_get(&threads_quiesced) <   \
				      m0_atomic64_get(&threads_running) - 1)  \
					;                                     \
			} else {                                              \
				UT_THREAD_QUIESCE_IF_REQUESTED();             \
				try_again = true;                             \
			}                                                     \
		} while (try_again);                                          \
	} while (0)

/**
 * Thread init function which will do basic setup such as setting CPU affinity
 * and initializing the RND seed for the thread. Any other initialization that
 * might be needed such as resource allocation/initialization for the thread
 * handler function can also be done here.
 */
static int btree_ut_thread_init(struct btree_ut_thread_info *ti)
{
	int rc;

	M0_ALLOC_ARR(ti->ti_rnd_state_ptr, 64);
	if (ti->ti_rnd_state_ptr == NULL) {
		return -ENOMEM;
	}

	M0_SET0(&ti->ti_random_buf);
	initstate_r(ti->ti_rng_seed_base, ti->ti_rnd_state_ptr, 64,
		    &ti->ti_random_buf);

	srandom_r(ti->ti_thread_id + 1, &ti->ti_random_buf);

	rc = m0_thread_confine(&ti->ti_q, &ti->ti_cpu_map);

	m0_bitmap_fini(&ti->ti_cpu_map);
	return rc;
}

#define FILL_KEY(key, ksize, data)                                             \
	do {                                                                   \
		uint32_t i;                                                    \
		key[0] = data;                                                 \
		key[1] = m0_byteorder_cpu_to_be64(ksize);                      \
		for (i = 2; i < (ksize / sizeof(key[0])); i++)                 \
			key[i] = data;                                         \
	} while (0);

#define FILL_VALUE(value, vsize, data, crc)                                    \
	do {                                                                   \
		uint32_t i = 0;                                                \
		if (crc == M0_BCT_NO_CRC) {                                    \
			value[0] = data;                                       \
			value[1] = m0_byteorder_cpu_to_be64(vsize);            \
			for (i = 2; i < (vsize / sizeof(value[0])); i++)       \
				value[i] = data;                               \
		} else if (crc == M0_BCT_USER_ENC_RAW_HASH) {                  \
			value[0] = data;                                       \
			value[1] = m0_byteorder_cpu_to_be64(vsize);            \
			for (i = 2; i < ((vsize / sizeof(value[0]) - 1)); i++) \
				value[i] = data;                               \
			value[i] = m0_hash_fnc_fnv1(value,                     \
						    vsize - sizeof(value[0])); \
		} else if (crc == M0_BCT_USER_ENC_FORMAT_FOOTER) {             \
			struct m0_format_header *header;                       \
			struct m0_format_footer *footer;                       \
			struct m0_format_tag     tag = {                       \
				.ot_version = 1,                               \
				.ot_type = 2,                                  \
				.ot_size = (vsize -                            \
					    sizeof(struct m0_format_footer)),  \
			};                                                     \
                                                                               \
			M0_CASSERT(sizeof(*header) % sizeof(value[0]) == 0);   \
			M0_CASSERT(sizeof(*footer) % sizeof(value[0]) == 0);   \
                                                                               \
			header = (struct m0_format_header *)value;             \
			m0_format_header_pack(header, &tag);                   \
			for (i = (sizeof(*header)/sizeof(value[0]));           \
			     i < ARRAY_SIZE(value) - (sizeof(*footer) /        \
						      sizeof(value[0]));       \
			     i++) {                                            \
				value[i] = data;                               \
			}                                                      \
			m0_format_footer_update(value);                        \
		} else if (crc == M0_BCT_BTREE_ENC_RAW_HASH) {                 \
			value[0] = data;                                       \
			value[1] = m0_byteorder_cpu_to_be64(vsize);            \
			for (i = 2; i < (vsize / sizeof(value[0])); i++)       \
				value[i] = data;                               \
		}                                                              \
	} while (0);

#define GET_RANDOM_KEYSIZE(karray, kfirst, kiter_start, kincr)                 \
	({                                                                     \
		uint64_t random_size;                                          \
		random_size = (((kfirst - kiter_start) / kincr) %              \
			       (KEY_ARR_ELE_COUNT - 1)) + 2;                   \
		random_size *= sizeof(karray[0]);                              \
		random_size;                                                   \
	})

#define GET_RANDOM_VALSIZE(varray, kfirst, kiter_start, kincr, crc)            \
	({                                                                     \
		uint64_t random_size = 0;                                      \
		if (crc == M0_BCT_NO_CRC || crc == M0_BCT_BTREE_ENC_RAW_HASH ) \
			random_size = (((kfirst - kiter_start) / kincr) %      \
					(VAL_ARR_ELE_COUNT - 1)) + 2;          \
		else if (crc == M0_BCT_USER_ENC_RAW_HASH)                      \
			random_size = (((kfirst - kiter_start) / kincr) %      \
					(VAL_ARR_ELE_COUNT - 2)) + 3;          \
		else if (crc == M0_BCT_USER_ENC_FORMAT_FOOTER)                 \
			random_size = (((kfirst - kiter_start) / kincr) %      \
					(VAL_ARR_ELE_COUNT - 4)) + 5;          \
		random_size *= sizeof(varray[0]);                              \
		random_size;                                                   \
	})

/**
 * This routine is a thread handler which launches PUT, GET, ITER, SLANT and DEL
 * operations on the btree passed as parameter.
 */
static void btree_ut_kv_oper_thread_handler(struct btree_ut_thread_info *ti)
{
	uint64_t                key[KEY_ARR_ELE_COUNT];
	uint64_t                value[VAL_ARR_ELE_COUNT];
	void                   *k_ptr         = &key;
	void                   *v_ptr         = &value;
	m0_bcount_t             ksize         = ti->ti_key_size;
	m0_bcount_t             vsize         = ti->ti_value_size;
	struct m0_btree_rec     rec;
	struct m0_btree_cb      ut_cb;
	struct ut_cb_data       data;

	uint64_t                get_key[ARRAY_SIZE(key)];
	uint64_t                get_value[ARRAY_SIZE(value)];
	m0_bcount_t             get_ksize;
	m0_bcount_t             get_vsize;
	void                   *get_k_ptr     = &get_key;
	void                   *get_v_ptr     = &get_value;
	struct m0_btree_rec     get_rec;
	struct m0_btree_cb      ut_get_cb;
	struct ut_cb_data       get_data;

	uint64_t                key_iter_start;
	uint64_t                key_end;
	struct m0_btree_op      kv_op        = {};
	struct m0_btree        *tree;
	bool                    ksize_random =
					ti->ti_key_size == RANDOM_KEY_SIZE;
	bool                    vsize_random =
					ti->ti_value_size == RANDOM_VALUE_SIZE;
	struct m0_be_tx         tx_data;
	struct m0_be_tx        *tx           = &tx_data;
	struct m0_be_tx_credit  put_cred     = {};
	struct m0_be_tx_credit  update_cred  = {};
	struct m0_be_tx_credit  del_cred     = {};
	enum m0_btree_crc_type  crc          = ti->ti_crc_type;

	/**
	 *  Currently our thread routine only supports Keys and Values which are
	 *  a multiple of 8 bytes.
	 */
	M0_ASSERT(ti->ti_key_size == RANDOM_KEY_SIZE ||
		  (ti->ti_key_size % sizeof(uint64_t) == 0 &&
		   ti->ti_key_size > sizeof(key[0]) &&
		   ti->ti_key_size <= sizeof(key)));
	M0_ASSERT(ti->ti_value_size == RANDOM_VALUE_SIZE ||
		  (ti->ti_value_size % sizeof(uint64_t) == 0 &&
		   ((crc == M0_BCT_USER_ENC_RAW_HASH &&
		     ti->ti_value_size > sizeof(value[0]) * 2) ||
		    (crc == M0_BCT_NO_CRC &&
		     ti->ti_value_size > sizeof(value[0])) ||
		    (crc == M0_BCT_BTREE_ENC_RAW_HASH &&
		     ti->ti_value_size > sizeof(value[0]))) &&
		   ti->ti_value_size <= sizeof(value)));

	M0_CASSERT(KEY_ARR_ELE_COUNT > 1 && VAL_ARR_ELE_COUNT > 1);

	key_iter_start = ti->ti_key_first;
	key_end        = ti->ti_key_first +
			 (ti->ti_key_count * ti->ti_key_incr) - ti->ti_key_incr;

	rec.r_key.k_data   = M0_BUFVEC_INIT_BUF(&k_ptr, &ksize);
	rec.r_val          = M0_BUFVEC_INIT_BUF(&v_ptr, &vsize);

	data.key           = &rec.r_key;
	data.value         = &rec.r_val;

	ut_cb.c_act        = ut_btree_kv_put_cb;
	ut_cb.c_datum      = &data;

	get_rec.r_key.k_data   = M0_BUFVEC_INIT_BUF(&get_k_ptr, &get_ksize);
	get_rec.r_val          = M0_BUFVEC_INIT_BUF(&get_v_ptr, &get_vsize);

	get_data.key            = &get_rec.r_key;
	get_data.value          = &get_rec.r_val;
	get_data.check_value    = true;
	get_data.crc            = crc;
	get_data.embedded_ksize = true;
	get_data.embedded_vsize = true;

	ut_get_cb.c_act        = ut_btree_kv_get_cb;
	ut_get_cb.c_datum      = &get_data;

	tree                   = ti->ti_tree;

	/** Wait till all the threads have been initialised. */
	UT_THREAD_WAIT();
	m0_atomic64_inc(&threads_running);

	put_cred = M0_BE_TX_CB_CREDIT(0, 0, 0);
	m0_btree_put_credit(tree, 1, ksize, vsize, &put_cred);

	update_cred = M0_BE_TX_CB_CREDIT(0, 0, 0);
	m0_btree_update_credit(tree, 1, ksize, vsize, &update_cred);

	del_cred = M0_BE_TX_CB_CREDIT(0, 0, 0);
	m0_btree_del_credit(tree, 1, ksize, -1, &del_cred);

	while (key_iter_start <= key_end) {
		uint64_t  key_first;
		uint64_t  key_last;
		uint64_t  keys_put_count = 0;
		uint64_t  keys_found_count = 0;
		int       i;
		int32_t   r;
		uint64_t  iter_dir;
		uint64_t  del_key;
		int       rc;
		uint64_t  kdata;

		key_first = key_iter_start;
		if (ti->ti_random_bursts) {
			random_r(&ti->ti_random_buf, &r);
			if (key_first == key_end)
				key_last = key_end;
			else
				key_last = (r % (key_end - key_first)) +
					   key_first;

			key_last = (key_last / ti->ti_key_incr) *
				   ti->ti_key_incr + ti->ti_key_first;
		} else
			key_last = key_end;

		/** PUT keys and their corresponding values in the tree. */

		ut_cb.c_act   = ut_btree_kv_put_cb;
		ut_cb.c_datum = &data;

		while (key_first <= key_last - ti->ti_key_incr) {
			/**
			 * for variable key/value size, the size will increment
			 * in multiple of 8 after each iteration. The size will
			 * wrap around on reaching MAX_KEY_SIZE. To make sure
			 * there is atleast one key and size, arr_size is
			 * incremented by 1.
			 */
			ksize = ksize_random ?
				GET_RANDOM_KEYSIZE(key, key_first,
						   key_iter_start,
						   ti->ti_key_incr):
				ti->ti_key_size;
			vsize = vsize_random ?
				GET_RANDOM_VALSIZE(value, key_first,
						   key_iter_start,
						   ti->ti_key_incr, crc) :
				ti->ti_value_size;
			/**
			 *  Embed the thread-id in LSB so that different threads
			 *  will target the same node thus causing race
			 *  conditions useful to mimic and test btree operations
			 *  in a loaded system.
			 */
			kdata = (key_first << (sizeof(ti->ti_thread_id) * 8)) +
				ti->ti_thread_id;
			kdata = m0_byteorder_cpu_to_be64(kdata);

			FILL_KEY(key, ksize, kdata);
			FILL_VALUE(value, vsize, kdata, crc);

			m0_be_ut_tx_init(tx, ut_be);
			m0_be_tx_prep(tx, &put_cred);
			rc = m0_be_tx_open_sync(tx);
			M0_ASSERT(rc == 0);

			rc = M0_BTREE_OP_SYNC_WITH_RC(&kv_op,
						      m0_btree_put(tree, &rec,
								   &ut_cb,
								   &kv_op, tx));
			M0_ASSERT(rc == 0 && data.flags == M0_BSC_SUCCESS);
			m0_be_tx_close_sync(tx);
			m0_be_tx_fini(tx);

			keys_put_count++;
			key_first += ti->ti_key_incr;

			UT_THREAD_QUIESCE_IF_REQUESTED();
		}

		/** Verify btree_update with BOF_INSERT_IF_NOT_FOUND flag.
		 * 1. call update operation for non-existing record, which
		 *    should return -ENOENT.
		 * 2. call update operation for non-existing record with,
		 *    BOF_INSERT_IF_NOT_FOUND flag which should insert record
		 *    and return success.
		 */
		ut_cb.c_datum = &data;

		ksize = ksize_random ?
			GET_RANDOM_KEYSIZE(key, key_first, key_iter_start,
					   ti->ti_key_incr):
			ti->ti_key_size;
		vsize = vsize_random ?
			GET_RANDOM_VALSIZE(value, key_first, key_iter_start,
					   ti->ti_key_incr, crc) :
			ti->ti_value_size;

		kdata = (key_first << (sizeof(ti->ti_thread_id) * 8)) +
			ti->ti_thread_id;
		kdata = m0_byteorder_cpu_to_be64(kdata);

		FILL_KEY(key, ksize, kdata);
		FILL_VALUE(value, vsize, kdata, crc);

		m0_be_ut_tx_init(tx, ut_be);
		m0_be_tx_prep(tx, &put_cred);
		rc = m0_be_tx_open_sync(tx);
		M0_ASSERT(rc == 0);

		ut_cb.c_act = ut_btree_kv_update_cb;
		rc = M0_BTREE_OP_SYNC_WITH_RC(&kv_op,
					      m0_btree_update(tree, &rec,
							      &ut_cb, 0,
							      &kv_op, tx));
		M0_ASSERT(rc == M0_ERR(-ENOENT));

		ut_cb.c_act = ut_btree_kv_put_cb;
		rc = M0_BTREE_OP_SYNC_WITH_RC(&kv_op,
					m0_btree_update(tree, &rec,
							&ut_cb,
							BOF_INSERT_IF_NOT_FOUND,
							&kv_op, tx));

		M0_ASSERT(rc == 0 && data.flags == M0_BSC_SUCCESS);
		m0_be_tx_close_sync(tx);
		m0_be_tx_fini(tx);

		keys_put_count++;
		key_first += ti->ti_key_incr;

		/** Verify btree_update for value size increase/decrease. */

		key_first     = key_iter_start;
		ut_cb.c_act   = ut_btree_kv_update_cb;
		ut_cb.c_datum = &data;
		while (vsize_random && key_first <= key_last) {
			vsize = GET_RANDOM_VALSIZE(value, key_first,
						   key_iter_start,
						   ti->ti_key_incr, crc);
			/**
			 * Skip updating value size for max val size as
			 * it can create array outbound for val[]
			 */
			if (vsize >= (VAL_ARR_ELE_COUNT * sizeof(value[0]))) {
				key_first += (ti->ti_key_incr * 5);
				continue;
			}
			/** Test value size increase case. */
			vsize += sizeof(value[0]);
			ksize = ksize_random ?
				GET_RANDOM_KEYSIZE(key, key_first,
						    key_iter_start,
						    ti->ti_key_incr):
				ti->ti_key_size;

			kdata = (key_first << (sizeof(ti->ti_thread_id) * 8)) +
				 ti->ti_thread_id;
			kdata = m0_byteorder_cpu_to_be64(kdata);

			FILL_KEY(key, ksize, kdata);
			FILL_VALUE(value, vsize, kdata, crc);

			m0_be_ut_tx_init(tx, ut_be);
			m0_be_tx_prep(tx, &update_cred);
			rc = m0_be_tx_open_sync(tx);
			M0_ASSERT(rc == 0);

			rc = M0_BTREE_OP_SYNC_WITH_RC(&kv_op,
						      m0_btree_update(tree,
								      &rec,
								      &ut_cb, 0,
								      &kv_op,
								      tx));
			M0_ASSERT(rc == 0 && data.flags == M0_BSC_SUCCESS);

			m0_be_tx_close_sync(tx);
			m0_be_tx_fini(tx);

			/** Test value size decrease case. */
			vsize -= sizeof(value[0]);
			FILL_VALUE(value, vsize, kdata, crc);

			m0_be_ut_tx_init(tx, ut_be);
			m0_be_tx_prep(tx, &update_cred);
			rc = m0_be_tx_open_sync(tx);
			M0_ASSERT(rc == 0);

			rc = M0_BTREE_OP_SYNC_WITH_RC(&kv_op,
						      m0_btree_update(tree,
								      &rec,
								      &ut_cb, 0,
								      &kv_op,
								      tx));
			M0_ASSERT(rc == 0 && data.flags == M0_BSC_SUCCESS);

			m0_be_tx_close_sync(tx);
			m0_be_tx_fini(tx);

			key_first += (ti->ti_key_incr * 5);
		}

		/**
		 * Execute one error case where we PUT a key which already
		 * exists in the btree.
		 */
		key_first = key_iter_start;
		if ((key_last - key_first) > (ti->ti_key_incr * 2))
			key_first += ti->ti_key_incr;

		ksize = ksize_random ?
			GET_RANDOM_KEYSIZE(key, key_first, key_iter_start,
					   ti->ti_key_incr):
			ti->ti_key_size;

		kdata = (key_first << (sizeof(ti->ti_thread_id) * 8)) +
			ti->ti_thread_id;
		kdata = m0_byteorder_cpu_to_be64(kdata);

		FILL_KEY(key, ksize, kdata);

		/** Skip initializing the value as this is an error case */

		m0_be_ut_tx_init(tx, ut_be);
		m0_be_tx_prep(tx, &put_cred);
		rc = m0_be_tx_open_sync(tx);
		M0_ASSERT(rc == 0);

		rc = M0_BTREE_OP_SYNC_WITH_RC(&kv_op,
					      m0_btree_put(tree, &rec, &ut_cb,
							   &kv_op, tx));
		M0_ASSERT(rc == M0_ERR(-EEXIST));
		m0_be_tx_close_sync(tx);
		m0_be_tx_fini(tx);

		/** Modify 20% of the values which have been inserted. */

		key_first     = key_iter_start;
		ut_cb.c_act   = ut_btree_kv_update_cb;
		ut_cb.c_datum = &data;

		while (key_first <= key_last) {
			/**
			 *  Embed the thread-id in LSB so that different threads
			 *  will target the same node thus causing race
			 *  conditions useful to mimic and test btree operations
			 *  in a loaded system.
			 */
			ksize = ksize_random ?
				GET_RANDOM_KEYSIZE(key, key_first,
						   key_iter_start,
						   ti->ti_key_incr):
				ti->ti_key_size;
			vsize = vsize_random ?
				GET_RANDOM_VALSIZE(value, key_first,
						   key_iter_start,
						   ti->ti_key_incr, crc) :
				ti->ti_value_size;

			kdata = (key_first << (sizeof(ti->ti_thread_id) * 8)) +
				 ti->ti_thread_id;
			kdata = m0_byteorder_cpu_to_be64(kdata);

			FILL_KEY(key, ksize, kdata);
			kdata = ~kdata;
			FILL_VALUE(value, vsize, kdata, crc);

			m0_be_ut_tx_init(tx, ut_be);
			m0_be_tx_prep(tx, &update_cred);
			rc = m0_be_tx_open_sync(tx);
			M0_ASSERT(rc == 0);

			rc = M0_BTREE_OP_SYNC_WITH_RC(&kv_op,
						      m0_btree_update(tree,
								      &rec,
								      &ut_cb, 0,
								      &kv_op,
								      tx));
			M0_ASSERT(rc == 0 && data.flags == M0_BSC_SUCCESS);
			m0_be_tx_close_sync(tx);
			m0_be_tx_fini(tx);

			key_first += (ti->ti_key_incr * 5);
		}

		/**
		 * Execute one error case where we UPDATE a key that does not
		 * exist in the btree.
		 */
		key_first = key_iter_start;
		ksize = ksize_random ?
			GET_RANDOM_KEYSIZE(key, key_first, key_iter_start,
					   ti->ti_key_incr) :
			ti->ti_key_size;

		kdata = (key_first << (sizeof(ti->ti_thread_id) * 8)) +
			 (typeof(ti->ti_thread_id))-1;
		kdata = m0_byteorder_cpu_to_be64(kdata);
		FILL_KEY(key, ksize, kdata);

		/** Skip initializing the value as this is an error case */

		m0_be_ut_tx_init(tx, ut_be);
		m0_be_tx_prep(tx, &update_cred);
		rc = m0_be_tx_open_sync(tx);
		M0_ASSERT(rc == 0);

		rc = M0_BTREE_OP_SYNC_WITH_RC(&kv_op,
					      m0_btree_update(tree, &rec,
							      &ut_cb, 0,
							      &kv_op, tx));
		M0_ASSERT(rc == M0_ERR(-ENOENT));
		m0_be_tx_close_sync(tx);
		m0_be_tx_fini(tx);

		/** GET and ITERATE over the keys which we inserted above. */

		/**  Randomly decide the iteration direction. */
		random_r(&ti->ti_random_buf, &r);

		key_first = key_iter_start;
		if (r % 2) {
			/** Iterate forward. */
			iter_dir = BOF_NEXT;
			ksize = ksize_random ?
				GET_RANDOM_KEYSIZE(key, key_first,
						   key_iter_start,
						   ti->ti_key_incr) :
				ti->ti_key_size;

			kdata = (key_first <<
				  (sizeof(ti->ti_thread_id) * 8)) +
				 ti->ti_thread_id;
			kdata = m0_byteorder_cpu_to_be64(kdata);
			FILL_KEY(key, ksize, kdata);
		} else {
			/** Iterate backward. */
			iter_dir = BOF_PREV;
			ksize = ksize_random ?
				GET_RANDOM_KEYSIZE(key, key_last,
						   key_iter_start,
						   ti->ti_key_incr) :
				ti->ti_key_size;

			kdata = (key_last <<
				  (sizeof(ti->ti_thread_id) * 8)) +
				 ti->ti_thread_id;
			kdata = m0_byteorder_cpu_to_be64(kdata);
			FILL_KEY(key, ksize, kdata);
		}
		get_ksize = ksize;
		get_vsize = ti->ti_value_size;
		get_data.check_value = true; /** Compare value with key */
		get_data.crc         = crc;

		rc = M0_BTREE_OP_SYNC_WITH_RC(&kv_op,
					      m0_btree_get(tree, &rec.r_key,
							   &ut_get_cb,
							   BOF_EQUAL, &kv_op));
		M0_ASSERT(rc == 0);

		keys_found_count++;

		while (1) {
			rc = M0_BTREE_OP_SYNC_WITH_RC(&kv_op,
						      m0_btree_iter(tree,
								    &rec.r_key,
								    &ut_get_cb,
								    iter_dir,
								    &kv_op));
			if (rc == -ENOENT)
				break;

			keys_found_count++;

			/** Copy over the gotten key for the next search. */
			ksize = get_ksize;
			for (i = 0; i < ksize / sizeof(get_key[0]); i++) {
				key[i] = get_key[i];
			}

			UT_THREAD_QUIESCE_IF_REQUESTED();
		}

		/**
		 * For single thread, keys_found_count should be equal to
		 * keys_put_count. But for multi-thread, multiple threads can
		 * put records, hence keys_found_count will be greater than
		 * keys_put_count.
		 */
		M0_ASSERT(keys_found_count >= keys_put_count);

		/**
		 * Test for MIN and MAX keys.
		 * Testing is difficult since multiple threads will be adding
		 * or deleting keys from the btree at any time. To get around
		 * this we first quiesce all the threads and then work with
		 * the current btree to find out the MIN and the MAX values.
		 * To confirm if the values are MIN and MAX we will iterate
		 * the PREV and NEXT values for both MIN key and MAX key.
		 * In case of MIN key the PREV iterator should FAIL but NEXT
		 * iterator should succeed. Conversely for MAX key the PREV
		 * iterator should succeed while the NEXT iterator should fail.
		 */
		UT_REQUEST_PEER_THREADS_TO_QUIESCE();

		/** Fill a value in the buffer which cannot be the MIN key */
		ksize = ksize_random ?
			GET_RANDOM_KEYSIZE(key, key_first, key_iter_start,
					   ti->ti_key_incr) :
			ti->ti_key_size;
		kdata = ((key_last + 1) << (sizeof(ti->ti_thread_id) * 8)) +
			ti->ti_thread_id;
		kdata = m0_byteorder_cpu_to_be64(kdata);
		FILL_KEY(get_key, ksize, kdata);

		rc = M0_BTREE_OP_SYNC_WITH_RC(&kv_op,
					      m0_btree_minkey(tree, &ut_get_cb,
							      0, &kv_op));
		M0_ASSERT(rc == 0);

		ksize = get_ksize;
		for (i = 0; i < get_ksize / sizeof(get_key[0]); i++)
			key[i] = get_key[i];

		rc = M0_BTREE_OP_SYNC_WITH_RC(&kv_op,
					      m0_btree_iter(tree, &rec.r_key,
							    &ut_get_cb,
							    BOF_NEXT, &kv_op));
		M0_ASSERT((rc == 0) ||
			  (rc == -ENOENT && key_iter_start == key_last));
		/**
		 * The second condition in the above assert is rare but can
		 * happen if only one Key is present in the btree. We presume
		 * that no Keys from other other threads are currently present
		 * in the btree and also the current thread  added just one
		 * key in this iteration.
		 */

		for (i = 0; i < ksize / sizeof(key[1]); i++)
			get_key[i] = key[i];

		rc = M0_BTREE_OP_SYNC_WITH_RC(&kv_op,
					      m0_btree_iter(tree, &rec.r_key,
							    &ut_get_cb,
							    BOF_PREV, &kv_op));
		M0_ASSERT(rc == -ENOENT);

		kdata = ((key_iter_start - 1) <<
			 (sizeof(ti->ti_thread_id) * 8)) + ti->ti_thread_id;
		kdata = m0_byteorder_cpu_to_be64(kdata);
		FILL_KEY(get_key, ksize, kdata);

		rc = M0_BTREE_OP_SYNC_WITH_RC(&kv_op,
					      m0_btree_maxkey(tree, &ut_get_cb,
							      0, &kv_op));
		M0_ASSERT(rc == 0);

		ksize = get_ksize;
		for (i = 0; i < get_ksize / sizeof(get_key[0]); i++)
			key[i] = get_key[i];

		rc = M0_BTREE_OP_SYNC_WITH_RC(&kv_op,
					      m0_btree_iter(tree, &rec.r_key,
							    &ut_get_cb,
							    BOF_PREV, &kv_op));
		M0_ASSERT((rc == 0) ||
			  (rc == -ENOENT && key_iter_start == key_last));

		for (i = 0; i < ARRAY_SIZE(key); i += sizeof(key[0]))
			get_key[i] = key[i];

		rc = M0_BTREE_OP_SYNC_WITH_RC(&kv_op,
					      m0_btree_iter(tree, &rec.r_key,
							    &ut_get_cb,
							    BOF_NEXT, &kv_op));
		M0_ASSERT(rc == -ENOENT);

		UT_START_THREADS();

		/**
		 *  Test slant only if possible. If the increment counter is
		 *  more than 1 we can provide the intermediate value to be got
		 *  in slant mode.
		 */

		if (ti->ti_key_incr > 1) {
			uint64_t            slant_key;
			uint64_t            got_key;
			struct m0_btree_rec r;
			struct m0_btree_cb  cb;

			M0_ASSERT(key_first >= 1);

			slant_key = key_first;
			get_data.check_value = false;
			get_data.crc         = crc;

			/**
			 *  The following short named variables are used just
			 *  to maintain the code decorum by limiting code lines
			 *  within 80 chars..
			 */
			r = rec;
			cb = ut_get_cb;

			do {
				ksize = ksize_random ?
					GET_RANDOM_KEYSIZE(key, slant_key,
							   key_iter_start,
							   ti->ti_key_incr) :
					ti->ti_key_size;

				/**
				 *  Alternate between using the exact number as
				 *  Key for slant and a previous number as Key
				 *  for slant to test for both scenarios.
				 */
				kdata = (slant_key % 2) ? slant_key - 1 :
							   slant_key;
				kdata = (kdata <<
					  (sizeof(ti->ti_thread_id) * 8)) +
					 ti->ti_thread_id;
				kdata = m0_byteorder_cpu_to_be64(kdata);
				FILL_KEY(key, ksize, kdata);

				M0_BTREE_OP_SYNC_WITH_RC(&kv_op,
							 m0_btree_get(tree,
								      &r.r_key,
								      &cb,
								      BOF_SLANT,
								      &kv_op));

				/**
				 *  If multiple threads are running then slant
				 *  could return us the value which was added
				 *  by a different thread. We anyways make sure
				 *  that the got value (without the embedded
				 *  thread ID) is more than the slant value.
				 */
				got_key = m0_byteorder_cpu_to_be64(get_key[0]);
				got_key >>= (sizeof(ti->ti_thread_id) * 8);
				M0_ASSERT(got_key == slant_key);

				slant_key += ti->ti_key_incr;

				UT_THREAD_QUIESCE_IF_REQUESTED();
			} while (slant_key <= key_last);
		}

		/**
		 *  DEL the keys which we had created in this iteration. The
		 *  direction of traversing the delete keys is randomly
		 *  selected.
		 */
		random_r(&ti->ti_random_buf, &r);

		key_first = key_iter_start;
		del_key = (r % 2 == 0) ? key_first : key_last;

		ut_cb.c_act   = ut_btree_kv_del_cb;
		ut_cb.c_datum = &data;
		while (keys_put_count) {
			ksize = ksize_random ?
				GET_RANDOM_KEYSIZE(key, del_key, key_iter_start,
						   ti->ti_key_incr) :
				ti->ti_key_size;

			kdata = (del_key << (sizeof(ti->ti_thread_id) * 8)) +
				 ti->ti_thread_id;
			kdata = m0_byteorder_cpu_to_be64(kdata);
			FILL_KEY(key, ksize, kdata);

			m0_be_ut_tx_init(tx, ut_be);
			m0_be_tx_prep(tx, &del_cred);
			rc = m0_be_tx_open_sync(tx);
			M0_ASSERT(rc == 0);

			M0_BTREE_OP_SYNC_WITH_RC(&kv_op,
						 m0_btree_del(tree, &rec.r_key,
							      &ut_cb,
							      &kv_op, tx));
			M0_ASSERT(rc == 0 && data.flags == M0_BSC_SUCCESS);
			m0_be_tx_close_sync(tx);
			m0_be_tx_fini(tx);

			del_key = (r % 2 == 0) ? del_key + ti->ti_key_incr :
						 del_key - ti->ti_key_incr;
			keys_put_count--;

			UT_THREAD_QUIESCE_IF_REQUESTED();
		}

		/**
		 *  Verify deleted Keys are not 'visible'.
		 *  We try to read the first key and last key added in this
		 *  iteration from the btree and make sure ENOENT error is
		 *  returned for each of the Keys.
		 */
		key_first = key_iter_start;

		ksize = ksize_random ?
			GET_RANDOM_KEYSIZE(key, key_first, key_iter_start,
					   ti->ti_key_incr) :
			ti->ti_key_size;

		kdata = (key_first << (sizeof(ti->ti_thread_id) * 8)) +
			ti->ti_thread_id;
		kdata = m0_byteorder_cpu_to_be64(kdata);
		FILL_KEY(key, ksize, kdata);

		rc = M0_BTREE_OP_SYNC_WITH_RC(&kv_op,
					      m0_btree_get(tree,
							   &rec.r_key,
							   &ut_get_cb,
							   BOF_EQUAL, &kv_op));
		M0_ASSERT(rc == -ENOENT);

		if (key_first != key_last) {
			ksize = ksize_random ?
				GET_RANDOM_KEYSIZE(key, key_last,
						   key_iter_start,
						   ti->ti_key_incr) :
				ti->ti_key_size;

			kdata = (key_last << (sizeof(ti->ti_thread_id) * 8)) +
				ti->ti_thread_id;
			kdata = m0_byteorder_cpu_to_be64(kdata);
			FILL_KEY(key, ksize, kdata);

			rc = M0_BTREE_OP_SYNC_WITH_RC(&kv_op,
						      m0_btree_get(tree,
								   &rec.r_key,
								   &ut_get_cb,
								   BOF_EQUAL,
								   &kv_op));
			M0_ASSERT(rc == -ENOENT);
		}

		/**
		 *  Try to delete the first key and last key added in this
		 *  iteration from the btree and make sure ENOENT error is
		 *  returned for each of the Keys.
		 */
		key_first = key_iter_start;

		ksize = ksize_random ?
			GET_RANDOM_KEYSIZE(key, key_first, key_iter_start,
					   ti->ti_key_incr) :
			ti->ti_key_size;

		kdata = (key_first << (sizeof(ti->ti_thread_id) * 8)) +
			 ti->ti_thread_id;
		kdata = m0_byteorder_cpu_to_be64(kdata);
		FILL_KEY(key, ksize, kdata);

		m0_be_ut_tx_init(tx, ut_be);
		m0_be_tx_prep(tx, &del_cred);
		rc = m0_be_tx_open_sync(tx);
		M0_ASSERT(rc == 0);

		rc = M0_BTREE_OP_SYNC_WITH_RC(&kv_op,
					      m0_btree_del(tree, &rec.r_key,
							   &ut_cb, &kv_op,
							   tx));
		M0_ASSERT(rc == -ENOENT);
		m0_be_tx_close_sync(tx);
		m0_be_tx_fini(tx);

		if (key_first != key_last) {
			ksize = ksize_random ?
				GET_RANDOM_KEYSIZE(key, key_last,
						   key_iter_start,
						   ti->ti_key_incr) :
				ti->ti_key_size;

			kdata = (key_last << (sizeof(ti->ti_thread_id) * 8)) +
				ti->ti_thread_id;
			kdata = m0_byteorder_cpu_to_be64(kdata);
			FILL_KEY(key, ksize, kdata);

			m0_be_ut_tx_init(tx, ut_be);
			m0_be_tx_prep(tx, &del_cred);
			rc = m0_be_tx_open_sync(tx);
			M0_ASSERT(rc == 0);

			rc = M0_BTREE_OP_SYNC_WITH_RC(&kv_op,
						      m0_btree_del(tree,
								   &rec.r_key,
								   &ut_cb,
								   &kv_op, tx));
			M0_ASSERT(rc == -ENOENT);
			m0_be_tx_close_sync(tx);
			m0_be_tx_fini(tx);
		}

		key_iter_start = key_last + ti->ti_key_incr;

		UT_THREAD_QUIESCE_IF_REQUESTED();
	}

	m0_atomic64_dec(&threads_running);
	/** Free resources. */
	m0_free(ti->ti_rnd_state_ptr);

	m0_be_ut_backend_thread_exit(ut_be);
}

/**
 * This function allocates an array pointed by cpuid_ptr and fills it with the
 * CPU ID of the CPUs which are currently online.
 */
static void online_cpu_id_get(uint16_t **cpuid_ptr, uint16_t *cpu_count)
{
	size_t           cpu_max;
	uint32_t         cpuid;
	struct m0_bitmap map_cpu_online  = {};
	int              rc;

	*cpu_count = 0;
	cpu_max = m0_processor_nr_max();
	rc = m0_bitmap_init(&map_cpu_online, cpu_max);
	if (rc != 0)
		return;

	m0_processors_online(&map_cpu_online);

	for (cpuid = 0; cpuid < map_cpu_online.b_nr; cpuid++) {
		if (m0_bitmap_get(&map_cpu_online, cpuid)) {
			(*cpu_count)++;
		}
	}

	if (*cpu_count) {
		M0_ALLOC_ARR(*cpuid_ptr, *cpu_count);
		M0_ASSERT(*cpuid_ptr != NULL);

		*cpu_count = 0;
		for (cpuid = 0; cpuid < map_cpu_online.b_nr; cpuid++) {
			if (m0_bitmap_get(&map_cpu_online, cpuid)) {
				(*cpuid_ptr)[*cpu_count] = cpuid;
				(*cpu_count)++;
			}
		}
	}

	m0_bitmap_fini(&map_cpu_online);
}

static void btree_ut_kv_size_get(enum btree_node_type bnt, int *ksize,
				 int *vsize)
{
	uint32_t ksize_to_use = 2 * sizeof(uint64_t);

	ksize_to_use += sizeof(uint64_t); /** To accomodate size within the Key. */

	switch (bnt) {
	case BNT_FIXED_FORMAT:
		*ksize = ksize_to_use;
		*vsize = ksize_to_use;
		break;
	case BNT_FIXED_KEYSIZE_VARIABLE_VALUESIZE:
		*ksize = ksize_to_use;
		*vsize = RANDOM_VALUE_SIZE;
		break;
	case BNT_VARIABLE_KEYSIZE_FIXED_VALUESIZE:
		*ksize = RANDOM_KEY_SIZE;
		*vsize = ksize_to_use;
		break;
	case BNT_VARIABLE_KEYSIZE_VARIABLE_VALUESIZE:
		*ksize = RANDOM_KEY_SIZE;
		*vsize = RANDOM_VALUE_SIZE;
		break;
	}
}

/**
 * This test launches multiple threads which launch KV operations against one
 * btree in parallel. If thread_count is passed as '0' then one thread per core
 * is launched. If tree_count is passed as '0' then one tree per thread is
 * created.
 */
static void btree_ut_kv_oper(int32_t thread_count, int32_t tree_count,
			     enum btree_node_type bnt,
			     enum m0_btree_addr_type addr_type)
{
	int                           rc;
	struct btree_ut_thread_info  *ti;
	int                           i;
	struct m0_btree             **ut_trees;
	uint16_t                      cpu;
	void                         *rnode;
	struct m0_btree_op            b_op         = {};
	int                           ksize = 0;
	int                           vsize = 0;
	struct m0_btree_type          btree_type;
	struct m0_be_tx_credit        cred;
	struct m0_be_tx               tx_data      = {};
	struct m0_be_tx              *tx           = &tx_data;
	struct m0_fid                 fid          = M0_FID_TINIT('b', 0, 1);
	struct m0_buf                 buf;
	uint16_t                     *cpuid_ptr;
	uint16_t                      cpu_count;
	size_t                        cpu_max;
	time_t                        curr_time;
	uint32_t                      rnode_sz        = m0_pagesize_get();
	uint32_t                      rnode_sz_shift;

	M0_ENTRY();

	btree_ut_kv_size_get(bnt, &ksize, &vsize);
	btree_type.tt_id = M0_BT_UT_KV_OPS;
	btree_type.ksize = ksize;
	btree_type.vsize = vsize;

	time(&curr_time);
	M0_LOG(M0_INFO, "Using seed %lu", curr_time);
	srandom(curr_time);

	/**
	 *  1) Create btree(s) to be used by all the threads.
	 *  2) Assign CPU cores to the threads.
	 *  3) Init and Start the threads which do KV operations.
	 *  4) Wait till all the threads are done.
	 *  5) Close the btree
	 *  6) Destroy the btree
	 */

	btree_ut_init();

	online_cpu_id_get(&cpuid_ptr, &cpu_count);

	if (thread_count == 0)
		thread_count = cpu_count - 1; /** Skip Core-0 */
	else if (thread_count == RANDOM_THREAD_COUNT) {
		thread_count = 1;
		if (cpu_count > 2) {
			/**
			 *  Avoid the extreme cases i.e. thread_count
			 *  cannot be 1 or cpu_count - 1
			 */
			thread_count = (random() % (cpu_count - 2)) + 1;
		}
	}

	if (tree_count == 0)
		tree_count = thread_count;
	else if (tree_count == RANDOM_TREE_COUNT) {
		tree_count = 1;
		if (thread_count > 2) {
			/**
			 *  Avoid the extreme cases i.e. tree_count
			 *  cannot be 1 or thread_count
			 */
			tree_count = (random() % (thread_count - 1)) + 1;
		}
	}

	M0_ASSERT(thread_count >= tree_count);

	UT_STOP_THREADS();
	m0_atomic64_set(&threads_running, 0);
	m0_atomic64_set(&threads_quiesced, 0);

	M0_ALLOC_ARR(ut_trees, tree_count);
	M0_ASSERT(ut_trees != NULL);
	struct m0_btree btree[tree_count];

	/**
	 *  Add credits count needed for allocating node space and creating node
	 *  layout on it.
	 */
	M0_ASSERT(rnode_sz != 0 && m0_is_po2(rnode_sz));
	rnode_sz_shift = __builtin_ffsl(rnode_sz) - 1;
	cred = M0_BE_TX_CB_CREDIT(0, 0, 0);
	m0_be_allocator_credit(NULL, M0_BAO_ALLOC_ALIGNED, rnode_sz,
			       rnode_sz_shift, &cred);
	m0_btree_create_credit(&btree_type, &cred, 1);
	for (i = 0; i < tree_count; i++) {
		M0_SET0(&b_op);

		m0_be_ut_tx_init(tx, ut_be);
		m0_be_tx_prep(tx, &cred);
		rc = m0_be_tx_open_sync(tx);
		M0_ASSERT(rc == 0);

		/** Create temp node space and use it as root node for btree */
		buf = M0_BUF_INIT(rnode_sz, NULL);
		M0_BE_ALLOC_ALIGN_BUF_SYNC(&buf, rnode_sz_shift, seg, tx);
		rnode = buf.b_addr;

		M0_BTREE_OP_SYNC_WITH_RC(&b_op,
					 m0_btree_create(rnode, rnode_sz,
							 &btree_type,
							 M0_BCT_NO_CRC,
							 addr_type,
							 &b_op,
							 &btree[i], seg, &fid,
							 tx, NULL));
		M0_ASSERT(rc == M0_BSC_SUCCESS);

		m0_be_tx_close_sync(tx);
		m0_be_tx_fini(tx);
		ut_trees[i] = b_op.bo_arbor;
	}

	M0_ALLOC_ARR(ti, thread_count);
	M0_ASSERT(ti != NULL);

	cpu_max = m0_processor_nr_max();

	cpu = 1; /** We skip Core-0 for Linux kernel and other processes. */
	for (i = 0; i < thread_count; i++) {
		rc = m0_bitmap_init(&ti[i].ti_cpu_map, cpu_max);
		m0_bitmap_set(&ti[i].ti_cpu_map, cpuid_ptr[cpu], true);
		cpu++;
		if (cpu >= cpu_count)
			/**
			 *  Circle around if thread count is higher than the
			 *  CPU cores in the system.
			 */
			cpu = 1;

		ti[i].ti_key_first  = 1;
		ti[i].ti_key_count  = MAX_RECS_PER_THREAD;
		ti[i].ti_key_incr   = 5;
		ti[i].ti_thread_id  = i;
		ti[i].ti_tree       = ut_trees[i % tree_count];
		ti[i].ti_key_size   = btree_type.ksize;
		ti[i].ti_value_size = btree_type.vsize;
		ti[i].ti_random_bursts = (thread_count > 1);
		do {
			ti[i].ti_rng_seed_base = random();
		} while (ti[i].ti_rng_seed_base == 0);
	}

	for (i = 0; i < thread_count; i++) {
		rc = M0_THREAD_INIT(&ti[i].ti_q, struct btree_ut_thread_info *,
				    btree_ut_thread_init,
				    &btree_ut_kv_oper_thread_handler, &ti[i],
				    "Thread-%d", i);
		M0_ASSERT(rc == 0);
	}

	/** Initialized all the threads by now. Let's get rolling ... */
	UT_START_THREADS();

	for (i = 0; i < thread_count;i++) {
		m0_thread_join(&ti[i].ti_q);
		m0_thread_fini(&ti[i].ti_q);
	}

	cred = M0_BE_TX_CB_CREDIT(0, 0, 0);
	m0_be_allocator_credit(NULL, M0_BAO_FREE_ALIGNED, rnode_sz,
			       rnode_sz_shift, &cred);
	m0_btree_destroy_credit(ut_trees[0], NULL, &cred, 1);
	for (i = 0; i < tree_count; i++) {
		m0_be_ut_tx_init(tx, ut_be);
		m0_be_tx_prep(tx, &cred);
		rc = m0_be_tx_open_sync(tx);
		M0_ASSERT(rc == 0);

		rnode = segaddr_addr(&ut_trees[i]->t_desc->t_root->n_addr);
		rc = M0_BTREE_OP_SYNC_WITH_RC(&b_op,
					      m0_btree_destroy(ut_trees[i],
							       &b_op, tx));
		M0_ASSERT(rc == 0);
		M0_SET0(&btree[i]);
		buf = M0_BUF_INIT(rnode_sz, rnode);
		M0_BE_FREE_ALIGN_BUF_SYNC(&buf, rnode_sz_shift, seg, tx);
		m0_be_tx_close_sync(tx);
		m0_be_tx_fini(tx);
	}

	m0_free0(&cpuid_ptr);
	m0_free(ut_trees);
	m0_free(ti);
	btree_ut_fini();

	M0_LEAVE();
}

static void ut_st_st_kv_oper(void)
{
	int i;
	for (i = 1; i <= BNT_VARIABLE_KEYSIZE_VARIABLE_VALUESIZE; i++)
	{
		if (btree_node_format[i] != NULL)
			btree_ut_kv_oper(1, 1, i, EMBEDDED_RECORD);
	}
}

static void ut_mt_st_kv_oper(void)
{
	int i;
	for (i = 1; i <= BNT_VARIABLE_KEYSIZE_VARIABLE_VALUESIZE; i++)
	{
		if (btree_node_format[i] != NULL)
			btree_ut_kv_oper(0, 1, i, EMBEDDED_RECORD);
	}
}

static void ut_mt_mt_kv_oper(void)
{
	int i;
	for (i = 1; i <= BNT_VARIABLE_KEYSIZE_VARIABLE_VALUESIZE; i++)
	{
		if (btree_node_format[i] != NULL)
			btree_ut_kv_oper(0, 0, i, EMBEDDED_RECORD);
	}
}

static void ut_rt_rt_kv_oper(void)
{
	int i;
	for (i = 1; i <= BNT_VARIABLE_KEYSIZE_VARIABLE_VALUESIZE; i++)
	{
		if (btree_node_format[i] != NULL)
			btree_ut_kv_oper(RANDOM_THREAD_COUNT, RANDOM_TREE_COUNT,
					 i, EMBEDDED_RECORD);
	}
}

static void ut_st_st_indir_kv_oper(void)
{
<<<<<<< HEAD
	int i;
	for (i = 1; i <= BNT_FIXED_KEYSIZE_VARIABLE_VALUESIZE; i++) {
		if (btree_node_format[i] != NULL)
			btree_ut_kv_oper(1, 1, i, EMBEDDED_INDIRECT);
	}

=======
	btree_ut_kv_oper(1, 1, 2, EMBEDDED_INDIRECT);
>>>>>>> f4684134
}

static void ut_mt_st_indir_kv_oper(void)
{
<<<<<<< HEAD
	int i;
	for (i = 1; i <= BNT_FIXED_KEYSIZE_VARIABLE_VALUESIZE; i++) {
		if (btree_node_format[i] != NULL)
			btree_ut_kv_oper(0, 1, i, EMBEDDED_INDIRECT);
	}
=======
	btree_ut_kv_oper(0, 1, 2, EMBEDDED_INDIRECT);
>>>>>>> f4684134
}

static void ut_mt_mt_indir_kv_oper(void)
{
<<<<<<< HEAD
	int i;
	for (i = 1; i <= BNT_FIXED_KEYSIZE_VARIABLE_VALUESIZE; i++) {
		if (btree_node_format[i] != NULL)
			btree_ut_kv_oper(0, 0, i, EMBEDDED_INDIRECT);
	}
=======
	btree_ut_kv_oper(0, 0, 2, EMBEDDED_INDIRECT);
>>>>>>> f4684134
}

static void ut_rt_rt_indir_kv_oper(void)
{
<<<<<<< HEAD
	int i;
	for (i = 1; i <= BNT_FIXED_KEYSIZE_VARIABLE_VALUESIZE; i++) {
		if (btree_node_format[i] != NULL)
		btree_ut_kv_oper(RANDOM_THREAD_COUNT, RANDOM_TREE_COUNT, i,
				 EMBEDDED_INDIRECT);
	}
=======
	btree_ut_kv_oper(RANDOM_THREAD_COUNT, RANDOM_TREE_COUNT, 2,
			 EMBEDDED_INDIRECT);
>>>>>>> f4684134
}

/**
 * This routine is a thread handler primarily involved in creating, opening,
 * closing and destroying btree. To run out-of-sync with other threads it also
 * launches PUT, GET, ITER and DEL operations on the btree for a random count.
 */
static void btree_ut_tree_oper_thread_handler(struct btree_ut_thread_info *ti)
{
	uint64_t               key;
	uint64_t               value;
	m0_bcount_t            ksize = sizeof key;
	m0_bcount_t            vsize = sizeof value;
	void                  *k_ptr = &key;
	void                  *v_ptr = &value;
	struct m0_btree_rec    rec   = {
				     .r_key.k_data = M0_BUFVEC_INIT_BUF(&k_ptr,
									&ksize),
				     .r_val        = M0_BUFVEC_INIT_BUF(&v_ptr,
									&vsize),
				     .r_flags      = 0,
				     };
	struct ut_cb_data      data  = {
					.key            = &rec.r_key,
					.value          = &rec.r_val,
					.check_value    = false,
					.crc            = M0_BCT_NO_CRC,
					.flags          = 0,
					.embedded_ksize = false,
					.embedded_vsize = false,
				       };
	struct m0_btree_cb     ut_cb   = {
					  .c_act       = ut_btree_kv_put_cb,
					  .c_datum     = &data,
					 };
	int32_t                loop_count;
	struct m0_btree_op     kv_op           = {};
	void                  *rnode;
	struct m0_btree_type   btree_type      = {.tt_id = M0_BT_UT_KV_OPS,
					          .ksize = sizeof(key),
					          .vsize = sizeof(value),
					         };
	struct m0_be_tx         tx_data         = {};
	struct m0_be_tx        *tx             = &tx_data;
	struct m0_be_tx_credit  cred           = {};
	struct m0_fid           fid            = M0_FID_TINIT('b', 0, 1);
	int                     rc;
	uint32_t                rnode_sz       = m0_pagesize_get();
	uint32_t                rnode_sz_shift;
	struct m0_buf           buf;

	random_r(&ti->ti_random_buf, &loop_count);
	loop_count %= (MAX_TREE_LOOPS - MIN_TREE_LOOPS);
	loop_count += MIN_TREE_LOOPS;

	UT_THREAD_WAIT();
	m0_atomic64_inc(&threads_running);

	M0_ASSERT(rnode_sz != 0 && m0_is_po2(rnode_sz));
	rnode_sz_shift = __builtin_ffsl(rnode_sz) - 1;
	cred = M0_BE_TX_CB_CREDIT(0, 0, 0);
	m0_be_allocator_credit(NULL, M0_BAO_ALLOC_ALIGNED, rnode_sz,
			       rnode_sz_shift, &cred);

	/** Prepare transaction to capture tree operations. */
	m0_be_ut_tx_init(tx, ut_be);
	m0_be_tx_prep(tx, &cred);
	rc = m0_be_tx_open_sync(tx);
	M0_ASSERT(rc == 0);

	/** Create temp node space and use it as root node for btree */
	buf = M0_BUF_INIT(rnode_sz, NULL);
	M0_BE_ALLOC_ALIGN_BUF_SYNC(&buf, rnode_sz_shift, seg, tx);
	rnode = buf.b_addr;

	m0_be_tx_close_sync(tx);
	m0_be_tx_fini(tx);

	while (loop_count--) {
		struct m0_btree_op b_op      = {};
		struct m0_btree    *tree;
		struct m0_btree    btree;
		int32_t            rec_count;
		uint32_t           i;

		/**
		 * 1) Create a tree
		 * 2) Add a few random count of records in the tree.
		 * 3) Close the tree
		 * 4) Open the tree
		 * 5) Confirm the records are present in the tree.
		 * 6) Close the tree
		 * 4) Open the tree
		 * 5) Delete all the records from the tree.
		 * 6) Close the tree
		 * 7) Destroy the tree
		 */
		cred = M0_BE_TX_CB_CREDIT(0, 0, 0);
		m0_btree_create_credit(&btree_type, &cred, 1);

		m0_be_ut_tx_init(tx, ut_be);
		m0_be_tx_prep(tx, &cred);
		rc = m0_be_tx_open_sync(tx);
		M0_ASSERT(rc == 0);
		rc = M0_BTREE_OP_SYNC_WITH_RC(&b_op,
					      m0_btree_create(rnode, rnode_sz,
							      &btree_type,
							      M0_BCT_NO_CRC,
							      EMBEDDED_RECORD,
							      &b_op, &btree,
							      seg, &fid, tx,
							      NULL));
		M0_ASSERT(rc == 0);
		m0_be_tx_close_sync(tx);
		m0_be_tx_fini(tx);
		tree = b_op.bo_arbor;

		random_r(&ti->ti_random_buf, &rec_count);
		rec_count %= MAX_RECS_FOR_TREE_TEST;
		rec_count = rec_count ? : (MAX_RECS_FOR_TREE_TEST / 2);

		ut_cb.c_act = ut_btree_kv_put_cb;

		cred = M0_BE_TX_CB_CREDIT(0, 0, 0);
		m0_btree_put_credit(tree, 1, ksize, vsize, &cred);
		for (i = 1; i <= rec_count; i++) {
			value = key = i;

			m0_be_ut_tx_init(tx, ut_be);
			m0_be_tx_prep(tx, &cred);
			rc = m0_be_tx_open_sync(tx);
			M0_ASSERT(rc == 0);

			rc = M0_BTREE_OP_SYNC_WITH_RC(&kv_op,
						      m0_btree_put(tree, &rec,
								   &ut_cb,
								   &kv_op, tx));
			M0_ASSERT(rc == 0 && data.flags == M0_BSC_SUCCESS);
			m0_be_tx_close_sync(tx);
			m0_be_tx_fini(tx);
		}

		rc = M0_BTREE_OP_SYNC_WITH_RC(&b_op,
					      m0_btree_close(tree, &b_op));
		M0_ASSERT(rc == 0);
		M0_SET0(&btree);

		rc = M0_BTREE_OP_SYNC_WITH_RC(&b_op,
					      m0_btree_open(rnode, rnode_sz,
							    tree, seg, &b_op,
							    NULL));
		M0_ASSERT(rc == 0);

		ut_cb.c_act = ut_btree_kv_get_cb;
		for (i = 1; i <= rec_count; i++) {
			value = key = i;

			rc = M0_BTREE_OP_SYNC_WITH_RC(&kv_op,
						      m0_btree_get(tree,
								   &rec.r_key,
								   &ut_cb,
								   BOF_EQUAL,
								   &kv_op));
			M0_ASSERT(data.flags == M0_BSC_SUCCESS && rc == 0);
		}

		rc = M0_BTREE_OP_SYNC_WITH_RC(&b_op,
					      m0_btree_close(tree, &b_op));
		M0_ASSERT(rc == 0);
		M0_SET0(&btree);

		rc = M0_BTREE_OP_SYNC_WITH_RC(&b_op,
					      m0_btree_open(rnode, rnode_sz,
							    tree, seg, &b_op,
							    NULL));
		M0_ASSERT(rc == 0);

		ut_cb.c_act = ut_btree_kv_del_cb;

		cred = M0_BE_TX_CREDIT(0, 0);
		m0_btree_del_credit(tree, 1, ksize, -1, &cred);
		for (i = 1; i <= rec_count; i++) {
			value = key = i;

			m0_be_ut_tx_init(tx, ut_be);
			m0_be_tx_prep(tx, &cred);
			rc = m0_be_tx_open_sync(tx);
			M0_ASSERT(rc == 0);

			rc = M0_BTREE_OP_SYNC_WITH_RC(&kv_op,
						      m0_btree_del(tree,
								   &rec.r_key,
								   &ut_cb,
								   &kv_op, tx));
			M0_ASSERT(data.flags == M0_BSC_SUCCESS && rc == 0);
			m0_be_tx_close_sync(tx);
			m0_be_tx_fini(tx);
		}

		cred = M0_BE_TX_CREDIT(0, 0);
		m0_btree_destroy_credit(tree, NULL, &cred, 1);

		m0_be_ut_tx_init(tx, ut_be);
		m0_be_tx_prep(tx, &cred);
		rc = m0_be_tx_open_sync(tx);
		M0_ASSERT(rc == 0);

		rc = M0_BTREE_OP_SYNC_WITH_RC(&b_op,
					      m0_btree_destroy(tree,
							       &b_op, tx));
		M0_ASSERT(rc == 0);
		M0_SET0(&btree);

		m0_be_tx_close_sync(tx);
		m0_be_tx_fini(tx);

		/** Error Case */
		rc = M0_BTREE_OP_SYNC_WITH_RC(&b_op,
					      m0_btree_open(rnode, rnode_sz,
							    tree, seg, &b_op,
							    NULL));
		M0_ASSERT(rc == -EINVAL);
	}

	m0_atomic64_dec(&threads_running);
	cred = M0_BE_TX_CREDIT(0, 0);
	m0_be_allocator_credit(NULL, M0_BAO_FREE_ALIGNED, rnode_sz,
			       rnode_sz_shift, &cred);

	m0_be_ut_tx_init(tx, ut_be);
	m0_be_tx_prep(tx, &cred);
	rc = m0_be_tx_open_sync(tx);
	M0_ASSERT(rc == 0);

	/** Delete temp node space which was used as root node for the tree. */
	buf = M0_BUF_INIT(rnode_sz, rnode);
	M0_BE_FREE_ALIGN_BUF_SYNC(&buf, rnode_sz_shift, seg, tx);

	m0_be_tx_close_sync(tx);
	m0_be_tx_fini(tx);

	m0_be_ut_backend_thread_exit(ut_be);
}

static void btree_ut_num_threads_tree_oper(uint32_t thread_count)
{
	uint16_t                    *cpuid_ptr;
	uint16_t                     cpu_count;
	size_t                       cpu_max;
	struct btree_ut_thread_info *ti;
	uint16_t                     cpu;
	int                          i;
	int                          rc;
	time_t                       curr_time;

	M0_ENTRY();

	time(&curr_time);
	M0_LOG(M0_INFO, "Using seed %lu", curr_time);
	srandom(curr_time);

	btree_ut_init();
	online_cpu_id_get(&cpuid_ptr, &cpu_count);

	if (thread_count == 0)
		thread_count = cpu_count - 1; /** Skip Core-0 */
	else if (thread_count == RANDOM_THREAD_COUNT) {
		thread_count = 1;
		if (cpu_count > 2) {
			/**
			 *  Avoid the extreme cases i.e. thread_count
			 *  cannot be 1 or cpu_count - 1
			 */
			thread_count = (random() % (cpu_count - 2)) + 1;
		}
	}

	UT_STOP_THREADS();
	m0_atomic64_set(&threads_running, 0);
	m0_atomic64_set(&threads_quiesced, 0);

	M0_ALLOC_ARR(ti, thread_count);
	M0_ASSERT(ti != NULL);

	cpu_max = m0_processor_nr_max();

	cpu = 1; /** We skip Core-0 for Linux kernel and other processes. */
	for (i = 0; i < thread_count; i++) {
		rc = m0_bitmap_init(&ti[i].ti_cpu_map, cpu_max);
		m0_bitmap_set(&ti[i].ti_cpu_map, cpuid_ptr[cpu], true);
		cpu++;
		if (cpu >= cpu_count)
			/**
			 *  Circle around if thread count is higher than the
			 *  CPU cores in the system.
			 */
			cpu = 1;

		ti[i].ti_thread_id  = i;
	}

	for (i = 0; i < thread_count; i++) {
		rc = M0_THREAD_INIT(&ti[i].ti_q, struct btree_ut_thread_info *,
				    btree_ut_thread_init,
				    &btree_ut_tree_oper_thread_handler, &ti[i],
				    "Thread-%d", i);
		M0_ASSERT(rc == 0);
	}

	/** Initialized all the threads. Now start the chaos ... */
	UT_START_THREADS();

	for (i = 0; i < thread_count; i++) {
		m0_thread_join(&ti[i].ti_q);
		m0_thread_fini(&ti[i].ti_q);
	}

	m0_free0(&cpuid_ptr);
	m0_free(ti);
	btree_ut_fini();
}

static void ut_st_tree_oper(void)
{
	btree_ut_num_threads_tree_oper(1);
}

static void ut_mt_tree_oper(void)
{
	btree_ut_num_threads_tree_oper(0);
}
/**
 * Note that tree is ASSUMED to be closed before calling this function.
 */
static bool validate_nodes_on_be_segment(struct segaddr *rnode_segaddr)
{
	const struct node_type     *nt;
	struct {
		struct segaddr node_segaddr;
		uint16_t       rec_idx;
		}                   stack[MAX_TREE_HEIGHT + 1];
	uint32_t                    stack_level = 0;
	struct nd                   n;
	struct slot                 s       = { .s_node = &n };
	uint16_t                    rec_idx = 0;

	nt = btree_node_format[segaddr_ntype_get(rnode_segaddr)];
	n.n_addr = *rnode_segaddr;
	#if (AVOID_BE_SEGMENT == 0)
		M0_ASSERT(nt->nt_opaque_get(&n.n_addr) == NULL);
	#endif

	while (true) {
		/**
		 * Move down towards leaf node only if we have child nodes still
		 * to traverse.
		 */
		if (nt->nt_level(&n) > 0 &&
		    rec_idx < nt->nt_count_rec(&n)) {
			stack[stack_level].node_segaddr = n.n_addr,
			stack[stack_level].rec_idx      = rec_idx,
			stack_level++;
			s.s_idx = rec_idx;
			nt->nt_child(&s, &n.n_addr);
			n.n_addr.as_core = (uint64_t)segaddr_addr(&n.n_addr);
			#if (AVOID_BE_SEGMENT == 0)
				M0_ASSERT(nt->nt_opaque_get(&n.n_addr) == NULL);
			#endif
			rec_idx = 0;
			continue;
		}

		/**
		 * We are at the leaf node. Validate it before going back to
		 * parent.
		 */

		M0_ASSERT(nt->nt_isvalid(&n.n_addr));
#if (AVOID_BE_SEGMENT == 0)
		M0_ASSERT(nt->nt_opaque_get(&n.n_addr) == NULL);
#endif
		if (stack_level == 0)
			break;

		/**
		 * Start moving up towards parent (or grand-parent) till we find
		 * an ancestor whose child nodes are still to be traversed. If
		 * we find an ancestor whose child nodes are still to be
		 * traversed then we pick the next child node on the right.
		 */
		do {
			stack_level--;
			rec_idx  = stack[stack_level].rec_idx + 1;
			n.n_addr = stack[stack_level].node_segaddr;
		} while (rec_idx >= nt->nt_count_rec(&n) &&
			 stack_level > 0);
	}

	return true;
}

/**
 * This unit test exercises different KV operations and confirms the changes
 * persist across cluster reboots.
 */
static void ut_btree_persistence(void)
{
	void                        *rnode;
	int                          i;
	struct m0_btree_cb           ut_cb;
	struct m0_be_tx             tx_data         = {};
	struct m0_be_tx            *tx              = &tx_data;
	struct m0_be_tx_credit      cred            = {};
	struct m0_btree_op          b_op            = {};
	uint64_t                    rec_count       = MAX_RECS_PER_STREAM;
	struct m0_btree_op          kv_op           = {};
	struct m0_btree            *tree;
	struct m0_btree             btree;
	const struct m0_btree_type  bt              = {
						     .tt_id = M0_BT_UT_KV_OPS,
						     .ksize = sizeof(uint64_t),
						     .vsize = bt.ksize * 2,
						};
	const struct node_type     *nt;
	struct segaddr              rnode_segaddr;
	uint64_t                    key;
	uint64_t                    value[bt.vsize / sizeof(uint64_t)];
	m0_bcount_t                 ksize           = sizeof key;
	m0_bcount_t                 vsize           = sizeof value;
	void                       *k_ptr           = &key;
	void                       *v_ptr           = &value;
	int                         rc;
	struct m0_buf               buf;
	uint32_t                    rnode_sz        = m0_pagesize_get();
	struct m0_fid               fid             = M0_FID_TINIT('b', 0, 1);
	uint32_t                    rnode_sz_shift;
	struct m0_btree_rec         rec             = {
			    .r_key.k_data = M0_BUFVEC_INIT_BUF(&k_ptr, &ksize),
			    .r_val        = M0_BUFVEC_INIT_BUF(&v_ptr, &vsize),
			    .r_crc_type   = M0_BCT_NO_CRC,
			};
	struct ut_cb_data           put_data;
	struct ut_cb_data           get_data;

	M0_ENTRY();

	rec_count = (rec_count / 2) * 2; /** Make rec_count a multiple of 2 */

	btree_ut_init();
	/**
	 *  Run the following scenario:
	 *  1) Create a btree
	 *  2) Add records in the created tree.
	 *  3) Reload the BE segment.
	 *  4) Confirm all the records are present in the tree.
	 *  5) Delete records with EVEN numbered Keys.
	 *  6) Reload the BE segment.
	 *  7) Confirm all the records with EVEN numbered Keys are missing while
	 *     the records with ODD numbered Keys are present in the tree.
	 *  8) Now add back records with EVEN numbered Keys (the same records
	 *     which were deleted in step 6)
	 *  9) Delete records with ODD numbered Keys from the btree.
	 * 10) Reload the BE segment.
	 * 11) Confirm records with EVEN numbered Keys are present while the
	 *     records with ODD numbered Keys are missing from the tree.
	 * 12) Delete all records with EVEN numbered Keys from the tree.
	 * 13) Reload the BE segment.
	 * 14) Search for the records with all the EVEN and ODD numbered Keys,
	 *     no record should be found in the tree.
	 * 15) Destroy the btree
	 * 16) Reload the BE segment.
	 * 17) Try to open the destroyed tree. This should fail.
	 *
	 *  Capture each operation in a separate transaction.
	 */

	M0_ASSERT(rnode_sz != 0 && m0_is_po2(rnode_sz));
	rnode_sz_shift = __builtin_ffsl(rnode_sz) - 1;
	cred = M0_BE_TX_CB_CREDIT(0, 0, 0);
	m0_be_allocator_credit(NULL, M0_BAO_ALLOC_ALIGNED, rnode_sz,
			       rnode_sz_shift, &cred);
	m0_btree_create_credit(&bt, &cred, 1);

	/** Prepare transaction to capture tree operations. */
	m0_be_ut_tx_init(tx, ut_be);
	m0_be_tx_prep(tx, &cred);
	rc = m0_be_tx_open_sync(tx);
	M0_ASSERT(rc == 0);

	/** Create temp node space and use it as root node for btree */
	buf = M0_BUF_INIT(rnode_sz, NULL);
	M0_BE_ALLOC_ALIGN_BUF_SYNC(&buf, rnode_sz_shift, seg, tx);
	rnode = buf.b_addr;

	rc = M0_BTREE_OP_SYNC_WITH_RC(&b_op, m0_btree_create(rnode, rnode_sz,
							     &bt,
							     M0_BCT_NO_CRC,
							     EMBEDDED_RECORD,
							     &b_op, &btree,seg,
							     &fid, tx, NULL));
	M0_ASSERT(rc == M0_BSC_SUCCESS);
	m0_be_tx_close_sync(tx);
	m0_be_tx_fini(tx);

	tree = b_op.bo_arbor;

	cred = M0_BE_TX_CB_CREDIT(0, 0, 0);
	m0_btree_put_credit(tree, 1, ksize, vsize, &cred);

	put_data.key       = &rec.r_key;
	put_data.value     = &rec.r_val;

	ut_cb.c_act        = ut_btree_kv_put_cb;
	ut_cb.c_datum      = &put_data;

	for (i = 1; i <= rec_count; i++) {
		int      k;

		key = m0_byteorder_cpu_to_be64(i);
		for (k = 0; k < ARRAY_SIZE(value); k++)
			value[k] = key;

		m0_be_ut_tx_init(tx, ut_be);
		m0_be_tx_prep(tx, &cred);
		rc = m0_be_tx_open_sync(tx);
		M0_ASSERT(rc == 0);

		rc = M0_BTREE_OP_SYNC_WITH_RC(&kv_op,
					      m0_btree_put(tree, &rec,
							   &ut_cb,
							   &kv_op, tx));
		M0_ASSERT(rc == 0 && put_data.flags == M0_BSC_SUCCESS);
		m0_be_tx_close_sync(tx);
		m0_be_tx_fini(tx);
	}

	rc = M0_BTREE_OP_SYNC_WITH_RC(&b_op, m0_btree_close(tree, &b_op));
	M0_ASSERT(rc == 0);
	M0_SET0(&btree);

	/**
	 * Confirm root node on BE segment is valid and the opaque pointer in
	 * the node is NULL.
	 */
	rnode_segaddr.as_core = (uint64_t)rnode;
	nt = btree_node_format[segaddr_ntype_get(&rnode_segaddr)];
	M0_ASSERT(nt->nt_isvalid(&rnode_segaddr));
#if (AVOID_BE_SEGMENT == 0)
		M0_ASSERT(nt->nt_opaque_get(&rnode_segaddr) == NULL);
#endif

	/** Re-map the BE segment.*/
	m0_be_seg_close(ut_seg->bus_seg);
	rc = madvise(rnode, rnode_sz, MADV_NORMAL);
	M0_ASSERT(rc == -1 && errno == ENOMEM); /** Assert BE segment unmapped*/
	m0_be_seg_open(ut_seg->bus_seg);

	/** Confirm nodes on BE segment are still valid. */
	rnode_segaddr.as_core = (uint64_t)rnode;
	validate_nodes_on_be_segment(&rnode_segaddr);

	rc = M0_BTREE_OP_SYNC_WITH_RC(&b_op,
				      m0_btree_open(rnode, rnode_sz, tree, seg,
						    &b_op, NULL));
	M0_ASSERT(rc == 0);

	get_data.key            = &rec.r_key;
	get_data.value          = &rec.r_val;
	get_data.check_value    = true;
	get_data.crc            = M0_BCT_NO_CRC;
	get_data.embedded_ksize = false;
	get_data.embedded_vsize = false;

	cred = M0_BE_TX_CB_CREDIT(0, 0, 0);
	m0_btree_del_credit(tree, 1, ksize, vsize, &cred);

	for (i = 1; i <= rec_count; i++) {
		uint64_t             f_key;
		void                *f_key_ptr  = &f_key;
		m0_bcount_t          f_key_size  = sizeof f_key;
		struct m0_btree_key  key_in_tree;

		f_key = m0_byteorder_cpu_to_be64(i);
		key_in_tree.k_data =
				    M0_BUFVEC_INIT_BUF(&f_key_ptr, &f_key_size);
		ut_cb.c_act             = ut_btree_kv_get_cb;
		ut_cb.c_datum           = &get_data;

		rc = M0_BTREE_OP_SYNC_WITH_RC(&kv_op,
					      m0_btree_get(tree,
							   &key_in_tree,
							   &ut_cb, BOF_EQUAL,
							   &kv_op));
		M0_ASSERT(rc == M0_BSC_SUCCESS &&
			  i == m0_byteorder_be64_to_cpu(key));

		if (i % 2 == 0) {
			m0_be_ut_tx_init(tx, ut_be);
			m0_be_tx_prep(tx, &cred);
			rc = m0_be_tx_open_sync(tx);
			M0_ASSERT(rc == 0);

			ut_cb.c_act             = ut_btree_kv_del_cb;
			ut_cb.c_datum           = &get_data;

			rc = M0_BTREE_OP_SYNC_WITH_RC(&kv_op,
						      m0_btree_del(tree,
								   &key_in_tree,
								   &ut_cb,
								   &kv_op, tx));
			M0_ASSERT(rc == 0);
			m0_be_tx_close_sync(tx);
			m0_be_tx_fini(tx);
		}
	}

	rc = M0_BTREE_OP_SYNC_WITH_RC(&b_op, m0_btree_close(tree, &b_op));
	M0_ASSERT(rc == 0);
	M0_SET0(&btree);

	/**
	 * Confirm root node on BE segment is valid and the opaque pointer in
	 * the node is NULL.
	 */
	rnode_segaddr.as_core = (uint64_t)rnode;
	nt = btree_node_format[segaddr_ntype_get(&rnode_segaddr)];
	M0_ASSERT(nt->nt_isvalid(&rnode_segaddr));
#if (AVOID_BE_SEGMENT == 0)
		M0_ASSERT(nt->nt_opaque_get(&rnode_segaddr) == NULL);
#endif

	/** Re-map the BE segment.*/
	m0_be_seg_close(ut_seg->bus_seg);
	rc = madvise(rnode, rnode_sz, MADV_NORMAL);
	M0_ASSERT(rc == -1 && errno == ENOMEM); /** Assert BE segment unmapped*/
	m0_be_seg_open(ut_seg->bus_seg);

	/** Confirm nodes on BE segment are still valid. */
	rnode_segaddr.as_core = (uint64_t)rnode;
	validate_nodes_on_be_segment(&rnode_segaddr);

	rc = M0_BTREE_OP_SYNC_WITH_RC(&b_op,
				      m0_btree_open(rnode, rnode_sz, tree, seg,
						    &b_op, NULL));
	M0_ASSERT(rc == 0);

	get_data.key            = &rec.r_key;
	get_data.value          = &rec.r_val;
	get_data.check_value    = true;
	get_data.crc            = M0_BCT_NO_CRC;
	get_data.embedded_ksize = false;
	get_data.embedded_vsize = false;

	for (i = 1; i <= rec_count; i++) {
		int                  k;
		uint64_t             f_key;
		void                *f_key_ptr  = &f_key;
		m0_bcount_t          f_key_size  = sizeof f_key;
		struct m0_btree_key  key_in_tree;

		f_key = m0_byteorder_cpu_to_be64(i);
		key_in_tree.k_data =
				    M0_BUFVEC_INIT_BUF(&f_key_ptr, &f_key_size);
		ut_cb.c_act             = ut_btree_kv_get_cb;
		ut_cb.c_datum           = &get_data;

		rc = M0_BTREE_OP_SYNC_WITH_RC(&kv_op,
					      m0_btree_get(tree,
							   &key_in_tree,
							   &ut_cb, BOF_EQUAL,
							   &kv_op));
		M0_ASSERT((i % 2 != 0 && rc == M0_BSC_SUCCESS) ||
			  (i % 2 == 0 && rc == M0_ERR(-ENOENT)));

		if (i % 2 != 0) {
			cred = M0_BE_TX_CB_CREDIT(0, 0, 0);
			m0_btree_del_credit(tree, 1, ksize, vsize, &cred);

			m0_be_ut_tx_init(tx, ut_be);
			m0_be_tx_prep(tx, &cred);
			rc = m0_be_tx_open_sync(tx);
			M0_ASSERT(rc == 0);

			ut_cb.c_act             = ut_btree_kv_del_cb;
			ut_cb.c_datum           = &get_data;

			rc = M0_BTREE_OP_SYNC_WITH_RC(&kv_op,
						      m0_btree_del(tree,
								   &key_in_tree,
								   &ut_cb,
								   &kv_op, tx));
			M0_ASSERT(rc == 0);
			m0_be_tx_close_sync(tx);
			m0_be_tx_fini(tx);
		} else {
			cred = M0_BE_TX_CB_CREDIT(0, 0, 0);
			m0_btree_put_credit(tree, 1, ksize, vsize, &cred);

			m0_be_ut_tx_init(tx, ut_be);
			m0_be_tx_prep(tx, &cred);
			rc = m0_be_tx_open_sync(tx);
			M0_ASSERT(rc == 0);

			key = m0_byteorder_cpu_to_be64(i);
			for (k = 0; k < ARRAY_SIZE(value); k++)
				value[k] = key;

			ut_cb.c_act        = ut_btree_kv_put_cb;
			ut_cb.c_datum      = &put_data;

			rc = M0_BTREE_OP_SYNC_WITH_RC(&kv_op,
						      m0_btree_put(tree, &rec,
								   &ut_cb,
								   &kv_op, tx));
			M0_ASSERT(rc == 0 && put_data.flags == M0_BSC_SUCCESS);
			m0_be_tx_close_sync(tx);
			m0_be_tx_fini(tx);
		}
	}

	rc = M0_BTREE_OP_SYNC_WITH_RC(&b_op, m0_btree_close(tree, &b_op));
	M0_ASSERT(rc == 0);
	M0_SET0(&btree);

	/**
	 * Confirm root node on BE segment is valid and the opaque pointer in
	 * the node is NULL.
	 */
	rnode_segaddr.as_core = (uint64_t)rnode;
	nt = btree_node_format[segaddr_ntype_get(&rnode_segaddr)];
	M0_ASSERT(nt->nt_isvalid(&rnode_segaddr));
#if (AVOID_BE_SEGMENT == 0)
		M0_ASSERT(nt->nt_opaque_get(&rnode_segaddr) == NULL);
#endif

	/** Re-map the BE segment.*/
	m0_be_seg_close(ut_seg->bus_seg);
	rc = madvise(rnode, rnode_sz, MADV_NORMAL);
	M0_ASSERT(rc == -1 && errno == ENOMEM); /** Assert BE segment unmapped*/
	m0_be_seg_open(ut_seg->bus_seg);

	/** Confirm nodes on BE segment are still valid. */
	rnode_segaddr.as_core = (uint64_t)rnode;
	validate_nodes_on_be_segment(&rnode_segaddr);

	rc = M0_BTREE_OP_SYNC_WITH_RC(&b_op,
				      m0_btree_open(rnode, rnode_sz, tree, seg,
						    &b_op, NULL));
	M0_ASSERT(rc == 0);

	get_data.key            = &rec.r_key;
	get_data.value          = &rec.r_val;
	get_data.check_value    = true;
	get_data.embedded_ksize = false;
	get_data.embedded_vsize = false;

	cred = M0_BE_TX_CB_CREDIT(0, 0, 0);
	m0_btree_del_credit(tree, 1, ksize, vsize, &cred);

	for (i = 1; i <= rec_count; i++) {
		uint64_t             f_key;
		void                *f_key_ptr  = &f_key;
		m0_bcount_t          f_key_size  = sizeof f_key;
		struct m0_btree_key  key_in_tree;

		f_key = m0_byteorder_cpu_to_be64(i);
		key_in_tree.k_data =
				    M0_BUFVEC_INIT_BUF(&f_key_ptr, &f_key_size);
		ut_cb.c_act        = ut_btree_kv_get_cb;
		ut_cb.c_datum      = &get_data;

		rc = M0_BTREE_OP_SYNC_WITH_RC(&kv_op,
					      m0_btree_get(tree,
							   &key_in_tree,
							   &ut_cb, BOF_EQUAL,
							   &kv_op));
		M0_ASSERT((i % 2 == 0 && rc == M0_BSC_SUCCESS) ||
			  (i % 2 != 0 && rc == M0_ERR(-ENOENT)));

		if (i % 2 == 0) {
			m0_be_ut_tx_init(tx, ut_be);
			m0_be_tx_prep(tx, &cred);
			rc = m0_be_tx_open_sync(tx);
			M0_ASSERT(rc == 0);

			ut_cb.c_act             = ut_btree_kv_del_cb;
			ut_cb.c_datum           = &get_data;

			rc = M0_BTREE_OP_SYNC_WITH_RC(&kv_op,
						      m0_btree_del(tree,
								   &key_in_tree,
								   &ut_cb,
								   &kv_op, tx));
			M0_ASSERT(rc == 0);
			m0_be_tx_close_sync(tx);
			m0_be_tx_fini(tx);
		}
	}

	rc = M0_BTREE_OP_SYNC_WITH_RC(&b_op, m0_btree_close(tree, &b_op));
	M0_ASSERT(rc == 0);
	M0_SET0(&btree);
	/**
	 * Confirm root node on BE segment is valid and the opaque pointer in
	 * the node is NULL.
	 */
	rnode_segaddr.as_core = (uint64_t)rnode;
	nt = btree_node_format[segaddr_ntype_get(&rnode_segaddr)];
	M0_ASSERT(nt->nt_isvalid(&rnode_segaddr));
#if (AVOID_BE_SEGMENT == 0)
		M0_ASSERT(nt->nt_opaque_get(&rnode_segaddr) == NULL);
#endif

	/** Re-map the BE segment.*/
	m0_be_seg_close(ut_seg->bus_seg);
	rc = madvise(rnode, rnode_sz, MADV_NORMAL);
	M0_ASSERT(rc == -1 && errno == ENOMEM); /** Assert BE segment unmapped*/
	m0_be_seg_open(ut_seg->bus_seg);

	/** Confirm nodes on BE segment are still valid. */
	rnode_segaddr.as_core = (uint64_t)rnode;
	validate_nodes_on_be_segment(&rnode_segaddr);

	rc = M0_BTREE_OP_SYNC_WITH_RC(&b_op,
				      m0_btree_open(rnode, rnode_sz, tree, seg,
						    &b_op, NULL));
	M0_ASSERT(rc == 0);

	get_data.key            = &rec.r_key;
	get_data.value          = &rec.r_val;
	get_data.check_value    = true;
	get_data.embedded_ksize = false;
	get_data.embedded_vsize = false;

	for (i = 1; i <= rec_count; i++) {
		uint64_t            f_key;
		void                *f_key_ptr  = &f_key;
		m0_bcount_t         f_key_size  = sizeof f_key;
		struct m0_btree_key key_in_tree;

		f_key = m0_byteorder_cpu_to_be64(i);
		key_in_tree.k_data =
				     M0_BUFVEC_INIT_BUF(&f_key_ptr, &f_key_size);
		ut_cb.c_act        = ut_btree_kv_get_cb;
		ut_cb.c_datum      = &get_data;

		rc = M0_BTREE_OP_SYNC_WITH_RC(&kv_op,
					      m0_btree_get(tree,
							   &key_in_tree,
							   &ut_cb, BOF_EQUAL,
							   &kv_op));
		M0_ASSERT(rc == M0_ERR(-ENOENT));
	}

	cred = M0_BE_TX_CREDIT(0, 0);
	m0_btree_destroy_credit(tree, NULL, &cred, 1);

	m0_be_ut_tx_init(tx, ut_be);
	m0_be_tx_prep(tx, &cred);
	rc = m0_be_tx_open_sync(tx);
	M0_ASSERT(rc == 0);

	rc = M0_BTREE_OP_SYNC_WITH_RC(&b_op, m0_btree_destroy(tree, &b_op, tx));
	M0_ASSERT(rc == 0);
	M0_SET0(&btree);

	m0_be_tx_close_sync(tx);
	m0_be_tx_fini(tx);

	/** Re-map the BE segment.*/
	m0_be_seg_close(ut_seg->bus_seg);
	rc = madvise(rnode, rnode_sz, MADV_NORMAL);
	M0_ASSERT(rc == -1 && errno == ENOMEM); /** Assert BE segment unmapped*/
	m0_be_seg_open(ut_seg->bus_seg);


	/**
	 * Confirm root node on BE segment is not valid and the opaque
	 * pointer in the node is NULL.
	 */
	rnode_segaddr.as_core = (uint64_t)rnode;
	nt = btree_node_format[segaddr_ntype_get(&rnode_segaddr)];
	M0_ASSERT(!nt->nt_isvalid(&rnode_segaddr));
#if (AVOID_BE_SEGMENT == 0)
	M0_ASSERT(nt->nt_opaque_get(&rnode_segaddr) == NULL);
#endif

	rc = M0_BTREE_OP_SYNC_WITH_RC(&b_op,
				      m0_btree_open(rnode, rnode_sz, tree, seg,
						    &b_op, NULL));
	M0_ASSERT(rc == -EINVAL);


	/** Delete temp node space which was used as root node for the tree. */
	cred = M0_BE_TX_CREDIT(0, 0);
	m0_be_allocator_credit(NULL, M0_BAO_FREE_ALIGNED, rnode_sz,
			       rnode_sz_shift, &cred);

	m0_be_ut_tx_init(tx, ut_be);
	m0_be_tx_prep(tx, &cred);
	rc = m0_be_tx_open_sync(tx);
	M0_ASSERT(rc == 0);

	buf = M0_BUF_INIT(rnode_sz, rnode);
	M0_BE_FREE_ALIGN_BUF_SYNC(&buf, rnode_sz_shift, seg, tx);

	m0_be_tx_close_sync(tx);
	m0_be_tx_fini(tx);

	btree_ut_fini();
}

static void ut_btree_truncate(void)
{
	void                        *rnode;
	int                          i;
	struct m0_btree_cb           ut_cb;
	struct m0_be_tx             tx_data         = {};
	struct m0_be_tx            *tx              = &tx_data;
	struct m0_be_tx_credit      cred            = {};
	struct m0_btree_op          b_op            = {};
	uint64_t                    rec_count       = MAX_RECS_PER_STREAM;
	struct m0_btree_op          kv_op           = {};
	struct m0_btree            *tree;
	struct m0_btree             btree;
	const struct m0_btree_type  bt              = {
						     .tt_id = M0_BT_UT_KV_OPS,
						     .ksize = sizeof(uint64_t),
						     .vsize = bt.ksize * 2,
						};
	uint64_t                    key;
	uint64_t                    value[bt.vsize / sizeof(uint64_t)];
	m0_bcount_t                 ksize           = sizeof key;
	m0_bcount_t                 vsize           = sizeof value;
	void                       *k_ptr           = &key;
	void                       *v_ptr           = &value;
	int                         rc;
	struct m0_buf               buf;
	uint32_t                    rnode_sz        = m0_pagesize_get();
	struct m0_fid               fid             = M0_FID_TINIT('b', 0, 1);
	uint32_t                    rnode_sz_shift;
	struct m0_btree_rec         rec             = {
			    .r_key.k_data = M0_BUFVEC_INIT_BUF(&k_ptr, &ksize),
			    .r_val        = M0_BUFVEC_INIT_BUF(&v_ptr, &vsize),
			    .r_crc_type   = M0_BCT_NO_CRC,
			};
	struct ut_cb_data           put_data;
	m0_bcount_t                 limit;

	M0_ENTRY();

	btree_ut_init();

	M0_ASSERT(rnode_sz != 0 && m0_is_po2(rnode_sz));
	rnode_sz_shift = __builtin_ffsl(rnode_sz) - 1;
	cred = M0_BE_TX_CB_CREDIT(0, 0, 0);
	m0_be_allocator_credit(NULL, M0_BAO_ALLOC_ALIGNED, rnode_sz,
			       rnode_sz_shift, &cred);
	m0_btree_create_credit(&bt, &cred, 1);

	/** Prepare transaction to capture tree operations. */
	m0_be_ut_tx_init(tx, ut_be);
	m0_be_tx_prep(tx, &cred);
	rc = m0_be_tx_open_sync(tx);
	M0_ASSERT(rc == 0);

	/** Create temp node space and use it as root node for btree */
	buf = M0_BUF_INIT(rnode_sz, NULL);
	M0_BE_ALLOC_ALIGN_BUF_SYNC(&buf, rnode_sz_shift, seg, tx);
	rnode = buf.b_addr;

	rc = M0_BTREE_OP_SYNC_WITH_RC(&b_op, m0_btree_create(rnode, rnode_sz,
							     &bt,
							     M0_BCT_NO_CRC,
							     EMBEDDED_RECORD,
							     &b_op, &btree, seg,
							     &fid, tx, NULL));
	M0_ASSERT(rc == M0_BSC_SUCCESS);
	m0_be_tx_close_sync(tx);
	m0_be_tx_fini(tx);

	tree = b_op.bo_arbor;

	cred = M0_BE_TX_CB_CREDIT(0, 0, 0);
	m0_btree_put_credit(tree, 1, ksize, vsize, &cred);

	put_data.key       = &rec.r_key;
	put_data.value     = &rec.r_val;

	ut_cb.c_act        = ut_btree_kv_put_cb;
	ut_cb.c_datum      = &put_data;

	for (i = 1; i <= rec_count; i++) {
		int      k;

		key = m0_byteorder_cpu_to_be64(i);
		for (k = 0; k < ARRAY_SIZE(value); k++)
			value[k] = key;

		m0_be_ut_tx_init(tx, ut_be);
		m0_be_tx_prep(tx, &cred);
		rc = m0_be_tx_open_sync(tx);
		M0_ASSERT(rc == 0);

		rc = M0_BTREE_OP_SYNC_WITH_RC(&kv_op,
					      m0_btree_put(tree, &rec,
							   &ut_cb,
							   &kv_op, tx));
		M0_ASSERT(rc == 0 && put_data.flags == M0_BSC_SUCCESS);
		m0_be_tx_close_sync(tx);
		m0_be_tx_fini(tx);
	}

	/**
	 * The test assumes that "limit" will be more than the total number of
	 * nodes present in the record. Hence only one function call to
	 * m0_btree_truncate is sufficient.
	 */
	cred = M0_BE_TX_CREDIT(0, 0);
	m0_btree_truncate_credit(tx, tree, &cred, &limit);
	m0_be_ut_tx_init(tx, ut_be);
	m0_be_tx_prep(tx, &cred);
	rc = m0_be_tx_open_sync(tx);
	M0_ASSERT(rc == 0);

	rc = M0_BTREE_OP_SYNC_WITH_RC(&kv_op,
				      m0_btree_truncate(tree, limit, tx,
							&kv_op));
	m0_be_tx_close_sync(tx);
	m0_be_tx_fini(tx);

	/** Verify the tree is empty */
	M0_ASSERT(m0_btree_is_empty(tree));

	cred = M0_BE_TX_CREDIT(0, 0);
	m0_be_allocator_credit(NULL, M0_BAO_FREE_ALIGNED, rnode_sz,
			       rnode_sz_shift, &cred);
	m0_btree_destroy_credit(tree, NULL, &cred, 1);

	m0_be_ut_tx_init(tx, ut_be);
	m0_be_tx_prep(tx, &cred);
	rc = m0_be_tx_open_sync(tx);
	M0_ASSERT(rc == 0);

	rc = M0_BTREE_OP_SYNC_WITH_RC(&b_op, m0_btree_destroy(tree, &b_op, tx));
	M0_ASSERT(rc == 0);
	M0_SET0(&btree);

	/** Delete temp node space which was used as root node for the tree. */
	buf = M0_BUF_INIT(rnode_sz, rnode);
	M0_BE_FREE_ALIGN_BUF_SYNC(&buf, rnode_sz_shift, seg, tx);

	m0_be_tx_close_sync(tx);
	m0_be_tx_fini(tx);

	btree_ut_fini();
}

static void ut_lru_test(void)
{
	void                       *rnode;
	int                         i;
	int64_t                     mem_after_alloc;
	int64_t                     mem_init;
	int64_t                     mem_increased;
	int64_t                     mem_freed;
	int64_t                     mem_after_free;
	struct m0_btree_cb          ut_cb;
	struct m0_be_tx             tx_data         = {};
	struct m0_be_tx            *tx              = &tx_data;
	struct m0_be_tx_credit      cred            = {};
	struct m0_btree_op          b_op            = {};
	uint64_t                    rec_count       = MAX_RECS_PER_STREAM*50;
	struct m0_btree_op          kv_op           = {};
	struct m0_btree            *tree;
	struct m0_btree             btree;
	const struct m0_btree_type  bt              = {
						     .tt_id = M0_BT_UT_KV_OPS,
						     .ksize = sizeof(uint64_t),
						     .vsize = bt.ksize * 2,
						};
	uint64_t                    key;
	uint64_t                    value[bt.vsize / sizeof(uint64_t)];
	m0_bcount_t                 ksize           = sizeof key;
	m0_bcount_t                 vsize           = sizeof value;
	void                       *k_ptr           = &key;
	void                       *v_ptr           = &value;
	int                         rc;
	struct m0_buf               buf;
	uint32_t                    rnode_sz        = m0_pagesize_get();
	struct m0_fid               fid             = M0_FID_TINIT('b', 0, 1);
	uint32_t                    rnode_sz_shift;
	struct m0_btree_rec         rec             = {
			    .r_key.k_data = M0_BUFVEC_INIT_BUF(&k_ptr, &ksize),
			    .r_val        = M0_BUFVEC_INIT_BUF(&v_ptr, &vsize),
			};
	struct ut_cb_data           put_data;
	/**
	 * In this UT, we are testing the functionality of LRU list purge and
	 * be-allocator with chunk align parameter.
	 *
	 * 1. Allocate and fill up the btree with multiple records.
	 * 2. Verify the size increase in memory.
	 * 3. Use the m0_btree_lrulist_purge() to reduce the size by freeing up
	 *    the unused nodes present in LRU list.
	 * 4. Verify the reduction in size.
	 */
	M0_ENTRY();

	btree_ut_init();
	mem_init = sysconf(_SC_AVPHYS_PAGES) * sysconf(_SC_PAGESIZE);
	M0_LOG(M0_INFO,"Mem Init (%"PRId64").\n",mem_init);

	M0_ASSERT(rnode_sz != 0 && m0_is_po2(rnode_sz));
	rnode_sz_shift = __builtin_ffsl(rnode_sz) - 1;
	cred = M0_BE_TX_CB_CREDIT(0, 0, 0);
	m0_be_allocator_credit(NULL, M0_BAO_ALLOC_ALIGNED, rnode_sz,
			       rnode_sz_shift, &cred);
	m0_btree_create_credit(&bt, &cred, 1);

	/** Prepare transaction to capture tree operations. */
	m0_be_ut_tx_init(tx, ut_be);
	m0_be_tx_prep(tx, &cred);
	rc = m0_be_tx_open_sync(tx);
	M0_ASSERT(rc == 0);

	/** Create temp node space and use it as root node for btree */
	buf = M0_BUF_INIT(rnode_sz, NULL);
	M0_BE_ALLOC_ALIGN_BUF_SYNC(&buf, rnode_sz_shift, seg, tx);
	rnode = buf.b_addr;

	rc = M0_BTREE_OP_SYNC_WITH_RC(&b_op, m0_btree_create(rnode, rnode_sz,
							     &bt,
							     M0_BCT_NO_CRC,
							     EMBEDDED_RECORD,
							     &b_op, &btree, seg,
							     &fid, tx, NULL));
	M0_ASSERT(rc == M0_BSC_SUCCESS);
	m0_be_tx_close_sync(tx);
	m0_be_tx_fini(tx);

	tree = b_op.bo_arbor;

	cred = M0_BE_TX_CB_CREDIT(0, 0, 0);
	m0_btree_put_credit(tree, 1, ksize, vsize, &cred);

	put_data.key       = &rec.r_key;
	put_data.value     = &rec.r_val;

	ut_cb.c_act        = ut_btree_kv_put_cb;
	ut_cb.c_datum      = &put_data;

	for (i = 1; i <= rec_count; i++) {
		int      k;

		key = m0_byteorder_cpu_to_be64(i);
		for (k = 0; k < ARRAY_SIZE(value); k++)
			value[k] = key;

		m0_be_ut_tx_init(tx, ut_be);
		m0_be_tx_prep(tx, &cred);
		rc = m0_be_tx_open_sync(tx);
		M0_ASSERT(rc == 0);

		rc = M0_BTREE_OP_SYNC_WITH_RC(&kv_op,
					      m0_btree_put(tree, &rec,
							   &ut_cb,
							   &kv_op, tx));
		M0_ASSERT(rc == 0 && put_data.flags == M0_BSC_SUCCESS);
		m0_be_tx_close_sync(tx);
		m0_be_tx_fini(tx);
	}

	mem_after_alloc = sysconf(_SC_AVPHYS_PAGES) * sysconf(_SC_PAGESIZE);
	mem_increased   = mem_init - mem_after_alloc;
	M0_LOG(M0_INFO, "Mem After Alloc (%"PRId64") || Mem Increase (%"PRId64").\n",
	       mem_after_alloc, mem_increased);

	M0_ASSERT(ndlist_tlist_length(&btree_lru_nds) > 0);

	mem_freed      = m0_btree_lrulist_purge(mem_increased/2, 0);
	mem_after_free = sysconf(_SC_AVPHYS_PAGES) * sysconf(_SC_PAGESIZE);
	M0_LOG(M0_INFO, "Mem After Free (%"PRId64") || Mem freed (%"PRId64").\n",
	       mem_after_free, mem_freed);

	btree_ut_fini();
}

/**
 * This test launches multiple threads each of of which create different btree's
 * which host records with different CRC type embedded within them.
 */
static void ut_btree_crc_test(void)
{
	int                         rc;
	struct btree_ut_thread_info *ti;
	int                         i;
	uint16_t                    cpu;
	void                        *rnode;
	struct m0_btree_op          b_op           = {};
	struct btree_crc_data {
				struct m0_btree_type    bcr_btree_type;
				enum m0_btree_crc_type  bcr_crc_type;
			      } btrees_with_crc[] = {
			{
				{
					BNT_FIXED_FORMAT, 2 * sizeof(uint64_t),
					2 * sizeof(uint64_t)
				},
				M0_BCT_NO_CRC,
			},
			{
				{
					BNT_FIXED_KEYSIZE_VARIABLE_VALUESIZE,
					2 * sizeof(uint64_t), RANDOM_VALUE_SIZE
				},
				M0_BCT_NO_CRC,
			},
			{
				{
					BNT_VARIABLE_KEYSIZE_VARIABLE_VALUESIZE,
					RANDOM_KEY_SIZE, RANDOM_VALUE_SIZE
				},
				M0_BCT_NO_CRC,
			},
			{
				{
					BNT_FIXED_FORMAT, 2 * sizeof(uint64_t),
					3 * sizeof(uint64_t)
				},
				M0_BCT_USER_ENC_RAW_HASH,
			},
			{
				{
					BNT_FIXED_KEYSIZE_VARIABLE_VALUESIZE,
					2 * sizeof(uint64_t), RANDOM_VALUE_SIZE
				},
				M0_BCT_USER_ENC_RAW_HASH,
			},
			{
				{
					BNT_VARIABLE_KEYSIZE_VARIABLE_VALUESIZE,
					RANDOM_KEY_SIZE, RANDOM_VALUE_SIZE
				},
				M0_BCT_USER_ENC_RAW_HASH,
			},
			{
				{
					BNT_FIXED_FORMAT, 2 * sizeof(uint64_t),
					2 * sizeof(uint64_t)
				},
				M0_BCT_BTREE_ENC_RAW_HASH,
			},
			{
				{
					BNT_FIXED_KEYSIZE_VARIABLE_VALUESIZE,
					2 * sizeof(uint64_t), RANDOM_VALUE_SIZE
				},
				M0_BCT_BTREE_ENC_RAW_HASH,
			},
			{
				{
					BNT_VARIABLE_KEYSIZE_VARIABLE_VALUESIZE,
					RANDOM_KEY_SIZE, RANDOM_VALUE_SIZE
				},
				M0_BCT_BTREE_ENC_RAW_HASH,
			},
		};
	uint16_t                    thread_count = ARRAY_SIZE(btrees_with_crc);
	struct m0_be_tx_credit      cred;
	struct m0_be_tx             tx_data        = {};
	struct m0_be_tx             *tx            = &tx_data;
	struct m0_fid               fid            = M0_FID_TINIT('b', 0, 1);
	struct m0_buf               buf;
	uint16_t                    *cpuid_ptr;
	uint16_t                    cpu_count;
	size_t                      cpu_max;
	time_t                      curr_time;
	uint32_t                    rnode_sz       = sysconf(_SC_PAGESIZE);
	uint32_t                    rnode_sz_shift;
	struct m0_btree             btree[thread_count];

	M0_ENTRY();

	M0_ASSERT(rnode_sz != 0 && m0_is_po2(rnode_sz));
	rnode_sz_shift = __builtin_ffsl(rnode_sz) - 1;

	M0_ALLOC_ARR(ti, thread_count);
	M0_ASSERT(ti != NULL);

	time(&curr_time);
	M0_LOG(M0_INFO, "Using seed %lu", curr_time);
	srandom(curr_time);

	/**
	 *  1) Assign CPU cores to the threads.
	 *  2) Create btree(s) to be used by all the threads.
	 *  3) Init and Start the threads which do KV operations.
	 *  4) Wait till all the threads are done.
	 *  5) Close the btree
	 *  6) Destroy the btree
	 */

	btree_ut_init();

	online_cpu_id_get(&cpuid_ptr, &cpu_count);

	UT_STOP_THREADS();
	m0_atomic64_set(&threads_running, 0);
	m0_atomic64_set(&threads_quiesced, 0);

	M0_ALLOC_ARR(ti, thread_count);
	M0_ASSERT(ti != NULL);

	cpu_max = m0_processor_nr_max();

	cpu = 1; /** We skip Core-0 for Linux kernel and other processes. */
	for (i = 0; i < thread_count; i++) {
		enum m0_btree_crc_type  crc_type;
		struct m0_btree_type    btree_type;

		crc_type = btrees_with_crc[i].bcr_crc_type;
		btree_type = btrees_with_crc[i].bcr_btree_type;

		rc = m0_bitmap_init(&ti[i].ti_cpu_map, cpu_max);
		m0_bitmap_set(&ti[i].ti_cpu_map, cpuid_ptr[cpu], true);
		cpu++;
		if (cpu >= cpu_count)
			/**
			 *  Circle around if thread count is higher than the
			 *  CPU cores in the system.
			 */
			cpu = 1;

		ti[i].ti_key_first  = 1;
		ti[i].ti_key_count  = MAX_RECS_PER_THREAD;
		ti[i].ti_key_incr   = 5;
		ti[i].ti_thread_id  = i;
		ti[i].ti_key_size   = btree_type.ksize;
		ti[i].ti_value_size = btree_type.vsize;
		ti[i].ti_crc_type   = crc_type;
		ti[i].ti_random_bursts = (thread_count > 1);
		do {
			ti[i].ti_rng_seed_base = random();
		} while (ti[i].ti_rng_seed_base == 0);

		M0_SET0(&b_op);

		cred = M0_BE_TX_CB_CREDIT(0, 0, 0);
		m0_be_allocator_credit(NULL, M0_BAO_ALLOC_ALIGNED, rnode_sz,
				       rnode_sz_shift, &cred);
		m0_btree_create_credit(&btree_type, &cred, 1);

		m0_be_ut_tx_init(tx, ut_be);
		m0_be_tx_prep(tx, &cred);
		rc = m0_be_tx_open_sync(tx);
		M0_ASSERT(rc == 0);

		/** Create temp node space and use it as root node for btree */
		buf = M0_BUF_INIT(rnode_sz, NULL);
		M0_BE_ALLOC_ALIGN_BUF_SYNC(&buf, rnode_sz_shift, seg, tx);
		rnode = buf.b_addr;

		rc = M0_BTREE_OP_SYNC_WITH_RC(&b_op,
					      m0_btree_create(rnode, rnode_sz,
							      &btree_type,
							      crc_type,
							      EMBEDDED_RECORD,
							      &b_op,
							      &btree[i], seg,
							      &fid, tx, NULL));
		M0_ASSERT(rc == M0_BSC_SUCCESS);

		m0_be_tx_close_sync(tx);
		m0_be_tx_fini(tx);

		ti[i].ti_tree = &btree[i];

		rc = M0_THREAD_INIT(&ti[i].ti_q, struct btree_ut_thread_info *,
				    btree_ut_thread_init,
				    &btree_ut_kv_oper_thread_handler, &ti[i],
				    "Thread-%d", i);
		M0_ASSERT(rc == 0);
	}

	/** Initialized all the threads. Now start the test ... */
	UT_START_THREADS();

	for (i = 0; i < thread_count; i++) {
		m0_thread_join(&ti[i].ti_q);
		m0_thread_fini(&ti[i].ti_q);
	}

	cred = M0_BE_TX_CB_CREDIT(0, 0, 0);
	m0_be_allocator_credit(NULL, M0_BAO_FREE_ALIGNED, rnode_sz,
			       rnode_sz_shift, &cred);
	m0_btree_destroy_credit(&btree[0], NULL, &cred, 1);
	for (i = 0; i < thread_count; i++) {
		m0_be_ut_tx_init(tx, ut_be);
		m0_be_tx_prep(tx, &cred);
		rc = m0_be_tx_open_sync(tx);
		M0_ASSERT(rc == 0);

		rnode = segaddr_addr(&btree[i].t_desc->t_root->n_addr);
		rc = M0_BTREE_OP_SYNC_WITH_RC(&b_op,
					      m0_btree_destroy(&btree[i],
							       &b_op, tx));
		M0_ASSERT(rc == 0);
		M0_SET0(&btree[i]);
		buf = M0_BUF_INIT(rnode_sz, rnode);
		M0_BE_FREE_ALIGN_BUF_SYNC(&buf, rnode_sz_shift, seg, tx);
		m0_be_tx_close_sync(tx);
		m0_be_tx_fini(tx);
	}

	m0_free0(&cpuid_ptr);
	m0_free(ti);
	btree_ut_fini();

	M0_LEAVE();
}

/**
 * This unit test creates records in the nodes and then simulates the loading
 * of those nodes across cluster reboots.
 */
static void ut_btree_crc_persist_test_internal(struct m0_btree_type   *bt,
					       enum m0_btree_crc_type  crc_type,
					       enum m0_btree_addr_type addr_type)
{
	void                       *rnode;
	int                         i;
	struct m0_btree_cb          ut_cb;
	struct m0_be_tx             tx_data        = {};
	struct m0_be_tx            *tx             = &tx_data;
	struct m0_be_tx_credit      cred           = {};
	struct m0_btree_op          b_op           = {};
	uint64_t                    rec_count      = MAX_RECS_PER_STREAM;
	struct m0_btree_op          kv_op          = {};
	struct m0_btree            *tree;
	struct m0_btree             btree;
	uint64_t                    key;
	uint64_t                    value[VAL_ARR_ELE_COUNT];
	uint64_t                    kdata;
	m0_bcount_t                 ksize          = sizeof(key);
	m0_bcount_t                 vsize          = sizeof(value);
	void                       *k_ptr          = &key;
	void                       *v_ptr          = &value;
	int                         rc;
	struct m0_buf               buf;
	const struct node_type     *nt;
	struct segaddr              rnode_segaddr;
	uint32_t                    rnode_sz       = m0_pagesize_get();
	struct m0_fid               fid            = M0_FID_TINIT('b', 0, 1);
	uint32_t                    rnode_sz_shift;
	struct m0_btree_rec         rec            = {
				    .r_key.k_data  = M0_BUFVEC_INIT_BUF(&k_ptr,
								       &ksize),
				    .r_val         = M0_BUFVEC_INIT_BUF(&v_ptr,
								       &vsize),
				    .r_crc_type    = crc_type,
						    };
	struct ut_cb_data           put_data;
	struct ut_cb_data           get_data;
	m0_bcount_t                 limit;

	M0_ASSERT(bt->ksize == RANDOM_VALUE_SIZE || bt->ksize == sizeof(key));
	M0_ASSERT(bt->vsize == RANDOM_VALUE_SIZE ||
		  (bt->vsize % sizeof(uint64_t) == 0 &&
		   (((crc_type == M0_BCT_NO_CRC &&
		     bt->vsize > sizeof(value[0])) ||
		    (crc_type == M0_BCT_USER_ENC_RAW_HASH &&
		     bt->vsize > sizeof(value[0]) * 2) ||
		    (crc_type == M0_BCT_USER_ENC_FORMAT_FOOTER &&
		     bt->vsize > (sizeof(value[0]) +
				  sizeof(struct m0_format_header) +
				  sizeof(struct m0_format_footer))) ||
		    (crc_type == M0_BCT_BTREE_ENC_RAW_HASH &&
		     bt->vsize > sizeof(value[0]))) &&
		    bt->vsize <= sizeof(value))));

	M0_CASSERT(VAL_ARR_ELE_COUNT > 1);

	M0_ENTRY();

	rec_count = (rec_count / 2) * 2; /** Make rec_count a multiple of 2 */

	btree_ut_init();
	/**
	 *  Run the following scenario:
	 *  1) Create a btree
	 *  2) Add records in the created tree.
	 *  3) Reload the BE segment.
	 *  4) Confirm all the records are present in the tree and CRC matches.
	 *  5) Modify the Value for all the records.
	 *  6) Reload the BE segment.
	 *  7) Confirm all the records are present in the tree and CRC matches.
	 *
	 *  Capture each operation in a separate transaction.
	 */

	M0_ASSERT(rnode_sz != 0 && m0_is_po2(rnode_sz));
	rnode_sz_shift = __builtin_ffsl(rnode_sz) - 1;
	cred = M0_BE_TX_CB_CREDIT(0, 0, 0);
	m0_be_allocator_credit(NULL, M0_BAO_ALLOC_ALIGNED, rnode_sz,
			       rnode_sz_shift, &cred);
	m0_btree_create_credit(bt, &cred, 1);

	/** Prepare transaction to capture tree operations. */
	m0_be_ut_tx_init(tx, ut_be);
	m0_be_tx_prep(tx, &cred);
	rc = m0_be_tx_open_sync(tx);
	M0_ASSERT(rc == 0);

	/** Create temp node space and use it as root node for btree */
	buf = M0_BUF_INIT(rnode_sz, NULL);
	M0_BE_ALLOC_ALIGN_BUF_SYNC(&buf, rnode_sz_shift, seg, tx);
	rnode = buf.b_addr;

	rc = M0_BTREE_OP_SYNC_WITH_RC(&b_op,
				      m0_btree_create(rnode, rnode_sz, bt,
						      crc_type, addr_type,
						      &b_op, &btree,
						      seg, &fid, tx, NULL));
	M0_ASSERT(rc == M0_BSC_SUCCESS);
	m0_be_tx_close_sync(tx);
	m0_be_tx_fini(tx);

	tree = b_op.bo_arbor;

	cred = M0_BE_TX_CB_CREDIT(0, 0, 0);
	m0_btree_put_credit(tree, 1, ksize, vsize, &cred);

	put_data.key       = &rec.r_key;
	put_data.value     = &rec.r_val;

	ut_cb.c_act        = ut_btree_kv_put_cb;
	ut_cb.c_datum      = &put_data;

	for (i = 1; i <= rec_count; i++) {
		key = m0_byteorder_cpu_to_be64(i);

		vsize = bt->vsize == RANDOM_VALUE_SIZE ?
			GET_RANDOM_VALSIZE(value, i, 1, 1, crc_type) :
			bt->vsize;

		FILL_VALUE(value, vsize, key, crc_type);

		m0_be_ut_tx_init(tx, ut_be);
		m0_be_tx_prep(tx, &cred);
		rc = m0_be_tx_open_sync(tx);
		M0_ASSERT(rc == 0);

		rc = M0_BTREE_OP_SYNC_WITH_RC(&kv_op,
					      m0_btree_put(tree, &rec,
							   &ut_cb,
							   &kv_op, tx));
		M0_ASSERT(rc == 0 && put_data.flags == M0_BSC_SUCCESS);
		m0_be_tx_close_sync(tx);
		m0_be_tx_fini(tx);
	}

	rc = M0_BTREE_OP_SYNC_WITH_RC(&b_op, m0_btree_close(tree, &b_op));
	M0_ASSERT(rc == 0);
	M0_SET0(&btree);

	/**
	 * Confirm root node on BE segment is valid and the opaque pointer in
	 * the node is NULL.
	 */
	rnode_segaddr.as_core = (uint64_t)rnode;
	nt = btree_node_format[segaddr_ntype_get(&rnode_segaddr)];
	M0_ASSERT(nt->nt_isvalid(&rnode_segaddr));
#if (AVOID_BE_SEGMENT == 0)
		M0_ASSERT(nt->nt_opaque_get(&rnode_segaddr) == NULL);
#endif

	/** Re-map the BE segment.*/
	m0_be_seg_close(ut_seg->bus_seg);
	rc = madvise(rnode, rnode_sz, MADV_NORMAL);
	M0_ASSERT(rc == -1 && errno == ENOMEM); /** Assert BE segment unmapped*/
	m0_be_seg_open(ut_seg->bus_seg);

	rc = M0_BTREE_OP_SYNC_WITH_RC(&b_op,
				      m0_btree_open(rnode, rnode_sz, tree, seg,
						    &b_op, NULL));
	M0_ASSERT(rc == 0);

	get_data.key            = &rec.r_key;
	get_data.value          = &rec.r_val;
	get_data.check_value    = false;
	get_data.crc            = crc_type;
	get_data.embedded_ksize = false;
	get_data.embedded_vsize = false;

	for (i = 1; i <= rec_count; i++) {
		uint64_t             f_key;
		void                *f_kptr  = &f_key;
		m0_bcount_t          f_ksize = sizeof f_key;
		struct m0_btree_key  key_in_tree;

		f_key              = m0_byteorder_cpu_to_be64(i);
		key_in_tree.k_data = M0_BUFVEC_INIT_BUF(&f_kptr, &f_ksize);
		vsize              = sizeof(value);
		ut_cb.c_act        = ut_btree_kv_get_cb;
		ut_cb.c_datum      = &get_data;

		rc = M0_BTREE_OP_SYNC_WITH_RC(&kv_op,
					      m0_btree_get(tree, &key_in_tree,
							   &ut_cb, BOF_EQUAL,
							   &kv_op));
		M0_ASSERT(rc == M0_BSC_SUCCESS &&
			  i == m0_byteorder_be64_to_cpu(key));

		/** Update the Value of this Record. */
		key = m0_byteorder_cpu_to_be64(i);

		vsize = bt->vsize == RANDOM_VALUE_SIZE ?
			GET_RANDOM_VALSIZE(value, i, 1, 1, crc_type) :
			bt->vsize;

		/** Modify Value for the above Key. */
		kdata = m0_byteorder_cpu_to_be64(rec_count + i);
		FILL_VALUE(value, vsize, kdata, crc_type);

		m0_be_ut_tx_init(tx, ut_be);
		m0_be_tx_prep(tx, &cred);
		rc = m0_be_tx_open_sync(tx);
		M0_ASSERT(rc == 0);

		ut_cb.c_act        = ut_btree_kv_update_cb;
		ut_cb.c_datum      = &put_data;

		rc = M0_BTREE_OP_SYNC_WITH_RC(&kv_op,
					      m0_btree_update(tree, &rec,
							      &ut_cb, 0,
							      &kv_op, tx));
		M0_ASSERT(rc == 0 && put_data.flags == M0_BSC_SUCCESS);
		m0_be_tx_close_sync(tx);
		m0_be_tx_fini(tx);
	}

	rc = M0_BTREE_OP_SYNC_WITH_RC(&b_op, m0_btree_close(tree, &b_op));
	M0_ASSERT(rc == 0);
	M0_SET0(&btree);

	/**
	 * Confirm root node on BE segment is valid and the opaque pointer in
	 * the node is NULL.
	 */
	rnode_segaddr.as_core = (uint64_t)rnode;
	nt = btree_node_format[segaddr_ntype_get(&rnode_segaddr)];
	M0_ASSERT(nt->nt_isvalid(&rnode_segaddr));
#if (AVOID_BE_SEGMENT == 0)
		M0_ASSERT(nt->nt_opaque_get(&rnode_segaddr) == NULL);
#endif

	/** Re-map the BE segment.*/
	m0_be_seg_close(ut_seg->bus_seg);
	rc = madvise(rnode, rnode_sz, MADV_NORMAL);
	M0_ASSERT(rc == -1 && errno == ENOMEM); /** Assert BE segment unmapped*/
	m0_be_seg_open(ut_seg->bus_seg);

	rc = M0_BTREE_OP_SYNC_WITH_RC(&b_op,
				      m0_btree_open(rnode, rnode_sz, tree, seg,
						    &b_op, NULL));
	M0_ASSERT(rc == 0);

	get_data.key            = &rec.r_key;
	get_data.value          = &rec.r_val;
	get_data.check_value    = false;
	get_data.crc            = crc_type;
	get_data.embedded_ksize = false;
	get_data.embedded_vsize = false;

	for (i = 1; i <= rec_count; i++) {
		uint64_t             f_key;
		void                *f_kptr  = &f_key;
		m0_bcount_t          f_ksize = sizeof f_key;
		struct m0_btree_key  key_in_tree;

		f_key              = m0_byteorder_cpu_to_be64(i);
		key_in_tree.k_data = M0_BUFVEC_INIT_BUF(&f_kptr, &f_ksize);
		ut_cb.c_act        = ut_btree_kv_get_cb;
		ut_cb.c_datum      = &get_data;
		vsize              = sizeof(value);

		rc = M0_BTREE_OP_SYNC_WITH_RC(&kv_op,
					      m0_btree_get(tree, &key_in_tree,
							   &ut_cb, BOF_EQUAL,
							   &kv_op));
		M0_ASSERT(rc == M0_BSC_SUCCESS &&
			  i == m0_byteorder_be64_to_cpu(key));
	}

	cred = M0_BE_TX_CREDIT(0, 0);
	m0_btree_truncate_credit(tx, tree, &cred, &limit);
	m0_be_ut_tx_init(tx, ut_be);
	m0_be_tx_prep(tx, &cred);
	rc = m0_be_tx_open_sync(tx);
	M0_ASSERT(rc == 0);

	rc = M0_BTREE_OP_SYNC_WITH_RC(&kv_op,
				      m0_btree_truncate(tree, limit, tx,
							&kv_op));
	m0_be_tx_close_sync(tx);
	m0_be_tx_fini(tx);

	/** Verify the tree is empty */
	M0_ASSERT(m0_btree_is_empty(tree));

	cred = M0_BE_TX_CREDIT(0, 0);
	m0_btree_destroy_credit(tree, NULL, &cred, 1);

	m0_be_ut_tx_init(tx, ut_be);
	m0_be_tx_prep(tx, &cred);
	rc = m0_be_tx_open_sync(tx);
	M0_ASSERT(rc == 0);

	rc = M0_BTREE_OP_SYNC_WITH_RC(&b_op, m0_btree_destroy(tree, &b_op, tx));
	M0_ASSERT(rc == 0);
	M0_SET0(&btree);

	m0_be_tx_close_sync(tx);
	m0_be_tx_fini(tx);

	/** Delete temp node space which was used as root node for the tree. */
	cred = M0_BE_TX_CREDIT(0, 0);
	m0_be_allocator_credit(NULL, M0_BAO_FREE_ALIGNED, rnode_sz,
			       rnode_sz_shift, &cred);

	m0_be_ut_tx_init(tx, ut_be);
	m0_be_tx_prep(tx, &cred);
	rc = m0_be_tx_open_sync(tx);
	M0_ASSERT(rc == 0);

	buf = M0_BUF_INIT(rnode_sz, rnode);
	M0_BE_FREE_ALIGN_BUF_SYNC(&buf, rnode_sz_shift, seg, tx);

	m0_be_tx_close_sync(tx);
	m0_be_tx_fini(tx);

	btree_ut_fini();
}

static void ut_btree_crc_persist_test(void)
{
	struct btree_crc_data {
		struct m0_btree_type    bcr_btree_type;
		enum m0_btree_crc_type  bcr_crc_type;
	} btrees_with_crc[] = {
		{
			{
				BNT_FIXED_FORMAT, sizeof(uint64_t),
				2 * sizeof(uint64_t)
			},
			M0_BCT_NO_CRC,
		},
		{
			{
				BNT_FIXED_KEYSIZE_VARIABLE_VALUESIZE,
				sizeof(uint64_t), RANDOM_VALUE_SIZE
			},
			M0_BCT_NO_CRC,
		},
		{
			{
				BNT_VARIABLE_KEYSIZE_VARIABLE_VALUESIZE,
				sizeof(uint64_t), RANDOM_VALUE_SIZE
			},
			M0_BCT_NO_CRC,
		},
		{
			{
				BNT_FIXED_FORMAT, sizeof(uint64_t),
				3 * sizeof(uint64_t)
			},
			M0_BCT_USER_ENC_RAW_HASH,
		},
		{
			{
				BNT_FIXED_KEYSIZE_VARIABLE_VALUESIZE,
				sizeof(uint64_t), RANDOM_VALUE_SIZE
			},
			M0_BCT_USER_ENC_RAW_HASH,
		},
		{
			{
				BNT_VARIABLE_KEYSIZE_VARIABLE_VALUESIZE,
				sizeof(uint64_t), RANDOM_VALUE_SIZE
			},
			M0_BCT_USER_ENC_RAW_HASH,
		},
		{
			{
				BNT_FIXED_FORMAT, sizeof(uint64_t),
				6 * sizeof(uint64_t)
			},
			M0_BCT_USER_ENC_FORMAT_FOOTER,
		},
		{
			{
				BNT_FIXED_KEYSIZE_VARIABLE_VALUESIZE,
				sizeof(uint64_t), RANDOM_VALUE_SIZE
			},
			M0_BCT_USER_ENC_FORMAT_FOOTER,
		},
		{
			{
				BNT_VARIABLE_KEYSIZE_VARIABLE_VALUESIZE,
				sizeof(uint64_t), RANDOM_VALUE_SIZE
			},
			M0_BCT_USER_ENC_FORMAT_FOOTER,
		},
		{
			{
				BNT_FIXED_FORMAT, sizeof(uint64_t),
				2 * sizeof(uint64_t)
			},
			M0_BCT_BTREE_ENC_RAW_HASH,
		},
		{
			{
				BNT_FIXED_KEYSIZE_VARIABLE_VALUESIZE,
				sizeof(uint64_t), RANDOM_VALUE_SIZE
			},
			M0_BCT_BTREE_ENC_RAW_HASH,
		},
		{
			{
				BNT_VARIABLE_KEYSIZE_VARIABLE_VALUESIZE,
				RANDOM_VALUE_SIZE, RANDOM_VALUE_SIZE
			},
			M0_BCT_BTREE_ENC_RAW_HASH,
		},
	};
	uint32_t test_count = ARRAY_SIZE(btrees_with_crc);
	uint32_t i;


	for (i = 0; i < test_count; i++) {
		struct m0_btree_type   *bt = &btrees_with_crc[i].bcr_btree_type;
		enum m0_btree_crc_type  crc = btrees_with_crc[i].bcr_crc_type;
		ut_btree_crc_persist_test_internal(bt, crc, EMBEDDED_RECORD);
	}
}

static void ut_btree_crc_persist_indir_test(void)
{
	struct btree_crc_data {
		struct m0_btree_type    bcr_btree_type;
		enum m0_btree_crc_type  bcr_crc_type;
	} btrees_with_crc[] = {
		{
			{
				BNT_FIXED_KEYSIZE_VARIABLE_VALUESIZE,
				sizeof(uint64_t), RANDOM_VALUE_SIZE
			},
			M0_BCT_NO_CRC,
		},
		{
			{
				BNT_FIXED_KEYSIZE_VARIABLE_VALUESIZE,
				sizeof(uint64_t), RANDOM_VALUE_SIZE
			},
			M0_BCT_USER_ENC_RAW_HASH,
		},
		{
			{
				BNT_FIXED_KEYSIZE_VARIABLE_VALUESIZE,
				sizeof(uint64_t), RANDOM_VALUE_SIZE
			},
			M0_BCT_USER_ENC_FORMAT_FOOTER,
		},
		{
			{
				BNT_VARIABLE_KEYSIZE_VARIABLE_VALUESIZE,
				sizeof(uint64_t), RANDOM_VALUE_SIZE
			},
			M0_BCT_USER_ENC_FORMAT_FOOTER,
		},
		{
			{
				BNT_FIXED_KEYSIZE_VARIABLE_VALUESIZE,
				sizeof(uint64_t), RANDOM_VALUE_SIZE
			},
			M0_BCT_BTREE_ENC_RAW_HASH,
		},
	};
	uint32_t test_count = ARRAY_SIZE(btrees_with_crc);
	uint32_t i;


	for (i = 0; i < test_count; i++) {
		struct m0_btree_type   *bt = &btrees_with_crc[i].bcr_btree_type;
		enum m0_btree_crc_type  crc = btrees_with_crc[i].bcr_crc_type;
		ut_btree_crc_persist_test_internal(bt, crc, EMBEDDED_INDIRECT);
	}

}
void get_key_at_index(struct nd *node, int idx, uint64_t *key)
{
	struct slot          slot;
	m0_bcount_t          ksize;
	void                *p_key;

	M0_SET0(&slot);
	slot.s_node = node;
	slot.s_idx  = idx;

	M0_ASSERT(idx<bnode_count(node));

	slot.s_rec.r_key.k_data.ov_vec.v_nr = 1;
	slot.s_rec.r_key.k_data.ov_vec.v_count = &ksize;
	slot.s_rec.r_key.k_data.ov_buf = &p_key;

	bnode_key(&slot);

	if (key != NULL)
		*key = *(uint64_t *)p_key;
}
/**
 * Uncomment below code to test btree_multi_stream_traversal ut. Remove the
 * below code once testing is done for all node format.
 */
#if 0
void get_rec_at_index(struct nd *node, int idx, uint64_t *key,  uint64_t *val)
{
	struct slot          slot;
	m0_bcount_t          ksize;
	void                *p_key;
	m0_bcount_t          vsize;
	void                *p_val;

	M0_SET0(&slot);
	slot.s_node = node;
	slot.s_idx  = idx;

	M0_ASSERT(idx<bnode_count(node));

	slot.s_rec.r_key.k_data.ov_vec.v_nr = 1;
	slot.s_rec.r_key.k_data.ov_vec.v_count = &ksize;
	slot.s_rec.r_key.k_data.ov_buf = &p_key;

	slot.s_rec.r_val.ov_vec.v_nr = 1;
	slot.s_rec.r_val.ov_vec.v_count = &vsize;
	slot.s_rec.r_val.ov_buf = &p_val;

	bnode_rec(&slot);

	if (key != NULL)
		*key = *(uint64_t *)p_key;

	if (val != NULL)
		*val = *(uint64_t *)p_val;
}

static void m0_btree_ut_traversal(struct td *tree)
{
	struct nd *root = tree->t_root;
	struct nd *queue[10000];
	int front = 0, rear = 0;
	queue[front] = root;


	while (front != -1 && rear != -1)
	{
		//pop one elemet
		struct nd* element = queue[front];
		if (front == rear) {
			front = -1;
			rear = -1;
		} else {
			front++;
		}
		printf("\n");
		int level = bnode_level(element);
		if (level > 0) {
			printf("level : %d =>",level);
			int total_count = bnode_count(element);
			int j;
			for(j=0 ; j < total_count; j++)
			{
				uint64_t key = 0;
				get_key_at_index(element, j, &key);
				printf("%"PRIu64"\t", key);

				struct segaddr child_node_addr;
				struct slot    node_slot = {};
				node_slot.s_node = element;

				node_slot.s_idx = j;
				bnode_child(&node_slot, &child_node_addr);
				struct node_op  i_nop;
				i_nop.no_opc = NOP_LOAD;
				bnode_get(&i_nop, tree, &child_node_addr,
					 P_NEXTDOWN);
				if (front == -1) {
					front = 0;
				}
				rear++;
				if (rear == 9999) {
					printf("***********OVERFLW***********");
					break;
				}
				queue[rear] = i_nop.no_node;
			}
			//store last child:
			struct segaddr child_node_addr;
			struct slot    node_slot = {};
			node_slot.s_node = element;

			node_slot.s_idx = j;
			bnode_child(&node_slot, &child_node_addr);
			struct node_op  i_nop;
			i_nop.no_opc = NOP_LOAD;
			bnode_get(&i_nop, tree, &child_node_addr, P_NEXTDOWN);
			if (front == -1) {
				front = 0;
			}
			rear++;
			if (rear == 9999) {
				printf("***********OVERFLW***********");
				break;
			}
			queue[rear] = i_nop.no_node;
			printf("\n\n");
		} else {
			printf("level : %d =>",level);
			int total_count = bnode_count(element);
			int j;
			for(j=0 ; j < total_count; j++)
			{
				uint64_t key = 0;
				uint64_t val = 0;
				get_rec_at_index(element, j, &key, &val);
				printf("%"PRIu64",%"PRIu64"\t", key, val);
			}
			printf("\n\n");
		}
	}
}

static void ut_multi_stream_traversal(void)
{
	void                   *rnode;
	int                     i;
	time_t                  curr_time;
	struct m0_btree_cb      ut_cb;
	struct m0_be_tx         tx_data         = {};
	struct m0_be_tx        *tx              = &tx_data;
	struct m0_be_tx_credit  cred            = {};
	struct m0_btree_op      b_op            = {};
	uint32_t                stream_count    = 0;
	uint64_t                recs_per_stream = 0;
	struct m0_btree_op      kv_op           = {};
	struct m0_btree        *tree;
	struct m0_btree         btree = {};
	struct m0_btree_type    btree_type      = {.tt_id = M0_BT_UT_KV_OPS,
						  .ksize = sizeof(uint64_t),
						  .vsize = -1,
						  };
	uint64_t                key;
	uint64_t                value;
	m0_bcount_t             ksize           = sizeof key;
	m0_bcount_t             vsize           = sizeof value;
	void                   *k_ptr           = &key;
	void                   *v_ptr           = &value;
	int                     rc;
	struct m0_buf           buf;
	uint64_t                maxkey          = 0;
	uint64_t                minkey          = UINT64_MAX;
	uint32_t                rnode_sz        = m0_pagesize_get();
	uint32_t                rnode_sz_shift;
	struct m0_fid           fid             = M0_FID_TINIT('b', 0, 1);

	M0_ENTRY();

	time(&curr_time);
	M0_LOG(M0_INFO, "Using seed %lu", curr_time);
	srandom(curr_time);

	stream_count = 1;

	recs_per_stream = 250;

	btree_ut_init();
	/**
	 *  Run valid scenario:
	 *  1) Create a btree
	 *  2) Adds records in multiple streams to the created tree.
	 *  3) Confirms the records are present in the tree.
	 *  4) Deletes all the records from the tree using multiple streams.
	 *  5) Close the btree
	 *  6) Destroy the btree
	 *
	 *  Capture each operation in a separate transaction.
	 */

	M0_ASSERT(rnode_sz != 0 && m0_is_po2(rnode_sz));
	rnode_sz_shift = __builtin_ffsl(rnode_sz) - 1;
	cred = M0_BE_TX_CB_CREDIT(0, 0, 0);
	m0_be_allocator_credit(NULL, M0_BAO_ALLOC_ALIGNED, rnode_sz,
			       rnode_sz_shift, &cred);
	m0_btree_create_credit(&btree_type, &cred, 1);

	/** Prepare transaction to capture tree operations. */
	m0_be_ut_tx_init(tx, ut_be);
	m0_be_tx_prep(tx, &cred);
	rc = m0_be_tx_open_sync(tx);
	M0_ASSERT(rc == 0);

	/** Create temp node space and use it as root node for btree */
	buf = M0_BUF_INIT(rnode_sz, NULL);
	M0_BE_ALLOC_ALIGN_BUF_SYNC(&buf, rnode_sz_shift, seg, tx);
	rnode = buf.b_addr;

	rc = M0_BTREE_OP_SYNC_WITH_RC(&b_op, m0_btree_create(rnode, rnode_sz,
							     &btree_type,
							     M0_BCT_NO_CRC,
							     EMBEDDED_INDIRECT,
							     &b_op, &btree, seg,
							     &fid, tx, NULL));
	M0_ASSERT(rc == M0_BSC_SUCCESS);
	m0_be_tx_close_sync(tx);
	m0_be_tx_fini(tx);

	tree = b_op.bo_arbor;

	cred = M0_BE_TX_CB_CREDIT(0, 0, 0);
	m0_btree_put_credit(tree, 1, ksize, vsize, &cred);
	{
		struct m0_be_tx_credit  cred2 = {};

		m0_btree_put_credit2(&btree_type, rnode_sz, 1, ksize, vsize,
				     &cred2);
		M0_ASSERT(m0_be_tx_credit_eq(&cred,  &cred2));
	}

	for (i = 1; i <= (recs_per_stream*stream_count); i++) {
		struct ut_cb_data    put_data;
		struct m0_btree_rec  rec;

		rec.r_key.k_data   = M0_BUFVEC_INIT_BUF(&k_ptr, &ksize);
		rec.r_val          = M0_BUFVEC_INIT_BUF(&v_ptr, &vsize);
		rec.r_crc_type     = M0_BCT_NO_CRC;

		key = i;
		if (key < minkey)
			minkey = key;
		if (key > maxkey)
			maxkey = key;
		printf("%" PRId64 "\t", key);
		value = key+1;

		put_data.key       = &rec.r_key;
		put_data.value     = &rec.r_val;

		ut_cb.c_act        = ut_btree_kv_put_cb;
		ut_cb.c_datum      = &put_data;

		m0_be_ut_tx_init(tx, ut_be);
		m0_be_tx_prep(tx, &cred);
		rc = m0_be_tx_open_sync(tx);
		M0_ASSERT(rc == 0);

		rc = M0_BTREE_OP_SYNC_WITH_RC(&kv_op,
						m0_btree_put(tree, &rec,
								&ut_cb,
								&kv_op, tx));
		M0_ASSERT(rc == 0 && put_data.flags == M0_BSC_SUCCESS);
		m0_be_tx_close_sync(tx);
		m0_be_tx_fini(tx);

		m0_btree_ut_traversal(tree->t_desc);

		int j;
		for(j = 1; j <= i ; j++)
		{
			struct ut_cb_data    get_data;
			struct m0_btree_key  get_key;
			struct m0_bufvec     get_value;
			uint64_t             find_key;
			void                *find_key_ptr      = &find_key;
			m0_bcount_t          find_key_size     = sizeof find_key;
			struct m0_btree_key  find_key_in_tree;

			find_key = j;
			find_key_in_tree.k_data =
				M0_BUFVEC_INIT_BUF(&find_key_ptr, &find_key_size);

			get_key.k_data = M0_BUFVEC_INIT_BUF(&k_ptr, &ksize);
			get_value      = M0_BUFVEC_INIT_BUF(&v_ptr, &vsize);

			get_data.key            = &get_key;
			get_data.value          = &get_value;
			get_data.check_value    = true;
			get_data.crc            = M0_BCT_NO_CRC;
			get_data.embedded_ksize = false;
			get_data.embedded_vsize = false;

			ut_cb.c_act    = ut_btree_kv_get_cb;
			ut_cb.c_datum  = &get_data;

			rc = M0_BTREE_OP_SYNC_WITH_RC(&kv_op,
						m0_btree_get(tree,
								&find_key_in_tree,
								&ut_cb, BOF_EQUAL,
								&kv_op));
				M0_ASSERT(rc == M0_BSC_SUCCESS &&
				j == key);
		}



	}

	for (i = 1; i <= (recs_per_stream*stream_count); i++) {
		struct ut_cb_data    get_data;
		struct m0_btree_key  get_key;
		struct m0_bufvec     get_value;
		uint64_t             find_key;
		void                *find_key_ptr      = &find_key;
		m0_bcount_t          find_key_size     = sizeof find_key;
		struct m0_btree_key  find_key_in_tree;

		find_key = i;
		find_key_in_tree.k_data =
			M0_BUFVEC_INIT_BUF(&find_key_ptr, &find_key_size);

		get_key.k_data = M0_BUFVEC_INIT_BUF(&k_ptr, &ksize);
		get_value      = M0_BUFVEC_INIT_BUF(&v_ptr, &vsize);

		get_data.key            = &get_key;
		get_data.value          = &get_value;
		get_data.check_value    = true;
		get_data.crc            = M0_BCT_NO_CRC;
		get_data.embedded_ksize = false;
		get_data.embedded_vsize = false;

		ut_cb.c_act    = ut_btree_kv_get_cb;
		ut_cb.c_datum  = &get_data;

		rc = M0_BTREE_OP_SYNC_WITH_RC(&kv_op,
					      m0_btree_get(tree,
							   &find_key_in_tree,
							   &ut_cb, BOF_EQUAL,
							   &kv_op));
		M0_ASSERT(rc == M0_BSC_SUCCESS &&
			  i == key);
	}

	cred = M0_BE_TX_CREDIT(0, 0);
	m0_btree_del_credit(tree, 1, ksize, -1, &cred);
	{
		struct m0_be_tx_credit  cred2 = {};

		m0_btree_del_credit2(&btree_type, rnode_sz, 1, ksize, vsize,
				     &cred2);
		M0_ASSERT(m0_be_tx_credit_eq(&cred,  &cred2));
	}

	for (i = 1; i <= (recs_per_stream*stream_count); i++) {
		uint64_t            del_key;
		struct m0_btree_key del_key_in_tree;
		void                *p_del_key      = &del_key;
		m0_bcount_t         del_key_size    = sizeof del_key;
		struct ut_cb_data   del_data;

		del_data = (struct ut_cb_data){.key = &del_key_in_tree,
			.value       = NULL,
			.check_value = false,
			.crc         = M0_BCT_NO_CRC,
		};

		del_key_in_tree.k_data = M0_BUFVEC_INIT_BUF(&p_del_key,
							    &del_key_size);

		ut_cb.c_act   = ut_btree_kv_del_cb;
		ut_cb.c_datum = &del_data;


		struct m0_btree_cb *del_cb;
		del_key = i ;

		del_cb = (del_key % 5 == 0) ? NULL : &ut_cb;
		m0_be_ut_tx_init(tx, ut_be);
		m0_be_tx_prep(tx, &cred);
		rc = m0_be_tx_open_sync(tx);
		M0_ASSERT(rc == 0);

		rc = M0_BTREE_OP_SYNC_WITH_RC(&kv_op,
						m0_btree_del(tree,
							&del_key_in_tree,
							del_cb,
							&kv_op, tx));
		M0_ASSERT(rc == 0 && del_data.flags == M0_BSC_SUCCESS);
		m0_be_tx_close_sync(tx);
		m0_be_tx_fini(tx);

	}

	cred = M0_BE_TX_CREDIT(0, 0);
	m0_be_allocator_credit(NULL, M0_BAO_FREE_ALIGNED, rnode_sz,
			       rnode_sz_shift, &cred);
	m0_btree_destroy_credit(tree, NULL, &cred, 1);

	m0_be_ut_tx_init(tx, ut_be);
	m0_be_tx_prep(tx, &cred);
	rc = m0_be_tx_open_sync(tx);
	M0_ASSERT(rc == 0);

	rc = M0_BTREE_OP_SYNC_WITH_RC(&b_op, m0_btree_destroy(tree, &b_op, tx));
	M0_ASSERT(rc == 0);
	M0_SET0(&btree);

	/** Delete temp node space which was used as root node for the tree. */
	buf = M0_BUF_INIT(rnode_sz, rnode);
	M0_BE_FREE_ALIGN_BUF_SYNC(&buf, rnode_sz_shift, seg, tx);

	m0_be_tx_close_sync(tx);
	m0_be_tx_fini(tx);

	btree_ut_fini();
}
#endif
static int ut_btree_suite_init(void)
{
	M0_ENTRY();

	M0_ALLOC_PTR(ut_be);
	M0_ASSERT(ut_be != NULL);

	M0_ALLOC_PTR(ut_seg);
	M0_ASSERT(ut_seg != NULL);

	m0_btree_glob_init();
	/* Init BE */
	m0_be_ut_backend_init(ut_be);
	m0_be_ut_seg_init(ut_seg, ut_be, BE_UT_SEG_SIZE);
	seg = ut_seg->bus_seg;

	g_process_fid = g_process_fid;

	M0_LEAVE();
	return 0;
}

static int ut_btree_suite_fini(void)
{
	M0_ENTRY();

	m0_be_ut_seg_reload(ut_seg);
	m0_be_ut_seg_fini(ut_seg);
	m0_be_ut_backend_fini(ut_be);
	m0_free(ut_seg);
	m0_free(ut_be);

	m0_btree_glob_fini();
	M0_LEAVE();
	return 0;
}

struct m0_ut_suite btree_ut = {
	.ts_name = "btree-ut",
	.ts_yaml_config_string = "{ valgrind: { timeout: 3600 },"
	"  helgrind: { timeout: 3600 },"
	"  exclude:  ["
	"   "
	"  ] }",
	.ts_init = ut_btree_suite_init,
	.ts_fini = ut_btree_suite_fini,
	.ts_tests = {
		{"basic_tree_op_icp",               ut_basic_tree_oper_icp},
		{"lru_test",                        ut_lru_test},
		{"multi_stream_kv_op",              ut_multi_stream_kv_oper},
		{"single_thread_single_tree_indir_kv_op",
						    ut_st_st_indir_kv_oper},
		{"multi_thread_single_tree_indir_kv_op",
						    ut_mt_st_indir_kv_oper},
		{"multi_thread_multi_tree_indir_kv_op",
						    ut_mt_mt_indir_kv_oper},
		{"random_thread_random_tree_indir_kv_op",
						    ut_rt_rt_indir_kv_oper},
		{"single_thread_single_tree_kv_op", ut_st_st_kv_oper},
		{"single_thread_tree_op",           ut_st_tree_oper},
		{"multi_thread_single_tree_kv_op",  ut_mt_st_kv_oper},
		{"multi_thread_multi_tree_kv_op",   ut_mt_mt_kv_oper},
		{"random_threads_and_trees_kv_op",  ut_rt_rt_kv_oper},
		{"multi_thread_tree_op",            ut_mt_tree_oper},
		{"btree_persistence",               ut_btree_persistence},
		{"btree_truncate",                  ut_btree_truncate},
		{"btree_crc_test",                  ut_btree_crc_test},
		{"btree_crc_persist_test",          ut_btree_crc_persist_test},
		{"btree_crc_persist_indir_test",
					ut_btree_crc_persist_indir_test},
		#if 0
		{"btree_multi_stream_traversal",    ut_multi_stream_traversal},
		#endif
		{NULL, NULL}
	}
};

#endif  /** KERNEL */
#undef M0_TRACE_SUBSYSTEM


/*
 * Test plan:
 *
 * - test how cookies affect performance (for large trees and small trees);
 */
/** @} end of btree group */

/*
 *  Local variables:
 *  c-indentation-style: "K&R"
 *  c-basic-offset: 8
 *  tab-width: 8
 *  fill-column: 80
 *  scroll-step: 1
 *  End:
 */
/*
 * vim: tabstop=8 shiftwidth=8 noexpandtab textwidth=80 nowrap
 */

/*  LocalWords:  btree allocator smop smops
 */<|MERGE_RESOLUTION|>--- conflicted
+++ resolved
@@ -3100,19 +3100,9 @@
 static bool ff_newval_isfit(struct slot *slot, struct m0_btree_rec *old_rec,
 			    struct m0_btree_rec *new_rec)
 {
-<<<<<<< HEAD
 	M0_ASSERT(m0_vec_count(&new_rec->r_val.ov_vec) == 
 		  			  m0_vec_count(&old_rec->r_val.ov_vec));
 	return true;
-=======
-	int new_vsize  = m0_vec_count(&new_rec->r_val.ov_vec);
-	int old_vsize  = m0_vec_count(&old_rec->r_val.ov_vec);
-	int vsize_diff = new_vsize - old_vsize;
-
-	if (vsize_diff <= 0 || ff_space(slot->s_node) >= vsize_diff)
-		return true;
-	return false;
->>>>>>> f4684134
 }
 
 static void ff_val_resize(struct slot *slot, int vsize_diff,
@@ -3941,12 +3931,7 @@
 		      int nsize, uint32_t ntype, uint64_t crc_type,
 		      uint64_t addr_type, uint64_t gen, struct m0_fid fid)
 {
-<<<<<<< HEAD
-	struct fkvv_head    *h = segaddr_addr(addr);
-	struct fkvv_dir_rec *dir;
-=======
 	struct fkvv_head *h       = segaddr_addr(addr);
->>>>>>> f4684134
 
 	M0_PRE(ksize != 0);
 	M0_SET0(h);
@@ -7258,16 +7243,11 @@
 	btree_node_capture_enlist(oi, lev->l_alloc, 0, CR_ALL);
 	if (IS_EMBEDDED_INDIRECT(lev->l_node)) {
 		if (tgt.s_node == lev->l_node)
-<<<<<<< HEAD
-			btree_node_capture_enlist(oi, lev->l_node, tgt.s_idx,
-						  1);
-=======
 			btree_node_capture_enlist(oi, lev->l_node,
 						  tgt.s_idx, 1);
 		else
 			btree_node_capture_enlist(oi, lev->l_node,
 						  tgt.s_idx, CR_NONE);
->>>>>>> f4684134
 	}
 	else
 		btree_node_capture_enlist(oi, lev->l_node, 0, CR_ALL);
@@ -12139,57 +12119,39 @@
 
 static void ut_st_st_indir_kv_oper(void)
 {
-<<<<<<< HEAD
 	int i;
 	for (i = 1; i <= BNT_FIXED_KEYSIZE_VARIABLE_VALUESIZE; i++) {
 		if (btree_node_format[i] != NULL)
 			btree_ut_kv_oper(1, 1, i, EMBEDDED_INDIRECT);
 	}
-
-=======
-	btree_ut_kv_oper(1, 1, 2, EMBEDDED_INDIRECT);
->>>>>>> f4684134
 }
 
 static void ut_mt_st_indir_kv_oper(void)
 {
-<<<<<<< HEAD
 	int i;
 	for (i = 1; i <= BNT_FIXED_KEYSIZE_VARIABLE_VALUESIZE; i++) {
 		if (btree_node_format[i] != NULL)
 			btree_ut_kv_oper(0, 1, i, EMBEDDED_INDIRECT);
 	}
-=======
-	btree_ut_kv_oper(0, 1, 2, EMBEDDED_INDIRECT);
->>>>>>> f4684134
 }
 
 static void ut_mt_mt_indir_kv_oper(void)
 {
-<<<<<<< HEAD
 	int i;
 	for (i = 1; i <= BNT_FIXED_KEYSIZE_VARIABLE_VALUESIZE; i++) {
 		if (btree_node_format[i] != NULL)
 			btree_ut_kv_oper(0, 0, i, EMBEDDED_INDIRECT);
 	}
-=======
-	btree_ut_kv_oper(0, 0, 2, EMBEDDED_INDIRECT);
->>>>>>> f4684134
 }
 
 static void ut_rt_rt_indir_kv_oper(void)
 {
-<<<<<<< HEAD
 	int i;
 	for (i = 1; i <= BNT_FIXED_KEYSIZE_VARIABLE_VALUESIZE; i++) {
 		if (btree_node_format[i] != NULL)
 		btree_ut_kv_oper(RANDOM_THREAD_COUNT, RANDOM_TREE_COUNT, i,
 				 EMBEDDED_INDIRECT);
 	}
-=======
-	btree_ut_kv_oper(RANDOM_THREAD_COUNT, RANDOM_TREE_COUNT, 2,
-			 EMBEDDED_INDIRECT);
->>>>>>> f4684134
 }
 
 /**
