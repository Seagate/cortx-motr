--- conflicted
+++ resolved
@@ -5009,8 +5009,6 @@
 	btree_ut_fini();
 }
 
-<<<<<<< HEAD
-=======
 static void m0_btree_ut_mt_st_kv_oper(void)
 {
 	btree_ut_num_threads_num_trees_kv_oper(0, 1);
@@ -5022,7 +5020,6 @@
 }
 
 #if 0
->>>>>>> e519acbc
 /**
  * Commenting this ut as it is not required as a part for test-suite but my
  * required for testing purpose
@@ -5116,7 +5113,7 @@
 		}
 	}
 }
-
+#endif
 /**
  * This test will create tree and insert records it into the created tree
  * using insert function for btree(i.e.btree_put_tick())
@@ -5235,14 +5232,6 @@
 	.ts_init = NULL,
 	.ts_fini = NULL,
 	.ts_tests = {
-<<<<<<< HEAD
-		{"node_create_delete",    m0_btree_ut_node_create_delete},
-		{"node_add_del_rec",      m0_btree_ut_node_add_del_rec},
-		{"basic_tree_op",         m0_btree_ut_basic_tree_oper},
-		{"basic_kv_ops",          m0_btree_ut_basic_kv_oper},
-		{"multi_stream_kv_op",    m0_btree_ut_multi_stream_kv_oper},
-		{"insert_rec",            m0_btree_ut_insert_record},
-=======
 		{"node_create_delete",  m0_btree_ut_node_create_delete},
 		{"node_add_del_rec",    m0_btree_ut_node_add_del_rec},
 		{"basic_tree_op",       m0_btree_ut_basic_tree_oper},
@@ -5253,7 +5242,6 @@
 		{"multi_thread_multi_tree_kv_op",
 					m0_btree_ut_mt_mt_kv_oper},
 		/* {"insert_rec",          m0_btree_ut_insert_record}, */
->>>>>>> e519acbc
 		{NULL, NULL}
 	}
 };
