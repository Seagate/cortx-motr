--- conflicted
+++ resolved
@@ -2631,13 +2631,8 @@
 
 	int curr_max_level = node_level(lev->l_node);
 
-<<<<<<< HEAD
 	node_set_level(oi->i_extra_node, curr_max_level, bop->bo_tx);
-	node_set_level(curr_level->l_node, curr_max_level + 1, bop->bo_tx);
-=======
-	node_set_level(oi->i_extra_node, curr_max_level);
-	node_set_level(lev->l_node, curr_max_level + 1);
->>>>>>> 831f5e61
+	node_set_level(lev->l_node, curr_max_level + 1, bop->bo_tx);
 
 	/* skip the invarient check for level */
 	oi->i_extra_node->n_skip_rec_count_check   = true;
