--- conflicted
+++ resolved
@@ -2159,40 +2159,6 @@
 	.nt_id              = BNT_FIXED_FORMAT,
 	.nt_name            = "m0_bnode_fixed_format",
 	//.nt_tag,
-<<<<<<< HEAD
-	.nt_init        = ff_init,
-	.nt_fini        = ff_fini,
-	.nt_count       = ff_count,
-	.nt_count_rec   = ff_count_rec,
-	.nt_space       = ff_space,
-	.nt_level       = ff_level,
-	.nt_shift       = ff_shift,
-	.nt_keysize     = ff_keysize,
-	.nt_valsize     = ff_valsize,
-	.nt_isunderflow = ff_isunderflow,
-	.nt_isoverflow  = ff_isoverflow,
-	.nt_fid         = ff_fid,
-	.nt_rec         = ff_rec,
-	.nt_key         = ff_node_key,
-	.nt_child       = ff_child,
-	.nt_isfit       = ff_isfit,
-	.nt_done        = ff_done,
-	.nt_make        = ff_make,
-	.nt_find        = ff_find,
-	.nt_fix         = ff_fix,
-	.nt_cut         = ff_cut,
-	.nt_del         = ff_del,
-	.nt_set_level   = ff_set_level,
-	.nt_move        = generic_move,
-	.nt_invariant   = ff_invariant,
-	.nt_verify      = ff_verify,
-	.nt_isvalid     = ff_isvalid,
-	.nt_opaque_set  = ff_opaque_set,
-	.nt_opaque_get  = ff_opaque_get,
-	.nt_ntype_get   = ff_ntype_get,
-	/* .nt_ksize_get   = ff_ksize_get, */
-	/* .nt_valsize_get = ff_valsize_get, */
-=======
 	.nt_init            = ff_init,
 	.nt_fini            = ff_fini,
 	.nt_count           = ff_count,
@@ -2218,13 +2184,13 @@
 	.nt_set_level       = ff_set_level,
 	.nt_move            = generic_move,
 	.nt_invariant       = ff_invariant,
+	.nt_isvalid         = ff_isvalid,
 	.nt_verify          = ff_verify,
 	.nt_opaque_set      = ff_opaque_set,
 	.nt_opaque_get      = ff_opaque_get,
 	.nt_ntype_get       = ff_ntype_get,
 	/* .nt_ksize_get    = ff_ksize_get, */
 	/* .nt_valsize_get  = ff_valsize_get, */
->>>>>>> 60c8c955
 };
 
 
@@ -2756,12 +2722,8 @@
 		return cookie_is_valid(tree, k_cookie);
 
 	while (total_level >= 0) {
-<<<<<<< HEAD
+		l_node = oi->i_level[total_level].l_node;
 		if (!node_isvalid(l_node)) {
-=======
-		l_node = oi->i_level[total_level].l_node;
-		if (!node_is_valid(l_node)) {
->>>>>>> 60c8c955
 			node_op_fini(&oi->i_nop);
 			return false;
 		}
@@ -3265,11 +3227,8 @@
 			       m0_vec_count(&new_rec.r_val.ov_vec));
 
 		node_done(&tgt, bop->bo_tx, true);
-<<<<<<< HEAD
-=======
 		tgt.s_node == lev->l_node ? node_seq_cnt_update(lev->l_node) :
 					    node_seq_cnt_update(lev->l_alloc);
->>>>>>> 60c8c955
 		node_fix(tgt.s_node, bop->bo_tx);
 
 		node_slot.s_node = lev->l_alloc;
@@ -6671,10 +6630,6 @@
 	btree_ut_num_threads_tree_oper(0);
 }
 
-<<<<<<< HEAD
-=======
-
->>>>>>> 60c8c955
 /**
  * Commenting this ut as it is not required as a part for test-suite but my
  * required for testing purpose
@@ -7145,11 +7100,7 @@
 		{"multi_thread_multi_tree_kv_op",   ut_mt_mt_kv_oper},
 		{"single_thread_tree_op",           ut_st_tree_oper},
 		{"multi_thread_tree_op",            ut_mt_tree_oper},
-<<<<<<< HEAD
 		/* {"btree_kv_add_del",                ut_put_del_operation}, */
-=======
-		/* {"btree_kv_add_del",    m0_btree_ut_put_del_operation}, */
->>>>>>> 60c8c955
 		{NULL, NULL}
 	}
 };
