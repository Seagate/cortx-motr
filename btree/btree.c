/* -*- C -*- */
/*
 * Copyright (c) 2013-2021 Seagate Technology LLC and/or its Affiliates
 *
 * Licensed under the Apache License, Version 2.0 (the "License");
 * you may not use this file except in compliance with the License.
 * You may obtain a copy of the License at
 *
 *     http://www.apache.org/licenses/LICENSE-2.0
 *
 * Unless required by applicable law or agreed to in writing, software
 * distributed under the License is distributed on an "AS IS" BASIS,
 * WITHOUT WARRANTIES OR CONDITIONS OF ANY KIND, either express or implied.
 * See the License for the specific language governing permissions and
 * limitations under the License.
 *
 * For any questions about this software or licensing,
 * please email opensource@seagate.com or cortx-questions@seagate.com.
 *
 */

/**
 * @addtogroup btree
 *
 * Overview
 * --------
 *
 * Glossary
 * --------
 *
 * Btree documentation and implementation use the following terms.
 *
 * - segment, segment device, log device: segment is an area of motr process
 *   address space in which meta-data are memory mapped. motr meta-data beck-end
 *   (BE) retrieves meta-data from and stores them to a segment device. To
 *   achieve transactional meta-data updates, meta-data are also logged to a log
 *   device.
 *
 * - btree is a persistent container of key-value records, implemented by this
 *   module. Key-value records and additional internal btree data are stored in
 *   a segment. When a btree is actively used, some additional state is kept in
 *   memory outside of the segment. A btree is an instance of btree type, which
 *   specifies certain operational parameters.
 *
 *   btree persistent state is stored as a collection of btree nodes. The nodes
 *   are allocated within a segment. A btree node is a contiguous region of a
 *   segment allocated to hold tree state. The nodes of a tree can have
 *   different size subject to tree type constraints. There are 2 types of
 *   nodes:
 *
 *       -# internal nodes contain delimiting keys and pointers to child nodes;
 *
 *       -# leaf nodes contain key-value records.
 *
 *   A tree always has at least a root node. The root node can be either leaf
 *   (if the tree is small) or internal. Root node is allocated when the tree is
 *   created. All other nodes are allocated and freed dynamically.
 *
 * - tree structure. An internal node has a set of children. A descendant of a
 *   node is either its child or a descendant of a child. The parent of a node
 *   is the (only) node (necessarily internal) of which the node is a child. An
 *   ancestor of a node is either its parent or the parent of an ancestor. The
 *   sub-tree rooted at a node is the node together with all its descendants.
 *
 *   A node has a level, assigned when the node is allocated. Leaves are on the
 *   level 0 and the level of an internal node is one larger than the
 *   (identical) level of its children. In other words, the tree is balanced:
 *   the path from the root to any leaf has the same length;
 *
 * - delimiting key is a key separating ("delimiting") two children of an
 *   internal node. E.g., in the diagram below, key[0] of the root node is the
 *   delimiting key for child[0] and child[1]. btree algorithms guarantee that
 *   any key in the sub-tree rooted an a child is less than the delimiting key
 *   between this child and the next one, and not less than the delimiting key
 *   between this child and the previous one;
 *
 * - node split ...
 *
 * - adding new root ...
 *
 * - tree traversal is a process of descending through the tree from the root to
 *   the target leaf. Tree traversal takes a key as an input and returns the
 *   leaf node that contains the given key (or should contain it, if the key is
 *   missing from the tree). Such a leaf is unique by btree construction. All
 *   tree operations (lookup, insertion, deletion) start with tree traversal.
 *
 *   Traversal starts with the root. By doing binary search over delimiting keys
 *   in the root node, the target child, at which the sub-tree with the target
 *   key is rooted, is found. The child is loaded in memory, if necessary, and
 *   the process continues until a leaf is reached.
 *
 * - smop. State machine operation (smop, m0_sm_op) is a type of state machine
 *   (m0_sm) tailored for asynchronous non-blocking execution. See sm/op.h for
 *   details.
 *
 * Functional specification
 * ------------------------
 *
 * Logical specification
 * ---------------------
 *
 * Lookup
 * ......
 *
 * Tree lookup (GET) operation traverses a tree to find a given key. If the key
 * is found, the key and its value are the result of the operation. If the key
 * is not present in the tree, the operation (depending on flags) either fails,
 * or returns the next key (the smallest key in the tree greater than the
 * missing key) and its value.
 *
 * Lookup takes a "cookie" as an additional optional parameter. A cookie
 * (returned by a previous tree operation) is a safe pointer to the leaf node. A
 * cookie can be tested to check whether it still points to a valid cached leaf
 * node containing the target key. If the check is successful, the lookup
 * completes.
 *
 * Otherwise, lookup performs a tree traversal.
 *
 * @verbatim
 *
 *                        INIT------->COOKIE
 *                          |           | |
 *                          +----+ +----+ |
 *                               | |      |
 *                               v v      |
 *                     +--------SETUP<----+-------+
 *                     |          |       |       |
 *                     |          v       |       |
 *                     +-------LOCKALL<---+-------+
 *                     |          |       |       |
 *                     |          v       |       |
 *                     +--------DOWN<-----+-------+
 *                     |          |       |       |
 *                     |          v       v       |
 *                     |  +-->NEXTDOWN-->LOCK-->CHECK
 *                     |  |     |  |              |
 *                     |  +-----+  |              v
 *                     |           |             ACT
 *                     |           |              |
 *                     |           |              v
 *                     +-----------+---------->CLEANUP-->DONE
 *
 *
 * @endverbatim
 *
 * (https://asciiflow.com/#/share/eJyrVspLzE1VslJydw1RKC5JLElVyE1MzsjMS1XSUcpJrEwtAspVxyhVxChZWVga68QoVQJZRuYGQFZJakUJkBOjpKCg4OnnGfJoyh4saNouZ39%2Fb0%2FXmJg8BRAAiikgAIgHxEiSaAiHEEwDsiFwDqrktD1gjCSJ3aFgFOwaEhrwaHoLHiXICGIYqkuwsDCUTcOjDCvy8Xf2dvTxIdJldHMWELn4h%2FsRH2BUcdw0LMqQE5yfa0QI2FkwAVDoIZKjh6uzN5I2hNWoSROX%2BcgpEYuWaRgux1Dk6BxCUA22IMBjGxUQMGR8XB39gMkfxnfx93ONUapVqgUAYgr3kQ%3D%3D))
 *
 * @verbatim
 *
 *                                                   OPERATION
 *                           +----------------------------tree
 *                           |                            level
 *                           |                            +---+
 *                           |     +----------------------+[0]|
 *                           v     v                      +---+
 *                           +-----+---------+   +--------+[1]|
 *                           |HEADR|ROOT NODE|   |        +---+
 *                           +-----++-+--+---+   |  +-----+[2]|
 *                                  | |  |       |  |     +---+
 *                         <--------+ |  +->     |  |  +--+[3]|
 *                                    v          |  |  |  +---+
 *                                 +--------+    |  |  |  |[4]| == NULL
 *                                 |INTERNAL|<---+  |  |  +---+
 *                                 +-+--+--++       |  |  |...|
 *                                   |  |  |        |  |  +---+
 *                          +--------+  |  +->      |  |  |[N]| == NULL
 *                          |           |           |  |  +---+
 *                          v           v           |  |
 *                         +--------+               |  |
 *                         |INTERNAL|<--------------+  |
 *                         +-+-+--+-+                  |
 *                           | |  |                    |
 *                      <----+ |  +----+               |
 *                             |       |               |
 *                             v       v               |
 *                                     +---------+     |
 *                                     |LEAF     |<----+
 *                                     +---------+
 *
 * @endverbatim
 *
 * (https://asciiflow.com/#/share/eJytU70OwiAQfhVyc9NoNf49hLoLAwOJgxpTiWljTBwcHRya6sP4NH0SESsebakMkgt80Lvv7uPoATZ8LWACMuZ7Ee%2F4CgJY8VTE6uxAIaEwGY3GAYVUoWgwVEiKRKoNBdIyZnNKN2otsscfTcZCGF4D%2FpJmy%2BVy0WElaf54zxURCl2K7OS2K3EVo%2Fm7rE6YaXT6zNjUyZ1gsaTclaqJtTYljF4JW1TrwDAMrWBD944lODGGyCtHXl%2BsoSkXldVjSI%2Fjwmyt9hW4Gn47N%2BmrBdtakBpdXJ95Odecch8nVytQ5eTTFN9g87UaUC2%2ByKoP2tMwl76jKcN%2FX9P45sp%2Fu%2Fg108daCCkc4fgEE6VxEw%3D%3D)
 *
 * Insertion (PUT)
 * ...............
 *
 * @verbatim
 *
 *                      INIT------->COOKIE
 *                        |           | |
 *                        +----+ +----+ |
 *                             | |      |
 *                             v v      |
 *                           SETUP<-----+--------+
 *                             |        |        |
 *                             v        |        |
 *                          LOCKALL<----+------+ |
 *                             |        |      | |
 *                             v        |      | |
 *                           DOWN<------+----+ | |
 *                     +----+  |        |    | | |
 *                     |    |  v        v    | | |
 *                     +-->NEXTDOWN-->LOCK-->CHECK
 *                             |        ^      |
 *                             v        |      v
 *                        +--ALLOC------+ +---MAKESPACE<-+
 *                        |    ^          |       |      |
 *                        +----+          v       v      |
 *                                       ACT-->NEXTUP----+
 *                                                |
 *                                                v
 *                                             CLEANUP-->DONE
 *
 * @endverbatim
 *
 * (https://asciiflow.com/#/share/eJyVUj1rwzAQ%2FSvi5gwlS0M2oQhq7EqGOLSDFlMELSQeWg8JIVBCxw4djNrf0TH41%2FiXVA62LNnKR8UZTrqnu%2Bent4UsXUmYQrxI0Fue5hKt0qfnl0zCCJbpRr7q2lbAWsB0MhmPBGx0Nr690Vku17neCEABC5KqePeEOhDOw4AKkSGEqmKPulXvqqJsS4V790sffbpHPx3carBvN05JlcdvUJrTZBFX3x%2F67ProzTRpaaW94WcxESchjqIraXj%2But%2Fdg%2FJw6KNm%2FIH9g0Nz11P0cBrcMTWbmfJjm1AHRh%2BTI8vWTbVynbXuKAkdZazOv0atS6ooY8FmsH4aTk7KYOIeh3QeY0KNhqaPQ8GlNjSsT9AhYa%2Bb7YVJ4uimbX7SxZ51GaDOAUhEMatHNm8z44wK2MHuDxf739Y%3D))
 *
 * MAKESPACE provides sufficient free space in the current node. It handles
 * multple cases:
 *
 *     - on the leaf level, provide space for the new record being inserted;
 *
 *     - on an internal level, provide space for the new child pointer;
 *
 *     - insert new root.
 *
 * For an insert operation, the cookie is usable only if it is not stale (the
 * node is still here) and there is enough free space in the leaf node to
 * complete insertion without going up through the tree.
 *
 * Deletion (DEL)
 * ..............
 * There are basically 2 cases for deletion
 * 1. No underflow after deletion
 * 2. Underflow after deletion
 *  a. Balance by borrowing key from sibling
 *  b. Balance by merging with sibling
 *    b.i. No underflow at parent node
 *    b.ii. Underflow at parent node
 *      b.ii.A. Borrow key-pivot from sibling at parent node
 *      b.ii.B. Merge with sibling at parent node
 * @verbatim
 *
 *
 *                       INIT-------->COOKIE
 *                        |             | |
 *                        +-----+ +-----+ |
 *                              | |       |
 *                              v v       |
 *                             SETUP<-----+--------+
 *                               |        |        |
 *                               v        |        |
 *                            LOCKALL<----+------+ |
 *                               |        |      | |
 *                               v        |      | |
 *                             DOWN<------+----+ | |
 *                       +----+  |        |    | | |
 *                       |    |  v        |    | | |
 *                       +-->NEXTDOWN     |    | | |
 *                               |        |    | | |
 *                               v        v    | | |
 *                          +---LOAD--->LOCK-->CHECK     +--MOVEUP
 *                          |     ^              |       |      |
 *                          +-----+              v       v      |
 *                                              ACT--->RESOLVE--+
 *                                               |        |
 *                                               v        |
 *                                            CLEANUP<----+
 *                                               |
 *                                               v
 *                                             DONE
 * @endverbatim
 *
 * Phases Description:
 * step 1. NEXTDOWN: traverse down the tree searching for given key till we
 * 		      reach leaf node containing that key
 * step 2. LOAD : load left and/or, right only if there are chances of underflow
 * 		  at the node (i.e.number of keys == min or any other conditions
 * 		  defined for underflow can be used)
 * step 3. CHECK : check if any of the nodes referenced (or loaded) during the
 * 		   traversal have changed if the nodes have changed then repeat
 * 		   traversal again after UNLOCKING the tree if the nodes have
 * 		   not changed then check will call ACT
 * step 4. ACT: This state will find the key and delete it. If there is no
 * 		underflow, move to CLEANUP, otherwise move to RESOLVE.
 * step 5. RESOLVE: This state will resolve underflow, it will get sibling and
 * 		    perform merging or rebalancing with sibling. Once the
 * 		    underflow is resolved at the node, if there is an underflow
 * 		    at parent node Move to MOVEUP, else move to CEANUP.
 * step 6. MOVEUP: This state moves to the parent node
 *
 *
 * Iteration (PREVIOUS or NEXT)
 * ................
 * @verbatim
 *
 *			 INIT------->COOKIE
 * 			   |           | |
 * 			   +----+ +----+ |
 * 			        | |      |
 * 			        v v      |
 * 			      SETUP<-----+---------------+
 * 			        |        |               |
 * 			        v        |               |
 * 			     LOCKALL<----+-------+       |
 * 			        |        |       |       |
 * 			        v        |       |       |
 * 			      DOWN<------+-----+ |       |
 * 			+----+  |        |     | |       |
 * 			|    |  v        v     | |       |
 * 			+---NEXTDOWN-->LOCK-->CHECK-->CLEANUP
 * 			 +----+ |        ^      |      ^   |
 * 			 |    | v        |      v      |   v
 * 			 +---SIBLING-----+     ACT-----+  DONE
 *
 * @endverbatim
 *
 * Iteration operation traverses a tree to find the next or previous key
 * (depending on the the flag) to the given key. If the next or previous key is
 * found then the key and its value are returned as the result of operation.
 * Otherwise, a flag, indicating boundary keys, is returned.
 *
 * Iteration also takes a "cookie" as an additional optional parameter. A cookie
 * (returned by a previous tree operation) is a safe pointer to the leaf node. A
 * cookie can be tested to check whether it still points to a valid cached leaf
 * node containing the target key. If the check is successful and the next or
 * previous key is present in the cached leaf node then return its record
 * otherwise traverse through the tree to find next or previous tree.
 *
 * Iterator start traversing the tree till the leaf node to find the
 * next/previous key to the search key. While traversing down the the tree, it
 * marks level as pivot if the node at that level has valid sibling. At the end
 * of the tree traversal, the level which is closest to leaf level and has valid
 * sibling will be marked as pivot level.
 *
 * These are the possible scenarios after tree travesal:
 * case 1: The search key has valid sibling in the leaf node i.e. search key is
 *	   greater than first key (for previous key search operation) or search
 *	   key is less than last key (for next key search operation).
 *	   Return the next/previous key's record to the caller.
 * case 2: The pivot level is not updated with any of the non-leaf level. It
 *         means the search key is rightmost(for next operation) or leftmost(for
 *	   previous operation). Return a flag indicating the search key is
 *         boundary key.
 * case 3: The search key does not have valid sibling in the leaf node i.e.
 *	   search key is less than or equal to the first key (for previous key
 *	   search operation) or search key is greater than or equal to last key
 *	   (for next key search operation) and pivot level is updated with
 *	   non-leaf level.
 *	   In this case, start loading the sibling nodes from the node at pivot
 *	   level till the leaf level. Return the last record (for previous key
 *	   operation) or first record (for next operation) from the sibling leaf
 *	   node.
 *
 * Phases Description:
 * NEXTDOWN: This state will load nodes found during tree traversal for the
 *           search key.It will also update the pivot internal node. On reaching
 *           the leaf node if the found next/previous key is not valid and
 *           pivot level is updated, load the sibling index's child node from
 *           the internal node pivot level.
 * SIBLING: Load the sibling records (first key for next operation or last key
 *	    for prev operation) from the sibling nodes till leaf node.
 * CHECK: Check the traversal path for node with key and also the validity of
 *	  leaf sibling node (if loaded). If the traverse path of any of the node
 *	  has changed, repeat traversal again after UNLOCKING the tree else go
 *	  to ACT.
 * ACT: ACT will perform following actions:
 *	1. If it has a valid leaf node sibling index (next/prev key index)
 *	   return record.
 *	2. If the leaf node sibling index is invalid and pivot node is also
 *	   invalid, it means we are at the boundary of th btree (i.e. rightmost
 *	   or leftmost key). Return flag indicating boundary keys.
 *	3. If the leaf node sibling index is invalid and pivot level was updated
 *	   with the non-leaf level, return the record (first record for next
 *	   operation or last record for prev operation) from the sibling node.
 *
 * Data structures
 * ---------------
 *
 * Concurrency
 * -----------
 *
 * Persistent state
 * ----------------
 *
 * @verbatim
 *
 *
 *              +----------+----------+--------+----------+-----+----------+
 *              | root hdr | child[0] | key[0] | child[1] | ... | child[N] |
 *              +----------+----+-----+--------+----+-----+-----+----+-----+
 *                              |                   |                |
 *                              |                   |                |
 *                              |                   |                |
 *                              |                   |                |
 *  <---------------------------+                   |                +-------->
 *                                                  |
 *                                                  |
 * +------------------------------------------------+
 * |
 * |
 * v
 * +----------+----------+--------+----------+-----+----------+
 * | node hdr | child[0] | key[0] | child[1] | ... | child[N] |
 * +----------+----+-----+--------+----+-----+-----+----+-----+
 *                 |                   |                |
 *                 |                   |                |
 *   <-------------+                   |                +---------->
 *                                     |
 *                                     |
 *                                     |
 * +-----------------------------------+
 * |
 * |
 * v
 * +----------+----------+--------+----------+-----+----------+
 * | node hdr | child[0] | key[0] | child[1] | ... | child[N] |
 * +----------+----+-----+--------+----+-----+-----+----+-----+
 *                 |                   |                |
 *                 |                   .                |
 *   <-------------+                   .                +---------->
 *                                     .
 *
 *
 * +-------------------- ...
 * |
 * v
 * +----------+--------+--------+--------+--------+-----+--------+--------+
 * | leaf hdr | key[0] | val[0] | key[1] | val[1] | ... | key[N] | val[N] |
 * +----------+--------+--------+--------+--------+-----+--------+--------+
 *
 * @endverbatim
 *
 * (https://asciiflow.com/#/share/eJyrVspLzE1VslLKL0stSszJUUjJTEwvSsxV0lHKSaxMLQLKVMcoVcQoWVmYWerEKFUCWUbmhkBWSWpFCZATo6SADB5N2TPkUExMHrofFIry80sUMlKKwJzkjMyclGiDWDAnO7USxoSIG0I4enp6SIJ%2BYEEsJg85hO4HdADyM1GiI8isR9N20SIqiHYDUWjaLkLexhEU5Gsb8MSMK4WjkNMGr1OJ8YhCXn5KKlXKrgH3EHlhQEQewS5KJe2PprcQ716ijSaAiM7N2D1JDZX0j%2BlHWLJtz6MpDXjRGgoUkKGXoJYJYGc3IWfbJuRs24TItk3I2bYJmm2bkLNtE9iwKYTs3ELIjVtw6yUmcki1bgbWfNeEPalhUUi0dj1cmsGZFn%2BgIVxLnMGEYoHoLKsHVAdBFGYZUIqBpDZSMgy9i3DqlQ5NCjmpiWnwTIVU%2FZUl5iBXioYIUbQqESTrh5BFqhsJZrKBDwRywk2pVqkWAP5HeOE%3D))
 *
 * Liveness and ownership
 * ----------------------
 *
 * Use cases
 * ---------
 *
 * Tests
 * -----
 *
 * State machines
 * --------------
 *
 * Sub-modules
 * -----------
 *
 * Node
 * ....
 *
 * Node sub-module provides interfaces that the rest of btree implementation
 * uses to access nodes. This interface includes operations to:
 *
 *     - load an existing node to memory. This is an asynchronous operation
 *       implemented as a smop. It uses BE pager interface to initiate read
 *       operation;
 *
 *     - pin a node in memory, release pinned node;
 *
 *     - access node header;
 *
 *     - access keys, values and child pointers in the node;
 *
 *     - access auxiliary information, for example, flags, check-sums;
 *
 *     - allocate a new node or free an existing one. These smops use BE
 *       allocator interface.
 *
 * Node code uses BE pager and allocator interfaces and BE transaction interface
 * (m0_be_tx_capture()).
 *
 * Node itself exists in the segment (and the corresponding segment device). In
 * addition, for each actively used node, an additional data-structure, called
 * "node descriptor" (nd) is allocated in memory outside of the segment. The
 * descriptor is used to track the state of its node.
 *
 * Node format is constrained by conflicting requirements:
 *
 *     - space efficiency: as many keys, values and pointers should fit in a
 *       node as possible, to improve cache utilisation and reduce the number of
 *       read operations necessary for tree traversal. This is especially
 *       important for the leaf nodes, because they consitute the majority of
 *       tree nodes;
 *
 *     - processor efficiency: key lookup be as cheap as possible (in terms of
 *       processor cycles). This is especially important for the internal nodes,
 *       because each tree traversal inspects multiple internal nodes before it
 *       gets to the leaf;
 *
 *     - fault-tolerance. It is highly desirable to be able to recover as much
 *       as possible of btree contents in case of media corruption. Because
 *       btree can be much larger than the primary memory, this means that each
 *       btree node should be self-contained so that it can be recovered
 *       individually.
 *
 * To satisfy all these constraints, the format of leaves is different from the
 * format of internal nodes.
 *
 * @verbatim
 *
 *  node index
 * +-----------+                                     segment
 * |           |                                    +-----------------------+
 * | . . . . . |   +-------------+                  |                       |
 * +-----------+   |             v                  |                       |
 * | &root     +---+           +----+               |   +------+            |
 * +-----------+      +--------| nd |---------------+-->| root |            |
 * | . . . . . |      v        +----+               |   +----+-+            |
 * |           |   +----+                           |        |              |
 * |           |   | td |                           |        |              |
 * |           |   +----+                           |        v              |
 * |           |      ^        +----+               |        +------+       |
 * |           |      +--------| nd |---------------+------->| node |       |
 * | . . . . . |               +---++               |        +------+       |
 * +-----------+                ^  |                |                       |
 * | &node     +----------------+  +-----+          |                       |
 * +-----------+                         v          |                       |
 * | . . . . . |                   +--------+       |                       |
 * |           |                   | nodeop |       |                       |
 * |           |                   +-----+--+       |                       |
 * |           |                         |          |                       |
 * +-----------+                         v          |                       |
 *                                 +--------+       |                       |
 *                                 | nodeop |       +-----------------------+
 *                                 +--------+
 *
 * @endverbatim
 *
 * (https://asciiflow.com/#/share/eJzNVM1OwzAMfpXIB04TEhxg2kPwBLlMJEKTWDK1OXSaJqGdd%2BBQTTwHR8TT9Elow0Z%2FsBundGitD2li%2B%2Fv82c0GzHypYQYPVmmhdPqYLFbOJilM4Hm%2B1kl5tJGQSZhN76YTCetydXt%2FU66czlz5IUGYKnZhlM6kNEX%2ByTHBeVL9tNTGfWdt7DPjmVQ4dqRw7d%2BaQlQOlCBNPUrLbqbiMAxOXCXWOky9Xl1RII4OsXUGNRdG%2FaHvh48qhZeAIvprBtpqn0MbRjTR1xZLZAB6IYRTgT9tcOph7LszTUN47%2FfGHqcnhG8roh%2FyjJOJDqq%2FeDFyyIw26Y6uBsdEF6ZqELbPuaV85WHNaS4BigwSQ2puFB8H1tvRsA4RQCFap7mzKzF64v%2BpADm7qHaTWX689kX%2BQtjraCC7us27OnQsY1HI6TrfJGxh%2BwUTzJjQ))
 *
 * Interfaces
 * ----------
 *
 * Failures
 * --------
 *
 * Compatibility
 * -------------
 *
 * @{
 */

#define M0_TRACE_SUBSYSTEM M0_TRACE_SUBSYS_BTREE
#include "lib/trace.h"
#include "lib/rwlock.h"
#include "lib/thread.h"     /** struct m0_thread */
#include "lib/bitmap.h"     /** struct m0_bitmap */
#include "lib/byteorder.h"   /** m0_byteorder_cpu_to_be64() */
#include "btree/btree.h"
#include "fid/fid.h"
#include "format/format.h"   /** m0_format_header ff_fmt */
#include "module/instance.h"
#include "lib/memory.h"
#include "lib/misc.h"
#include "lib/assert.h"
#include "ut/ut.h"          /** struct m0_ut_suite */
#include "lib/tlist.h"     /** m0_tl */
#include "lib/time.h"      /** m0_time_t */

#include "be/ut/helper.h"  /** m0_be_ut_backend_init() */

#ifndef __KERNEL__
#include <stdlib.h>
#include <time.h>
#include <unistd.h>
#endif

#define AVOID_BE_SEGMENT    1
/**
 *  --------------------------------------------
 *  Section START - BTree Structure and Operations
 *  --------------------------------------------
 */

struct td;
struct m0_btree {
	const struct m0_btree_type *t_type;
	unsigned                    t_height;
	struct td                  *t_desc;
};

enum base_phase {
	P_INIT = M0_SOS_INIT,
	P_DONE = M0_SOS_DONE,
	P_DOWN = M0_SOS_NR,
	P_NEXTDOWN,
	P_SIBLING,
	P_ALLOC_REQUIRE,
	P_ALLOC_STORE,
	P_STORE_CHILD,
	P_SETUP,
	P_LOCKALL,
	P_LOCK,
	P_CHECK,
	P_MAKESPACE,
	P_ACT,
	P_CAPTURE,
	P_FREENODE,
	P_CLEANUP,
	P_FINI,
	P_COOKIE,
	P_TIMECHECK,
	P_NR
};

enum btree_node_type {
	BNT_FIXED_FORMAT                         = 1,
	BNT_FIXED_KEYSIZE_VARIABLE_VALUESIZE     = 2,
	BNT_VARIABLE_KEYSIZE_FIXED_VALUESIZE     = 3,
	BNT_VARIABLE_KEYSIZE_VARIABLE_VALUESIZE  = 4,
};

enum {
	M0_TREE_COUNT = 20,
	M0_NODE_COUNT = 100,
};

enum {
	MAX_NODE_SIZE            = 10, /*node size is a power-of-2 this value.*/
	MAX_KEY_SIZE             = 8,
	MAX_VAL_SIZE             = 8,
	MAX_TRIALS               = 3,
	MAX_TREE_HEIGHT          = 5,
	BTREE_CALLBACK_CREDIT    = MAX_TREE_HEIGHT * 2 + 1,
	INTERNAL_NODE_VALUE_SIZE = sizeof(void *),
};

#define M0_BTREE_TX_CAPTURE(tx, seg, ptr, size)                              \
			   m0_be_tx_capture(tx, &M0_BE_REG(seg, size, ptr))

#if AVOID_BE_SEGMENT

#undef M0_BTREE_TX_CAPTURE
#define M0_BTREE_TX_CAPTURE(tx, seg, ptr, size)                              \
	do {                                                                   \
		typeof(size) __size = (size);                                \
		(tx) = (tx);                                                 \
		(seg) = (seg);                                               \
		(ptr) = (ptr);                                               \
		(__size) = (__size);                                         \
	} while (0)

#undef M0_BE_ALLOC_ALIGN_BUF_SYNC
#define M0_BE_ALLOC_ALIGN_BUF_SYNC(buf, shift, seg, tx)                      \
		(buf)->b_addr = m0_alloc_aligned((buf)->b_nob, shift)

#undef M0_BE_ALLOC_CREDIT_BUF
#define M0_BE_ALLOC_CREDIT_BUF(buf, seg, cred)                               \
	do { *(buf) = *(buf); (seg) = (seg); *(cred) = *(cred); } while (0)

#define m0_be_ut_tx_init(tx, ut_be)                                          \
	do { } while (0)

#define m0_be_tx_init(tx,tid,dom,sm_group,persistent,discarded,filler,datum) \
	do { } while (0)

#define m0_be_tx_prep(tx,credit)                                             \
	do { } while (0)

#define m0_be_tx_open_sync(tx)  (0)

#define m0_be_tx_open(tx)                                                    \
	do { } while (0)

#define m0_be_tx_capture(tx,req)                                             \
	do { } while (0)

#define m0_be_tx_close_sync(tx)                                              \
	do { } while (0)

#define m0_be_tx_close(tx)                                                   \
	do { } while (0)

#define m0_be_tx_fini(tx)                                                    \
	do { } while (0)

#define m0_be_ut_seg_reload(ut_seg)                                          \
	do { } while (0)

#define m0_be_ut_backend_init(ut_be)                                         \
	do { } while (0)

#define m0_be_ut_seg_init(ut_seg, ut_be, size)                               \
	do { } while (0)

#define m0_be_ut_seg_fini(ut_seg)                                            \
	do { } while (0)

#define m0_be_ut_backend_fini(ut_be)                                         \
	do { } while (0)
#endif

#if 0
static int fail(struct m0_btree_op *bop, int rc)
{
	bop->bo_op.o_sm.sm_rc = rc;
	return m0_sm_op_sub(&bop->bo_op, P_CLEANUP, P_DONE);
}

static int get_tick(struct m0_btree_op *bop)
{
	struct td             *tree  = (void *)bop->bo_arbor;
	uint64_t               flags = bop->bo_flags;
	struct m0_btree_oimpl *oi    = bop->bo_i;
	struct level          *level = &oi->i_level[oi->i_used];

	switch (bop->bo_op.o_sm.sm_state) {
	case P_INIT:
		if ((flags & BOF_COOKIE) && cookie_is_set(&bop->bo_key.k_cookie))
			return P_COOKIE;
		else
			return P_SETUP;
	case P_COOKIE:
		if (cookie_is_valid(tree, &bop->bo_key.k_cookie))
			return P_LOCK;
		else
			return P_SETUP;
	case P_SETUP:
		alloc(bop->bo_i, tree->t_height);
		if (bop->bo_i == NULL)
			return fail(bop, M0_ERR(-ENOMEM));
		return P_LOCKALL;
	case P_LOCKALL:
		if (bop->bo_flags & BOF_LOCKALL)
			return m0_sm_op_sub(&bop->bo_op, P_LOCK, P_DOWN);
	case P_DOWN:
		oi->i_used = 0;
		/* Load root node. */
		return node_get(&oi->i_nop, tree, &tree->t_root, P_NEXTDOWN);
	case P_NEXTDOWN:
		if (oi->i_nop.no_op.o_sm.sm_rc == 0) {
			struct slot    slot = {};
			struct segaddr down;

			level->l_node = slot.s_node = oi->i_nop.no_node;
			node_op_fini(&oi->i_nop);
			node_find(&slot, bop->bo_rec.r_key);
			if (node_level(slot.s_node) > 0) {
				level->l_idx = slot.s_idx;
				node_child(&slot, &down);
				oi->i_used++;
				return node_get(&oi->i_nop, tree,
						&down, P_NEXTDOWN);
			} else
				return P_LOCK;
		} else {
			node_op_fini(&oi->i_nop);
			return fail(bop, oi->i_nop.no_op.o_sm.sm_rc);
		}
	case P_LOCK:
		if (!locked)
			return lock_op_init(&bop->bo_op, &bop->bo_i->i_lop,
					    P_CHECK);
		else
			return P_CHECK;
	case P_CHECK:
		if (used_cookie || check_path())
			return P_ACT;
		if (too_many_restarts) {
			if (bop->bo_flags & BOF_LOCKALL)
				return fail(bop, -ETOOMANYREFS);
			else
				bop->bo_flags |= BOF_LOCKALL;
		}
		if (height_increased) {
			return m0_sm_op_sub(&bop->bo_op, P_CLEANUP, P_INIT);
		} else {
			oi->i_used = 0;
			return P_DOWN;
		}
	case P_ACT: {
		struct slot slot = {
			.s_node = level->l_node;
			.s_idx  = level->l_idx;
		};
		node_rec(&slot);
		bop->bo_cb->c_act(&bop->bo_cb, &slot.s_rec);
		lock_op_unlock(&bop->bo_i->i_lop);
		return m0_sm_op_sub(&bop->bo_op, P_CLEANUP, P_DONE);
	}
	case P_CLEANUP: {
		int i;

		for (i = 0; i < oi->i_used; ++i) {
			if (oi->i_level[i].l_node != NULL) {
				node_put(oi->i_level[i].l_node);
				oi->i_level[i].l_node = NULL;
			}
		}
		free(bop->bo_i);
		return m0_sm_op_ret(&bop->bo_op);
	}
	default:
		M0_IMPOSSIBLE("Wrong state: %i", bop->bo_op.o_sm.sm_state);
	};
}
#endif

/**
 *  --------------------------------------------
 *  Section END - BTree Structure and Operations
 *  --------------------------------------------
 */

/**
 *  ---------------------------------------------------
 *  Section START - BTree Node Structure and Operations
 *  ---------------------------------------------------
 */


/**
 * "Address" of a node in a segment.
 *
 * Highest 8 bits (56--63) are reserved and must be 0.
 *
 * Lowest 4 bits (0--3) contains the node size, see below.
 *
 * Next 5 bits (4--8) are reserved and must be 0.
 *
 * Remaining 47 (9--55) bits contain the address in the segment, measured in 512
 * byte units.
 *
 * @verbatim
 *
 *  6      5 5                                            0 0   0 0  0
 *  3      6 5                                            9 8   4 3  0
 * +--------+----------------------------------------------+-----+----+
 * |   0    |                     ADDR                     |  0  | X  |
 * +--------+----------------------------------------------+-----+----+
 *
 * @endverbatim
 *
 * Node size is 2^(9+X) bytes (i.e., the smallest node is 512 bytes and the
 * largest node is 2^(9+15) == 16MB).
 *
 * Node address is ADDR << 9.
 *
 * This allows for 128T nodes (2^47) and total of 64PB (2^56) of meta-data per
 * segment.
 */
struct segaddr {
	uint64_t as_core;
};

enum {
	NODE_SHIFT_MIN = 9,
};

#ifndef __KERNEL__
static struct segaddr  segaddr_build(const void *addr, int shift);
#endif
static void           *segaddr_addr (const struct segaddr *addr);
static int             segaddr_shift(const struct segaddr *addr);
static uint32_t        segaddr_ntype_get(const struct segaddr *addr);
static bool            segaddr_header_isvalid(const struct segaddr *addr);

/**
 * B-tree node in a segment.
 *
 * This definition is private to the node sub-module.
 */
struct segnode;

/**
 * Tree descriptor.
 *
 * A tree descriptor is allocated for each b-tree actively used by the b-tree
 * module.
 */
struct td {
	const struct m0_btree_type *t_type;

	/**
	 * The lock that protects the fields below. The fields above are
	 * read-only after the tree root is loaded into memory.
	 */
	struct m0_rwlock            t_lock;
	struct nd                  *t_root;
	int                         t_height;
	int                         t_ref;
	struct m0_be_seg           *t_seg; /** Segment hosting tree nodes. */

	/**
	 * Start time is basically used in tree close to calculate certain time-
	 * frame for other threads to complete their operation when tree_close
	 * is called. This is used when the nd_active list has more members than
	 * expected.
	 */
	m0_time_t               t_starttime;
};

/** Special values that can be passed to node_move() as 'nr' parameter. */
enum {
	/**
	 * Move records so that both nodes has approximately the same amount of
	 * free space.
	 */
	NR_EVEN = -1,
	/**
	 * Move as many records as possible without overflowing the target node.
	 */
	NR_MAX  = -2
};

/** Direction of move in node_move(). */
enum direction {
	/** Move (from right to) left. */
	D_LEFT = 1,
	/** Move (from left to) right. */
	D_RIGHT
};

struct nd;
struct slot;

/**
 *  Different types of btree node formats are supported. While the basic btree
 *  operations remain the same, the differences are encapsulated in the nodes
 *  contained in the btree.
 *  Each supported node type provides the same interface to implement the btree
 *  operations so that the node-specific changes are captured in the node
 *  implementation.
 */
struct node_type {
	uint32_t                    nt_id;
	const char                 *nt_name;
	const struct m0_format_tag  nt_tag;

	/** Initializes newly allocated node */
	void (*nt_init)(const struct segaddr *addr, int shift, int ksize,
			int vsize, uint32_t ntype, struct m0_be_seg *seg,
			struct m0_be_tx *tx);

	/** Cleanup of the node if any before deallocation */
	void (*nt_fini)(const struct nd *node, struct m0_be_tx *tx);

	/** Returns count of keys in the node */
	int  (*nt_count)(const struct nd *node);

	/** Returns count of records/values in the node*/
	int  (*nt_count_rec)(const struct nd *node);

	/** Returns the space (in bytes) available in the node */
	int  (*nt_space)(const struct nd *node);

	/** Returns level of this node in the btree */
	int  (*nt_level)(const struct nd *node);

	/** Returns size of the node (as a shift value) */
	int  (*nt_shift)(const struct nd *node);

	/**
	 * Returns size of the key of node. In case of variable key size return
	 * -1.
	 */
	int  (*nt_keysize)(const struct nd *node);

	/**
	 * Returns size of the value of node. In case variable value size
	 * return -1.
	 */
	int  (*nt_valsize)(const struct nd *node);

	/**
	 * If predict is set as true, function determines if there is
	 * possibility of underflow else it determines if there is an underflow
	 * at node.
	 */
	bool  (*nt_isunderflow)(const struct nd *node, bool predict);

	/** Returns true if there is possibility of overflow. */
	bool  (*nt_isoverflow)(const struct nd *node);

	/** Returns unique FID for this node */
	void (*nt_fid)  (const struct nd *node, struct m0_fid *fid);

	/** Returns record (KV pair) for specific index. */
	void (*nt_rec)  (struct slot *slot);

	/** Returns Key at a specifix index */
	void (*nt_key)  (struct slot *slot);

	/** Returns Child pointer (in segment) at specific index */
	void (*nt_child)(struct slot *slot, struct segaddr *addr);

	/**
	 *  Returns TRUE if node has space to fit a new entry whose key and
	 *  value length is provided in slot.
	 */
	bool (*nt_isfit)(struct slot *slot);

	/**
	 *  Node changes related to last record have completed; any post
	 *  processing related to the record needs to be done in this function.
	 */
	void (*nt_done)(struct slot *slot, struct m0_be_tx *tx, bool modified);

	/** Makes space in the node for inserting new entry at specific index */
	void (*nt_make) (struct slot *slot, struct m0_be_tx *tx);

	/** Returns index of the record containing the key in the node */
	bool (*nt_find) (struct slot *slot, const struct m0_btree_key *key);

	/**
	 *  All the changes to the node have completed. Any post processing can
	 *  be done here.
	 */
	void (*nt_fix)  (const struct nd *node, struct m0_be_tx *tx);

	/**
	 *  Changes the size of the value (increase or decrease) for the
	 *  specified key
	 */
	void (*nt_cut)  (const struct nd *node, int idx, int size,
			 struct m0_be_tx *tx);

	/** Deletes the record from the node at specific index */
	void (*nt_del)  (const struct nd *node, int idx, struct m0_be_tx *tx);

	/** Updates the level of node */
	void (*nt_set_level)  (const struct nd *node, uint8_t new_level,
			       struct m0_be_tx *tx);

	/** Moves record(s) between nodes */
	void (*nt_move) (struct nd *src, struct nd *tgt,
			 enum direction dir, int nr, struct m0_be_tx *tx);

	/** Validates node composition */
	bool (*nt_invariant)(const struct nd *node);

	/** Validates key order within node */
	bool (*nt_expensive_invariant)(const struct nd *node);

	/** Does a thorough validation */
	bool (*nt_verify)(const struct nd *node);

	/** Does minimal (or basic) validation */
	bool (*nt_isvalid)(const struct segaddr *addr);

	/** Saves opaque data. */
	void (*nt_opaque_set)(const struct segaddr *addr, void *opaque);

	/** Gets opaque data. */
	void* (*nt_opaque_get)(const struct segaddr *addr);

	/** Captures node data in segment */
	void (*nt_capture)(struct slot *slot, struct m0_be_tx *tx);

	/** Gets key size from segment. */
	/* uint16_t (*nt_ksize_get)(const struct segaddr *addr); */

	/** Gets value size from segment. */
	/* uint16_t (*nt_valsize_get)(const struct segaddr *addr); */
};

/**
 * Node descriptor.
 *
 * This structure is allocated (outside of the segment) for each node actively
 * used by the b-tree module. Node descriptors are cached.
 */
struct nd {
	struct segaddr          n_addr;
	struct td              *n_tree;
	const struct node_type *n_type;

	/**
	 * Linkage into node descriptor list.
	 * ndlist_tl, btree_active_nds, btree_lru_nds.
	 */
	struct m0_tlink	        n_linkage;
	uint64_t                n_magic;

	/**
	 * The lock that protects the fields below. The fields above are
	 * read-only after the node is loaded into memory.
	 */
	struct m0_rwlock        n_lock;

	/**
	 * Node refernce count. n_ref count indicates the number of times this
	 * node is fetched for different operations (KV delete, put, get etc.).
	 * If the n_ref count is non-zero the node should be in active node
	 * descriptor list. Once n_ref count reaches, it means the node is not
	 * in use by any operation and is safe to move to global lru list.
	 */
	int                     n_ref;

	/**
	 * Transaction reference count. A non-zero txref value indicates
	 * the active transactions for this node. Once the txref count goes to
	 * '0' the segment data in the mmapped memory can be released if the
	 * kernel starts to run out of physical memory in the system.
	 */
	int                     n_txref;

	uint64_t                n_seq;
	struct node_op         *n_op;

	/**
	 * flag for indicating if node needs to get freed. This flag is set by
	 * node_free() when it cannot free the node as reference count of node
	 * is non-zero. When the reference count goes to '0' because of
	 * subsequent node_put's the node will then get freed.
	 */
	bool                    n_delayed_free;
};

enum node_opcode {
	NOP_LOAD = 1,
	NOP_ALLOC,
	NOP_FREE
};

/**
 * Node operation state-machine.
 *
 * This represents a state-machine used to execute a potentially blocking tree
 * or node operation.
 */
struct node_op {
	/** Operation to do. */
	enum node_opcode no_opc;
	struct m0_sm_op  no_op;

	/** Which tree to operate on. */
	struct td       *no_tree;

	/** Address of the node withing the segment. */
	struct segaddr   no_addr;

	/** The node to operate on. */
	struct nd       *no_node;

	/** Optional transaction. */
	struct m0_be_tx *no_tx;

	/** Next operation acting on the same node. */
	struct node_op  *no_next;
};


/**
 * Key-value record within a node.
 *
 * When the node is a leaf, ->s_rec means key and value. When the node is
 * internal, ->s_rec means the key and the corresponding child pointer
 * (potentially with some node-format specific data such as child checksum).
 *
 * Slot is used as a parameter of many node_*() functions. In some functions,
 * all fields must be set by the caller. In others, only ->s_node and ->s_idx
 * are set by the caller, and the function sets ->s_rec.
 */
struct slot {
	const struct nd     *s_node;
	int                  s_idx;
	struct m0_btree_rec  s_rec;
};

#ifndef __KERNEL__
static int64_t tree_get   (struct node_op *op, struct segaddr *addr, int nxt);
#if 0
static int64_t tree_create(struct node_op *op, struct m0_btree_type *tt,
			   int rootshift, struct m0_be_tx *tx, int nxt);
#endif
static int64_t tree_delete(struct node_op *op, struct td *tree,
			   struct m0_be_tx *tx, int nxt);
#endif
static void    tree_put   (struct td *tree);

static int64_t    node_get  (struct node_op *op, struct td *tree,
			     struct segaddr *addr, int nxt);
#ifndef __KERNEL__
static void       node_put  (struct node_op *op, struct nd *node,
			     struct m0_be_tx *tx);
#endif


#if 0
static struct nd *node_try  (struct td *tree, struct segaddr *addr);
#endif

static int64_t    node_free(struct node_op *op, struct nd *node,
			    struct m0_be_tx *tx, int nxt);
#ifndef __KERNEL__
static int64_t    node_alloc(struct node_op *op, struct td *tree, int shift,
			     const struct node_type *nt, int ksize, int vsize,
			     struct m0_be_tx *tx, int nxt);
static void node_op_fini(struct node_op *op);
#endif
#ifndef __KERNEL__
static void node_init(struct segaddr *addr, int ksize, int vsize,
		      const struct node_type *nt, struct m0_be_seg *seg,
		      struct m0_be_tx *tx);
#endif
#if 0
static bool node_verify(const struct nd *node);
#endif
static int  node_count(const struct nd *node);
static int  node_count_rec(const struct nd *node);
static int  node_space(const struct nd *node);
#ifndef __KERNEL__
static int  node_level(const struct nd *node);
static int  node_shift(const struct nd *node);
static int  node_keysize(const struct nd *node);
static int  node_valsize(const struct nd *node);
static bool  node_isunderflow(const struct nd *node, bool predict);
static bool  node_isoverflow(const struct nd *node);
#endif
#if 0
static void node_fid  (const struct nd *node, struct m0_fid *fid);
#endif

static void node_rec  (struct slot *slot);
#ifndef __KERNEL__
static void node_key  (struct slot *slot);
static void node_child(struct slot *slot, struct segaddr *addr);
#endif
static bool node_isfit(struct slot *slot);
static void node_done(struct slot *slot, struct m0_be_tx *tx, bool modified);
static void node_make(struct slot *slot, struct m0_be_tx *tx);

#ifndef __KERNEL__
static bool node_find (struct slot *slot, const struct m0_btree_key *key);
#endif
static void node_seq_cnt_update (struct nd *node);
static void node_fix  (const struct nd *node, struct m0_be_tx *tx);
#if 0
static void node_cut  (const struct nd *node, int idx, int size,
		       struct m0_be_tx *tx);
#endif
static void node_del  (const struct nd *node, int idx, struct m0_be_tx *tx);
static void node_refcnt_update(struct nd *node, bool increment);

#ifndef __KERNEL__
static void node_set_level  (const struct nd *node, uint8_t new_level,
			     struct m0_be_tx *tx);
static void node_move (struct nd *src, struct nd *tgt, enum direction dir,
		       int nr, struct m0_be_tx *tx);

static void node_capture(struct slot *slot, struct m0_be_tx *tx);
#endif
/**
 * Common node header.
 *
 * This structure is located at the beginning of every node, right after
 * m0_format_header. It is used by the segment operations (node_op) to identify
 * node and tree types.
 */
struct node_header {
	uint32_t h_node_type;
	uint32_t h_tree_type;
	uint64_t h_opaque;
};

/**
 * This structure will store information required at particular level
 */
struct level {
	/** nd for required node at currrent level. **/
	struct nd *l_node;

	/** Sequence number of the node */
	uint64_t   l_seq;

	/** nd for sibling node at current level. **/
	struct nd *l_sibling;

	/** Sequence number of the sibling node */
	uint64_t   l_sib_seq;

	/** Index for required record from the node. **/
	int        l_idx;

	/** nd for newly allocated node at the level. **/
	struct nd *l_alloc;

	/**
	 * This is the flag for indicating if node needs to be freed. Currently
	 * this flag is set in delete operation and is used by P_FREENODE phase
	 * to determine if the node should be freed.
	 */
	bool       l_freenode;
};

/**
 * Node Capture Structure.
 *
 * This stucture will store the address of node descriptor and index of record
 * which will be used for capturing transaction.
 */
struct node_capture_info {
	/**
	 * Address of node descriptor which needs to be captured in
	 * transaction.
	 */
	struct nd  *nc_node;

	 /* Starting index from where record may have been added or deleted. */
	int         nc_idx;
};

/**
 * Btree implementation structure.
 *
 * This structure will get created for each operation on btree and it will be
 * used while executing the given operation.
 */
struct m0_btree_oimpl {
	struct node_op             i_nop;
	/* struct lock_op  i_lop; */

	/** Count of entries initialized in l_level array. **/
	unsigned                   i_used;

	/** Array of levels for storing data about each level. **/
	struct level              *i_level;

	/** Level from where sibling nodes needs to be loaded. **/
	int                        i_pivot;

	/** i_alloc_lev will be used for P_ALLOC_REQUIRE and P_ALLOC_STORE phase
	 * to indicate current level index. **/
	int                        i_alloc_lev;

	/** Store node_find() output. */
	bool                       i_key_found;

	/** When there will be requirement for new node in case of root
	 * splitting i_extra_node will be used. **/
	struct nd                 *i_extra_node;

	/** Track number of trials done to complete operation. **/
	unsigned                   i_trial;

	/** Used to store height of tree at the beginning of any operation **/
	unsigned                   i_height;

	/** Node descriptor for cookie if it is going to be used. **/
	struct nd                 *i_cookie_node;

	/**
	 * Array of node_capture structures which hold nodes that need to be
	 * captured in transactions. This array is populated when the nodes are
	 * modified as a part of KV operations. The nodes in this array are
	 * later captured in P_CAPTURE state of the KV_tick() function.
	 */
	struct node_capture_info   i_capture[BTREE_CALLBACK_CREDIT];

};

static struct td        trees[M0_TREE_COUNT];
static uint64_t         trees_in_use[ARRAY_SIZE_FOR_BITS(M0_TREE_COUNT,
							 sizeof(uint64_t))];
static uint32_t         trees_loaded = 0;
static struct m0_rwlock trees_lock;

/**
 * Node descriptor LRU list.
 * Following actions will be performed on node descriptors:
 * 1. If nds are not active, they will be moved from btree_active_nds to
 * btree_lru_nds list head.
 * 2. If the nds in btree_lru_nds become active, they will be moved to
 * btree_active_nds list head.
 * 3. Based on certain conditions, the nds can be freed from btree_lru_nds
 * list tail.
 */
static struct m0_tl     btree_lru_nds;

/**
 * Active node descriptor list contains the node descriptors that are
 * currently in use by the trees.
 * Node descriptors are linked through nd:n_linkage to this list.
 */
struct m0_tl btree_active_nds;

/**
 * node descriptor list lock.
 * It protects node descriptor movement between lru node descriptor list and
 * active node descriptor list.
 */
static struct m0_rwlock list_lock;

M0_TL_DESCR_DEFINE(ndlist, "node descr list", static, struct nd,
		   n_linkage, n_magic, M0_BTREE_ND_LIST_MAGIC,
		   M0_BTREE_ND_LIST_HEAD_MAGIC);
M0_TL_DEFINE(ndlist, static, struct nd);

#ifndef __KERNEL__
static void node_init(struct segaddr *addr, int ksize, int vsize,
		      const struct node_type *nt, struct m0_be_seg *seg,
		      struct m0_be_tx *tx)
{
	nt->nt_init(addr, segaddr_shift(addr), ksize, vsize, nt->nt_id, seg,
		    tx);
}
#endif

static bool node_invariant(const struct nd *node)
{
	return node->n_type->nt_invariant(node);
}

#ifndef __KERNEL__
static bool node_expensive_invariant(const struct nd *node)
{
	return node->n_type->nt_expensive_invariant(node);
}
#endif

#if 0
static bool node_verify(const struct nd *node)
{
	return node->n_type->nt_verify(&node->n_addr);
}
#endif

#ifndef __KERNEL__
static bool node_isvalid(const struct nd *node)
{
	return node->n_type->nt_isvalid(&node->n_addr);
}

#endif
static int node_count(const struct nd *node)
{
	M0_PRE(node_invariant(node));
	return node->n_type->nt_count(node);
}

static int node_count_rec(const struct nd *node)
{
	M0_PRE(node_invariant(node));
	return node->n_type->nt_count_rec(node);
}
static int node_space(const struct nd *node)
{
	M0_PRE(node_invariant(node));
	return node->n_type->nt_space(node);
}

#ifndef __KERNEL__
static int node_level(const struct nd *node)
{
	M0_PRE(node_invariant(node));
	return (node->n_type->nt_level(node));
}

static int node_shift(const struct nd *node)
{
	M0_PRE(node_invariant(node));
	return (node->n_type->nt_shift(node));
}
static int node_keysize(const struct nd *node)
{
	M0_PRE(node_invariant(node));
	return (node->n_type->nt_keysize(node));
}

static int node_valsize(const struct nd *node)
{
	M0_PRE(node_invariant(node));
	return (node->n_type->nt_valsize(node));
}

/**
 * If predict is set as true,
 *        If predict is 'true' the function returns a possibility of underflow if
 *         another record is deleted from this node without addition of any more
 *         records.
 * If predict is 'false' the function returns the node's current underflow
 * state.
 */
static bool  node_isunderflow(const struct nd *node, bool predict)
{
	M0_PRE(node_invariant(node));
	return node->n_type->nt_isunderflow(node, predict);
}

static bool  node_isoverflow(const struct nd *node)
{
	M0_PRE(node_invariant(node));
	return node->n_type->nt_isoverflow(node);
}
#endif
#if 0
static void node_fid(const struct nd *node, struct m0_fid *fid)
{
	M0_PRE(node_invariant(node));
	node->n_type->nt_fid(node, fid);
}
#endif

static void node_rec(struct slot *slot)
{
	M0_PRE(node_invariant(slot->s_node));
	slot->s_node->n_type->nt_rec(slot);
}

#ifndef __KERNEL__
static void node_key(struct slot *slot)
{
	M0_PRE(node_invariant(slot->s_node));
	slot->s_node->n_type->nt_key(slot);
}

static void node_child(struct slot *slot, struct segaddr *addr)
{
	M0_PRE(node_invariant(slot->s_node));
	slot->s_node->n_type->nt_child(slot, addr);
}
#endif

static bool node_isfit(struct slot *slot)
{
	M0_PRE(node_invariant(slot->s_node));
	return slot->s_node->n_type->nt_isfit(slot);
}

static void node_done(struct slot *slot, struct m0_be_tx *tx, bool modified)
{
	M0_PRE(node_invariant(slot->s_node));
	slot->s_node->n_type->nt_done(slot, tx, modified);
}

static void node_make(struct slot *slot, struct m0_be_tx *tx)
{
	M0_PRE(node_invariant(slot->s_node));
	slot->s_node->n_type->nt_make(slot, tx);
}

#ifndef __KERNEL__
static bool node_find(struct slot *slot, const struct m0_btree_key *key)
{
	M0_PRE(node_invariant(slot->s_node));
	return slot->s_node->n_type->nt_find(slot, key);
}
#endif

/**
 * Increment the sequence counter by one. This function needs to called whenever
 * there is change in node.
 */
static void node_seq_cnt_update(struct nd *node)
{
	M0_PRE(node_invariant(node));
	node->n_seq++;
}

static void node_fix(const struct nd *node, struct m0_be_tx *tx)
{
	M0_PRE(node_invariant(node));
	node->n_type->nt_fix(node, tx);
}

#if 0
static void node_cut(const struct nd *node, int idx, int size,
		     struct m0_be_tx *tx)
{
	M0_PRE(node_invariant(node));
	node->n_type->nt_cut(node, idx, size, tx);
}
#endif

static void node_del(const struct nd *node, int idx, struct m0_be_tx *tx)
{
	M0_PRE(node_invariant(node));
	node->n_type->nt_del(node, idx, tx);
}

/**
 * Updates the node reference count
 *
 * @param node The node descriptor whose ref count needs to be updated.
 * @param increment If true increase ref count.
 *		    If false decrease ref count.
 */
static void node_refcnt_update(struct nd *node, bool increment)
{
	M0_ASSERT(ergo(!increment, node->n_ref != 0));
	increment ? node->n_ref++ : node->n_ref--;
}

#ifndef __KERNEL__
static void node_set_level(const struct nd *node, uint8_t new_level,
			   struct m0_be_tx *tx)
{
	M0_PRE(node_invariant(node));
	node->n_type->nt_set_level(node, new_level, tx);
}

static void node_move(struct nd *src, struct nd *tgt, enum direction dir,
		      int nr, struct m0_be_tx *tx)
{
	M0_PRE(node_invariant(src));
	M0_PRE(node_invariant(tgt));
	M0_IN(dir,(D_LEFT, D_RIGHT));
	tgt->n_type->nt_move(src, tgt, dir, nr, tx);
}

static void node_capture(struct slot *slot, struct m0_be_tx *tx)
{
<<<<<<< HEAD

=======
	slot->s_node->n_type->nt_capture(slot, tx);
>>>>>>> 7649a39c
}

static void node_lock(struct nd *node)
{
	m0_rwlock_write_lock(&node->n_lock);
}

static void node_unlock(struct nd *node)
{
	m0_rwlock_write_unlock(&node->n_lock);
}
#endif

static struct mod *mod_get(void)
{
	return m0_get()->i_moddata[M0_MODULE_BTREE];
}

enum {
	NTYPE_NR = 0x100,
	TTYPE_NR = 0x100
};

struct mod {
	const struct node_type     *m_ntype[NTYPE_NR];
	const struct m0_btree_type *m_ttype[TTYPE_NR];
};

int m0_btree_mod_init(void)
{
	struct mod *m;

	M0_SET_ARR0(trees);
	M0_SET_ARR0(trees_in_use);
	trees_loaded = 0;
	m0_rwlock_init(&trees_lock);

	/** Initialtise lru list, active list and lock. */
	ndlist_tlist_init(&btree_lru_nds);
	ndlist_tlist_init(&btree_active_nds);
	m0_rwlock_init(&list_lock);

	M0_ALLOC_PTR(m);
	if (m != NULL) {
		m0_get()->i_moddata[M0_MODULE_BTREE] = m;
		return 0;
	} else
		return M0_ERR(-ENOMEM);
}

void m0_btree_mod_fini(void)
{
	struct nd* node;

	if (!ndlist_tlist_is_empty(&btree_lru_nds))
		m0_tl_teardown(ndlist, &btree_lru_nds, node) {
			ndlist_tlink_fini(node);
			m0_rwlock_fini(&node->n_lock);
			m0_free(node);
		}
	ndlist_tlist_fini(&btree_lru_nds);

	if (!ndlist_tlist_is_empty(&btree_active_nds))
		m0_tl_teardown(ndlist, &btree_active_nds, node) {
			ndlist_tlink_fini(node);
			m0_rwlock_fini(&node->n_lock);
			m0_free(node);
		}
	ndlist_tlist_fini(&btree_active_nds);

	m0_rwlock_fini(&list_lock);
	m0_rwlock_fini(&trees_lock);
	m0_free(mod_get());
}

#ifndef __KERNEL__
static bool node_shift_is_valid(int shift)
{
	return shift >= NODE_SHIFT_MIN && shift < NODE_SHIFT_MIN + 0x10;
}

/**
 * Tells if the segment address is aligned to 512 bytes.
 * This function should be called right after the allocation to make sure that
 * the allocated memory starts at a properly aligned address.
 *
 * @param addr is the start address of the allocated space.
 *
 * @return True if the input address is properly aligned.
 */
static bool addr_is_aligned(const void *addr)
{
	return ((size_t)addr & ((1ULL << NODE_SHIFT_MIN) - 1)) == 0;
}
#endif

/**
 * Validates the segment address (of node).
 *
 * @param seg_addr points to the start address (of the node) in the segment.
 *
 * @return True if seg_addr is VALID according to the segment
 *                address semantics.
 */
static bool segaddr_is_valid(const struct segaddr *seg_addr)
{
	return (0xff000000000001f0ull & seg_addr->as_core) == 0;
}

#ifndef __KERNEL__
/**
 * Returns a segaddr formatted segment address.
 *
 * @param addr  is the start address (of the node) in the segment.
 *        shift is the size of the node as pow-of-2 value.
 *
 * @return Formatted Segment address.
 */
static struct segaddr segaddr_build(const void *addr, int shift)
{
	struct segaddr sa;
	M0_PRE(node_shift_is_valid(shift));
	M0_PRE(addr_is_aligned(addr));
	sa.as_core = ((uint64_t)addr) | (shift - NODE_SHIFT_MIN);
	M0_POST(segaddr_is_valid(&sa));
	M0_POST(segaddr_addr(&sa) == addr);
	M0_POST(segaddr_shift(&sa) == shift);
	return sa;
}
#endif

/**
 * Returns the CPU addressable pointer from the formatted segment address.
 *
 * @param seg_addr points to the formatted segment address.
 *
 * @return CPU addressable value.
 */
static void* segaddr_addr(const struct segaddr *seg_addr)
{
	M0_PRE(segaddr_is_valid(seg_addr));
	return (void *)(seg_addr->as_core & ~((1ULL << NODE_SHIFT_MIN) - 1));
}

/**
 * Returns the size (pow-of-2) of the node extracted out of the segment address.
 *
 * @param seg_addr points to the formatted segment address.
 *
 * @return Size of the node as pow-of-2 value.
 */
static int segaddr_shift(const struct segaddr *addr)
{
	M0_PRE(segaddr_is_valid(addr));
	return (addr->as_core & 0xf) + NODE_SHIFT_MIN;
}

/**
 * Returns the node type stored at segment address.
 *
 * @param seg_addr points to the formatted segment address.
 *
 * @return Node type.
 */
uint32_t segaddr_ntype_get(const struct segaddr *addr)
{
	struct node_header *h  =  segaddr_addr(addr) +
				  sizeof(struct m0_format_header);

	/** Modify M0_PRE as and when more node type support is addedd. */
	M0_PRE(h->h_node_type == BNT_FIXED_FORMAT);
	return h->h_node_type;
}

#if 0
static void node_type_register(const struct node_type *nt)
{
	struct mod *m = mod_get();

	M0_PRE(IS_IN_ARRAY(nt->nt_id, m->m_ntype));
	M0_PRE(m->m_ntype[nt->nt_id] == NULL);
	m->m_ntype[nt->nt_id] = nt;
}

static void node_type_unregister(const struct node_type *nt)
{
	struct mod *m = mod_get();

	M0_PRE(IS_IN_ARRAY(nt->nt_id, m->m_ntype));
	M0_PRE(m->m_ntype[nt->nt_id] == nt);
	m->m_ntype[nt->nt_id] = NULL;
}

static void tree_type_register(const struct m0_btree_type *tt)
{
	struct mod *m = mod_get();

	M0_PRE(IS_IN_ARRAY(tt->tt_id, m->m_ttype));
	M0_PRE(m->m_ttype[tt->tt_id] == NULL);
	m->m_ttype[tt->tt_id] = tt;
}

static void tree_type_unregister(const struct m0_btree_type *tt)
{
	struct mod *m = mod_get();

	M0_PRE(IS_IN_ARRAY(tt->tt_id, m->m_ttype));
	M0_PRE(m->m_ttype[tt->tt_id] == tt);
	m->m_ttype[tt->tt_id] = NULL;
}
#endif

struct seg_ops {
	int64_t    (*so_tree_get)(struct node_op *op,
			          struct segaddr *addr, int nxt);
#if 0
	int64_t    (*so_tree_create)(struct node_op *op,
	                             struct m0_btree_type *tt,
				     int rootshift, struct m0_be_tx *tx,
				     int nxt);
#endif
	int64_t    (*so_tree_delete)(struct node_op *op, struct td *tree,
				     struct m0_be_tx *tx, int nxt);
	void       (*so_tree_put)(struct td *tree);
};

static struct seg_ops *segops;
static int64_t mem_tree_get(struct node_op *op, struct segaddr *addr, int nxt);
#ifndef __KERNEL__
/**
 * Locates a tree descriptor whose root node points to the node at addr and
 * return this tree to the caller.
 * If an existing tree descriptor pointing to this root node is not found then
 * a new tree descriptor is allocated from the free pool and the root node is
 * assigned to this new tree descriptor.
 * If root node pointer is not provided then this function will just allocate a
 * tree descriptor and return it to the caller. This functionality currently is
 * used by the create_tree function.
 *
 * @param op is used to exchange operation parameters and return values..
 * @param addr is the segment address of root node.
 * @param nxt is the next state to be returned to the caller.
 *
 * @return Next state to proceed in.
 */
static int64_t tree_get(struct node_op *op, struct segaddr *addr, int nxt)
{
	int        nxt_state;

	nxt_state = segops->so_tree_get(op, addr, nxt);

	return nxt_state;
}


#if 0
/**
 * Creates a tree with an empty root node.
 *
 * @param op is used to exchange operation parameters and return values.
 * @param tt is the btree type to be assiged to the newly created btree.
 * @param rootshift is the size of the root node.
 * @param tx captures the operation in a transaction.
 * @param nxt is the next state to be returned to the caller.
 *
 * @return Next state to proceed in.
 */
static int64_t tree_create(struct node_op *op, struct m0_btree_type *tt,
			   int rootshift, struct m0_be_tx *tx, int nxt)
{
	return segops->so_tree_create(op, tt, rootshift, tx, nxt);
}
#endif

/**
 * Deletes an existing tree.
 *
 * @param op is used to exchange operation parameters and return values..
 * @param tree points to the tree to be deleted.
 * @param tx captures the operation in a transaction.
 * @param nxt is the next state to be returned to the caller.
 *
 * @return Next state to proceed in.
 */
static int64_t tree_delete(struct node_op *op, struct td *tree,
			   struct m0_be_tx *tx, int nxt)
{
	M0_PRE(tree != NULL);
	return segops->so_tree_delete(op, tree, tx, nxt);
}
#endif
/**
 * Returns the tree to the free tree pool if the reference count for this tree
 * reaches zero.
 *
 * @param tree points to the tree to be released.
 *
 * @return Next state to proceed in.
 */
static void tree_put(struct td *tree)
{
	segops->so_tree_put(tree);
}

static const struct node_type fixed_format;

static const struct node_type *btree_node_format[] = {
	[BNT_FIXED_FORMAT]                        = &fixed_format,
	[BNT_FIXED_KEYSIZE_VARIABLE_VALUESIZE]    = NULL,
	[BNT_VARIABLE_KEYSIZE_FIXED_VALUESIZE]    = NULL,
	[BNT_VARIABLE_KEYSIZE_VARIABLE_VALUESIZE] = NULL,
};

/**
 * This function loads the node descriptor for the node at segaddr in memory.
 * If a node descriptor pointing to this node is already loaded in memory then
 * this function will increment the reference count in the node descriptor
 * before returning it to the caller.
 * If the parameter tree is NULL then the function assumes the node at segaddr
 * to be the root node and will also load the tree descriptor in memory for
 * this root node.
 *
 * @param op load operation to perform.
 * @param tree pointer to tree whose node is to be loaded or NULL if tree has
 *             not been loaded.
 * @param addr node address in the segment.
 * @param nxt state to return on successful completion
 *
 * @return next state
 */
static int64_t node_get(struct node_op *op, struct td *tree,
			struct segaddr *addr, int nxt)
{
	const struct node_type *nt;
	struct nd              *node;
	bool                    in_lrulist;
	uint32_t                ntype;

	if (tree == NULL) {
		nxt = mem_tree_get(op, addr, nxt);
	}

	/**
	 * TODO: Adding list_lock to protect from multiple threads
	 * accessing the same node descriptor concurrently.
	 * Replace it with a different global lock once hash
	 * functionality is implemented.
	 */
	m0_rwlock_write_lock(&list_lock);
	/**
	 * If the node was deleted before node_get can acquire list_lock, then
	 * restart the tick funcions.
	 */
	if (!segaddr_header_isvalid(addr)) {
		op->no_op.o_sm.sm_rc = M0_ERR(-ECHILD);
		m0_rwlock_write_unlock(&list_lock);
		return nxt;
	}
	ntype = segaddr_ntype_get(addr);
	nt = btree_node_format[ntype];

	op->no_node = nt->nt_opaque_get(addr);

	if (op->no_node != NULL &&
	    op->no_node->n_addr.as_core == addr->as_core) {

		if (op->no_node->n_delayed_free) {
			op->no_op.o_sm.sm_rc = M0_ERR(-EACCES);
			m0_rwlock_write_unlock(&list_lock);
			return nxt;
		}

		in_lrulist = op->no_node->n_ref == 0;
		node_refcnt_update(op->no_node, true);
		if (in_lrulist) {
			/**
			 * The node descriptor is in LRU list. Remove from lru
			 * list and add to active list.
			 */
			ndlist_tlist_del(op->no_node);
			ndlist_tlist_add(&btree_active_nds, op->no_node);
			/**
			 * Update nd::n_tree  to point to tree descriptor as we
			 * as we had set it to NULL in node_put(). For more
			 * details Refer comment in node_put().
			 */
			op->no_node->n_tree = tree;
		}
	} else {
		/**
		 * If node descriptor is already allocated for the node, no need
		 * to allocate node descriptor again.
		 */
		op->no_node = nt->nt_opaque_get(addr);
		if (op->no_node != NULL &&
		    op->no_node->n_addr.as_core == addr->as_core) {
			node_refcnt_update(op->no_node, true);
			m0_rwlock_write_unlock(&list_lock);
			return nxt;
		}
		/**
		 * If node descriptor is not present allocate a new one
		 * and assign to node.
		 */
		node = m0_alloc(sizeof *node);
		/**
		 * TODO: If Node-alloc fails, free up any node descriptor from
		 * lru list and add assign to node. Unmap and map back the node
		 * segment. Take up with BE segment task.
		 */
		M0_ASSERT(node != NULL);
		node->n_addr = *addr;
		node->n_tree = tree;
		node->n_type = nt;
		node->n_seq  = m0_time_now();
		node->n_ref  = 1;
		node->n_delayed_free = false;
		m0_rwlock_init(&node->n_lock);
		op->no_node = node;
		nt->nt_opaque_set(addr, node);
		ndlist_tlink_init_at(op->no_node, &btree_active_nds);
	}
	m0_rwlock_write_unlock(&list_lock);
	return nxt;
}

#ifndef __KERNEL__
/**
 * This function decrements the reference count for this node descriptor and if
 * the reference count reaches '0' then the node descriptor is moved to LRU
 * list.
 *
 * @param op load operation to perform.
 * @param node node descriptor.
 * @param tx changes will be captured in this transaction.
 *
 */
static void node_put(struct node_op *op, struct nd *node, struct m0_be_tx *tx)
{
	int shift;

	M0_PRE(node != NULL);

	m0_rwlock_write_lock(&list_lock);
	node_refcnt_update(node, false);
	if (node->n_ref == 0) {
		/**
		 * The node descriptor is in tree's active list. Remove from
		 * active list and add to lru list
		 */
		ndlist_tlist_del(node);
		ndlist_tlist_add(&btree_lru_nds, node);
		/**
		 * In case tree desriptor gets deallocated while node sits in
		 * the LRU list, we do not want node descriptor to point to an
		 * invalid tree descriptor. Hence setting nd::n_tree to NULL, it
		 * will again be populated in node_get().
		 */
		node->n_tree = NULL;

		if (node->n_delayed_free) {
			ndlist_tlink_del_fini(node);
			m0_rwlock_fini(&node->n_lock);
			op->no_addr = node->n_addr;
			shift = node->n_type->nt_shift(node);
			node->n_type->nt_fini(node, tx);
			m0_free(node);
			m0_rwlock_write_unlock(&list_lock);
			m0_free_aligned(segaddr_addr(&op->no_addr),
					1ULL << shift, shift);
			/** Capture in transaction */
			return;
		}
	}
	m0_rwlock_write_unlock(&list_lock);
}
#endif

# if 0
static struct nd *node_try(struct td *tree, struct segaddr *addr){
	return NULL;
}
#endif

static int64_t node_free(struct node_op *op, struct nd *node,
			 struct m0_be_tx *tx, int nxt)
{
	int shift = node->n_type->nt_shift(node);

	m0_rwlock_write_lock(&list_lock);
	node_refcnt_update(node, false);
	node->n_delayed_free = true;

	if (node->n_ref == 0) {
		ndlist_tlink_del_fini(node);
		m0_rwlock_fini(&node->n_lock);
		op->no_addr = node->n_addr;
		node->n_type->nt_fini(node, tx);
		m0_free(node);
		m0_rwlock_write_unlock(&list_lock);
		m0_free_aligned(segaddr_addr(&op->no_addr), 1ULL << shift,
				shift);
		/** Capture in transaction */
		return nxt;
	}
	m0_rwlock_write_unlock(&list_lock);
	return nxt;
}

#ifndef __KERNEL__
/**
 * Allocates node in the segment and a node-descriptor if all the resources are
 * available.
 *
 * @param op indicates node allocate operation.
 * @param tree points to the tree this node will be a part-of.
 * @param shift is a power-of-2 size of this node.
 * @param nt points to the node type
 * @param ksize is the size of key (if constant) if not this contains '0'.
 * @param vsize is the size of value (if constant) if not this contains '0'.
 * @param tx points to the transaction which captures this operation.
 * @param nxt tells the next state to return when operation completes
 *
 * @return int64_t
 */
static int64_t node_alloc(struct node_op *op, struct td *tree, int shift,
			  const struct node_type *nt, int ksize, int vsize,
			  struct m0_be_tx *tx, int nxt)
{
	int            nxt_state = nxt;
	void          *area;
	int            size = 1ULL << shift;
	struct m0_buf  buf;

	M0_PRE(op->no_opc == NOP_ALLOC);
	M0_PRE(node_shift_is_valid(shift));

	buf = M0_BUF_INIT(size, NULL);
	M0_BE_ALLOC_ALIGN_BUF_SYNC(&buf, shift, tree->t_seg, tx);
	area = buf.b_addr;

	M0_ASSERT(area != NULL);

	op->no_addr = segaddr_build(area, shift);
	op->no_tree = tree;

	node_init(&op->no_addr, ksize, vsize, nt, tree->t_seg, tx);

	nxt_state = node_get(op, tree, &op->no_addr, nxt_state);

	return nxt_state;
}

static void node_op_fini(struct node_op *op)
{
}

#endif

static int64_t mem_tree_get(struct node_op *op, struct segaddr *addr, int nxt)
{
	struct td              *tree = NULL;
	int                     i    = 0;
	uint32_t                offset;
	struct nd              *node = NULL;
	const struct node_type *nt;
	uint32_t                ntype;

	m0_rwlock_write_lock(&trees_lock);

	M0_ASSERT(trees_loaded <= ARRAY_SIZE(trees));

	/**
	 *  If existing allocated tree is found then return it after increasing
	 *  the reference count.
	 */
	if (addr != NULL && trees_loaded) {
		ntype = segaddr_ntype_get(addr);
		nt = btree_node_format[ntype];
		node = nt->nt_opaque_get(addr);
		if (node != NULL && node->n_tree != NULL) {
			tree = node->n_tree;
			m0_rwlock_write_lock(&tree->t_lock);
			if (tree->t_root->n_addr.as_core == addr->as_core) {
				tree->t_ref++;
				op->no_node = tree->t_root;
				op->no_tree = tree;
				m0_rwlock_write_unlock(&tree->t_lock);
				m0_rwlock_write_unlock(&trees_lock);
				return nxt;
			}
			m0_rwlock_write_unlock(&tree->t_lock);
		}
	}

	/** Assign a free tree descriptor to this tree. */
	for (i = 0; i < ARRAY_SIZE(trees_in_use); i++) {
		uint64_t   t = ~trees_in_use[i];

		if (t != 0) {
			offset = __builtin_ffsl(t);
			M0_ASSERT(offset != 0);
			offset--;
			trees_in_use[i] |= (1ULL << offset);
			offset += (i * sizeof trees_in_use[0]);
			tree = &trees[offset];
			trees_loaded++;
			break;
		}
	}

	M0_ASSERT(tree != NULL && tree->t_ref == 0);

	m0_rwlock_init(&tree->t_lock);

	m0_rwlock_write_lock(&tree->t_lock);
	tree->t_ref++;

	if (addr) {
		m0_rwlock_write_unlock(&tree->t_lock);
		node_get(op, tree, addr, nxt);
		m0_rwlock_write_lock(&tree->t_lock);

		tree->t_root         =  op->no_node;
		tree->t_root->n_addr = *addr;
		tree->t_root->n_tree =  tree;
		tree->t_starttime    =  0;
		//tree->t_height = tree_height_get(op->no_node);
	}

	op->no_node = tree->t_root;
	op->no_tree = tree;
	//op->no_addr = tree->t_root->n_addr;

	m0_rwlock_write_unlock(&tree->t_lock);

	m0_rwlock_write_unlock(&trees_lock);

	return nxt;
}

#if 0
static int64_t mem_tree_create(struct node_op *op, struct m0_btree_type *tt,
			       int rootshift, struct m0_be_tx *tx, int nxt)
{
	struct td *tree;

	/**
	 * Creates root node and then assigns a tree descriptor for this root
	 * node.
	 */

	tree_get(op, NULL, nxt);

	tree = op->no_tree;
	node_alloc(op, tree, rootshift, &fixed_format, 8, 8, tx, nxt);

	m0_rwlock_write_lock(&tree->t_lock);
	tree->t_root = op->no_node;
	tree->t_type = tt;
	m0_rwlock_write_unlock(&tree->t_lock);

	return nxt;
}
#endif

static int64_t mem_tree_delete(struct node_op *op, struct td *tree,
			       struct m0_be_tx *tx, int nxt)
{
	struct nd *root = tree->t_root;

	op->no_tree = tree;
	op->no_node = root;
	node_free(op, op->no_node, tx, nxt);
	tree_put(tree);
	return nxt;
}

static void mem_tree_put(struct td *tree)
{
	m0_rwlock_write_lock(&tree->t_lock);

	M0_ASSERT(tree->t_ref > 0);
	M0_ASSERT(tree->t_root != NULL);

	tree->t_ref--;

	if (tree->t_ref == 0) {
		int i;
		int array_offset;
		int bit_offset_in_array;

		m0_rwlock_write_lock(&trees_lock);
		M0_ASSERT(trees_loaded > 0);
		i = tree - &trees[0];
		array_offset = i / sizeof(trees_in_use[0]);
		bit_offset_in_array = i % sizeof(trees_in_use[0]);
		trees_in_use[array_offset] &= ~(1ULL << bit_offset_in_array);
		trees_loaded--;
		m0_rwlock_write_unlock(&tree->t_lock);
		m0_rwlock_fini(&tree->t_lock);
		m0_rwlock_write_unlock(&trees_lock);
	}
	m0_rwlock_write_unlock(&tree->t_lock);
}

static const struct seg_ops mem_seg_ops = {
	.so_tree_get     = &mem_tree_get,
	/* .so_tree_create  = &mem_tree_create, */
	.so_tree_delete  = &mem_tree_delete,
	.so_tree_put     = &mem_tree_put,
};

/**
 *  Structure of the node in persistent store.
 */
struct ff_head {
	struct m0_format_header  ff_fmt;    /*< Node Header */
	struct node_header       ff_seg;    /*< Node type information */
	uint16_t                 ff_used;   /*< Count of records */
	uint8_t                  ff_shift;  /*< Node size as pow-of-2 */
	uint8_t                  ff_level;  /*< Level in Btree */
	uint16_t                 ff_ksize;  /*< Size of key in bytes */
	uint16_t                 ff_vsize;  /*< Size of value in bytes */
	struct m0_format_footer  ff_foot;   /*< Node Footer */
	void                    *ff_opaque; /*< opaque data */
	/**
	 *  This space is used to host the Keys and Values upto the size of the
	 *  node
	 */
} M0_XCA_RECORD M0_XCA_DOMAIN(be);

enum m0_be_bnode_format_version {
	M0_BE_BNODE_FORMAT_VERSION_1 = 1,

	/* future versions, uncomment and update M0_BE_BNODE_FORMAT_VERSION */
	/*M0_BE_BNODE_FORMAT_VERSION_2,*/
	/*M0_BE_BNODE_FORMAT_VERSION_3,*/

	/** Current version, should point to the latest version present */
	M0_BE_BNODE_FORMAT_VERSION = M0_BE_BNODE_FORMAT_VERSION_1
};

static void ff_init(const struct segaddr *addr, int shift, int ksize, int vsize,
		    uint32_t ntype, struct m0_be_seg *seg, struct m0_be_tx *tx);
static void ff_fini(const struct nd *node, struct m0_be_tx *tx);
static int  ff_count(const struct nd *node);
static int  ff_count_rec(const struct nd *node);
static int  ff_space(const struct nd *node);
static int  ff_level(const struct nd *node);
static int  ff_shift(const struct nd *node);
static int  ff_valsize(const struct nd *node);
static int  ff_keysize(const struct nd *node);
static bool ff_isunderflow(const struct nd *node, bool predict);
static bool ff_isoverflow(const struct nd *node);
static void ff_fid(const struct nd *node, struct m0_fid *fid);
static void ff_rec(struct slot *slot);
static void ff_node_key(struct slot *slot);
static void ff_child(struct slot *slot, struct segaddr *addr);
static bool ff_isfit(struct slot *slot);
static void ff_done(struct slot *slot, struct m0_be_tx *tx, bool modified);
static void ff_make(struct slot *slot, struct m0_be_tx *tx);
static bool ff_find(struct slot *slot, const struct m0_btree_key *key);
static void ff_fix(const struct nd *node, struct m0_be_tx *tx);
static void ff_cut(const struct nd *node, int idx, int size,
		   struct m0_be_tx *tx);
static void ff_del(const struct nd *node, int idx, struct m0_be_tx *tx);
static void ff_set_level(const struct nd *node, uint8_t new_level,
			 struct m0_be_tx *tx);
static void generic_move(struct nd *src, struct nd *tgt,
			 enum direction dir, int nr, struct m0_be_tx *tx);
static bool ff_invariant(const struct nd *node);
static bool ff_expensive_invariant(const struct nd *node);
static bool ff_verify(const struct nd *node);
static void ff_opaque_set(const struct segaddr *addr, void *opaque);
static void *ff_opaque_get(const struct segaddr *addr);
static void ff_capture(struct slot *slot, struct m0_be_tx *tx);
/* uint16_t ff_ksize_get(const struct segaddr *addr); */
/* uint16_t ff_valsize_get(const struct segaddr *addr);  */

/**
 *  Implementation of node which supports fixed format/size for Keys and Values
 *  contained in it.
 */
static const struct node_type fixed_format = {
	.nt_id                    = BNT_FIXED_FORMAT,
	.nt_name                  = "m0_bnode_fixed_format",
	//.nt_tag,
	.nt_init                  = ff_init,
	.nt_fini                  = ff_fini,
	.nt_count                 = ff_count,
	.nt_count_rec             = ff_count_rec,
	.nt_space                 = ff_space,
	.nt_level                 = ff_level,
	.nt_shift                 = ff_shift,
	.nt_keysize               = ff_keysize,
	.nt_valsize               = ff_valsize,
	.nt_isunderflow           = ff_isunderflow,
	.nt_isoverflow            = ff_isoverflow,
	.nt_fid                   = ff_fid,
	.nt_rec                   = ff_rec,
	.nt_key                   = ff_node_key,
	.nt_child                 = ff_child,
	.nt_isfit                 = ff_isfit,
	.nt_done                  = ff_done,
	.nt_make                  = ff_make,
	.nt_find                  = ff_find,
	.nt_fix                   = ff_fix,
	.nt_cut                   = ff_cut,
	.nt_del                   = ff_del,
	.nt_set_level             = ff_set_level,
	.nt_move                  = generic_move,
	.nt_invariant             = ff_invariant,
	.nt_expensive_invariant   = ff_expensive_invariant,
	.nt_isvalid               = segaddr_header_isvalid,
	.nt_verify                = ff_verify,
	.nt_opaque_set            = ff_opaque_set,
	.nt_opaque_get            = ff_opaque_get,
	.nt_capture               = ff_capture,
	/* .nt_ksize_get          = ff_ksize_get, */
	/* .nt_valsize_get        = ff_valsize_get, */
};

#if 0
/**
 * Returns the key size stored at segment address.
 *
 * @param seg_addr points to the formatted segment address.
 *
 * @return key size
 */
uint16_t ff_ksize_get(const struct segaddr *addr)
{
	struct ff_head *h  =  segaddr_addr(addr);
	return h->ff_ksize;
}

/**
 * Returns the value size stored at segment address.
 *
 * @param seg_addr points to the formatted segment address.
 *
 * @return value size
 */
uint16_t ff_valsize_get(const struct segaddr *addr)
{
	struct ff_head *h  =  segaddr_addr(addr);
	return h->ff_vsize;
}
#endif

static struct ff_head *ff_data(const struct nd *node)
{
	return segaddr_addr(&node->n_addr);
}

static void *ff_key(const struct nd *node, int idx)
{
	struct ff_head *h    = ff_data(node);
	void           *area = h + 1;

	M0_PRE(ergo(!(h->ff_used == 0 && idx == 0),
		   (0 <= idx && idx <= h->ff_used)));
	return area + (h->ff_ksize + h->ff_vsize) * idx;
}

static void *ff_val(const struct nd *node, int idx)
{
	struct ff_head *h    = ff_data(node);
	void           *area = h + 1;

	M0_PRE(ergo(!(h->ff_used == 0 && idx == 0),
		    0 <= idx && idx <= h->ff_used));
	return area + (h->ff_ksize + h->ff_vsize) * idx + h->ff_ksize;
}

static bool ff_rec_is_valid(const struct slot *slot)
{
	struct ff_head *h = ff_data(slot->s_node);
	bool            val_is_valid;
	val_is_valid = h->ff_level > 0 ?
		       m0_vec_count(&slot->s_rec.r_val.ov_vec) <= h->ff_vsize :
		       m0_vec_count(&slot->s_rec.r_val.ov_vec) == h->ff_vsize;

	return
	   _0C(m0_vec_count(&slot->s_rec.r_key.k_data.ov_vec) == h->ff_ksize) &&
	   _0C(val_is_valid);
}

static bool ff_iskey_smaller(const struct nd *node, int cur_key_idx)
{
	struct ff_head          *h;
	struct m0_btree_key      key_prev;
	struct m0_btree_key      key_next;
	struct m0_bufvec_cursor  cur_prev;
	struct m0_bufvec_cursor  cur_next;
	void                    *p_key_prev;
	m0_bcount_t              ksize_prev;
	void                    *p_key_next;
	m0_bcount_t              ksize_next;
	int                      diff;
	int                      prev_key_idx = cur_key_idx;
	int                      next_key_idx = cur_key_idx + 1;

	h          = ff_data(node);
	ksize_prev = h->ff_ksize;
	ksize_next = h->ff_ksize;

	key_prev.k_data = M0_BUFVEC_INIT_BUF(&p_key_prev, &ksize_prev);
	key_next.k_data = M0_BUFVEC_INIT_BUF(&p_key_next, &ksize_next);

	p_key_prev = ff_key(node, prev_key_idx);
	p_key_next = ff_key(node, next_key_idx);

	m0_bufvec_cursor_init(&cur_prev, &key_prev.k_data);
	m0_bufvec_cursor_init(&cur_next, &key_next.k_data);
	diff = m0_bufvec_cursor_cmp(&cur_prev, &cur_next);
	if (diff >= 0)
		return false;
	return true;

}

static bool ff_expensive_invariant(const struct nd *node)
{
	int count = node_count(node);
	return _0C(ergo(count > 1, m0_forall(i, count - 1,
					     ff_iskey_smaller(node, i))));
}

static bool ff_invariant(const struct nd *node)
{
	const struct ff_head *h = ff_data(node);

	/* TBD: add check for h_tree_type after initializing it in node_init. */
	return  _0C(h->ff_fmt.hd_magic == M0_FORMAT_HEADER_MAGIC) &&
		_0C(h->ff_seg.h_node_type == BNT_FIXED_FORMAT) &&
		_0C(h->ff_ksize != 0) && _0C(h->ff_vsize != 0) &&
		_0C(h->ff_shift == segaddr_shift(&node->n_addr));
}

static bool ff_verify(const struct nd *node)
{
	const struct ff_head *h = ff_data(node);
	return m0_format_footer_verify(h, true) == 0;
}

static bool segaddr_header_isvalid(const struct segaddr *addr)
{
	struct ff_head       *h = segaddr_addr(addr);
	struct m0_format_tag  tag;

	if (h->ff_fmt.hd_magic != M0_FORMAT_HEADER_MAGIC)
		return false;

	m0_format_header_unpack(&tag, &h->ff_fmt);
	if (tag.ot_version != M0_BE_BNODE_FORMAT_VERSION ||
	    tag.ot_type != M0_FORMAT_TYPE_BE_BNODE)
	    return false;

	return true;
}

static void ff_init(const struct segaddr *addr, int shift, int ksize, int vsize,
		    uint32_t ntype, struct m0_be_seg *seg, struct m0_be_tx *tx)
{
	struct ff_head *h   = segaddr_addr(addr);

	M0_PRE(ksize != 0);
	M0_PRE(vsize != 0);
	M0_SET0(h);

	h->ff_shift           = shift;
	h->ff_ksize           = ksize;
	h->ff_vsize           = vsize;
	h->ff_seg.h_node_type = ntype;
	h->ff_opaque          = NULL;

	m0_format_header_pack(&h->ff_fmt, &(struct m0_format_tag){
		.ot_version       = M0_BE_BNODE_FORMAT_VERSION,
		.ot_type          = M0_FORMAT_TYPE_BE_BNODE,
		.ot_footer_offset = offsetof(struct ff_head, ff_foot)
	});
	m0_format_footer_update(h);

	/**
	 * This is the only time we capture the opaque data of the header. No
	 * other place should the opaque data get captured and written to BE
	 * segment.
	 */
}

static void ff_fini(const struct nd *node, struct m0_be_tx *tx)
{
	struct ff_head *h = ff_data(node);

	m0_format_header_pack(&h->ff_fmt, &(struct m0_format_tag){
		.ot_version       = 0,
		.ot_type          = 0,
		.ot_footer_offset = 0
	});

	h->ff_fmt.hd_magic = 0;
}

static int ff_count(const struct nd *node)
{
	int used = ff_data(node)->ff_used;
	if (ff_data(node)->ff_level > 0)
		used --;
	return used;
}

static int ff_count_rec(const struct nd *node)
{
	return ff_data(node)->ff_used;
}

static int ff_space(const struct nd *node)
{
	struct ff_head *h = ff_data(node);
	return (1ULL << h->ff_shift) - sizeof *h -
		(h->ff_ksize + h->ff_vsize) * h->ff_used;
}

static int ff_level(const struct nd *node)
{
	return ff_data(node)->ff_level;
}

static int ff_shift(const struct nd *node)
{
	return ff_data(node)->ff_shift;
}

static int ff_keysize(const struct nd *node)
{
	return ff_data(node)->ff_ksize;
}

static int ff_valsize(const struct nd *node)
{
	return ff_data(node)->ff_vsize;
}

static bool ff_isunderflow(const struct nd *node, bool predict)
{
	int16_t rec_count = ff_data(node)->ff_used;
	if (predict && rec_count != 0)
		rec_count--;
	return  rec_count == 0;
}

static bool ff_isoverflow(const struct nd *node)
{
	struct ff_head *h = ff_data(node);
	return (ff_space(node) < h->ff_ksize + h->ff_vsize) ? true : false;
}

static void ff_fid(const struct nd *node, struct m0_fid *fid)
{
}

static void ff_node_key(struct slot *slot);

static void ff_rec(struct slot *slot)
{
	struct ff_head *h = ff_data(slot->s_node);

	M0_PRE(ergo(!(h->ff_used == 0 && slot->s_idx == 0),
		    slot->s_idx <= h->ff_used));

	slot->s_rec.r_val.ov_vec.v_nr = 1;
	slot->s_rec.r_val.ov_vec.v_count[0] = h->ff_vsize;
	slot->s_rec.r_val.ov_buf[0] = ff_val(slot->s_node, slot->s_idx);
	ff_node_key(slot);
	M0_POST(ff_rec_is_valid(slot));
}

static void ff_node_key(struct slot *slot)
{
	const struct nd  *node = slot->s_node;
	struct ff_head   *h    = ff_data(node);

	M0_PRE(ergo(!(h->ff_used == 0 && slot->s_idx == 0),
		    slot->s_idx <= h->ff_used));

	slot->s_rec.r_key.k_data.ov_vec.v_nr = 1;
	slot->s_rec.r_key.k_data.ov_vec.v_count[0] = h->ff_ksize;
	slot->s_rec.r_key.k_data.ov_buf[0] = ff_key(slot->s_node, slot->s_idx);
}

static void ff_child(struct slot *slot, struct segaddr *addr)
{
	const struct nd *node = slot->s_node;
	struct ff_head  *h    = ff_data(node);

	M0_PRE(slot->s_idx < h->ff_used);
	*addr = *(struct segaddr *)ff_val(node, slot->s_idx);
}

static bool ff_isfit(struct slot *slot)
{
	struct ff_head *h = ff_data(slot->s_node);

	M0_PRE(ff_rec_is_valid(slot));
	return h->ff_ksize + h->ff_vsize <= ff_space(slot->s_node);
}

static void ff_done(struct slot *slot, struct m0_be_tx *tx, bool modified)
{
	/**
	 * not needed yet. In future if we want to calculate checksum per
	 * record, we might want to recode this function.
	*/
}

static void ff_make(struct slot *slot, struct m0_be_tx *tx)
{
	const struct nd *node  = slot->s_node;
	struct ff_head  *h     = ff_data(node);
	int              rsize = h->ff_ksize + h->ff_vsize;
	void            *start = ff_key(node, slot->s_idx);

	M0_PRE(ff_rec_is_valid(slot));
	M0_PRE(ff_isfit(slot));
	memmove(start + rsize, start, rsize * (h->ff_used - slot->s_idx));
	h->ff_used++;
	/** Capture these changes in ff_capture.*/
}

static bool ff_find(struct slot *slot, const struct m0_btree_key *find_key)
{
	struct ff_head          *h     = ff_data(slot->s_node);
	int                      i     = -1;
	int                      j     = node_count(slot->s_node);
	struct m0_btree_key      key;
	void                    *p_key;
	m0_bcount_t              ksize = h->ff_ksize;
	struct m0_bufvec_cursor  cur_1;
	struct m0_bufvec_cursor  cur_2;
	int                      diff;
	int                      m;

	key.k_data = M0_BUFVEC_INIT_BUF(&p_key, &ksize);

	M0_PRE(find_key->k_data.ov_vec.v_count[0] == h->ff_ksize);
	M0_PRE(find_key->k_data.ov_vec.v_nr == 1);

	while (i + 1 < j) {
		m = (i + j) / 2;

		key.k_data.ov_buf[0] = ff_key(slot->s_node, m);

		m0_bufvec_cursor_init(&cur_1, &key.k_data);
		m0_bufvec_cursor_init(&cur_2, &find_key->k_data);
		diff = m0_bufvec_cursor_cmp(&cur_1, &cur_2);

		M0_ASSERT(i < m && m < j);
		if (diff < 0)
			i = m;
		else if (diff > 0)
			j = m;
		else {
			i = j = m;
			break;
		}
	}

	slot->s_idx = j;

	return (i == j);
}

static void ff_fix(const struct nd *node, struct m0_be_tx *tx)
{
	struct ff_head *h = ff_data(node);

	m0_format_footer_update(h);
	/** Capture changes in ff_capture */
}

static void ff_cut(const struct nd *node, int idx, int size,
		   struct m0_be_tx *tx)
{
	M0_PRE(size == ff_data(node)->ff_vsize);
}

static void ff_del(const struct nd *node, int idx, struct m0_be_tx *tx)
{
	struct ff_head   *h     = ff_data(node);
	int               rsize = h->ff_ksize + h->ff_vsize;
	void             *start = ff_key(node, idx);

	M0_PRE(idx < h->ff_used);
	M0_PRE(h->ff_used > 0);
	memmove(start, start + rsize, rsize * (h->ff_used - idx - 1));
	h->ff_used--;
	/** Capture changes in ff_capture */
}

static void ff_set_level(const struct nd *node, uint8_t new_level,
			 struct m0_be_tx *tx)
{
	struct ff_head *h = ff_data(node);

	h->ff_level = new_level;
	/** Capture these changes in ff_capture.*/
}

static void ff_opaque_set(const struct  segaddr *addr, void *opaque)
{
	struct ff_head *h = segaddr_addr(addr);
	h->ff_opaque = opaque;
	/** This change should NEVER be captured.*/
}

static void *ff_opaque_get(const struct segaddr *addr)
{
	struct ff_head *h = segaddr_addr(addr);
	return h->ff_opaque;
}

static void generic_move(struct nd *src, struct nd *tgt,
			 enum direction dir, int nr, struct m0_be_tx *tx)
{
	struct slot  rec;
	struct slot  tmp;
	m0_bcount_t  rec_ksize;
	m0_bcount_t  rec_vsize;
	m0_bcount_t  temp_ksize;
	m0_bcount_t  temp_vsize;
	void        *rec_p_key;
	void        *rec_p_val;
	void        *temp_p_key;
	void        *temp_p_val;
	int          srcidx;
	int          tgtidx;
	int          last_idx_src;
	int          last_idx_tgt;

	rec.s_rec.r_key.k_data = M0_BUFVEC_INIT_BUF(&rec_p_key, &rec_ksize);
	rec.s_rec.r_val        = M0_BUFVEC_INIT_BUF(&rec_p_val, &rec_vsize);

	tmp.s_rec.r_key.k_data = M0_BUFVEC_INIT_BUF(&temp_p_key, &temp_ksize);
	tmp.s_rec.r_val        = M0_BUFVEC_INIT_BUF(&temp_p_val, &temp_vsize);

	M0_PRE(src != tgt);

	last_idx_src = node_count_rec(src);
	last_idx_tgt = node_count_rec(tgt);

	srcidx = dir == D_LEFT ? 0 : last_idx_src - 1;
	tgtidx = dir == D_LEFT ? last_idx_tgt : 0;

	while (true) {
		if (nr == 0 || (nr == NR_EVEN &&
			       (node_space(tgt) <= node_space(src))) ||
			       (nr == NR_MAX && (srcidx == -1 ||
			       node_count_rec(src) == 0)))
			break;

		/** Get the record at src index in rec. */
		rec.s_node = src;
		rec.s_idx  = srcidx;
		node_rec(&rec);

		/**
		 *  With record from src in rec; check if that record can fit in
		 *  the target node. If yes then make space to host this record
		 *  in target node.
		 */
		rec.s_node = tgt;
		rec.s_idx  = tgtidx;
		if (!node_isfit(&rec))
			break;
		node_make(&rec, tx);

		/** Get the location in the target node where the record from
		 *  the source node will be copied later
		 */
		tmp.s_node = tgt;
		tmp.s_idx  = tgtidx;
		node_rec(&tmp);

		rec.s_node = src;
		rec.s_idx  = srcidx;
		m0_bufvec_copy(&tmp.s_rec.r_key.k_data, &rec.s_rec.r_key.k_data,
			       m0_vec_count(&rec.s_rec.r_key.k_data.ov_vec));
		m0_bufvec_copy(&tmp.s_rec.r_val, &rec.s_rec.r_val,
			       m0_vec_count(&rec.s_rec.r_val.ov_vec));
		node_del(src, srcidx, tx);
		if (nr > 0)
			nr--;
		node_done(&tmp, tx, true);
		if (dir == D_LEFT)
			tgtidx++;
		else
			srcidx--;
	}
	node_seq_cnt_update(src);
	node_fix(src, tx);
	node_seq_cnt_update(tgt);
	node_fix(tgt, tx);
}

static void ff_capture(struct slot *slot, struct m0_be_tx *tx)
{
	struct ff_head   *h     = ff_data(slot->s_node);
	int               rsize = h->ff_ksize + h->ff_vsize;
	void             *start = ff_key(slot->s_node, slot->s_idx);
	struct m0_be_seg *seg   = slot->s_node->n_tree->t_seg;
	m0_bcount_t       hsize = sizeof(*h) - sizeof(h->ff_opaque);
 
	/**
	 *  Capture starting from the location where new record may have been
	 *  added or deleted. Capture till the last record. If the deleted
	 *  record was at the end then no records need to be captured only the
	 *  header modifications need to be persisted.
	 */
	if (h->ff_used > slot->s_idx)
		M0_BTREE_TX_CAPTURE(tx, seg, start, 
				    rsize * (h->ff_used - slot->s_idx));
	else if (h->ff_opaque == NULL)
		/**
		 *  This will happen when the node is initialized in which case
		 *  we want to capture the opaque pointer.
		 */
		hsize += sizeof(h->ff_opaque);

	M0_BTREE_TX_CAPTURE(tx, seg, h, hsize);
}

#ifndef __KERNEL__
/**
 *  --------------------------------------------
 *  Section START - Btree Credit
 *  --------------------------------------------
 */
/**
 * Credit for btree put and delete operation.
 * For put operation, at max 2 nodes can get captured in each level plus an
 * extra node. The delete operation can use less nodes, still use the same api
 * to be on the safer side.
 *
 * @param accum transaction credit.
 */
static void btree_callback_credit(struct m0_be_tx_credit *accum)
{
	accum->tc_cb_nr += BTREE_CALLBACK_CREDIT;
}
#endif

/**
 *  --------------------------------------------
 *  Section END - Btree Credit
 *  --------------------------------------------
 */

#define COPY_RECORD(tgt, src)                                                  \
	({                                                                     \
		struct m0_btree_rec *__tgt_rec = (tgt);                        \
		struct m0_btree_rec *__src_rec = (src);                        \
									       \
		m0_bufvec_copy(&__tgt_rec->r_key.k_data,                       \
			       &__src_rec ->r_key.k_data,                      \
			       m0_vec_count(&__src_rec ->r_key.k_data.ov_vec));\
		m0_bufvec_copy(&__tgt_rec->r_val, &__src_rec->r_val,           \
			       m0_vec_count(&__src_rec ->r_val.ov_vec));       \
	})

#define COPY_VALUE(tgt, src)                                                   \
	({                                                                     \
		struct m0_btree_rec *__tgt_rec = (tgt);                        \
		struct m0_btree_rec *__src_rec = (src);                        \
									       \
		m0_bufvec_copy(&__tgt_rec->r_val, &__src_rec->r_val,           \
			       m0_vec_count(&__src_rec ->r_val.ov_vec));       \
	})

#define REC_INIT(pp_key, p_ksize, pp_val, p_vsize)                             \
	({                                                                     \
		struct m0_btree_rec __rec;                                     \
									       \
		__rec.r_key.k_data = M0_BUFVEC_INIT_BUF((pp_key), (p_ksize));  \
		__rec.r_val        = M0_BUFVEC_INIT_BUF((pp_val), (p_vsize));  \
		__rec;                                                         \
	})

/** Insert operation section start point: */
#ifndef __KERNEL__

static bool cookie_is_set(struct m0_bcookie *k_cookie)
{
	/* TBD : function definition */
	return false;
}

static bool cookie_is_used(void)
{
	/* TBD : function definition */
	return false;
}

static bool cookie_is_valid(struct td *tree, struct m0_bcookie *k_cookie)
{
	/* TBD : function definition */
	/* if given key is in cookie's last and first key */

	return false;
}

static int fail(struct m0_btree_op *bop, int rc)
{
	bop->bo_op.o_sm.sm_rc = rc;
	return m0_sm_op_sub(&bop->bo_op, P_CLEANUP, P_FINI);
}

/**
 * This function will validate the cookie or path traversed by the operation and
 * return result. If if cookie is used it will validate cookie else check for
 * traversed path.
 *
 * @param oi which provide all information about traversed nodes.
 * @param tree needed in case of cookie validation.
 * @param cookie provided by the user which needs to get validate if used.
 * @return bool return true if validation succeed else false.
 */
static bool path_check(struct m0_btree_oimpl *oi, struct td *tree,
		       struct m0_bcookie *k_cookie)
{
	int        total_level = oi->i_used;
	struct nd *l_node;

	if (cookie_is_used())
		return cookie_is_valid(tree, k_cookie);

	while (total_level >= 0) {
		l_node = oi->i_level[total_level].l_node;
		if (!node_isvalid(l_node)) {
			node_op_fini(&oi->i_nop);
			return false;
		}
		if (oi->i_level[total_level].l_seq != l_node->n_seq)
			return false;
		total_level--;
	}
	return true;
}

/**
 * Validates the sibling node and its sequence number.
 *
 * @param oi provides traversed nodes information.
 * @return bool return true if validation succeeds else false.
 */
static bool sibling_node_check(struct m0_btree_oimpl *oi)
{
	struct nd *l_sibling = oi->i_level[oi->i_used].l_sibling;

	if (l_sibling == NULL || oi->i_pivot == -1)
		return true;

	if (!node_isvalid(l_sibling)) {
		node_op_fini(&oi->i_nop);
		return false;
	}
	if (oi->i_level[oi->i_used].l_sib_seq != l_sibling->n_seq)
		return false;
	return true;
}

static int64_t lock_op_init(struct m0_sm_op *bo_op, struct node_op  *i_nop,
			    struct td *tree, int nxt)
{
	/** parameters which has passed but not will be used while state machine
	 *  implementation for  locks
	 */
	m0_rwlock_write_lock(&tree->t_lock);
	return nxt;
}

static void lock_op_unlock(struct td *tree)
{
	m0_rwlock_write_unlock(&tree->t_lock);
}

static void level_alloc(struct m0_btree_oimpl *oi, int height)
{
	oi->i_level = m0_alloc(height * (sizeof *oi->i_level));
}

static void level_put(struct m0_btree_oimpl *oi, struct m0_be_tx *tx)
{
	int i;
	for (i = 0; i <= oi->i_used; ++i) {
		if (oi->i_level[i].l_node != NULL) {
			node_put(&oi->i_nop, oi->i_level[i].l_node, tx);
			oi->i_level[i].l_node = NULL;
		}
		if (oi->i_level[i].l_sibling != NULL) {
			node_put(&oi->i_nop, oi->i_level[i].l_sibling, tx);
			oi->i_level[i].l_sibling = NULL;
		}
	}
}

static void level_cleanup(struct m0_btree_oimpl *oi, struct m0_be_tx *tx)
{
	/**
	 * This function assumes the thread is unlocked when level_cleanup runs.
	 * If ever there arises a need to call level_cleanup() with the lock
	 * owned by the calling thread then this routine will need some changes
	 * such as accepting a parameter which would tell us if the lock is
	 * already taken by this thread.
	 */
	int i;

	/** Put all the nodes back. */
	level_put(oi, tx);
	/** Free up allocated nodes. */
	for (i = 0; i < oi->i_height; ++i) {
		if (oi->i_level[i].l_alloc != NULL) {
			oi->i_nop.no_opc = NOP_FREE;
			/**
			 * node_free() will not cause any I/O delay since this
			 * node was allocated in P_ALLOC phase in put_tick and
			 * I/O delay would have happened during the allocation.
			 */
			node_free(&oi->i_nop, oi->i_level[i].l_alloc, tx, 0);
			oi->i_level[i].l_alloc = NULL;
		}
	}
	if (oi->i_extra_node != NULL) {
		oi->i_nop.no_opc = NOP_FREE;
		node_free(&oi->i_nop, oi->i_extra_node, tx, 0);
		oi->i_extra_node = NULL;
	}
	m0_free(oi->i_level);
}

/**
 * Adds unique node descriptor address to m0_btree_oimpl::i_capture structure.
 */
static void btree_node_capture_enlist(struct m0_btree_oimpl *oi,
				      struct nd *addr, int start_idx)
{
	struct node_capture_info *arr = oi->i_capture;
	int                       i;

	M0_PRE(addr != NULL);

	for (i = 0; i < BTREE_CALLBACK_CREDIT; i++) {
		if (arr[i].nc_node == NULL) {
			arr[i].nc_node = addr;
			arr[i].nc_idx  = start_idx;
			break;
		} else if (arr[i].nc_node == addr) {
			arr[i].nc_idx = arr[i].nc_idx < start_idx ?
				        arr[i].nc_idx : start_idx;
			break;
		}
	}
}

/**
 * Checks if given segaddr is within segment boundaries.
*/
static bool address_in_segment(struct segaddr addr)
{
	//TBD: function definition
	return true;
}

/**
 * This function gets called when splitting is done at root node. This function
 * is responsible to handle this scanario and ultimately root will point out to
 * the two splitted node.
 * @param bop structure for btree operation which contains all required data
 * @param new_rec will contain key and value as address pointing to newly
 * allocated node at root
 * @return int64_t return state which needs to get executed next
 */
static int64_t btree_put_root_split_handle(struct m0_btree_op *bop,
					   struct m0_btree_rec *new_rec)
{
	struct td              *tree       = bop->bo_arbor->t_desc;
	struct m0_btree_oimpl  *oi         = bop->bo_i;
	struct level           *lev        = &oi->i_level[0];
	m0_bcount_t             ksize;
	void                   *p_key;
	m0_bcount_t             vsize;
	void                   *p_val;

	bop->bo_rec   = *new_rec;

	/**
	 * When splitting is done at root node, tree height needs to get
	 * increased by one. As, we do not want to change the pointer to the
	 * root node, we will copy all contents from root to i_extra_node and
	 * make i_extra_node as one of the child of existing root
	 * 1) First copy all contents from root node to extra_node
	 * 2) add new 2 records at root node:
	 *      i.for first record, key = rec.r_key, value = rec.r_val
	 *      ii.for second record, key = null, value = segaddr(i_extra_node)
	 */

	int curr_max_level = node_level(lev->l_node);

	node_lock(lev->l_node);
	node_lock(oi->i_extra_node);

	node_set_level(oi->i_extra_node, curr_max_level, bop->bo_tx);
	node_set_level(lev->l_node, curr_max_level + 1, bop->bo_tx);

	node_move(lev->l_node, oi->i_extra_node, D_RIGHT, NR_MAX, bop->bo_tx);
	M0_ASSERT(node_count_rec(lev->l_node) == 0);

	/* 2) add new 2 records at root node. */

	/* Add first rec at root */
	struct slot node_slot = {
		.s_node = lev->l_node,
		.s_idx  = 0
	};
	node_slot.s_rec = bop->bo_rec;

	/* M0_ASSERT(node_isfit(&node_slot)) */
	node_make(&node_slot, bop->bo_tx);
	node_slot.s_rec = REC_INIT(&p_key, &ksize, &p_val, &vsize);
	node_rec(&node_slot);
	COPY_RECORD(&node_slot.s_rec, &bop->bo_rec);
	/* if we need to update vec_count for node, update here */

	node_done(&node_slot, bop->bo_tx, true);

	/* Add second rec at root */

	/**
	 * For second record, value = segaddr(i_extra_node).
	 * Note that, last key is not considered as valid key for internal node.
	 * Therefore, currently, key is not set as NULL explicitly.
	 * In future, depending on requirement, key, key size, value size might
	 * need to be set/store explicitly.
	 */
	bop->bo_rec.r_val.ov_buf[0] = &(oi->i_extra_node->n_addr);
	node_slot.s_idx  = 1;
	node_slot.s_rec = bop->bo_rec;
	node_make(&node_slot, bop->bo_tx);
	node_slot.s_rec = REC_INIT(&p_key, &ksize, &p_val, &vsize);
	node_rec(&node_slot);
	COPY_VALUE(&node_slot.s_rec, &bop->bo_rec);
	/* if we need to update vec_count for root slot, update at this place */

	node_done(&node_slot, bop->bo_tx, true);
	node_seq_cnt_update(lev->l_node);
	node_fix(lev->l_node, bop->bo_tx);
	/**
	 * Note : not capturing l_node as it must have already been captured in
	 * btree_put_makespace_phase().
	 */
	btree_node_capture_enlist(oi, oi->i_extra_node, 0);

	/* Increase height by one */
	tree->t_height++;

	node_unlock(lev->l_node);
	node_unlock(oi->i_extra_node);

	node_put(&oi->i_nop, oi->i_extra_node, bop->bo_tx);
	oi->i_extra_node = NULL;

	return P_CAPTURE;
}

/**
 * This function is called when there is overflow and splitting needs to be
 * done. It will move some records from right node(l_node) to left node(l_alloc)
 * and find the appropriate slot for given record. It will store the node and
 * index (where we need to insert given record) in tgt slot as a result.
 *
 * @param l_alloc It is the newly allocated node, where we want to move record.
 * @param l_node It is the current node, from where we want to move record.
 * @param rec It is the given record for which we want to find slot
 * @param tgt result of record find will get stored in tgt slot
 * @param tx It represents the transaction of which the current operation is
 * part of.
 */
static void btree_put_split_and_find(struct nd *allocated_node,
				     struct nd *current_node,
				     struct m0_btree_rec *rec, struct slot *tgt,
				     struct m0_be_seg *seg, struct m0_be_tx *tx)
{
	struct slot              right_slot;
	struct slot              left_slot;
	struct m0_bufvec_cursor  cur_1;
	struct m0_bufvec_cursor  cur_2;
	int                      diff;
	m0_bcount_t              ksize;
	void                    *p_key;
	m0_bcount_t              vsize;
	void                    *p_val;

	/* intialised slot for left and right node*/
	left_slot.s_node  = allocated_node;
	right_slot.s_node = current_node;

	/* 1)Move some records from current node to new node */

	node_set_level(allocated_node, node_level(current_node), tx);

	node_move(current_node, allocated_node, D_LEFT, NR_EVEN, tx);

	/*2) Find appropriate slot for given record */

	right_slot.s_idx = 0;
	right_slot.s_rec = REC_INIT(&p_key, &ksize, &p_val, &vsize);
	node_key(&right_slot);

	m0_bufvec_cursor_init(&cur_1, &rec->r_key.k_data);
	m0_bufvec_cursor_init(&cur_2, &right_slot.s_rec.r_key.k_data);

	diff = m0_bufvec_cursor_cmp(&cur_1, &cur_2);
	tgt->s_node = diff < 0 ? left_slot.s_node : right_slot.s_node;

	/**
	 * Corner case: If given record needs to be inseted at internal left
	 * node and if the key of given record is greater than key at last index
	 * of left record, initialised tgt->s_idx explicitly, as node_find will
	 * not compare key with last indexed key.
	 */
	if (node_level(tgt->s_node) > 0 && tgt->s_node == left_slot.s_node) {
		left_slot.s_idx = node_count(left_slot.s_node);
		left_slot.s_rec = REC_INIT(&p_key, &ksize, &p_val, &vsize);
		node_key(&left_slot);
		m0_bufvec_cursor_init(&cur_2, &left_slot.s_rec.r_key.k_data);
		diff = m0_bufvec_cursor_cmp(&cur_1, &cur_2);
		if (diff > 0) {
			tgt->s_idx = node_count(left_slot.s_node) + 1;
			return;
		}
	}
	node_find(tgt, &rec->r_key);
}

/**
 * This function is responsible to handle the overflow at node at particular
 * level. It will get called when given record is not able to fit in node. This
 * function will split the node and update bop->bo_rec which needs to get added
 * at parent node.
 *
 * If record is not able to fit in the node, split the node
 *     1) Move some records from current node(l_node) to new node(l_alloc).
 *     2) Insert given record to appropriate node.
 *     3) Modify last key from left node(in case of internal node) and key,
 *       value for record which needs to get inserted at parent.
 *
 * @param bop structure for btree operation which contains all required data.
 * @return int64_t return state which needs to get executed next.
 */
static int64_t btree_put_makespace_phase(struct m0_btree_op *bop)
{
	struct m0_btree_oimpl *oi         = bop->bo_i;
	struct level          *lev = &oi->i_level[oi->i_used];
	m0_bcount_t            ksize;
	void                  *p_key;
	m0_bcount_t            vsize;
	void                  *p_val;
	m0_bcount_t            ksize_1;
	void                  *p_key_1;
	m0_bcount_t            vsize_1;
	void                  *p_val_1;
	uint64_t               newvalue;
	m0_bcount_t            newvsize  = INTERNAL_NODE_VALUE_SIZE;
	void                  *newv_ptr  = &newvalue;
	struct m0_btree_rec    new_rec;
	struct slot            tgt;
	struct slot            node_slot;
	int                    i;

	/**
	 * move records from current node to new node and find slot for given
	 * record
	 */
	node_lock(lev->l_alloc);
	node_lock(lev->l_node);

	btree_put_split_and_find(lev->l_alloc, lev->l_node, &bop->bo_rec, &tgt,
				 bop->bo_seg, bop->bo_tx);

	tgt.s_rec = bop->bo_rec;
	node_make (&tgt, bop->bo_tx);
	tgt.s_rec = REC_INIT(&p_key, &ksize, &p_val, &vsize);
	node_rec(&tgt);
	tgt.s_rec.r_flags = M0_BSC_SUCCESS;
	int rc = bop->bo_cb.c_act(&bop->bo_cb, &tgt.s_rec);
	if (rc) {
		/* If callback failed, undo make space, splitted node */
		node_del(tgt.s_node, tgt.s_idx, bop->bo_tx);
		node_done(&tgt, bop->bo_tx, true);
		tgt.s_node == lev->l_node ? node_seq_cnt_update(lev->l_node) :
					    node_seq_cnt_update(lev->l_alloc);
		node_fix(lev->l_node, bop->bo_tx);

		node_move(lev->l_alloc, lev->l_node, D_RIGHT,
		          NR_MAX, bop->bo_tx);

		node_unlock(lev->l_alloc);
		node_unlock(lev->l_node);
		lock_op_unlock(bop->bo_arbor->t_desc);
		return fail(bop, rc);
	}
	node_done(&tgt, bop->bo_tx, true);
	tgt.s_node == lev->l_node ? node_seq_cnt_update(lev->l_node) :
				    node_seq_cnt_update(lev->l_alloc);
	node_fix(tgt.s_node, bop->bo_tx);
	btree_node_capture_enlist(oi, lev->l_alloc, 0);
	btree_node_capture_enlist(oi, lev->l_node, 0);

	node_unlock(lev->l_alloc);
	node_unlock(lev->l_node);

	/* Initialized new record which will get inserted at parent */
	node_slot.s_node = lev->l_node;
	node_slot.s_idx = 0;
	node_slot.s_rec = REC_INIT(&p_key, &ksize, &p_val, &vsize);
	node_key(&node_slot);
	new_rec.r_key = node_slot.s_rec.r_key;

	newvalue      = INTERNAL_NODE_VALUE_SIZE;
	newv_ptr      = &(lev->l_alloc->n_addr);
	new_rec.r_val = M0_BUFVEC_INIT_BUF(&newv_ptr, &newvsize);

	node_put(&oi->i_nop, lev->l_alloc, bop->bo_tx);
	lev->l_alloc = NULL;

	for (i = oi->i_used - 1; i >= 0; i--) {
		lev = &oi->i_level[i];
		node_slot.s_node = lev->l_node;
		node_slot.s_idx  = lev->l_idx;
		node_slot.s_rec  = new_rec;
		if (node_isfit(&node_slot)) {
			struct m0_btree_rec *rec;

			node_lock(lev->l_node);

			node_make(&node_slot, bop->bo_tx);
			node_slot.s_rec = REC_INIT(&p_key_1, &ksize_1,
						   &p_val_1, &vsize_1);
			node_rec(&node_slot);
			rec = &new_rec;
			COPY_RECORD(&node_slot.s_rec, rec);

			node_done(&node_slot, bop->bo_tx, true);
			node_seq_cnt_update(lev->l_node);
			node_fix(lev->l_node, bop->bo_tx);
			btree_node_capture_enlist(oi, lev->l_node, lev->l_idx);

			node_unlock(lev->l_node);
			return P_CAPTURE;
		}

		node_lock(lev->l_alloc);
		node_lock(lev->l_node);

		btree_put_split_and_find(lev->l_alloc, lev->l_node, &new_rec,
<<<<<<< HEAD
					 &tgt, bop->bo_tx);

=======
					 &tgt, bop->bo_seg, bop->bo_tx);
		btree_callback_add(oi, lev->l_alloc, 0);
		btree_callback_add(oi, lev->l_node, 0);
>>>>>>> 7649a39c
		tgt.s_rec = new_rec;
		node_make(&tgt, bop->bo_tx);
		tgt.s_rec = REC_INIT(&p_key_1, &ksize_1, &p_val_1, &vsize_1);
		node_rec(&tgt);
		COPY_RECORD(&tgt.s_rec,  &new_rec);

		node_done(&tgt, bop->bo_tx, true);
		tgt.s_node == lev->l_node ? node_seq_cnt_update(lev->l_node) :
					    node_seq_cnt_update(lev->l_alloc);
		node_fix(tgt.s_node, bop->bo_tx);
		btree_node_capture_enlist(oi, lev->l_alloc, 0);
		btree_node_capture_enlist(oi, lev->l_node, 0);

		node_unlock(lev->l_alloc);
		node_unlock(lev->l_node);

		node_slot.s_node = lev->l_alloc;
		node_slot.s_idx = node_count(node_slot.s_node);
		node_slot.s_rec = REC_INIT(&p_key, &ksize, &p_val, &vsize);
		node_key(&node_slot);
		new_rec.r_key = node_slot.s_rec.r_key;
		newv_ptr = &(lev->l_alloc->n_addr);

		node_put(&oi->i_nop, lev->l_alloc, bop->bo_tx);
		lev->l_alloc = NULL;
	}

	/**
	 * If we reach root node and splitting is done at root handle spliting
	 * of root
	*/
	return btree_put_root_split_handle(bop, &new_rec);
}

/* get_tick for insert operation */
static int64_t btree_put_kv_tick(struct m0_sm_op *smop)
{
	struct m0_btree_op    *bop            = M0_AMB(bop, smop, bo_op);
	struct td             *tree           = bop->bo_arbor->t_desc;
	uint64_t               flags          = bop->bo_flags;
	struct m0_btree_oimpl *oi             = bop->bo_i;
	bool                   lock_acquired  = bop->bo_flags & BOF_LOCKALL;
	struct level          *lev;

	switch (bop->bo_op.o_sm.sm_state) {
	case P_INIT:
		M0_ASSERT(bop->bo_i == NULL);
		bop->bo_i = m0_alloc(sizeof *oi);
		if (bop->bo_i == NULL) {
			bop->bo_op.o_sm.sm_rc = M0_ERR(-ENOMEM);
			return P_DONE;
		}
		if ((flags & BOF_COOKIE) &&
		    cookie_is_set(&bop->bo_rec.r_key.k_cookie))
			return P_COOKIE;
		else
			return P_SETUP;
	case P_COOKIE:
		if (cookie_is_valid(tree, &bop->bo_rec.r_key.k_cookie) &&
		    !node_isoverflow(oi->i_cookie_node))
			return P_LOCK;
		else
			return P_SETUP;
	case P_LOCKALL:
		M0_ASSERT(bop->bo_flags & BOF_LOCKALL);
		return lock_op_init(&bop->bo_op, &bop->bo_i->i_nop,
				    bop->bo_arbor->t_desc, P_SETUP);
	case P_SETUP:
		oi->i_height = tree->t_height;
		level_alloc(oi, oi->i_height);
		if (oi->i_level == NULL) {
			if (lock_acquired)
				lock_op_unlock(tree);
			return fail(bop, M0_ERR(-ENOMEM));
		}
		bop->bo_i->i_key_found = false;
		oi->i_nop.no_op.o_sm.sm_rc = 0;
		/** Fall through to P_DOWN. */
	case P_DOWN:
		oi->i_used = 0;
		M0_SET0(&oi->i_capture);
		/* Load root node. */
		return node_get(&oi->i_nop, tree, &tree->t_root->n_addr,
				P_NEXTDOWN);
	case P_NEXTDOWN:
		if (oi->i_nop.no_op.o_sm.sm_rc == 0) {
			struct slot    node_slot = {};
			struct segaddr child_node_addr;

			lev = &oi->i_level[oi->i_used];
			lev->l_node = oi->i_nop.no_node;
			node_slot.s_node = oi->i_nop.no_node;

			node_lock(lev->l_node);
			lev->l_seq = oi->i_nop.no_node->n_seq;

			/**
			 * Node validation is required to determine that the
			 * node(lev->l_node) which is pointed by current thread
			 * is not freed by any other thread till current thread
			 * reaches NEXTDOWN phase.
			 *
			 * Node verification is required to determine that no
			 * other thread which has lock is working on the same
			 * node(lev->l_node) which is pointed by current thread.
			 */

			if (!node_isvalid(lev->l_node) || (oi->i_used > 0 &&
			    node_count_rec(lev->l_node) == 0)) {
				node_unlock(lev->l_node);
				return m0_sm_op_sub(&bop->bo_op, P_CLEANUP,
						    P_SETUP);
			}

			oi->i_nop.no_node = NULL;

			oi->i_key_found = node_find(&node_slot,
						    &bop->bo_rec.r_key);
			lev->l_idx = node_slot.s_idx;
			if (node_level(node_slot.s_node) > 0) {
				if (oi->i_key_found) {
					lev->l_idx++;
					node_slot.s_idx++;
				}
				node_child(&node_slot, &child_node_addr);
				if (!address_in_segment(child_node_addr)) {
					node_unlock(lev->l_node);
					node_op_fini(&oi->i_nop);
					return fail(bop, M0_ERR(-EFAULT));
				}
				oi->i_used++;

				if (oi->i_used >= oi->i_height) {
					/* If height of tree increased. */
					oi->i_used = oi->i_height - 1;
					node_unlock(lev->l_node);
					return m0_sm_op_sub(&bop->bo_op,
							    P_CLEANUP, P_SETUP);
				}
				node_unlock(lev->l_node);
				return node_get(&oi->i_nop, tree,
						&child_node_addr, P_NEXTDOWN);
			} else {
				node_unlock(lev->l_node);
				if (oi->i_key_found)
					return P_LOCK;
				/**
				 * Initialize i_alloc_lev to level of leaf
				 * node.
				 */
				oi->i_alloc_lev = oi->i_used;
				return P_ALLOC_REQUIRE;
			}
		} else {
			node_op_fini(&oi->i_nop);
			return m0_sm_op_sub(&bop->bo_op, P_CLEANUP, P_SETUP);
		}
	case P_ALLOC_REQUIRE:{
		do {
			lev = &oi->i_level[oi->i_alloc_lev];
			if (!node_isvalid(lev->l_node))
				return m0_sm_op_sub(&bop->bo_op, P_CLEANUP,
						    P_SETUP);

			if (!node_isoverflow(lev->l_node))
				break;
			if (lev->l_alloc == NULL || (oi->i_alloc_lev == 0 &&
			    oi->i_extra_node == NULL)) {
				/**
				 * Depending on the level of node, shift can be
				 * updated.
				 */
				int ksize = node_keysize(lev->l_node);
				int vsize = node_valsize(lev->l_node);
				int shift = node_shift(lev->l_node);
				oi->i_nop.no_opc = NOP_ALLOC;
				return node_alloc(&oi->i_nop, tree,
						  shift, lev->l_node->n_type,
						  ksize, vsize, bop->bo_tx,
						  P_ALLOC_STORE);

			}
			oi->i_alloc_lev--;
		} while (oi->i_alloc_lev >= 0);
		return P_LOCK;
	}
	case P_ALLOC_STORE: {
		if (oi->i_nop.no_op.o_sm.sm_rc != 0) {
			if (lock_acquired)
				lock_op_unlock(tree);
			node_op_fini(&oi->i_nop);
			return fail(bop, oi->i_nop.no_op.o_sm.sm_rc);
		}
		lev = &oi->i_level[oi->i_alloc_lev];

		if (oi->i_alloc_lev == 0) {
			/**
			 * If we are at root node and if there is possibility of
			 * overflow at root node, allocate two nodes for l_alloc
			 * and oi->extra_node, as both nodes will be used in
			 * case of root overflow.
			 */
			if (lev->l_alloc == NULL) {
				int ksize;
				int vsize;
				int shift;
				lev->l_alloc = oi->i_nop.no_node;

				if (!node_isvalid(lev->l_node)) {
					return m0_sm_op_sub(&bop->bo_op,
								P_CLEANUP,
								P_SETUP);
				}
				ksize = node_keysize(lev->l_node);
				vsize = node_valsize(lev->l_node);
				shift = node_shift(lev->l_node);
				oi->i_nop.no_opc = NOP_ALLOC;
				return node_alloc(&oi->i_nop, tree,
						  shift, lev->l_node->n_type,
						  ksize, vsize, bop->bo_tx,
						  P_ALLOC_STORE);

			} else if (oi->i_extra_node == NULL) {
				oi->i_extra_node = oi->i_nop.no_node;
				return P_LOCK;
			} else
				M0_ASSERT(0);
		}

		lev->l_alloc = oi->i_nop.no_node;
		oi->i_alloc_lev--;
		return P_ALLOC_REQUIRE;
	}
	case P_LOCK:
		if (!lock_acquired)
			return lock_op_init(&bop->bo_op, &bop->bo_i->i_nop,
					    bop->bo_arbor->t_desc, P_CHECK);
		/** Fall through if LOCK is already acquired. */
	case P_CHECK:
		if (!path_check(oi, tree, &bop->bo_rec.r_key.k_cookie)) {
			oi->i_trial++;
			if (oi->i_trial >= MAX_TRIALS) {
				M0_ASSERT_INFO((bop->bo_flags & BOF_LOCKALL) ==
					       0, "Put record failure in tree"
					       "lock mode");
				bop->bo_flags |= BOF_LOCKALL;
				lock_op_unlock(tree);
				return m0_sm_op_sub(&bop->bo_op, P_CLEANUP,
						    P_LOCKALL);
			}
			if (oi->i_height != tree->t_height) {
				/* If height has changed. */
				lock_op_unlock(tree);
				return m0_sm_op_sub(&bop->bo_op, P_CLEANUP,
						    P_SETUP);
			} else {
				/* If height is same, put back all the nodes. */
				lock_op_unlock(tree);
				level_put(oi, bop->bo_tx);
				return P_DOWN;
			}
		}
		/** Fall through if path_check is successful. */
	case P_MAKESPACE: {
		if (oi->i_key_found) {
			struct m0_btree_rec rec;
			rec.r_flags = M0_BSC_KEY_EXISTS;
			int rc = bop->bo_cb.c_act(&bop->bo_cb, &rec);
			if (rc) {
				lock_op_unlock(tree);
				return fail(bop, rc);
			}
			lock_op_unlock(tree);
			return m0_sm_op_sub(&bop->bo_op, P_CLEANUP, P_FINI);
		}

		lev = &oi->i_level[oi->i_used];
		struct slot slot_for_right_node = {
			.s_node = lev->l_node,
			.s_idx  = lev->l_idx,
			.s_rec  = bop->bo_rec
		};
		if (!node_isfit(&slot_for_right_node))
			return btree_put_makespace_phase(bop);

		node_lock(lev->l_node);
		node_make(&slot_for_right_node, bop->bo_tx);
		/** Fall through if there is no overflow.  **/
	}
	case P_ACT: {
		m0_bcount_t          ksize;
		void                *p_key;
		m0_bcount_t          vsize;
		void                *p_val;
		struct m0_btree_rec *rec;
		struct slot          node_slot;

		lev = &oi->i_level[oi->i_used];

		node_slot.s_node = lev->l_node;
		node_slot.s_idx  = lev->l_idx;

		rec  = &node_slot.s_rec;
		*rec = REC_INIT(&p_key, &ksize, &p_val, &vsize);
		node_rec(&node_slot);

		/**
		 * If we are at leaf node, and we have made the space
		 * for inserting a record, callback will be called.
		 * Callback will be provided with the record. It is
		 * user's responsibility to fill the value as well as
		 * key in the given record. if callback failed, we will
		 * revert back the changes made on btree. Detailed
		 * explination is provided at P_MAKESPACE stage.
		 */
		rec->r_flags = M0_BSC_SUCCESS;
		int rc = bop->bo_cb.c_act(&bop->bo_cb, rec);
		if (rc) {
			/* handle if callback fail i.e undo make */
			node_del(node_slot.s_node, node_slot.s_idx, bop->bo_tx);
			node_done(&node_slot, bop->bo_tx, true);
			node_seq_cnt_update(lev->l_node);
			node_fix(lev->l_node, bop->bo_tx);

			node_unlock(lev->l_node);
			lock_op_unlock(tree);
			return fail(bop, rc);
		}
		node_done(&node_slot, bop->bo_tx, true);
		node_seq_cnt_update(lev->l_node);
		node_fix(lev->l_node, bop->bo_tx);
		btree_node_capture_enlist(oi, lev->l_node, lev->l_idx);

		node_unlock(lev->l_node);
		return P_CAPTURE;
	}
	case P_CAPTURE: {
		struct node_capture_info *arr = oi->i_capture;
		struct slot               node_slot;
		int                       i;

		for (i = 0; i < BTREE_CALLBACK_CREDIT; i++) {
			if (arr[i].nc_node == NULL)
				break;
			node_slot.s_node = arr[i].nc_node;
			node_slot.s_idx  = arr[i].nc_idx;
			node_capture(&node_slot, bop->bo_tx);
		}

		lock_op_unlock(tree);
		return m0_sm_op_sub(&bop->bo_op, P_CLEANUP, P_FINI);
	}
	case P_CLEANUP:
		level_cleanup(oi, bop->bo_tx);
		return m0_sm_op_ret(&bop->bo_op);
	case P_FINI :
		M0_ASSERT(oi);
		m0_free(oi);
		return P_DONE;
	default:
		M0_IMPOSSIBLE("Wrong state: %i", bop->bo_op.o_sm.sm_state);
	};
}
/* Insert operation section end point */

#endif
#ifndef __KERNEL__
//static struct m0_sm_group G;

static struct m0_sm_state_descr btree_states[P_NR] = {
	[P_INIT] = {
		.sd_flags   = M0_SDF_INITIAL,
		.sd_name    = "P_INIT",
		.sd_allowed = M0_BITS(P_COOKIE, P_SETUP, P_ACT, P_TIMECHECK,
				      P_DONE),
	},
	[P_COOKIE] = {
		.sd_flags   = 0,
		.sd_name    = "P_COOKIE",
		.sd_allowed = M0_BITS(P_LOCK, P_SETUP),
	},
	[P_SETUP] = {
		.sd_flags   = 0,
		.sd_name    = "P_SETUP",
		.sd_allowed = M0_BITS(P_CLEANUP, P_NEXTDOWN),
	},
	[P_LOCKALL] = {
		.sd_flags   = 0,
		.sd_name    = "P_LOCKALL",
		.sd_allowed = M0_BITS(P_SETUP),
	},
	[P_DOWN] = {
		.sd_flags   = 0,
		.sd_name    = "P_DOWN",
		.sd_allowed = M0_BITS(P_NEXTDOWN),
	},
	[P_NEXTDOWN] = {
		.sd_flags   = 0,
		.sd_name    = "P_NEXTDOWN",
		.sd_allowed = M0_BITS(P_NEXTDOWN, P_ALLOC_REQUIRE,
				      P_STORE_CHILD, P_SIBLING, P_CLEANUP,
				      P_LOCK),
	},
	[P_SIBLING] = {
		.sd_flags   = 0,
		.sd_name    = "P_SIBLING",
		.sd_allowed = M0_BITS(P_SIBLING, P_LOCK, P_CLEANUP),
	},
	[P_ALLOC_REQUIRE] = {
		.sd_flags   = 0,
		.sd_name    = "P_ALLOC_REQUIRE",
		.sd_allowed = M0_BITS(P_ALLOC_STORE, P_LOCK, P_CLEANUP),
	},
	[P_ALLOC_STORE] = {
		.sd_flags   = 0,
		.sd_name    = "P_ALLOC_STORE",
		.sd_allowed = M0_BITS(P_ALLOC_REQUIRE, P_ALLOC_STORE, P_LOCK,
				      P_CLEANUP),
	},
	[P_STORE_CHILD] = {
		.sd_flags   = 0,
		.sd_name    = "P_STORE_CHILD",
		.sd_allowed = M0_BITS(P_CHECK, P_CLEANUP, P_LOCKALL,
				      P_FREENODE),
	},
	[P_LOCK] = {
		.sd_flags   = 0,
		.sd_name    = "P_LOCK",
		.sd_allowed = M0_BITS(P_CHECK, P_CAPTURE, P_CLEANUP, P_LOCKALL,
				      P_FREENODE),
	},
	[P_CHECK] = {
		.sd_flags   = 0,
		.sd_name    = "P_CHECK",
		.sd_allowed = M0_BITS(P_CAPTURE, P_CLEANUP, P_DOWN, P_FREENODE),
	},
	[P_MAKESPACE] = {
		.sd_flags   = 0,
		.sd_name    = "P_MAKESPACE",
		.sd_allowed = M0_BITS(P_CLEANUP),
	},
	[P_ACT] = {
		.sd_flags   = 0,
		.sd_name    = "P_ACT",
		.sd_allowed = M0_BITS(P_FREENODE, P_CAPTURE, P_CLEANUP, P_DONE),
	},
	[P_CAPTURE] = {
		.sd_flags   = 0,
		.sd_name    = "P_CAPTURE",
		.sd_allowed = M0_BITS(P_CLEANUP),
	},
	[P_FREENODE] = {
		.sd_flags   = 0,
		.sd_name    = "P_FREENODE",
		.sd_allowed = M0_BITS(P_FREENODE, P_CLEANUP, P_FINI),
	},
	[P_CLEANUP] = {
		.sd_flags   = 0,
		.sd_name    = "P_CLEANUP",
		.sd_allowed = M0_BITS(P_SETUP, P_LOCKALL, P_FINI),
	},
	[P_FINI] = {
		.sd_flags   = 0,
		.sd_name    = "P_FINI",
		.sd_allowed = M0_BITS(P_DONE),
	},
	[P_TIMECHECK] = {
		.sd_flags   = 0,
		.sd_name    = "P_TIMECHECK",
		.sd_allowed = M0_BITS(P_TIMECHECK),
	},
	[P_DONE] = {
		.sd_flags   = M0_SDF_TERMINAL,
		.sd_name    = "P_DONE",
		.sd_allowed = 0,
	},
};

static struct m0_sm_trans_descr btree_trans[] = {
	{ "open/create/close-init", P_INIT, P_ACT  },
	{ "open/create/close-act", P_ACT, P_DONE },
	{ "close/destroy", P_INIT, P_DONE},
	{ "close-init-timecheck", P_INIT, P_TIMECHECK},
	{ "close-timecheck-repeat", P_TIMECHECK, P_TIMECHECK},
	{ "kvop-init-cookie", P_INIT, P_COOKIE },
	{ "kvop-init", P_INIT, P_SETUP },
	{ "kvop-cookie-valid", P_COOKIE, P_LOCK },
	{ "kvop-cookie-invalid", P_COOKIE, P_SETUP },
	{ "kvop-setup-failed", P_SETUP, P_CLEANUP },
	{ "kvop-setup-down-fallthrough", P_SETUP, P_NEXTDOWN },
	{ "kvop-lockall", P_LOCKALL, P_SETUP },
	{ "kvop-down", P_DOWN, P_NEXTDOWN },
	{ "kvop-nextdown-repeat", P_NEXTDOWN, P_NEXTDOWN },
	{ "put-nextdown-next", P_NEXTDOWN, P_ALLOC_REQUIRE },
	{ "del-nextdown-load", P_NEXTDOWN, P_STORE_CHILD },
	{ "get-nextdown-next", P_NEXTDOWN, P_LOCK },
	{ "iter-nextdown-sibling", P_NEXTDOWN, P_SIBLING },
	{ "kvop-nextdown-failed", P_NEXTDOWN, P_CLEANUP },
	{ "iter-sibling-repeat", P_SIBLING, P_SIBLING },
	{ "iter-sibling-next", P_SIBLING, P_LOCK },
	{ "iter-sibling-failed", P_SIBLING, P_CLEANUP },
	{ "put-alloc-load", P_ALLOC_REQUIRE, P_ALLOC_STORE },
	{ "put-alloc-next", P_ALLOC_REQUIRE, P_LOCK },
	{ "put-alloc-fail", P_ALLOC_REQUIRE, P_CLEANUP },
	{ "put-allocstore-require", P_ALLOC_STORE, P_ALLOC_REQUIRE },
	{ "put-allocstore-repeat", P_ALLOC_STORE, P_ALLOC_STORE },
	{ "put-allocstore-next", P_ALLOC_STORE, P_LOCK },
	{ "put-allocstore-fail", P_ALLOC_STORE, P_CLEANUP },
	{ "del-child-check", P_STORE_CHILD, P_CHECK },
	{ "del-child-check-ht-changed", P_STORE_CHILD, P_CLEANUP },
	{ "del-child-check-ht-same", P_STORE_CHILD, P_LOCKALL },
	{ "del-child-check-act-free", P_STORE_CHILD, P_FREENODE },
	{ "kvop-lock", P_LOCK, P_CHECK },
	{ "kvop-lock-check-ht-changed", P_LOCK, P_CLEANUP },
	{ "kvop-lock-check-ht-same", P_LOCK, P_LOCKALL },
	{ "put-lock-ft-capture", P_LOCK, P_CAPTURE },
	{ "del-check-act-free", P_LOCK, P_FREENODE },
	{ "kvop-check-height-changed", P_CHECK, P_CLEANUP },
	{ "kvop-check-height-same", P_CHECK, P_DOWN },
	{ "put-check-ft-capture", P_CHECK, P_CAPTURE },
	{ "del-act-free", P_CHECK, P_FREENODE },
	{ "put-makespace-cleanup", P_MAKESPACE, P_CLEANUP },
	{ "put-makespace", P_MAKESPACE, P_ACT },
	{ "kvop-act", P_ACT, P_CLEANUP },
	{ "put-act", P_ACT, P_CAPTURE },
	{ "del-act", P_ACT, P_FREENODE },
	{ "put-capture", P_CAPTURE, P_CLEANUP},
	{ "del-freenode-repeat", P_FREENODE, P_FREENODE },
	{ "del-freenode-cleanup", P_FREENODE, P_CLEANUP },
	{ "del-freenode-fini", P_FREENODE, P_FINI},
	{ "kvop-cleanup-setup", P_CLEANUP, P_SETUP },
	{ "kvop-lockall", P_CLEANUP, P_LOCKALL },
	{ "kvop-done", P_CLEANUP, P_FINI },
	{ "kvop-fini", P_FINI, P_DONE },
};

static struct m0_sm_conf btree_conf = {
	.scf_name      = "btree-conf",
	.scf_nr_states = ARRAY_SIZE(btree_states),
	.scf_state     = btree_states,
	.scf_trans_nr  = ARRAY_SIZE(btree_trans),
	.scf_trans     = btree_trans
};

#endif

#ifndef __KERNEL__
/**
 * calc_shift is used to calculate the shift for the given number of bytes.
 * Shift is the exponent of nearest power-of-2 value greater than or equal to
 * number of bytes.
 *
 * @param value represents the number of bytes
 * @return int  returns the shift value.
 */

int calc_shift(int value)
{
	unsigned int sample = (unsigned int) value;
	unsigned int pow    = 0;

	while (sample > 0)
	{
		sample >>=1;
		pow += 1;
	}

	return pow - 1;
}

/**
 * btree_create_tree_tick function is the main function used to create btree.
 * It traverses through multiple states to perform its operation.
 *
 * @param smop     represents the state machine operation
 * @return int64_t returns the next state to be executed.
 */
int64_t btree_create_tree_tick(struct m0_sm_op *smop)
{
	struct m0_btree_op    *bop    = M0_AMB(bop, smop, bo_op);
	struct m0_btree_oimpl *oi     = bop->bo_i;
	struct m0_btree_idata *data   = &bop->b_data;
	int                    k_size = data->bt->ksize == -1 ? MAX_KEY_SIZE :
					data->bt->ksize;
	int                    v_size = data->bt->vsize == -1 ? MAX_VAL_SIZE :
					data->bt->vsize;

	switch (bop->bo_op.o_sm.sm_state) {
	case P_INIT:
		/**
		 * This following check has been added to enforce the
		 * requirement that nodes have aligned addresses.
		 * However, in future, this check can be removed if
		 * such a requirement is invalidated.
		 */
		if (!addr_is_aligned(data->addr))
			return M0_ERR(-EFAULT);

		oi = m0_alloc(sizeof *bop->bo_i);
		if (oi == NULL)
			return M0_ERR(-ENOMEM);
		bop->bo_i = oi;
		bop->bo_arbor = m0_alloc(sizeof *bop->bo_arbor);
		if (bop->bo_arbor == NULL) {
			m0_free(oi);
			return M0_ERR(-ENOMEM);
		}

		oi->i_nop.no_addr = segaddr_build(data->addr, calc_shift(data->
							      num_bytes));
		node_init(&oi->i_nop.no_addr, k_size, v_size,
			  data->nt, bop->bo_seg, bop->bo_tx);

		return tree_get(&oi->i_nop, &oi->i_nop.no_addr, P_ACT);

	case P_ACT:
		oi->i_nop.no_node->n_type = data->nt;
		oi->i_nop.no_tree->t_type = data->bt;
		oi->i_nop.no_tree->t_seg  = bop->bo_seg;

		bop->bo_arbor->t_desc           = oi->i_nop.no_tree;
		bop->bo_arbor->t_type           = data->bt;

		m0_rwlock_write_lock(&bop->bo_arbor->t_desc->t_lock);
		bop->bo_arbor->t_desc->t_height = 1;
		m0_rwlock_write_unlock(&bop->bo_arbor->t_desc->t_lock);

		m0_free(oi);
		bop->bo_i = NULL;
		return P_DONE;

	default:
		M0_IMPOSSIBLE("Wrong state: %i", bop->bo_op.o_sm.sm_state);
	}
}

/**
 * btree_destroy_tree_tick function is the main function used to destroy btree.
 *
 * @param smop     represents the state machine operation
 * @return int64_t returns the next state to be executed.
 */
int64_t btree_destroy_tree_tick(struct m0_sm_op *smop)
{
	struct m0_btree_op *bop = M0_AMB(bop, smop, bo_op);

	M0_PRE(bop->bo_op.o_sm.sm_state == P_INIT);
	M0_PRE(bop->bo_arbor != NULL);
	M0_PRE(bop->bo_arbor->t_desc != NULL);
	M0_PRE(node_invariant(bop->bo_arbor->t_desc->t_root));

	/** The following pre-condition is currently a
	 *  compulsion as the delete routine has not been
	 *  implemented yet.
	 *  Once it is implemented, this pre-condition can be
	 *  modified to compulsorily remove the records and get
	 *  the node count to 0.
	 */
	M0_PRE(node_count(bop->bo_arbor->t_desc->t_root) == 0);

	tree_put(bop->bo_arbor->t_desc);
	/**
	 * TODO: Currently just deleting the tree root node, as the assumption
	 * is tree will only have root node at this point.
	 */
	m0_rwlock_write_lock(&list_lock);
	ndlist_tlink_del_fini(bop->bo_arbor->t_desc->t_root);
	m0_rwlock_write_unlock(&list_lock);

	/**
	 * ToDo: We need to capture the changes occuring in the
	 * root node after tree_descriptor has been freed using
	 * m0_be_tx_capture().
	 * Only those fields that have changed need to be
	 * updated.
	 */
	m0_free(bop->bo_arbor);
	bop->bo_arbor = NULL;

	return P_DONE;
}

/**
 * btree_open_tree_tick function is used to traverse through different states to
 * facilitate the working of m0_btree_open().
 *
 * @param smop     represents the state machine operation
 * @return int64_t returns the next state to be executed.
 */
int64_t btree_open_tree_tick(struct m0_sm_op *smop)
{
	struct m0_btree_op    *bop  = M0_AMB(bop, smop, bo_op);
	struct m0_btree_oimpl *oi   = bop->bo_i;

	switch (bop->bo_op.o_sm.sm_state) {
	case P_INIT:

		/**
		 * ToDo:
		 * Here, we need to add a check to enforce the
		 * requirement that nodes are valid.
		 *
		 * Once the function node_isvalid() is implemented properly,
		 * we need to add the check here.
		 */

		oi = m0_alloc(sizeof *bop->bo_i);
		if (oi == NULL)
			return M0_ERR(-ENOMEM);
		bop->bo_i = oi;
		oi->i_nop.no_addr = segaddr_build(bop->b_data.addr,
						  calc_shift(bop->b_data.
							     num_bytes));

		return tree_get(&oi->i_nop, &oi->i_nop.no_addr, P_ACT);

	case P_ACT:
		bop->b_data.tree->t_type   = oi->i_nop.no_tree->t_type;
		bop->b_data.tree->t_height = oi->i_nop.no_tree->t_height;
		bop->b_data.tree->t_desc   = oi->i_nop.no_tree;

		m0_free(oi);
		return P_DONE;

	default:
		M0_IMPOSSIBLE("Wrong state: %i", bop->bo_op.o_sm.sm_state);
	}
}

/**
 * btree_close_tree_tick function is used to traverse through different states
 * to facilitate the working of m0_btree_close().
 *
 * @param smop     represents the state machine operation
 * @return int64_t returns the next state to be executed.
 */
int64_t btree_close_tree_tick(struct m0_sm_op *smop)
{
	struct m0_btree_op *bop  = M0_AMB(bop, smop, bo_op);
	struct td          *tree = bop->bo_arbor->t_desc;
	struct nd          *node;

	M0_PRE(tree->t_ref != 0);

	switch (bop->bo_op.o_sm.sm_state) {
	case P_INIT:
		if (tree->t_ref > 1) {
			tree_put(tree);
			return P_DONE;
		}
		tree->t_starttime = m0_time_now();
		/** put tree's root node. */
		node_put(tree->t_root->n_op, tree->t_root, bop->bo_tx);
		/** Fallthrough to P_TIMECHECK */
	case P_TIMECHECK:
		/**
		 * This code is meant for debugging. In future, this case needs
		 * to be handled in a better way.
		 */
		m0_rwlock_write_lock(&list_lock);
		m0_tl_for(ndlist, &btree_active_nds, node) {
			if (node->n_tree == tree && node->n_ref > 0) {
				if (m0_time_seconds(m0_time_now() -
						    tree->t_starttime) > 5) {
					M0_LOG(M0_ERROR, "tree close timeout");
					M0_ASSERT(false);
				}
				m0_rwlock_write_unlock(&list_lock);
				return P_TIMECHECK;
			}
		} m0_tl_endfor;
		m0_rwlock_write_unlock(&list_lock);
		/** Fallthrough to P_ACT */
	case P_ACT:
		tree->t_starttime = 0;
		tree_put(tree);
		return P_DONE;
	default:
		M0_IMPOSSIBLE("Wrong state: %i", bop->bo_op.o_sm.sm_state);
	}
}

/* Based on the flag get the next/previous sibling index. */
static int sibling_index_get(int index, uint64_t flags, bool key_exists)
{
	if (flags & BOF_NEXT)
		return key_exists ? ++index : index;
	return --index;
}

/* Checks if the index is in the range of valid key range for node. */
static bool index_is_valid(struct level *lev)
{
	return (lev->l_idx >= 0) && (lev->l_idx < node_count(lev->l_node));
}

/**
 *  Search from the leaf + 1 level till the root level and find a node
 *  which has valid sibling. Once found, get the leftmost leaf record from the
 *  sibling subtree.
 */
int  btree_sibling_first_key_get(struct m0_btree_oimpl *oi, struct td *tree,
				 struct slot *s)
{
	int             i;
	struct level   *lev;
	struct segaddr  child;

	for (i = oi->i_used - 1; i >= 0; i--) {
		lev = &oi->i_level[i];
		if (lev->l_idx < node_count(lev->l_node)) {
			s->s_node = oi->i_nop.no_node = lev->l_node;
			s->s_idx = lev->l_idx + 1;
			while (i != oi->i_used) {
				node_child(s, &child);
				if (!address_in_segment(child))
					return M0_ERR(-EFAULT);
				i++;
				node_get(&oi->i_nop, tree, &child, P_CLEANUP);
				s->s_idx = 0;
				s->s_node = oi->i_nop.no_node;
				oi->i_level[i].l_sibling = oi->i_nop.no_node;
			}
			node_rec(s);
			return 0;
		}
	}
	s->s_rec.r_flags = M0_BSC_KEY_NOT_FOUND;
	return 0;

}

/** Tree GET (lookup) state machine. */
static int64_t btree_get_kv_tick(struct m0_sm_op *smop)
{
	struct m0_btree_op    *bop            = M0_AMB(bop, smop, bo_op);
	struct td             *tree           = bop->bo_arbor->t_desc;
	struct m0_btree_oimpl *oi             = bop->bo_i;
	bool                   lock_acquired  = bop->bo_flags & BOF_LOCKALL;
	struct level          *lev;

	switch (bop->bo_op.o_sm.sm_state) {
	case P_INIT:
		M0_ASSERT(bop->bo_i == NULL);
		bop->bo_i = m0_alloc(sizeof *oi);
		if (bop->bo_i == NULL) {
			bop->bo_op.o_sm.sm_rc = M0_ERR(-ENOMEM);
			return P_DONE;
		}
		if ((bop->bo_flags & BOF_COOKIE) &&
		    cookie_is_set(&bop->bo_rec.r_key.k_cookie))
			return P_COOKIE;
		else
			return P_SETUP;
	case P_COOKIE:
		if (cookie_is_valid(tree, &bop->bo_rec.r_key.k_cookie))
			return P_LOCK;
		else
			return P_SETUP;
	case P_LOCKALL:
		M0_ASSERT(bop->bo_flags & BOF_LOCKALL);
		return lock_op_init(&bop->bo_op, &bop->bo_i->i_nop,
				    bop->bo_arbor->t_desc, P_SETUP);
	case P_SETUP:
		oi->i_height = tree->t_height;
		level_alloc(oi, oi->i_height);
		if (oi->i_level == NULL) {
			if (lock_acquired)
				lock_op_unlock(tree);
			return fail(bop, M0_ERR(-ENOMEM));
		}
		oi->i_nop.no_op.o_sm.sm_rc = 0;
		/** Fall through to P_DOWN. */
	case P_DOWN:
		oi->i_used = 0;
		return node_get(&oi->i_nop, tree, &tree->t_root->n_addr,
				P_NEXTDOWN);
	case P_NEXTDOWN:
		if (oi->i_nop.no_op.o_sm.sm_rc == 0) {
			struct slot    node_slot = {};
			struct segaddr child;

			lev = &oi->i_level[oi->i_used];
			lev->l_node = oi->i_nop.no_node;
			node_slot.s_node = oi->i_nop.no_node;

			node_lock(lev->l_node);
			lev->l_seq = lev->l_node->n_seq;

			/**
			 * Node validation is required to determine that the
			 * node(lev->l_node) which is pointed by current thread
			 * is not freed by any other thread till current thread
			 * reaches NEXTDOWN phase.
			 *
			 * Node verification is required to determine that no
			 * other thread which has lock is working on the same
			 * node(lev->l_node) which is pointed by current thread.
			 */
			if (!node_isvalid(lev->l_node) || (oi->i_used > 0 &&
			    node_count_rec(lev->l_node) == 0)) {
				node_unlock(lev->l_node);
				return m0_sm_op_sub(&bop->bo_op, P_CLEANUP,
						    P_SETUP);
			}

			oi->i_key_found = node_find(&node_slot,
						    &bop->bo_rec.r_key);
			lev->l_idx = node_slot.s_idx;

			if (node_level(node_slot.s_node) > 0) {
				if (oi->i_key_found) {
					node_slot.s_idx++;
					lev->l_idx++;
				}
				node_child(&node_slot, &child);
				if (!address_in_segment(child)) {
					node_unlock(lev->l_node);
					node_op_fini(&oi->i_nop);
					return fail(bop, M0_ERR(-EFAULT));
				}
				oi->i_used++;
				if (oi->i_used >= oi->i_height) {
					/* If height of tree increased. */
					oi->i_used = oi->i_height - 1;
					node_unlock(lev->l_node);
					return m0_sm_op_sub(&bop->bo_op,
							    P_CLEANUP, P_SETUP);
				}
				node_unlock(lev->l_node);
				return node_get(&oi->i_nop, tree, &child,
						P_NEXTDOWN);
			} else {
				node_unlock(lev->l_node);
				return P_LOCK;
			}
		} else {
			node_op_fini(&oi->i_nop);
			return m0_sm_op_sub(&bop->bo_op, P_CLEANUP, P_SETUP);
		}
	case P_LOCK:
		if (!lock_acquired)
			return lock_op_init(&bop->bo_op, &bop->bo_i->i_nop,
					    bop->bo_arbor->t_desc, P_CHECK);
		/** Fall through if LOCK is already acquired. */
	case P_CHECK:
		if (!path_check(oi, tree, &bop->bo_rec.r_key.k_cookie)) {
			oi->i_trial++;
			if (oi->i_trial >= MAX_TRIALS) {
				M0_ASSERT_INFO((bop->bo_flags & BOF_LOCKALL) ==
					       0, "Get record failure in tree"
					       "lock mode");
				bop->bo_flags |= BOF_LOCKALL;
				lock_op_unlock(tree);
				return m0_sm_op_sub(&bop->bo_op, P_CLEANUP,
						    P_LOCKALL);
			}
			if (oi->i_height != tree->t_height) {
				/* If height has changed. */
				lock_op_unlock(tree);
				return m0_sm_op_sub(&bop->bo_op, P_CLEANUP,
				                    P_SETUP);
			} else {
				/* If height is same, put back all the nodes. */
				lock_op_unlock(tree);
				level_put(oi, bop->bo_tx);
				return P_DOWN;
			}
		}
		/** Fall through if path_check is successful. */
	case P_ACT: {
		m0_bcount_t  ksize;
		m0_bcount_t  vsize;
		void        *pkey;
		void        *pval;
		struct slot  s = {};
		int          rc;

		lev = &oi->i_level[oi->i_used];

		s.s_node             = lev->l_node;
		s.s_idx              = lev->l_idx;
		s.s_rec.r_key.k_data = M0_BUFVEC_INIT_BUF(&pkey, &ksize);
		s.s_rec.r_val        = M0_BUFVEC_INIT_BUF(&pval, &vsize);
		s.s_rec.r_flags      = M0_BSC_SUCCESS;
		/**
		 *  There are two cases based on the flag set by user :
		 *  1. Flag BRF_EQUAL: If requested key found return record else
		 *  return key not exist.
		 *  2. Flag BRF_SLANT: If the key index(found during P_NEXTDOWN)
		 *  is less than total number of keys, return the record at key
		 *  index. Else loop through the levels to find valid sibling.
		 *  If valid sibling found, return first key of the sibling
		 *  subtree else return key not exist.
		 */
		if (bop->bo_flags & BOF_EQUAL) {
			if (oi->i_key_found)
				node_rec(&s);
			else
				s.s_rec.r_flags = M0_BSC_KEY_NOT_FOUND;
		} else {
			if (lev->l_idx < node_count(lev->l_node))
				node_rec(&s);
			else {
				rc = btree_sibling_first_key_get(oi, tree, &s);
				if (rc != 0) {
					node_op_fini(&oi->i_nop);
					return fail(bop, rc);
				}
			}
		}

		bop->bo_cb.c_act(&bop->bo_cb, &s.s_rec);

		lock_op_unlock(tree);
		return m0_sm_op_sub(&bop->bo_op, P_CLEANUP, P_FINI);
	}
	case P_CLEANUP:
		level_cleanup(oi, bop->bo_tx);
		return m0_sm_op_ret(&bop->bo_op);
	case P_FINI :
		M0_ASSERT(oi);
		m0_free(oi);
		return P_DONE;
	default:
		M0_IMPOSSIBLE("Wrong state: %i", bop->bo_op.o_sm.sm_state);
	};
}

/** Iterator state machine. */
int64_t btree_iter_kv_tick(struct m0_sm_op *smop)
{
	struct m0_btree_op    *bop            = M0_AMB(bop, smop, bo_op);
	struct td             *tree           = bop->bo_arbor->t_desc;
	struct m0_btree_oimpl *oi             = bop->bo_i;
	bool                   lock_acquired  = bop->bo_flags & BOF_LOCKALL;
	struct level          *lev;

	switch (bop->bo_op.o_sm.sm_state) {
	case P_INIT:
		M0_ASSERT(bop->bo_i == NULL);
		bop->bo_i = m0_alloc(sizeof *oi);
		if (bop->bo_i == NULL) {
			bop->bo_op.o_sm.sm_rc = M0_ERR(-ENOMEM);
			return P_DONE;
		}
		if ((bop->bo_flags & BOF_COOKIE) &&
		    cookie_is_set(&bop->bo_rec.r_key.k_cookie))
			return P_COOKIE;
		else
			return P_SETUP;
	case P_COOKIE:
		if (cookie_is_valid(tree, &bop->bo_rec.r_key.k_cookie))
			return P_LOCK;
		else
			return P_SETUP;
	case P_LOCKALL:
		M0_ASSERT(bop->bo_flags & BOF_LOCKALL);
		return lock_op_init(&bop->bo_op, &bop->bo_i->i_nop,
				    bop->bo_arbor->t_desc, P_SETUP);
	case P_SETUP:
		oi->i_height = tree->t_height;
		level_alloc(oi, oi->i_height);
		if (oi->i_level == NULL) {
			if (lock_acquired)
				lock_op_unlock(tree);
			return fail(bop, M0_ERR(-ENOMEM));
		}
		oi->i_nop.no_op.o_sm.sm_rc = 0;
		/** Fall through to P_DOWN. */
	case P_DOWN:
		oi->i_used  = 0;
		oi->i_pivot = -1;
		return node_get(&oi->i_nop, tree, &tree->t_root->n_addr,
				P_NEXTDOWN);
	case P_NEXTDOWN:
		if (oi->i_nop.no_op.o_sm.sm_rc == 0) {
			struct slot    s = {};
			struct segaddr child;

			lev = &oi->i_level[oi->i_used];
			lev->l_node = oi->i_nop.no_node;
			s.s_node = oi->i_nop.no_node;

			node_lock(lev->l_node);
			lev->l_seq = lev->l_node->n_seq;

			/**
			 * Node validation is required to determine that the
			 * node(lev->l_node) which is pointed by current thread
			 * is not freed by any other thread till current thread
			 * reaches NEXTDOWN phase.
			 *
			 * Node verification is required to determine that no
			 * other thread which has lock is working on the same
			 * node(lev->l_node) which is pointed by current thread.
			 */
			if (!node_isvalid(lev->l_node) || (oi->i_used > 0 &&
			    node_count_rec(lev->l_node) == 0)) {
				node_unlock(lev->l_node);
				return m0_sm_op_sub(&bop->bo_op, P_CLEANUP,
						    P_SETUP);
			}

			oi->i_key_found = node_find(&s, &bop->bo_rec.r_key);
			lev->l_idx = s.s_idx;

			if (node_level(s.s_node) > 0) {
				if (oi->i_key_found) {
					s.s_idx++;
					lev->l_idx++;
				}
				/**
				 * Check if the node has valid left or right
				 * index based on previous/next flag. If valid
				 * left/right index found, mark this level as
				 * pivot level.The pivot level is the level
				 * closest to leaf level having valid sibling
				 * index.
				 */
				if (((bop->bo_flags & BOF_NEXT) &&
				    (lev->l_idx < node_count(lev->l_node))) ||
				    ((bop->bo_flags & BOF_PREV) &&
				    (lev->l_idx > 0)))
					oi->i_pivot = oi->i_used;

				node_child(&s, &child);
				if (!address_in_segment(child)) {
					node_unlock(lev->l_node);
					node_op_fini(&oi->i_nop);
					return fail(bop, M0_ERR(-EFAULT));
				}
				oi->i_used++;
				if (oi->i_used >= oi->i_height) {
					/* If height of tree increased. */
					oi->i_used = oi->i_height - 1;
					node_unlock(lev->l_node);
					return m0_sm_op_sub(&bop->bo_op,
							    P_CLEANUP, P_SETUP);
				}
				node_unlock(lev->l_node);
				return node_get(&oi->i_nop, tree, &child,
						P_NEXTDOWN);
			} else	{
				/* Get sibling index based on PREV/NEXT flag. */
				lev->l_idx = sibling_index_get(s.s_idx,
							       bop->bo_flags,
							       oi->i_key_found);
				/**
				 * In the following cases jump to LOCK state:
				 * 1. the found key idx is within the valid
				 *    index range of the node.
				 * 2.i_pivot is equal to -1. It means, tree
				 *   traversal reached at the leaf level without
				 *   finding any valid sibling in the non-leaf
				 *   levels.
				 *   This indicates that the search key is the
				 *   boundary key (rightmost for NEXT flag and
				 *   leftmost for PREV flag).
				 */
				if (index_is_valid(lev) || oi->i_pivot == -1) {
					node_unlock(lev->l_node);
					return P_LOCK;
				}
				node_unlock(lev->l_node);
				/**
				 * We are here, it means we want to load
				 * sibling node of the leaf node.
				 * Start traversing the sibling node path
				 * starting from the pivot level. If the node
				 * at pivot level is still valid, load sibling
				 * idx's child node else clean up and restart
				 * state machine.
				 */
				lev = &oi->i_level[oi->i_pivot];
				node_lock(lev->l_node);
				if (!node_isvalid(lev->l_node) ||
				    (oi->i_pivot > 0 &&
				     node_count_rec(lev->l_node) == 0)) {
					node_unlock(lev->l_node);
					node_op_fini(&oi->i_nop);
					return m0_sm_op_sub(&bop->bo_op,
							    P_CLEANUP, P_SETUP);
				}
				if (lev->l_seq != lev->l_node->n_seq) {
					node_unlock(lev->l_node);
					return m0_sm_op_sub(&bop->bo_op,
							    P_CLEANUP, P_SETUP);
				}

				s.s_node = lev->l_node;
				s.s_idx = sibling_index_get(lev->l_idx,
							    bop->bo_flags,
							    true);
				/**
				 * We have already checked node and its sequence
				 * number validity. Do we still need to check
				 * sibling index validity?
				 */

				node_child(&s, &child);
				if (!address_in_segment(child)) {
					node_unlock(lev->l_node);
					node_op_fini(&oi->i_nop);
					return fail(bop, M0_ERR(-EFAULT));
				}
				oi->i_pivot++;
				node_unlock(lev->l_node);
				return node_get(&oi->i_nop, tree, &child,
						P_SIBLING);
			}
		} else {
			node_op_fini(&oi->i_nop);
			return m0_sm_op_sub(&bop->bo_op, P_CLEANUP, P_SETUP);
		}
	case P_SIBLING:
		if (oi->i_nop.no_op.o_sm.sm_rc == 0) {
			struct slot    s = {};
			struct segaddr child;

			lev = &oi->i_level[oi->i_pivot];
			lev->l_sibling = oi->i_nop.no_node;
			s.s_node = oi->i_nop.no_node;
			node_lock(lev->l_sibling);
			lev->l_sib_seq = lev->l_sibling->n_seq;

			/**
			 * Node validation is required to determine that the
			 * node(lev->l_node) which is pointed by current thread
			 * is not freed by any other thread till current thread
			 * reaches NEXTDOWN phase.
			 *
			 * Node verification is required to determine that no
			 * other thread which has lock is working on the same
			 * node(lev->l_node) which is pointed by current thread.
			 */
			if (!node_isvalid(lev->l_sibling) || (oi->i_pivot > 0 &&
			    node_count_rec(lev->l_sibling) == 0)) {
				node_unlock(lev->l_sibling);
				return m0_sm_op_sub(&bop->bo_op, P_CLEANUP,
						    P_SETUP);
			}

			if (node_level(s.s_node) > 0) {
				s.s_idx = (bop->bo_flags & BOF_NEXT) ? 0 :
					  node_count(s.s_node);
				node_child(&s, &child);
				if (!address_in_segment(child)) {
					node_unlock(lev->l_sibling);
					node_op_fini(&oi->i_nop);
					return fail(bop, M0_ERR(-EFAULT));
				}
				oi->i_pivot++;
				if (oi->i_pivot >= oi->i_height) {
					/* If height of tree increased. */
					node_unlock(lev->l_sibling);
					return m0_sm_op_sub(&bop->bo_op,
							    P_CLEANUP, P_SETUP);
				}
				node_unlock(lev->l_sibling);
				return node_get(&oi->i_nop, tree, &child,
						P_SIBLING);
			} else {
				node_unlock(lev->l_sibling);
				return P_LOCK;
			}
		} else {
			node_op_fini(&oi->i_nop);
			return m0_sm_op_sub(&bop->bo_op, P_CLEANUP, P_SETUP);
		}
	case P_LOCK:
		if (!lock_acquired)
			return lock_op_init(&bop->bo_op, &bop->bo_i->i_nop,
					    bop->bo_arbor->t_desc, P_CHECK);
		/** Fall through if LOCK is already acquired. */
	case P_CHECK:
		if (!path_check(oi, tree, &bop->bo_rec.r_key.k_cookie) ||
		    !sibling_node_check(oi)) {
			oi->i_trial++;
			if (oi->i_trial >= MAX_TRIALS) {
				M0_ASSERT_INFO((bop->bo_flags & BOF_LOCKALL) ==
					       0, "Iterator failure in tree"
					       "lock mode");
				bop->bo_flags |= BOF_LOCKALL;
				lock_op_unlock(tree);
				return m0_sm_op_sub(&bop->bo_op, P_CLEANUP,
						    P_LOCKALL);
			}
			if (oi->i_height != tree->t_height) {
				lock_op_unlock(tree);
				return m0_sm_op_sub(&bop->bo_op, P_CLEANUP,
				                    P_SETUP);
			} else {
				/* If height is same, put back all the nodes. */
				lock_op_unlock(tree);
				level_put(oi, bop->bo_tx);
				return P_DOWN;
			}
		}
		/**
		 * Fall through if path_check and sibling_node_check are
		 * successful.
		 */
	case P_ACT: {
		m0_bcount_t		 ksize;
		m0_bcount_t		 vsize;
		void			*pkey;
		void			*pval;
		struct slot		 s = {};

		lev = &oi->i_level[oi->i_used];

		s.s_rec.r_key.k_data = M0_BUFVEC_INIT_BUF(&pkey, &ksize);
		s.s_rec.r_val	     = M0_BUFVEC_INIT_BUF(&pval, &vsize);
		s.s_rec.r_flags      = M0_BSC_SUCCESS;

		/* Return record if idx fit in the node. */
		if (index_is_valid(lev)) {
			s.s_node = lev->l_node;
			s.s_idx  = lev->l_idx;
			node_rec(&s);
		} else if (oi->i_pivot == -1)
			/* Handle rightmost/leftmost key case. */
			s.s_rec.r_flags = M0_BSC_KEY_BTREE_BOUNDARY;
		else {
			/* Return sibling record based on flag. */
			s.s_node = lev->l_sibling;
			s.s_idx = (bop->bo_flags & BOF_NEXT) ? 0 :
				  node_count(s.s_node) - 1;
			node_rec(&s);
		}
		bop->bo_cb.c_act(&bop->bo_cb, &s.s_rec);
		lock_op_unlock(tree);
		return m0_sm_op_sub(&bop->bo_op, P_CLEANUP, P_FINI);
	}
	case P_CLEANUP:
		level_cleanup(oi, bop->bo_tx);
		return m0_sm_op_ret(&bop->bo_op);
	case P_FINI:
		M0_ASSERT(oi);
		m0_free(oi);
		return P_DONE;
	default:
		M0_IMPOSSIBLE("Wrong state: %i", bop->bo_op.o_sm.sm_state);
	};
}

/* Delete Operation */

/**
 * This function will get called if there is an underflow at current node after
 * deletion of the record. Currently, underflow condition is defined based on
 * record count. If record count is 0, there will be underflow. To resolve
 * underflow,
 * 1) delete the node from parent.
 * 2) check if there is an underflow at parent due to deletion of it's child.
 * 3) if there is an underflow,
 *        if, we have reached root, handle underflow at root.
 *        else, repeat steps from step 1.
 *    else, return next phase which needs to be executed.
 *
 * @param bop will provide all required information about btree operation.
 * @return int64_t return state which needs to get executed next.
 */
static int64_t btree_del_resolve_underflow(struct m0_btree_op *bop)
{
	struct td              *tree        = bop->bo_arbor->t_desc;
	struct m0_btree_oimpl  *oi          = bop->bo_i;
	int                     used_count  = oi->i_used;
	struct level           *lev         = &oi->i_level[used_count];
	bool                    flag        = false;
	struct slot             node_slot;
	int                     curr_root_level;
	struct slot             root_slot;
	struct nd              *root_child;

	do {
		lev->l_freenode = true;
		used_count--;
		lev = &oi->i_level[used_count];
		node_lock(lev->l_node);

		node_del(lev->l_node, lev->l_idx, bop->bo_tx);
		node_slot.s_node = lev->l_node;
		node_slot.s_idx  = lev->l_idx;
		node_done(&node_slot, bop->bo_tx, true);

		/**
		 * once underflow is resolved at child by deleteing child node
		 * from parent, determine next step:
		 * If we reach the root node,
		 *      if record count > 1, go to P_FREENODE.
		 *      if record count = 0, set level = 0, height=1, go to
		 *         P_FREENODE.
		 *       else record count == 1, break the loop handle root case
		 *           condition.
		 * else if record count at parent is greater than 0, go to
		 *         P_FREENODE.
		 *      else, resolve the underflow at parent reapeat the steps
		 *            in loop.
		 */
		if (used_count == 0) {
			if (node_count_rec(lev->l_node) > 1)
				flag = true;
			else if (node_count_rec(lev->l_node) == 0) {
				node_set_level(lev->l_node, 0, bop->bo_tx);
				tree->t_height = 1;
				flag = true;
			} else
				break;
		}
		node_seq_cnt_update(lev->l_node);
		node_fix(node_slot.s_node, bop->bo_tx);
		btree_node_capture_enlist(oi, lev->l_node, lev->l_idx);

		node_unlock(lev->l_node);

		/* check if underflow after deletion */
		if (flag || !node_isunderflow(lev->l_node, false)) {
			lock_op_unlock(tree);
			return P_FREENODE;
		}

	} while (1);

	/**
	 * handle root cases :
	 * If we have reached the root and root contains only one child pointer
	 * due to the deletion of l_node from the level below the root,
	 * 1) get the root's only child
	 * 2) delete the existing record from root
	 * 3) copy the record from its only child to root
	 * 4) free that child node
	 */

	curr_root_level  = node_level(lev->l_node);
	root_slot.s_node = lev->l_node;
	root_slot.s_idx  = 0;
	node_del(lev->l_node, 0, bop->bo_tx);
	node_done(&root_slot, bop->bo_tx, true);

	/* l_sib is node below root which is root's only child */
	root_child = oi->i_level[1].l_sibling;
	node_lock(root_child);

	node_set_level(lev->l_node, curr_root_level - 1, bop->bo_tx);
	tree->t_height--;

	node_move(root_child, lev->l_node, D_RIGHT, NR_MAX, bop->bo_tx);
	M0_ASSERT(node_count_rec(root_child) == 0);

	btree_node_capture_enlist(oi, lev->l_node, 0);
	btree_node_capture_enlist(oi, root_child, 0);

	node_unlock(lev->l_node);
	node_unlock(root_child);

	lock_op_unlock(tree);
	oi->i_level[1].l_sibling = NULL;
	return node_free(&oi->i_nop, root_child, bop->bo_tx, P_FREENODE);
}

/**
 * Validates the child node of root and its sequence number if it is loaded.
 *
 * @param oi provides traversed nodes information.
 * @return bool return true if validation succeeds else false.
 */
static bool child_node_check(struct m0_btree_oimpl *oi)
{
	struct nd *l_node;

	if (cookie_is_used() || oi->i_used == 0)
		return true;

	l_node = oi->i_level[1].l_sibling;

	if (l_node) {
		if (!node_isvalid(l_node))
			return false;
		if (oi->i_level[1].l_sib_seq != l_node->n_seq)
			return false;
	}
	return true;
}

/**
 * This function will determine if there is requirement of loading root child.
 * If root contains only two records and if any of them is going to get deleted,
 * it is required to load the other child of root as well to handle root case.
 *
 * @param bop will provide all required information about btree operation.
 * @return int8_t return -1 if any ancestor node is not valid. return 1, if
 *                loading of child is needed, else return 0;
 */
static int8_t root_child_is_req(struct m0_btree_op *bop)
{
	struct m0_btree_oimpl *oi = bop->bo_i;
	int8_t                 load = 0;
	int                    used_count = oi->i_used;
	do {
		if (!node_isvalid(oi->i_level[used_count].l_node))
			return -1;
		if (used_count == 0) {
			if (node_count_rec(oi->i_level[used_count].l_node) == 2)
				load = 1;
			break;
		}
		if (!node_isunderflow(oi->i_level[used_count].l_node, true))
			break;

		used_count--;
	}while (1);
	return load;
}

/**
 * This function will get called if root is an internal node and it contains
 * only two records. It will check if there is requirement for loading root's
 * other child and accordingly return the next state for execution.
 *
 * @param bop will provide all required information about btree operation.
 * @return int64_t return state which needs to get executed next.
 */
static int64_t root_case_handle(struct m0_btree_op *bop)
{
	/**
	 * If root is an internal node and it contains only two records, check
	 * if any record is going to be deleted if yes, we also have to load
	 * other child of root so that we can copy the content from that child
	 * at root and decrease the level by one.
	 */
	struct m0_btree_oimpl *oi            = bop->bo_i;
	int8_t                 load;

	load = root_child_is_req(bop);
	if (load == -1)
		return m0_sm_op_sub(&bop->bo_op, P_CLEANUP, P_SETUP);
	if (load) {
		struct slot     root_slot = {};
		struct segaddr  root_child;
		struct level   *root_lev = &oi->i_level[0];

		node_lock(root_lev->l_node);

		if (!node_isvalid(root_lev->l_node) ||
		    root_lev->l_node->n_seq != root_lev->l_seq) {
			node_unlock(root_lev->l_node);
			return m0_sm_op_sub(&bop->bo_op, P_CLEANUP, P_SETUP);
		}
		root_slot.s_node = root_lev->l_node;
		root_slot.s_idx  = root_lev->l_idx == 0 ? 1 : 0;

		node_child(&root_slot, &root_child);
		if (!address_in_segment(root_child)) {
			node_unlock(root_lev->l_node);
			node_op_fini(&oi->i_nop);
			return fail(bop, M0_ERR(-EFAULT));
		}
		node_unlock(root_lev->l_node);
		return node_get(&oi->i_nop, bop->bo_arbor->t_desc,
				&root_child, P_STORE_CHILD);
	}
	return P_LOCK;
}

/* State machine implementation for delete operation */
static int64_t btree_del_kv_tick(struct m0_sm_op *smop)
{
	struct m0_btree_op    *bop            = M0_AMB(bop, smop, bo_op);
	struct td             *tree           = bop->bo_arbor->t_desc;
	uint64_t               flags          = bop->bo_flags;
	struct m0_btree_oimpl *oi             = bop->bo_i;
	bool                   lock_acquired  = bop->bo_flags & BOF_LOCKALL;
	struct level          *lev;

	switch (bop->bo_op.o_sm.sm_state) {
	case P_INIT:
		M0_ASSERT(bop->bo_i == NULL);
		bop->bo_i = m0_alloc(sizeof *oi);
		if (bop->bo_i == NULL) {
			bop->bo_op.o_sm.sm_rc = M0_ERR(-ENOMEM);
			return P_DONE;
		}
		if ((flags & BOF_COOKIE) &&
		    cookie_is_set(&bop->bo_rec.r_key.k_cookie))
			return P_COOKIE;
		else
			return P_SETUP;
	case P_COOKIE:
		if (cookie_is_valid(tree, &bop->bo_rec.r_key.k_cookie) &&
		    !node_isunderflow(oi->i_cookie_node, true))
			return P_LOCK;
		else
			return P_SETUP;
	case P_LOCKALL:
		M0_ASSERT(bop->bo_flags & BOF_LOCKALL);
		return lock_op_init(&bop->bo_op, &bop->bo_i->i_nop,
				    bop->bo_arbor->t_desc, P_SETUP);
	case P_SETUP:
		oi->i_height = tree->t_height;
		level_alloc(oi, oi->i_height);
		if (oi->i_level == NULL) {
			if (lock_acquired)
				lock_op_unlock(tree);
			return fail(bop, M0_ERR(-ENOMEM));
		}
		bop->bo_i->i_key_found = false;
		oi->i_nop.no_op.o_sm.sm_rc = 0;
		/** Fall through to P_DOWN. */
	case P_DOWN:
		oi->i_used = 0;
		M0_SET0(&oi->i_capture);
		/* Load root node. */
		return node_get(&oi->i_nop, tree, &tree->t_root->n_addr,
				P_NEXTDOWN);
	case P_NEXTDOWN:
		if (oi->i_nop.no_op.o_sm.sm_rc == 0) {
			struct slot    node_slot = {};
			struct segaddr child_node_addr;

			lev = &oi->i_level[oi->i_used];
			lev->l_node = oi->i_nop.no_node;
			node_slot.s_node = oi->i_nop.no_node;

			node_lock(lev->l_node);
			lev->l_seq = oi->i_nop.no_node->n_seq;

			/**
			 * Node validation is required to determine that the
			 * node(lev->l_node) which is pointed by current thread
			 * is not freed by any other thread till current thread
			 * reaches NEXTDOWN phase.
			 *
			 * Node verification is required to determine that no
			 * other thread which has lock is working on the same
			 * node(lev->l_node) which is pointed by current thread.
			 */
			if (!node_isvalid(lev->l_node) || (oi->i_used > 0 &&
			    node_count_rec(lev->l_node) == 0)) {
				node_unlock(lev->l_node);
				return m0_sm_op_sub(&bop->bo_op, P_CLEANUP,
						    P_SETUP);
			}

			oi->i_nop.no_node = NULL;

			oi->i_key_found = node_find(&node_slot,
						    &bop->bo_rec.r_key);
			lev->l_idx = node_slot.s_idx;

			if (node_level(node_slot.s_node) > 0) {
				if (oi->i_key_found) {
					lev->l_idx++;
					node_slot.s_idx++;
				}
				node_child(&node_slot, &child_node_addr);

				if (!address_in_segment(child_node_addr)) {
					node_unlock(lev->l_node);
					node_op_fini(&oi->i_nop);
					return fail(bop, M0_ERR(-EFAULT));
				}
				oi->i_used++;
				if (oi->i_used >= oi->i_height) {
					/* If height of tree increased. */
					oi->i_used = oi->i_height - 1;
					node_unlock(lev->l_node);
					return m0_sm_op_sub(&bop->bo_op,
							    P_CLEANUP, P_SETUP);
				}
				node_unlock(lev->l_node);
				return node_get(&oi->i_nop, tree,
						&child_node_addr, P_NEXTDOWN);
			} else {
				node_unlock(lev->l_node);
				if (!oi->i_key_found)
					return P_LOCK;
				/**
				 * If root is an internal node and it contains
				 * only two record, if any of the record is
				 * going to be deleted, load the other child of
				 * root.
				 */
				if (oi->i_used > 0 &&
				    node_count_rec(oi->i_level[0].l_node) == 2)
					return root_case_handle(bop);

				return P_LOCK;
			}
		} else {
			node_op_fini(&oi->i_nop);
			return m0_sm_op_sub(&bop->bo_op, P_CLEANUP, P_SETUP);
		}
	case P_STORE_CHILD: {
		if (oi->i_nop.no_op.o_sm.sm_rc == 0) {
			struct nd *root_child;

			oi->i_level[1].l_sibling = oi->i_nop.no_node;
			root_child = oi->i_level[1].l_sibling;
			node_lock(root_child);

			if (!node_isvalid(root_child) ||
			    node_count_rec(root_child) == 0 ){
				node_unlock(root_child);
 				return m0_sm_op_sub(&bop->bo_op, P_CLEANUP,
						    P_SETUP);
			}
			/* store child of the root. */
			oi->i_level[1].l_sib_seq = oi->i_nop.no_node->n_seq;

			node_unlock(root_child);
			/* Fall through to the next step */
		} else {
			node_op_fini(&oi->i_nop);
			return fail(bop, oi->i_nop.no_op.o_sm.sm_rc);
		}
	}
	case P_LOCK:
		if (!lock_acquired)
			return lock_op_init(&bop->bo_op, &bop->bo_i->i_nop,
					    bop->bo_arbor->t_desc, P_CHECK);
		/* Fall through to the next step */
	case P_CHECK:
		if (!path_check(oi, tree, &bop->bo_rec.r_key.k_cookie) ||
		    !child_node_check(oi)) {
			oi->i_trial++;
			if (oi->i_trial >= MAX_TRIALS) {
				M0_ASSERT_INFO((bop->bo_flags & BOF_LOCKALL) ==
					       0, "Delete record failure in"
					       "tree lock mode");
				bop->bo_flags |= BOF_LOCKALL;
				lock_op_unlock(tree);
				return m0_sm_op_sub(&bop->bo_op, P_CLEANUP,
						    P_LOCKALL);
			}
			if (oi->i_height != tree->t_height) {
				/* If height has changed. */
				lock_op_unlock(tree);
				return m0_sm_op_sub(&bop->bo_op, P_CLEANUP,
					            P_SETUP);
			} else {
				/* If height is same, put back all the nodes. */
				lock_op_unlock(tree);
				level_put(oi, bop->bo_tx);
				return P_DOWN;
			}
		}
		/**
		 * Fall through if path_check and child_node_check are
		 * successful.
		 */
	case P_ACT: {
		struct m0_btree_rec rec;
		struct slot         node_slot;
		/**
		 *  if key exists, delete the key, if there is an underflow, go
		 *  to resolve function else return P_CLEANUP.
		*/

		if (!oi->i_key_found)
			rec.r_flags = M0_BSC_KEY_NOT_FOUND;
		else {
			lev = &oi->i_level[oi->i_used];
			node_slot.s_node = lev->l_node;
			node_slot.s_idx  = lev->l_idx;

			node_lock(lev->l_node);

			node_del(node_slot.s_node, node_slot.s_idx, bop->bo_tx);
			node_done(&node_slot, bop->bo_tx, true);
			node_seq_cnt_update(lev->l_node);
			node_fix(node_slot.s_node, bop->bo_tx);
			btree_node_capture_enlist(oi, lev->l_node, lev->l_idx);

			node_unlock(lev->l_node);

			rec.r_flags = M0_BSC_SUCCESS;
		}
		int rc = bop->bo_cb.c_act(&bop->bo_cb, &rec);
		if (rc) {
			M0_ASSERT(!oi->i_key_found);
			lock_op_unlock(tree);
			return fail(bop, rc);
		}

		if (oi->i_key_found) {
			if (oi->i_used == 0 ||
			    !node_isunderflow(lev->l_node, false)) {
				/* No Underflow */
				lock_op_unlock(tree);
				return m0_sm_op_sub(&bop->bo_op, P_CLEANUP,
						    P_FINI);
			}
			return btree_del_resolve_underflow(bop);
		}
		lock_op_unlock(tree);
		return m0_sm_op_sub(&bop->bo_op, P_CLEANUP, P_FINI);
	}
	case P_FREENODE : {
		struct nd *node;

		lev = &oi->i_level[oi->i_used];
		if (lev->l_freenode) {
			M0_ASSERT(oi->i_used > 0);
			oi->i_used --;
			node = lev->l_node;
			lev->l_node = NULL;
			oi->i_nop.no_opc = NOP_FREE;
			return node_free(&oi->i_nop, node,
					 bop->bo_tx, P_FREENODE);
		}
		oi->i_used = oi->i_height - 1;
		return m0_sm_op_sub(&bop->bo_op, P_CLEANUP, P_FINI);
	}
	case P_CLEANUP :
		level_cleanup(oi, bop->bo_tx);
		return m0_sm_op_ret(&bop->bo_op);
	case P_FINI :
		M0_ASSERT(oi);
		m0_free(oi);
		return P_DONE;
	default:
		M0_IMPOSSIBLE("Wrong state: %i", bop->bo_op.o_sm.sm_state);
	};
}

#if 0
/**
 * TODO: This task should be covered with transaction task.
 * Assign this callback to m0_be_tx::t_filler in m0_be_tx_init(). The callback
 * should get called after transaction commit.
 */
static void btree_tx_commit_cb(struct m0_be_tx *tx, void *payload)
{
	struct nd *node = payload;
	M0_ASSERT(node->n_txref != 0);
	node->n_txref--;
}
#endif
/**
 * TODO: Call this function to free up node descriptor from LRU list.
 * A daemon should run in parallel to check the health of the system. If it
 * requires more memory the node descriptors can be freed from LRU list.
 *
 * @param count number of node descriptors to be freed.
 */
void m0_btree_lrulist_purge(uint64_t count)
{
	struct nd* node;
	struct nd* prev;

	m0_rwlock_write_lock(&list_lock);
	node = ndlist_tlist_tail(&btree_lru_nds);
	for (;  node != NULL && count > 0; count --) {
		prev = ndlist_tlist_prev(&btree_lru_nds, node);
		if (node->n_txref == 0) {
			ndlist_tlink_del_fini(node);
			m0_rwlock_fini(&node->n_lock);
			m0_free(node);
		}
		node = prev;
	}
	m0_rwlock_write_unlock(&list_lock);
}

int  m0_btree_open(void *addr, int nob, struct m0_btree **out,
		   struct m0_btree_op *bop)
{
	bop->b_data.addr      = addr;
	bop->b_data.num_bytes = nob;
	bop->b_data.tree      = *out;

	m0_sm_op_init(&bop->bo_op, &btree_open_tree_tick, &bop->bo_op_exec,
		      &btree_conf, &bop->bo_sm_group);
	return 0;
}

void m0_btree_close(struct m0_btree *arbor, struct m0_btree_op *bop)
{
	bop->bo_arbor = arbor;
	m0_sm_op_init(&bop->bo_op, &btree_close_tree_tick, &bop->bo_op_exec,
		      &btree_conf, &bop->bo_sm_group);
}

void m0_btree_create(void *addr, int nob, const struct m0_btree_type *bt,
		     const struct node_type *nt, struct m0_btree_op *bop,
		     struct m0_be_seg *seg, struct m0_be_tx *tx)
{
	bop->b_data.addr        = addr;
	bop->b_data.num_bytes   = nob;
	bop->b_data.bt          = bt;
	bop->b_data.nt          = nt;
	bop->bo_tx              = tx;
	bop->bo_seg             = seg;

	m0_sm_op_init(&bop->bo_op, &btree_create_tree_tick, &bop->bo_op_exec,
		      &btree_conf, &bop->bo_sm_group);
}

void m0_btree_destroy(struct m0_btree *arbor, struct m0_btree_op *bop,
		      struct m0_be_tx *tx)
{
	bop->bo_arbor = arbor;
	bop->bo_tx    = tx;
	bop->bo_seg   = arbor->t_desc->t_seg;

	m0_sm_op_init(&bop->bo_op, &btree_destroy_tree_tick, &bop->bo_op_exec,
		      &btree_conf, &bop->bo_sm_group);
}

void m0_btree_get(struct m0_btree *arbor, const struct m0_btree_key *key,
		  const struct m0_btree_cb *cb, uint64_t flags,
		  struct m0_btree_op *bop)
{
	bop->bo_opc       = M0_BO_GET;
	bop->bo_arbor     = arbor;
	bop->bo_rec.r_key = *key;
	bop->bo_flags     = flags;
	bop->bo_cb        = *cb;
	bop->bo_tx        = NULL;
	bop->bo_seg       = NULL;
	bop->bo_i         = NULL;
	m0_sm_op_init(&bop->bo_op, &btree_get_kv_tick, &bop->bo_op_exec,
		      &btree_conf, &bop->bo_sm_group);
}

void m0_btree_iter(struct m0_btree *arbor, const struct m0_btree_key *key,
		   const struct m0_btree_cb *cb, uint64_t flags,
		   struct m0_btree_op *bop)
{
	M0_PRE(flags & BOF_NEXT || flags & BOF_PREV);

	bop->bo_opc       = M0_BO_ITER;
	bop->bo_arbor     = arbor;
	bop->bo_rec.r_key = *key;
	bop->bo_flags     = flags;
	bop->bo_cb        = *cb;
	bop->bo_tx        = NULL;
	bop->bo_seg       = NULL;
	bop->bo_i         = NULL;
	m0_sm_op_init(&bop->bo_op, &btree_iter_kv_tick, &bop->bo_op_exec,
		      &btree_conf, &bop->bo_sm_group);
}

void m0_btree_put(struct m0_btree *arbor, const struct m0_btree_rec *rec,
		  const struct m0_btree_cb *cb, uint64_t flags,
		  struct m0_btree_op *bop, struct m0_be_tx *tx)
{
	bop->bo_opc    = M0_BO_PUT;
	bop->bo_arbor  = arbor;
	bop->bo_rec    = *rec;
	bop->bo_cb     = *cb;
	bop->bo_tx     = tx;
	bop->bo_flags  = flags;
	bop->bo_seg    = arbor->t_desc->t_seg;
	bop->bo_i      = NULL;

	m0_sm_op_init(&bop->bo_op, &btree_put_kv_tick, &bop->bo_op_exec,
		      &btree_conf, &bop->bo_sm_group);
}

void m0_btree_del(struct m0_btree *arbor, const struct m0_btree_key *key,
		  const struct m0_btree_cb *cb, uint64_t flags,
		  struct m0_btree_op *bop, struct m0_be_tx *tx)
{
	bop->bo_opc       = M0_BO_DEL;
	bop->bo_arbor     = arbor;
	bop->bo_rec.r_key = *key;
	bop->bo_cb        = *cb;
	bop->bo_tx        = tx;
	bop->bo_flags     = flags;
	bop->bo_seg       = arbor->t_desc->t_seg;
	bop->bo_i         = NULL;

	m0_sm_op_init(&bop->bo_op, &btree_del_kv_tick, &bop->bo_op_exec,
		      &btree_conf, &bop->bo_sm_group);
}

#endif

#ifndef __KERNEL__
/**
 *  --------------------------
 *  Section START - Unit Tests
 *  --------------------------
 */

/**
 * The code contained below is 'ut'. This is a little experiment to contain the
 * ut code in the same file containing the functionality code. We are open to
 * changes iff enough reasons are found that this model either does not work or
 * is not intuitive or maintainable.
 */

static struct m0_be_ut_backend *ut_be;
static struct m0_be_ut_seg     *ut_seg;
static struct m0_be_seg        *seg;
static bool                     btree_ut_initialised = false;

static void btree_ut_init(void)
{
	if (!btree_ut_initialised) {
		segops = (struct seg_ops *)&mem_seg_ops;
		m0_btree_mod_init();
		btree_ut_initialised = true;
	}
}

static void btree_ut_fini(void)
{
	segops = NULL;
	m0_btree_mod_fini();
	btree_ut_initialised = false;
}

/**
 * This test will create a few nodes and then delete them before exiting. The
 * main intent of this test is to debug the create and delete nodes functions.
 */
static void ut_node_create_delete(void)
{
	struct node_op          op;
	struct node_op          op1;
	struct node_op          op2;
	/* struct m0_btree_type    tt; */
	struct td              *tree;
	struct td              *tree_clone;
	struct nd              *node1;
	struct nd              *node2;
	const struct node_type *nt    = &fixed_format;

	M0_ENTRY();

	btree_ut_init();

	M0_SET0(&op);

	M0_ASSERT(trees_loaded == 0);

	// Create a Fixed-Format tree.
	op.no_opc = NOP_ALLOC;
	/* tree_create(&op, &tt, 10, NULL, 0); */

	tree = op.no_tree;

	M0_ASSERT(tree->t_ref == 1);
	M0_ASSERT(tree->t_root != NULL);
	M0_ASSERT(trees_loaded == 1);

	// Add a few nodes to the created tree.
	op1.no_opc = NOP_ALLOC;
	node_alloc(&op1, tree, 10, nt, 8, 8, NULL, 0);
	node1 = op1.no_node;

	op2.no_opc = NOP_ALLOC;
	node_alloc(&op2,  tree, 10, nt, 8, 8, NULL, 0);
	node2 = op2.no_node;

	op1.no_opc = NOP_FREE;
	node_free(&op1, node1, NULL, 0);

	op2.no_opc = NOP_FREE;
	node_free(&op2, node2, NULL, 0);

	/* Get another reference to the same tree. */
	tree_get(&op, &tree->t_root->n_addr, 0);
	tree_clone = op.no_tree;
	M0_ASSERT(tree_clone->t_ref == 2);
	M0_ASSERT(tree->t_root == tree_clone->t_root);
	M0_ASSERT(trees_loaded == 1);


	tree_put(tree_clone);
	M0_ASSERT(trees_loaded == 1);

	// Done playing with the tree - delete it.
	op.no_opc = NOP_FREE;
	tree_delete(&op, tree, NULL, 0);
	M0_ASSERT(trees_loaded == 0);

	btree_ut_fini();
	M0_LEAVE();
}


static bool add_rec(struct nd *node,
		    uint64_t   key,
		    uint64_t   val)
{
	struct ff_head      *h = ff_data(node);
	struct slot          slot;
	struct m0_btree_key  find_key;
	m0_bcount_t          ksize;
	void                *p_key;
	m0_bcount_t          vsize;
	void                *p_val;
	struct m0_be_tx     *tx = NULL;

	/**
	 * To add a record if space is available in the node to hold a new
	 * record:
	 * 1) Search index in the node where the new record is to be inserted.
	 * 2) Get the location in the node where the key & value should be
	 *    inserted.
	 * 3) Insert the new record at the determined location.
	 */

	ksize = h->ff_ksize;
	p_key = &key;
	vsize = h->ff_vsize;
	p_val = &val;

	M0_SET0(&slot);
	slot.s_node                            = node;
	slot.s_rec.r_key.k_data.ov_vec.v_nr    = 1;
	slot.s_rec.r_key.k_data.ov_vec.v_count = &ksize;
	slot.s_rec.r_val.ov_vec.v_nr           = 1;
	slot.s_rec.r_val.ov_vec.v_count        = &vsize;

	if (node_count(node) != 0) {
		if (!node_isfit(&slot))
			return false;
		find_key.k_data.ov_vec.v_nr = 1;
		find_key.k_data.ov_vec.v_count = &ksize;
		find_key.k_data.ov_buf = &p_key;
		node_find(&slot, &find_key);
	}

	node_make(&slot, NULL);

	slot.s_rec.r_key.k_data.ov_buf = &p_key;
	slot.s_rec.r_val.ov_buf = &p_val;

	node_rec(&slot);

	*((uint64_t *)p_key) = key;
	*((uint64_t *)p_val) = val;

	node_capture(&slot, tx);
	return true;
}

static void get_next_rec_to_add(struct nd *node, uint64_t *key,  uint64_t *val)
{
	struct slot          slot;
	uint64_t             proposed_key;
	struct m0_btree_key  find_key;
	m0_bcount_t          ksize;
	void                *p_key;
	m0_bcount_t          vsize;
	void                *p_val;
	struct ff_head      *h = ff_data(node);

	M0_SET0(&slot);
	slot.s_node = node;

	ksize = h->ff_ksize;
	proposed_key = rand();

	find_key.k_data = M0_BUFVEC_INIT_BUF(&p_key, &ksize);

	slot.s_rec.r_key.k_data = M0_BUFVEC_INIT_BUF(&p_key, &ksize);

	slot.s_rec.r_val = M0_BUFVEC_INIT_BUF(&p_val, &vsize);

	while (true) {
		uint64_t found_key;

		proposed_key %= 256;
		p_key = &proposed_key;

		if (node_count(node) == 0)
			break;
		node_find(&slot, &find_key);
		node_rec(&slot);

		if (slot.s_idx >= node_count(node))
			break;

		found_key = *(uint64_t *)p_key;

		if (found_key == proposed_key)
			proposed_key++;
		else
			break;
	}

	*key = proposed_key;
	memset(val, *key, sizeof(*val));
}

void get_rec_at_index(struct nd *node, int idx, uint64_t *key,  uint64_t *val)
{
	struct slot          slot;
	m0_bcount_t          ksize;
	void                *p_key;
	m0_bcount_t          vsize;
	void                *p_val;

	M0_SET0(&slot);
	slot.s_node = node;
	slot.s_idx  = idx;

	M0_ASSERT(idx<node_count(node));

	slot.s_rec.r_key.k_data.ov_vec.v_nr = 1;
	slot.s_rec.r_key.k_data.ov_vec.v_count = &ksize;
	slot.s_rec.r_key.k_data.ov_buf = &p_key;

	slot.s_rec.r_val.ov_vec.v_nr = 1;
	slot.s_rec.r_val.ov_vec.v_count = &vsize;
	slot.s_rec.r_val.ov_buf = &p_val;

	node_rec(&slot);

	if (key != NULL)
		*key = *(uint64_t *)p_key;

	if (val != NULL)
		*val = *(uint64_t *)p_val;
}

void get_key_at_index(struct nd *node, int idx, uint64_t *key)
{
	struct slot          slot;
	m0_bcount_t          ksize;
	void                *p_key;

	M0_SET0(&slot);
	slot.s_node = node;
	slot.s_idx  = idx;

	M0_ASSERT(idx<node_count(node));

	slot.s_rec.r_key.k_data.ov_vec.v_nr = 1;
	slot.s_rec.r_key.k_data.ov_vec.v_count = &ksize;
	slot.s_rec.r_key.k_data.ov_buf = &p_key;

	node_key(&slot);

	if (key != NULL)
		*key = *(uint64_t *)p_key;
}
/**
 * This unit test will create a tree, add a node and then populate the node with
 * some records. It will also confirm the records are in ascending order of Key.
 */
static void ut_node_add_del_rec(void)
{
	struct node_op          op;
	struct node_op          op1;
	/* struct m0_btree_type    tt; */
	struct td              *tree;
	struct nd              *node1;
	const struct node_type *nt      = &fixed_format;
	uint64_t                key;
	uint64_t                val;
	uint64_t                prev_key;
	uint64_t                curr_key;
	time_t                  curr_time;
	int                     run_loop;

	M0_ENTRY();

	time(&curr_time);
	M0_LOG(M0_INFO, "Using seed %lu", curr_time);
	srand(curr_time);

	run_loop = 50000;

	btree_ut_init();

	M0_SET0(&op);

	op.no_opc = NOP_ALLOC;
	/* tree_create(&op, &tt, 10, NULL, 0); */

	tree = op.no_tree;

	op1.no_opc = NOP_ALLOC;
	node_alloc(&op1, tree, 10, nt, 8, 8, NULL, 0);
	node1 = op1.no_node;

	while (run_loop--) {
		int i;

		/** Add records */
		i = 0;
		while (true) {
			get_next_rec_to_add(node1, &key, &val);
			if (!add_rec(node1, key, val))
				break;
			M0_ASSERT(++i == node_count(node1));
		}

		/** Confirm all the records are in ascending value of key. */
		get_rec_at_index(node1, 0, &prev_key, NULL);
		for (i = 1; i < node_count(node1); i++) {
			get_rec_at_index(node1, i, &curr_key, NULL);
			M0_ASSERT(prev_key < curr_key);
			prev_key = curr_key;
		}

		/** Delete all the records from the node. */
		i = node_count(node1) - 1;
		while (node_count(node1) != 0) {
			int j = rand() % node_count(node1);
			node_del(node1, j, NULL);
			M0_ASSERT(i-- == node_count(node1));
		}
	}

	op1.no_opc = NOP_FREE;
	node_free(&op1, node1, NULL, 0);

	// Done playing with the tree - delete it.
	op.no_opc = NOP_FREE;
	tree_delete(&op, tree, NULL, 0);

	btree_ut_fini();

	M0_LEAVE();
}

/**
 * In this unit test we exercise a few tree operations in both valid and invalid
 * conditions.
 */
static void ut_basic_tree_oper(void)
{
	/** void                   *invalid_addr = (void *)0xbadbadbadbad; */
	struct m0_btree        *btree;
	struct m0_btree        *temp_btree;
	struct m0_btree_type    btree_type = {  .tt_id = M0_BT_UT_KV_OPS,
						.ksize = 8,
						.vsize = 8, };
	struct m0_be_tx        *tx         = NULL;
	struct m0_be_seg       *seg        = NULL;
	struct m0_btree_op      b_op       = {};
	void                   *temp_node;
	const struct node_type *nt = &fixed_format;
	int                     rc;

	/** Prepare transaction to capture tree operations. */
	m0_be_tx_init(tx, 0, NULL, NULL, NULL, NULL, NULL, NULL);
	m0_be_tx_prep(tx, NULL);
	btree_ut_init();
	/**
	 *  Run a valid scenario which:
	 *  1) Creates a btree
	 *  2) Closes the btree
	 *  3) Opens the btree
	 *  4) Closes the btree
	 *  5) Destroys the btree
	 */

	/** Create temp node space*/
	temp_node = m0_alloc_aligned((1024 + sizeof(struct nd)), 10);
	btree = m0_alloc(sizeof *btree);
	rc = M0_BTREE_OP_SYNC_WITH_RC(&b_op, m0_btree_create(temp_node, 1024,
							     &btree_type, nt,
							     &b_op, seg, tx));
	M0_ASSERT(rc == 0);

	rc = M0_BTREE_OP_SYNC_WITH_RC(&b_op, m0_btree_close(b_op.bo_arbor,
							    &b_op));
	M0_ASSERT(rc == 0);
	temp_btree = b_op.bo_arbor;
	rc = M0_BTREE_OP_SYNC_WITH_RC(&b_op, m0_btree_open(temp_node, 1024,
							   &btree, &b_op));
	M0_ASSERT(rc == 0);

	rc = M0_BTREE_OP_SYNC_WITH_RC(&b_op, m0_btree_close(btree, &b_op));
	M0_ASSERT(rc == 0);
	b_op.bo_arbor = temp_btree;

	if (b_op.bo_arbor->t_desc->t_ref > 0) {
		rc = M0_BTREE_OP_SYNC_WITH_RC(&b_op,
					      m0_btree_destroy(b_op.bo_arbor,
							       &b_op, tx));
		M0_ASSERT(rc == 0);
	}
	m0_free_aligned(temp_node, (1024 + sizeof(struct nd)), 10);

	/** Now run some invalid cases */

	/** Open a non-existent btree */
	/**
	 * ToDo: This condition needs to be uncommented once the check for
	 * node_isvalid is properly implemented in btree_open_tick.
	 *
	 * rc = M0_BTREE_OP_SYNC_WITH_RC(&b_op,
	 *                             m0_btree_open(invalid_addr, 1024, &btree,
	 *                                           &b_op));
	 * M0_ASSERT(rc == -EFAULT);
	 */

	/** Close a non-existent btree */
	/**
	 * The following close function are not called as the open operation
	 * being called before this doesnt increase the t_ref variable for
	 * given tree descriptor.
	 *
	 * m0_btree_close(btree); */

	/** Destroy a non-existent btree */
	/**
	 * Commenting this case till the time we can gracefully handle failure.
	 *
	 * M0_BTREE_OP_SYNC_WITH_RC(&b_op, m0_btree_destroy(btree, &b_op));
	 */

	/** Create a new btree */
	temp_node = m0_alloc_aligned((1024 + sizeof(struct nd)), 10);
	rc = M0_BTREE_OP_SYNC_WITH_RC(&b_op, m0_btree_create(temp_node, 1024,
							     &btree_type, nt,
							     &b_op, seg, tx));
	M0_ASSERT(rc == 0);
	/** Close it */
	/**
	 * The following 2 close functions are not used as there is no open
	 * operation being called before this. Hence, the t_ref variable for
	 * tree descriptor has not increased.
	 *
	 * m0_btree_close(b_op.bo_arbor);
	 */

	/** Try closing again */
	/* m0_btree_close(b_op.bo_arbor); */

	/** Re-open it */
	/**
	 * ToDo: This condition needs to be uncommented once the check for
	 * node_isvalid is properly implemented in btree_open_tick.
	 *
	 * rc = M0_BTREE_OP_SYNC_WITH_RC(&b_op,
	 *                             m0_btree_open(invalid_addr, 1024, &btree,
	 *                                           &b_op));
	 * M0_ASSERT(rc == -EFAULT);
	 */

	/** Open it again */
	/**
	 * ToDo: This condition needs to be uncommented once the check for
	 * node_isvalid is properly implemented in btree_open_tick.
	 *
	 * rc = M0_BTREE_OP_SYNC_WITH_RC(&b_op,
	 *      			 m0_btree_open(invalid_addr, 1024,
	 *      				       &btree, &b_op));
	 * M0_ASSERT(rc == -EFAULT);
	 */

	/** Destory it */
	if (b_op.bo_arbor->t_desc->t_ref > 0) {
		rc = M0_BTREE_OP_SYNC_WITH_RC(&b_op,
					      m0_btree_destroy(b_op.bo_arbor,
							       &b_op, tx));
		M0_ASSERT(rc == 0);
	}
	m0_free_aligned(temp_node, (1024 + sizeof(struct nd)), 10);
	/** Attempt to reopen the destroyed tree */

	/**
	 * ToDo: This condition needs to be uncommented once the check for
	 * node_isvalid is properly implemented in btree_open_tick.
	 *
	 * rc = M0_BTREE_OP_SYNC_WITH_RC(&b_op,
	 *      			 m0_btree_open(invalid_addr, 1024,
	 *      				       &btree, &b_op));
	 * M0_ASSERT(rc == -EFAULT);
	 */

	btree_ut_fini();
	m0_free(btree);
}

struct cb_data {
	/** Key that needs to be stored or retrieved. */
	struct m0_btree_key *key;

	/** Value associated with the key that is to be stored or retrieved. */
	struct m0_bufvec    *value;

	/** If value is retrieved (GET) then check if has expected contents. */
	bool                 check_value;

	/**
	 *  This field is filled by the callback routine with the flags which
	 *  the CB routine received from the _tick(). This flag can then be
	 *  analyzed by the caller for further processing.
	 */
	uint32_t             flags;
};

static int btree_kv_put_cb(struct m0_btree_cb *cb, struct m0_btree_rec *rec)
{
	struct m0_bufvec_cursor  scur;
	struct m0_bufvec_cursor  dcur;
	m0_bcount_t              ksize;
	m0_bcount_t              vsize;
	struct cb_data          *datum = cb->c_datum;

	/** The caller can look at these flags if he needs to. */
	datum->flags = rec->r_flags;

	if (rec->r_flags == M0_BSC_KEY_EXISTS)
		return M0_BSC_KEY_EXISTS;

	ksize = m0_vec_count(&datum->key->k_data.ov_vec);
	M0_ASSERT(m0_vec_count(&rec->r_key.k_data.ov_vec) >= ksize);

	vsize = m0_vec_count(&datum->value->ov_vec);
	M0_ASSERT(m0_vec_count(&rec->r_val.ov_vec) >= vsize);

	m0_bufvec_cursor_init(&scur, &datum->key->k_data);
	m0_bufvec_cursor_init(&dcur, &rec->r_key.k_data);
	m0_bufvec_cursor_copy(&dcur, &scur, ksize);

	m0_bufvec_cursor_init(&scur, datum->value);
	m0_bufvec_cursor_init(&dcur, &rec->r_val);
	m0_bufvec_cursor_copy(&dcur, &scur, vsize);

	return 0;
}

static int btree_kv_get_cb(struct m0_btree_cb *cb, struct m0_btree_rec *rec)
{
	struct m0_bufvec_cursor  scur;
	struct m0_bufvec_cursor  dcur;
	m0_bcount_t              ksize;
	m0_bcount_t              vsize;
	struct cb_data          *datum = cb->c_datum;

	/** The caller can look at these flags if he needs to. */
	datum->flags = rec->r_flags;

	if (rec->r_flags == M0_BSC_KEY_NOT_FOUND ||
	    rec->r_flags == M0_BSC_KEY_BTREE_BOUNDARY)
		return rec->r_flags;

	ksize = m0_vec_count(&datum->key->k_data.ov_vec);
	M0_PRE(m0_vec_count(&rec->r_key.k_data.ov_vec) <= ksize);

	vsize = m0_vec_count(&datum->value->ov_vec);
	M0_PRE(m0_vec_count(&rec->r_val.ov_vec) <= vsize);

	m0_bufvec_cursor_init(&dcur, &datum->key->k_data);
	m0_bufvec_cursor_init(&scur, &rec->r_key.k_data);
	m0_bufvec_cursor_copy(&dcur, &scur, ksize);

	m0_bufvec_cursor_init(&dcur, datum->value);
	m0_bufvec_cursor_init(&scur, &rec->r_val);
	m0_bufvec_cursor_copy(&dcur, &scur, vsize);

	if (datum->check_value) {
		struct m0_bufvec_cursor kcur;
		struct m0_bufvec_cursor vcur;
		m0_bcount_t             v_off = 0;

		while (v_off <= vsize) {
			m0_bufvec_cursor_init(&kcur, &rec->r_key.k_data);
			m0_bufvec_cursor_init(&vcur, &rec->r_val);
			m0_bufvec_cursor_move(&vcur, v_off);

			if (m0_bufvec_cursor_cmp(&kcur, &vcur)) {
				M0_ASSERT(0);
			}
			v_off += ksize;
		}
	}

	return 0;
}

static int btree_kv_del_cb(struct m0_btree_cb *cb, struct m0_btree_rec *rec)
{
	struct cb_data          *datum = cb->c_datum;

	/** The caller can look at these flags if he needs to. */
	datum->flags = rec->r_flags;

	return rec->r_flags;
}

/**
 * This unit test exercises the KV operations for both valid and invalid
 * conditions.
 */
static void ut_basic_kv_oper(void)
{
	struct m0_btree_type    btree_type  = {.tt_id = M0_BT_UT_KV_OPS,
					      .ksize = 8,
					      .vsize = 8, };
	struct m0_be_tx        *tx          = NULL;
	struct m0_be_seg       *seg         = NULL;
	struct m0_be_tx_credit  cred        = {};
	struct m0_btree_op      b_op        = {};
	struct m0_btree        *tree;
	void                   *temp_node;
	int                     i;
	time_t                  curr_time;
	struct m0_btree_cb      ut_cb;
	uint64_t                first_key;
	bool                    first_key_initialized = false;
	struct m0_btree_op      kv_op                 = {};
	const struct node_type *nt                    = &fixed_format;
	int                     rc;
	M0_ENTRY();

	time(&curr_time);
	M0_LOG(M0_INFO, "Using seed %lu", curr_time);
	srandom(curr_time);

	/** Prepare transaction to capture tree operations. */
	m0_be_tx_init(tx, 0, NULL, NULL, NULL, NULL, NULL, NULL);
	m0_be_tx_prep(tx, NULL);
	btree_ut_init();
	/**
	 *  Run valid scenario:
	 *  1) Create a btree
	 *  2) Adds a few records to the created tree.
	 *  3) Confirms the records are present in the tree.
	 *  4) Deletes all the records from the tree.
	 *  4) Close the btree
	 *  5) Destroy the btree
	 */

	/** Create temp node space and use it as root node for btree */
	temp_node = m0_alloc_aligned((1024 + sizeof(struct nd)), 10);
	M0_BTREE_OP_SYNC_WITH_RC(&b_op, m0_btree_create(temp_node, 1024,
							&btree_type, nt,
							&b_op, seg, tx));

	tree = b_op.bo_arbor;

	for (i = 0; i < 2048; i++) {
		uint64_t             key;
		uint64_t             value;
		struct cb_data       put_data;
		struct m0_btree_rec  rec;
		m0_bcount_t          ksize  = sizeof key;
		m0_bcount_t          vsize  = sizeof value;
		void                *k_ptr  = &key;
		void                *v_ptr  = &value;

		cred = M0_BE_TX_CB_CREDIT(0, 0, 0);
		btree_callback_credit(&cred);

		/**
		 *  There is a very low possibility of hitting the same key
		 *  again. This is fine as it helps debug the code when insert
		 *  is called with the same key instead of update function.
		 */
		key = value = m0_byteorder_cpu_to_be64(random());

		if (!first_key_initialized) {
			first_key = key;
			first_key_initialized = true;
		}

		rec.r_key.k_data   = M0_BUFVEC_INIT_BUF(&k_ptr, &ksize);
		rec.r_val          = M0_BUFVEC_INIT_BUF(&v_ptr, &vsize);

		put_data.key       = &rec.r_key;
		put_data.value     = &rec.r_val;

		ut_cb.c_act        = btree_kv_put_cb;
		ut_cb.c_datum      = &put_data;

		M0_BTREE_OP_SYNC_WITH_RC(&kv_op, m0_btree_put(tree, &rec,
							      &ut_cb, 0,
							      &kv_op, tx));
	}

	{
		uint64_t             key;
		uint64_t             value;
		struct cb_data       get_data;
		struct m0_btree_key  get_key;
		struct m0_bufvec     get_value;
		m0_bcount_t          ksize            = sizeof key;
		m0_bcount_t          vsize            = sizeof value;
		void                *k_ptr            = &key;
		void                *v_ptr            = &value;
		uint64_t             find_key;
		void                *find_key_ptr     = &find_key;
		m0_bcount_t          find_key_size    = sizeof find_key;
		struct m0_btree_key  find_key_in_tree;

		get_key.k_data = M0_BUFVEC_INIT_BUF(&k_ptr, &ksize);
		get_value      = M0_BUFVEC_INIT_BUF(&v_ptr, &vsize);

		get_data.key    = &get_key;
		get_data.value  = &get_value;

		ut_cb.c_act   = btree_kv_get_cb;
		ut_cb.c_datum = &get_data;

		find_key = first_key;

		find_key_in_tree.k_data =
				M0_BUFVEC_INIT_BUF(&find_key_ptr, &find_key_size);

		M0_BTREE_OP_SYNC_WITH_RC(&kv_op,
					 m0_btree_get(tree,
						      &find_key_in_tree,
						      &ut_cb, BOF_EQUAL,
						      &kv_op));

		for (i = 1; i < 2048; i++) {
			find_key = key;
			M0_BTREE_OP_SYNC_WITH_RC(&kv_op,
						 m0_btree_iter(tree,
							       &find_key_in_tree,
							       &ut_cb, BOF_NEXT,
							       &kv_op));
		}
	}

	rc = M0_BTREE_OP_SYNC_WITH_RC(&b_op, m0_btree_close(tree, &b_op));
	M0_ASSERT(rc == 0);

	if (b_op.bo_arbor->t_desc->t_ref > 0) {
		rc = M0_BTREE_OP_SYNC_WITH_RC(&b_op,
					      m0_btree_destroy(tree, &b_op,
							       tx));
		M0_ASSERT(rc == 0);
	}
	btree_ut_fini();
}

#if (AVOID_BE_SEGMENT == 1)
enum {
	MIN_STREAM_CNT         = 5,
	MAX_STREAM_CNT         = 20,

	MIN_RECS_PER_STREAM    = 5,
	MAX_RECS_PER_STREAM    = 2048,

	MAX_RECS_PER_THREAD    = 100000, /** Records count for each thread */

	MIN_TREE_LOOPS         = 5000,
	MAX_TREE_LOOPS         = 15000,
	MAX_RECS_FOR_TREE_TEST = 100,

	RANDOM_TREE_COUNT      = -1,
	RANDOM_THREAD_COUNT    = -1,
};
#else
enum {
	MIN_STREAM_CNT         = 5,
	MAX_STREAM_CNT         = 10,

	MIN_RECS_PER_STREAM    = 5,
	MAX_RECS_PER_STREAM    = 512,

	MAX_RECS_PER_THREAD    = 100000, /** Records count for each thread */

	MIN_TREE_LOOPS         = 5000,
	MAX_TREE_LOOPS         = 15000,
	MAX_RECS_FOR_TREE_TEST = 100,
};
#endif

/**
 * This unit test exercises the KV operations triggered by multiple streams.
 */
static void ut_multi_stream_kv_oper(void)
{
	void                   *temp_node;
	int                     i;
	time_t                  curr_time;
	struct m0_btree_cb      ut_cb;
	struct m0_be_tx        *tx              = NULL;
	struct m0_be_tx_credit  cred            = {};
	struct m0_btree_op      b_op            = {};
	uint32_t                stream_count    = 0;
	uint64_t                recs_per_stream = 0;
	struct m0_btree_op      kv_op           = {};
	struct m0_btree        *tree;
	const struct node_type *nt              = &fixed_format;
	struct m0_btree_type    btree_type      = {.tt_id = M0_BT_UT_KV_OPS,
						  .ksize = sizeof(uint64_t),
						  .vsize = btree_type.ksize*2,
						  };
	int                     rc;
	struct m0_buf           buf;
	M0_ENTRY();

	time(&curr_time);
	M0_LOG(M0_INFO, "Using seed %lu", curr_time);
	srandom(curr_time);

	stream_count = (random() % (MAX_STREAM_CNT - MIN_STREAM_CNT)) +
			MIN_STREAM_CNT;

	recs_per_stream = (random()%
			   (MAX_RECS_PER_STREAM - MIN_RECS_PER_STREAM)) +
			    MIN_RECS_PER_STREAM;

	btree_ut_init();
	/**
	 *  Run valid scenario:
	 *  1) Create a btree
	 *  2) Adds records in multiple streams to the created tree.
	 *  3) Confirms the records are present in the tree.
	 *  4) Deletes all the records from the tree using multiple streams.
	 *  5) Close the btree
	 *  6) Destroy the btree
	 *
	 *  Capture each operation in a separate transaction.
	 */

	/** TBD - Replace the following line to call the credit calculator. */
	cred = M0_BE_TX_CREDIT(20, 5 * (1 << 10));
	buf = M0_BUF_INIT((1 << 10), NULL);
	M0_BE_ALLOC_CREDIT_BUF(&buf, seg, &cred);

	/** Allocate and prepare transaction to capture tree operations. */
	M0_ALLOC_PTR(tx);
	M0_ASSERT(tx != NULL);
	m0_be_ut_tx_init(tx, ut_be);
	m0_be_tx_prep(tx, &cred);
	rc = m0_be_tx_open_sync(tx);
	M0_ASSERT(rc == 0);

	/** Create temp node space and use it as root node for btree */
	M0_BE_ALLOC_ALIGN_BUF_SYNC(&buf, 10, seg, tx);
	temp_node = buf.b_addr;
	M0_BTREE_OP_SYNC_WITH_RC(&b_op, m0_btree_create(temp_node, 1024,
							&btree_type, nt,
							&b_op, seg, tx));
	m0_be_tx_close_sync(tx);
	m0_be_tx_fini(tx);

	tree = b_op.bo_arbor;

	/** Dummy credit calculation for PUT operation. Replace when possible.*/
	cred = M0_BE_TX_CREDIT(100, 200 * 1024);

	for (i = 1; i <= recs_per_stream; i++) {
		uint64_t             key;
		uint64_t             value[btree_type.vsize / sizeof(uint64_t)];
		struct cb_data       put_data;
		struct m0_btree_rec  rec;
		m0_bcount_t          ksize  = sizeof key;
		m0_bcount_t          vsize  = sizeof value;
		void                *k_ptr  = &key;
		void                *v_ptr  = &value;
		uint32_t             stream_num;

		for (stream_num = 0; stream_num < stream_count; stream_num++) {
			int k;

			cred = M0_BE_TX_CB_CREDIT(0, 0, 0);
			btree_callback_credit(&cred);

			key = i + (stream_num * recs_per_stream);
			key = m0_byteorder_cpu_to_be64(key);
			for (k = 0; k < ARRAY_SIZE(value);k++) {
				value[k] = key;
			}

			rec.r_key.k_data   = M0_BUFVEC_INIT_BUF(&k_ptr, &ksize);
			rec.r_val          = M0_BUFVEC_INIT_BUF(&v_ptr, &vsize);

			put_data.key       = &rec.r_key;
			put_data.value     = &rec.r_val;

			ut_cb.c_act        = btree_kv_put_cb;
			ut_cb.c_datum      = &put_data;

			m0_be_ut_tx_init(tx, ut_be);
			m0_be_tx_prep(tx, &cred);
			rc = m0_be_tx_open_sync(tx);
			M0_ASSERT(rc == 0);

			M0_BTREE_OP_SYNC_WITH_RC(&kv_op,
						 m0_btree_put(tree, &rec,
							      &ut_cb, 0,
							      &kv_op, tx));
			m0_be_tx_close_sync(tx);
			m0_be_tx_fini(tx);
		}
	}

	/**
	 *  Close and Reopen the BE segment and confirm if the records are still
	 *  present.
	 */
	m0_be_ut_seg_reload(ut_seg);

	for (i = 1; i <= (recs_per_stream*stream_count); i++) {
		uint64_t             key;
		uint64_t             value[btree_type.vsize/sizeof(uint64_t)];
		struct cb_data       get_data;
		struct m0_btree_key  get_key;
		struct m0_bufvec     get_value;
		m0_bcount_t          ksize             = sizeof key;
		m0_bcount_t          vsize             = sizeof value;
		void                *k_ptr             = &key;
		void                *v_ptr             = &value;
		uint64_t             find_key;
		void                *find_key_ptr      = &find_key;
		m0_bcount_t          find_key_size     = sizeof find_key;
		struct m0_btree_key  find_key_in_tree;

		find_key = m0_byteorder_cpu_to_be64(i);
		find_key_in_tree.k_data =
			M0_BUFVEC_INIT_BUF(&find_key_ptr, &find_key_size);

		get_key.k_data = M0_BUFVEC_INIT_BUF(&k_ptr, &ksize);
		get_value      = M0_BUFVEC_INIT_BUF(&v_ptr, &vsize);

		get_data.key         = &get_key;
		get_data.value       = &get_value;
		get_data.check_value = true;

		ut_cb.c_act   = btree_kv_get_cb;
		ut_cb.c_datum = &get_data;

		M0_BTREE_OP_SYNC_WITH_RC(&kv_op,
					 m0_btree_get(tree,
						      &find_key_in_tree,
						      &ut_cb, BOF_EQUAL,
						      &kv_op));
	}

	/** Dummy credit calculation for DEL operation. Replace when possible.*/
	cred = M0_BE_TX_CREDIT(20, 100 * 1024);

	for (i = 1; i <= recs_per_stream; i++) {
		uint64_t            del_key;
		struct m0_btree_key del_key_in_tree;
		void                *p_del_key      = &del_key;
		m0_bcount_t         del_key_size    = sizeof del_key;
		struct cb_data      del_data;
		uint32_t            stream_num;

		del_data = (struct cb_data){.key = &del_key_in_tree,
			.value = NULL,
			.check_value = false,
		};

		del_key_in_tree.k_data = M0_BUFVEC_INIT_BUF(&p_del_key,
							    &del_key_size);

		ut_cb.c_act   = btree_kv_del_cb;
		ut_cb.c_datum = &del_data;

		for (stream_num = 0; stream_num < stream_count; stream_num++) {
			cred = M0_BE_TX_CB_CREDIT(0, 0, 0);
			btree_callback_credit(&cred);

			del_key = i + (stream_num * recs_per_stream);
			del_key = m0_byteorder_cpu_to_be64(del_key);

			m0_be_ut_tx_init(tx, ut_be);
			m0_be_tx_prep(tx, &cred);
			rc = m0_be_tx_open_sync(tx);
			M0_ASSERT(rc == 0);

			M0_BTREE_OP_SYNC_WITH_RC(&kv_op,
						 m0_btree_del(tree,
							      &del_key_in_tree,
							      &ut_cb, 0,
							      &kv_op, tx));
			m0_be_tx_close_sync(tx);
			m0_be_tx_fini(tx);
		}
	}

	rc = M0_BTREE_OP_SYNC_WITH_RC(&b_op, m0_btree_close(tree, &b_op));
	M0_ASSERT(rc == 0);

	if (b_op.bo_arbor->t_desc->t_ref > 0) {
		/** TBD - Replace the following line to call the credit
		 *  calculator. */
		cred = M0_BE_TX_CREDIT(20, 5 * (1 << 10));
		buf = M0_BUF_INIT((1 << 10), NULL);
		M0_BE_ALLOC_CREDIT_BUF(&buf, seg, &cred);

		m0_be_ut_tx_init(tx, ut_be);
		m0_be_tx_prep(tx, &cred);
		rc = m0_be_tx_open_sync(tx);
		M0_ASSERT(rc == 0);

		rc = M0_BTREE_OP_SYNC_WITH_RC(&b_op,
					      m0_btree_destroy(tree, &b_op,
							       tx));
		M0_ASSERT(rc == 0);

		m0_be_tx_close_sync(tx);
		m0_be_tx_fini(tx);
	}

	m0_free0(&tx);
	btree_ut_fini();
}

struct btree_ut_thread_info {
	struct m0_thread   ti_q;             /** Used for thread operations. */
	struct m0_bitmap   ti_cpu_map;       /** CPU map to run this thread. */
	uint64_t           ti_key_first;     /** First Key value to use. */
	uint64_t           ti_key_count;     /** Keys to use. */
	uint64_t           ti_key_incr;      /** Key value to increment by. */
	uint16_t           ti_thread_id;     /** Thread ID <= 65535. */
	struct m0_btree   *ti_tree;          /** Tree for KV operations */
	uint16_t           ti_key_size;      /** Key size in bytes. */
	uint16_t           ti_value_size;    /** Value size in bytes. */
	bool               ti_random_bursts; /** Burstiness in IO pattern. */
	uint64_t           ti_rng_seed_base; /** Base used for RNG seed. */

	/**
	 *  The fields below are used by the thread functions (init and func)
	 *  to share information. These fields should not be touched by thread
	 *  launcher.
	 */
	struct random_data  ti_random_buf;    /** Buffer used by random func. */
	char               *ti_rnd_state_ptr; /** State array used by RNG. */
};

/**
 *  All the threads wait for this variable to turn TRUE.
 *  The main thread sets to TRUE once it has initialized all the threads so
 *  that all the threads start running on different CPU cores and can compete
 *  for the same btree nodes to work on thus exercising possible race
 *  conditions.
 */
static volatile bool thread_start = false;

/**
 * Thread init function which will do basic setup such as setting CPU affinity
 * and initializing the RND seed for the thread. Any other initialization that
 * might be needed such as resource allocation/initialization for the thread
 * handler function can also be done here.
 */
static int btree_ut_thread_init(struct btree_ut_thread_info *ti)
{
	M0_ALLOC_ARR(ti->ti_rnd_state_ptr, 64);
	if (ti->ti_rnd_state_ptr == NULL) {
		return -ENOMEM;
	}

	M0_SET0(&ti->ti_random_buf);
	initstate_r(ti->ti_rng_seed_base, ti->ti_rnd_state_ptr, 64,
		    &ti->ti_random_buf);

	srandom_r(ti->ti_thread_id + 1, &ti->ti_random_buf);

	return m0_thread_confine(&ti->ti_q, &ti->ti_cpu_map);
}

/**
 * This routine is a thread handler which launches PUT, GET, ITER, SLANT and DEL
 * operations on the btree passed as parameter.
 */
static void btree_ut_kv_oper_thread_handler(struct btree_ut_thread_info *ti)
{
	uint64_t                key[ti->ti_key_size / sizeof(uint64_t)];
	uint64_t                value[ti->ti_value_size / sizeof(uint64_t)];
	m0_bcount_t             ksize         = sizeof key;
	m0_bcount_t             vsize         = sizeof value;
	void                   *k_ptr         = &key;
	void                   *v_ptr         = &value;
	struct m0_btree_rec     rec;
	struct m0_btree_cb      ut_cb;
	struct cb_data          data;

	uint64_t                get_key[ti->ti_key_size / sizeof(uint64_t)];
	uint64_t                get_value[ti->ti_value_size / sizeof(uint64_t)];
	m0_bcount_t             get_ksize     = sizeof get_key;
	m0_bcount_t             get_vsize     = sizeof get_value;
	void                   *get_k_ptr     = &get_key;
	void                   *get_v_ptr     = &get_value;
	struct m0_btree_rec     get_rec;
	struct m0_btree_cb      ut_get_cb;
	struct cb_data          get_data;

	uint64_t                key_iter_start;
	uint64_t                key_end;
	struct m0_btree_op      kv_op     = {};
	struct m0_btree        *tree;
	struct m0_be_tx        *tx        = NULL;
	struct m0_be_tx_credit  cred      = {};

	/**
	 *  Currently our thread routine only supports Keys and Values which are
	 *  a multiple of 8 bytes.
	 */
	M0_ASSERT(ti->ti_key_size % sizeof(uint64_t) == 0);
	M0_ASSERT(ti->ti_value_size % sizeof(uint64_t) == 0);

	/** Prepare transaction to capture tree operations. */
	m0_be_tx_init(tx, 0, NULL, NULL, NULL, NULL, NULL, NULL);
	m0_be_tx_prep(tx, NULL);

	key_iter_start = ti->ti_key_first;
	key_end        = ti->ti_key_first +
			 (ti->ti_key_count * ti->ti_key_incr) - ti->ti_key_incr;

	rec.r_key.k_data   = M0_BUFVEC_INIT_BUF(&k_ptr, &ksize);
	rec.r_val          = M0_BUFVEC_INIT_BUF(&v_ptr, &vsize);

	data.key           = &rec.r_key;
	data.value         = &rec.r_val;

	ut_cb.c_act        = btree_kv_put_cb;
	ut_cb.c_datum      = &data;

	get_rec.r_key.k_data   = M0_BUFVEC_INIT_BUF(&get_k_ptr, &get_ksize);
	get_rec.r_val          = M0_BUFVEC_INIT_BUF(&get_v_ptr, &get_vsize);

	get_data.key           = &get_rec.r_key;
	get_data.value         = &get_rec.r_val;
	get_data.check_value   = true;

	ut_get_cb.c_act        = btree_kv_get_cb;
	ut_get_cb.c_datum      = &get_data;

	tree                   = ti->ti_tree;

	/** Wait till all the threads have been initialised. */
	while (!thread_start)
		;

	while (key_iter_start <= key_end) {
		uint64_t  key_first;
		uint64_t  key_last;
		uint64_t  keys_put_count = 0;
		uint64_t  keys_found_count = 0;
		int       i;
		int32_t   r;
		uint64_t  iter_dir;
		uint64_t  del_key;

		key_first = key_iter_start;
		if (ti->ti_random_bursts) {
			random_r(&ti->ti_random_buf, &r);
			if (key_first == key_end)
				key_last = key_end;
			else
				key_last = (r % (key_end - key_first)) +
					   key_first;
			key_last = (key_last / ti->ti_key_incr) *
				   ti->ti_key_incr + ti->ti_key_first;
		} else
			key_last = key_end;

		/** PUT keys and their corresponding values in the tree. */

		ut_cb.c_act   = btree_kv_put_cb;
		ut_cb.c_datum = &data;

		while (key_first <= key_last) {
			/**
			 *  Embed the thread-id in LSB so that different threads
			 *  will target the same node thus causing race
			 *  conditions useful to mimic and test btree operations
			 *  in a loaded system.
			 */
			key[0] = (key_first << (sizeof(ti->ti_thread_id) * 8)) +
				 ti->ti_thread_id;
			key[0] = m0_byteorder_cpu_to_be64(key[0]);
			for (i = 1; i < ARRAY_SIZE(key); i++)
				key[i] = key[0];

			value[0] = key[0];
			for (i = 1; i < ARRAY_SIZE(value); i++)
				value[i] = value[0];

			cred = M0_BE_TX_CB_CREDIT(0, 0, 0);
			btree_callback_credit(&cred);

			M0_BTREE_OP_SYNC_WITH_RC(&kv_op,
						 m0_btree_put(tree, &rec,
							      &ut_cb, 0,
							      &kv_op, tx));
			M0_ASSERT(data.flags == M0_BSC_SUCCESS);

			keys_put_count++;
			key_first += ti->ti_key_incr;
		}
		M0_ASSERT(node_expensive_invariant(tree->t_desc->t_root));
		/** GET and ITERATE over the keys which we inserted above. */

		/**  Randomly decide the iteration direction. */
		random_r(&ti->ti_random_buf, &r);

		key_first = key_iter_start;
		if (r % 2) {
			/** Iterate forward. */
			iter_dir = BOF_NEXT;
			key[0] = (key_first <<
				  (sizeof(ti->ti_thread_id) * 8)) +
				 ti->ti_thread_id;
			key[0] = m0_byteorder_cpu_to_be64(key[0]);
			for (i = 1; i < ARRAY_SIZE(key); i++)
				key[i] = key[0];
		} else {
			/** Iterate backward. */
			iter_dir = BOF_PREV;
			key[0] = (key_last <<
				  (sizeof(ti->ti_thread_id) * 8)) +
				 ti->ti_thread_id;
			key[0] = m0_byteorder_cpu_to_be64(key[0]);
			for (i = 1; i < ARRAY_SIZE(key); i++)
				key[i] = key[0];
		}

		get_data.check_value = true; /** Compare value with key */

		M0_BTREE_OP_SYNC_WITH_RC(&kv_op,
					 m0_btree_get(tree,
						      &rec.r_key, &ut_get_cb,
						      BOF_EQUAL, &kv_op));
		M0_ASSERT(get_data.flags == M0_BSC_SUCCESS);

		keys_found_count++;

		while (1) {
			M0_BTREE_OP_SYNC_WITH_RC(&kv_op,
						 m0_btree_iter(tree,
							       &rec.r_key,
							       &ut_get_cb,
							       iter_dir,
							       &kv_op));
			if (get_data.flags == M0_BSC_KEY_BTREE_BOUNDARY)
				break;

			keys_found_count++;

			/** Copy over the gotten key for the next search. */
			for (i = 0; i < ARRAY_SIZE(key); i++)
				key[i] = get_key[i];
		}

		/**
		 * For single thread, keys_found_count should be equal to
		 * keys_put_count. But for multi-thread, multiple threads can
		 * put records, hence keys_found_count will be greater than
		 * keys_put_count.
		 */
		M0_ASSERT(keys_found_count >= keys_put_count);

		/**
		 *  Test slant only if possible. If the increment counter is
		 *  more than 1 we can provide the intermediate value to be got
		 *  in slant mode.
		 */

		if (ti->ti_key_incr > 1) {
			uint64_t  slant_key;
			uint64_t  got_key;
			struct m0_btree_rec r;
			struct m0_btree_cb  cb;

			M0_ASSERT(key_first >= 1);

			slant_key = key_first - 1;
			get_data.check_value = false;

			/**
			 *  The following short named variables are used just
			 *  to maintain the code decorum by limiting code lines
			 *  within 80 chars..
			 */
			r = rec;
			cb = ut_get_cb;

			do {
				key[0] = (slant_key <<
					  (sizeof(ti->ti_thread_id) * 8)) +
					 ti->ti_thread_id;
				key[0] = m0_byteorder_cpu_to_be64(key[0]);
				for (i = 1; i < ARRAY_SIZE(key); i++)
					key[i] = key[0];

				M0_BTREE_OP_SYNC_WITH_RC(&kv_op,
							 m0_btree_get(tree,
								      &r.r_key,
								      &cb,
								      BOF_SLANT,
								      &kv_op));

				/**
				 *  If multiple threads are running then slant
				 *  could return us the value which was added
				 *  by a different thread. We anyways make sure
				 *  that the got value (without the embedded
				 *  thread ID) is more than the slant value.
				 */
				got_key = m0_byteorder_cpu_to_be64(get_key[0]);
				got_key >>= (sizeof(ti->ti_thread_id) * 8);
				M0_ASSERT(got_key == slant_key + 1);

				slant_key += ti->ti_key_incr;
			} while (slant_key <= key_last);
		}

		/**
		 *  DEL the keys which we had created in this iteration. The
		 *  direction of traversing the delete keys is randomly
		 *  selected.
		 */
		random_r(&ti->ti_random_buf, &r);

		key_first = key_iter_start;
		del_key = (r % 2 == 0) ? key_first : key_last;

		ut_cb.c_act   = btree_kv_del_cb;
		ut_cb.c_datum = &data;
		while (keys_put_count) {
			key[0] = (del_key << (sizeof(ti->ti_thread_id) * 8)) +
				 ti->ti_thread_id;
			key[0] = m0_byteorder_cpu_to_be64(key[0]);
			for (i = 1; i < ARRAY_SIZE(key); i++)
				key[i] = key[0];

			cred = M0_BE_TX_CB_CREDIT(0, 0, 0);
			btree_callback_credit(&cred);

			M0_BTREE_OP_SYNC_WITH_RC(&kv_op,
						 m0_btree_del(tree, &rec.r_key,
							      &ut_cb, 0,
							      &kv_op, tx));
			del_key = (r % 2 == 0) ?
						del_key + ti->ti_key_incr :
						del_key - ti->ti_key_incr;
			keys_put_count--;
		}

		key_iter_start = key_last + ti->ti_key_incr;
	}

	/** Free resources. */
	m0_free(ti->ti_rnd_state_ptr);
}

/**
 * This function allocates an array pointed by cpuid_ptr and fills it with the
 * CPU ID of the CPUs which are currently online.
 */
static void online_cpu_id_get(uint16_t **cpuid_ptr, uint16_t *cpu_count)
{
	size_t           cpu_max;
	uint32_t         cpuid;
	struct m0_bitmap map_cpu_online  = {};
	int              rc;

	*cpu_count = 0;
	cpu_max = m0_processor_nr_max();
	rc = m0_bitmap_init(&map_cpu_online, cpu_max);
	if (rc != 0)
		return;

	m0_processors_online(&map_cpu_online);

	for (cpuid = 0; cpuid < map_cpu_online.b_nr; cpuid++) {
		if (m0_bitmap_get(&map_cpu_online, cpuid)) {
			(*cpu_count)++;
		}
	}

	if (*cpu_count) {
		M0_ALLOC_ARR(*cpuid_ptr, *cpu_count);
		M0_ASSERT(*cpuid_ptr != NULL);

		*cpu_count = 0;
		for (cpuid = 0; cpuid < map_cpu_online.b_nr; cpuid++) {
			if (m0_bitmap_get(&map_cpu_online, cpuid)) {
				(*cpuid_ptr)[*cpu_count] = cpuid;
				(*cpu_count)++;
			}
		}
	}
}


/**
 * This test launches multiple threads which launch KV operations against one
 * btree in parallel. If thread_count is passed as '0' then one thread per core
 * is launched. If tree_count is passed as '0' then one tree per thread is
 * created.
 */
static void btree_ut_num_threads_num_trees_kv_oper(int32_t thread_count,
						   int32_t tree_count)
{
	int                           rc;
	struct btree_ut_thread_info  *ti;
	int                           i;
	struct m0_btree             **ut_trees;
	uint16_t                      cpu;
	void                         *temp_node;
	struct m0_btree_op            b_op         = {};
	struct m0_be_tx              *tx           = NULL;
	struct m0_be_seg             *seg          = NULL;
	const struct node_type       *nt           = &fixed_format;
	const uint32_t                ksize_to_use = sizeof(uint64_t);
	struct m0_btree_type          btree_type   = {.tt_id = M0_BT_UT_KV_OPS,
						      .ksize = ksize_to_use,
						      .vsize = ksize_to_use*2,
						     };
	uint16_t                     *cpuid_ptr;
	uint16_t                      cpu_count;
	size_t                        cpu_max;
	time_t                        curr_time;

	M0_ENTRY();

	time(&curr_time);
	M0_LOG(M0_INFO, "Using seed %lu", curr_time);
	srandom(curr_time);

	/**
	 *  1) Create btree(s) to be used by all the threads.
	 *  2) Assign CPU cores to the threads.
	 *  3) Init and Start the threads which do KV operations.
	 *  4) Wait till all the threads are done.
	 *  5) Close the btree
	 *  6) Destroy the btree
	 */

	/** Prepare transaction to capture tree operations. */
	m0_be_tx_init(tx, 0, NULL, NULL, NULL, NULL, NULL, NULL);
	m0_be_tx_prep(tx, NULL);
	btree_ut_init();

	online_cpu_id_get(&cpuid_ptr, &cpu_count);

	if (thread_count == 0)
		thread_count = cpu_count - 1; /** Skip Core-0 */
	else if (thread_count == RANDOM_THREAD_COUNT) {
		thread_count = 1;
		if (cpu_count > 2) {
			/**
			 *  Avoid the extreme cases i.e. thread_count
			 *  cannot be 1 or cpu_count - 1
			 */
			thread_count = (random() % (cpu_count - 2)) + 1;
		}
	}

	if (tree_count == 0)
		tree_count = thread_count;
	else if (tree_count == RANDOM_THREAD_COUNT) {
		tree_count = 1;
		if (thread_count > 2) {
			/**
			 *  Avoid the extreme cases i.e. tree_count
			 *  cannot be 1 or thread_count
			 */
			tree_count = (random() % (thread_count - 1)) + 1;
		}
	}

	M0_ASSERT(thread_count >= tree_count);

	thread_start = false;

	M0_ALLOC_ARR(ut_trees, tree_count);
	M0_ASSERT(ut_trees != NULL);

	for (i = 0; i < tree_count; i++) {
		M0_SET0(&b_op);

		/** Create temp node space and use it as root node for btree */
		temp_node = m0_alloc_aligned((1024 + sizeof(struct nd)), 10);

		M0_BTREE_OP_SYNC_WITH_RC(&b_op,
					 m0_btree_create(temp_node, 1024,
							 &btree_type, nt, &b_op,
							 seg, tx));

		ut_trees[i] = b_op.bo_arbor;
	}

	m0_be_tx_close(tx);
	m0_be_tx_fini(tx);

	M0_ALLOC_ARR(ti, thread_count);
	M0_ASSERT(ti != NULL);

	cpu_max = m0_processor_nr_max();

	cpu = 1; /** We skip Core-0 for Linux kernel and other processes. */
	for (i = 0; i < thread_count; i++) {
		rc = m0_bitmap_init(&ti[i].ti_cpu_map, cpu_max);
		m0_bitmap_set(&ti[i].ti_cpu_map, cpuid_ptr[cpu], true);
		cpu++;
		if (cpu >= cpu_count)
			/**
			 *  Circle around if thread count is higher than the
			 *  CPU cores in the system.
			 */
			cpu = 1;

		ti[i].ti_key_first  = 1;
		ti[i].ti_key_count  = MAX_RECS_PER_THREAD;
		ti[i].ti_key_incr   = 5;
		ti[i].ti_thread_id  = i;
		ti[i].ti_tree       = ut_trees[i % tree_count];
		ti[i].ti_key_size   = btree_type.ksize;
		ti[i].ti_value_size = btree_type.vsize;
		ti[i].ti_random_bursts = (thread_count > 1);
		do {
			ti[i].ti_rng_seed_base = random();
		} while (ti[i].ti_rng_seed_base == 0);
	}

	for (i = 0; i < thread_count; i++) {
		rc = M0_THREAD_INIT(&ti[i].ti_q, struct btree_ut_thread_info *,
				    btree_ut_thread_init,
				    &btree_ut_kv_oper_thread_handler, &ti[i],
				    "Thread-%d", i);
		M0_ASSERT(rc == 0);
	}

	/** Initialized all the threads by now. Let's get rolling ... */
	thread_start = true;

	for (i = 0; i < thread_count;i++) {
		m0_thread_join(&ti[i].ti_q);
		m0_thread_fini(&ti[i].ti_q);
	}

	for (i = 0; i < tree_count; i++) {
		// m0_btree_close(ut_trees[i]);
		rc = M0_BTREE_OP_SYNC_WITH_RC(&b_op,
				      m0_btree_close(ut_trees[i], &b_op));
		M0_ASSERT(rc == 0);
		/**
		 * Commenting this code as the delete operation is not done here.
		 * Due to this, the destroy operation will crash.
		 *
		 * M0_BTREE_OP_SYNC_WITH_RC(&b_op,
		 *	     m0_btree_destroy(ut_trees[i].tree,
		 * 	      &b_op));
		 */
	}

	m0_free(ut_trees);

	/**
	 * Commenting this code as the delete operation is not done here.
	 * Due to this, the destroy operation will crash.
	 *
	 *
	 * M0_BTREE_OP_SYNC_WITH_RC(&b_op,
	 *				 m0_btree_destroy(b_op.bo_arbor, &b_op));
	 */

	m0_free(ti);
	btree_ut_fini();

	M0_LEAVE();
}

static void ut_st_st_kv_oper(void)
{
	btree_ut_num_threads_num_trees_kv_oper(1, 1);
}

static void ut_mt_st_kv_oper(void)
{
	btree_ut_num_threads_num_trees_kv_oper(0, 1);
}

static void ut_mt_mt_kv_oper(void)
{
	btree_ut_num_threads_num_trees_kv_oper(0, 0);
}

static void ut_rt_rt_kv_oper(void)
{
	btree_ut_num_threads_num_trees_kv_oper(RANDOM_THREAD_COUNT,
					       RANDOM_TREE_COUNT);
}

/**
 * This routine is a thread handler which primarily involves in creating,
 * opening, closing and destroying btree. To run out-of-sync with other threads
 * it also launches PUT, GET, ITER and DEL operations on the btree for a random
 * count.
 */
static void btree_ut_tree_oper_thread_handler(struct btree_ut_thread_info *ti)
{
	uint64_t               key;
	uint64_t               value;
	m0_bcount_t            ksize = sizeof key;
	m0_bcount_t            vsize = sizeof value;
	void                  *k_ptr = &key;
	void                  *v_ptr = &value;
	struct m0_btree_rec    rec   = {
				     .r_key.k_data = M0_BUFVEC_INIT_BUF(&k_ptr,
									&ksize),
				     .r_val        = M0_BUFVEC_INIT_BUF(&v_ptr,
									&vsize),
				     .r_flags      = 0,
				     };
	struct cb_data         data  = {
					.key         = &rec.r_key,
					.value       = &rec.r_val,
					.check_value = false,
					.flags       = 0,
				       };
	struct m0_btree_cb     ut_cb   = {
					  .c_act       = btree_kv_put_cb,
					  .c_datum     = &data,
					 };
	int32_t                loop_count;
	struct m0_btree_op     kv_op     = {};
	void                  *temp_node;
	struct m0_btree_type   btree_type  = {.tt_id = M0_BT_UT_KV_OPS,
					      .ksize = sizeof(key),
					      .vsize = sizeof(value),
					     };
	const struct node_type *nt         = &fixed_format;
	struct m0_be_tx        *tx         = NULL;
	struct m0_be_seg       *seg        = NULL;
	struct m0_be_tx_credit  cred       = {};
	int                     rc;

	random_r(&ti->ti_random_buf, &loop_count);
	loop_count %= (MAX_TREE_LOOPS - MIN_TREE_LOOPS);
	loop_count += MIN_TREE_LOOPS;

	while (!thread_start)
		;

	/** Create temp node space and use it as root node for btree */
	temp_node = m0_alloc_aligned((1024 + sizeof(struct nd)), 10);

	while (loop_count--) {
		struct m0_btree_op  b_op        = {};
		struct m0_btree    *tree;
		int32_t             rec_count;
		uint32_t            i;

		/**
		 * 1) Create a tree
		 * 2) Add a few random count of records in the tree.
		 * 3) Close the tree
		 * 4) Open the tree
		 * 5) Confirm the records are present in the tree.
		 * 6) Close the tree
		 * 4) Open the tree
		 * 5) Delete all the records from the tree.
		 * 6) Close the tree
		 * 7) Destroy the tree
		 */

		rc = M0_BTREE_OP_SYNC_WITH_RC(&b_op,
					      m0_btree_create(temp_node, 1024,
							      &btree_type, nt,
							      &b_op, seg, tx));
		M0_ASSERT(rc == 0);

		tree = b_op.bo_arbor;

		random_r(&ti->ti_random_buf, &rec_count);
		rec_count %= MAX_RECS_FOR_TREE_TEST;
		rec_count = rec_count ? : (MAX_RECS_FOR_TREE_TEST / 2);

		ut_cb.c_act = btree_kv_put_cb;
		for (i = 1; i <= rec_count; i++) {
			value = key = i;

			cred = M0_BE_TX_CB_CREDIT(0, 0, 0);
			btree_callback_credit(&cred);

			rc = M0_BTREE_OP_SYNC_WITH_RC(&kv_op,
						      m0_btree_put(tree, &rec,
								   &ut_cb, 0,
								   &kv_op, tx));
			M0_ASSERT(data.flags == M0_BSC_SUCCESS && rc == 0);
		}

		rc = M0_BTREE_OP_SYNC_WITH_RC(&b_op,
					      m0_btree_close(tree, &b_op));
		M0_ASSERT(rc == 0);

		rc = M0_BTREE_OP_SYNC_WITH_RC(&kv_op,
					      m0_btree_open(temp_node,
							    1024, &tree,
							    &kv_op));
		M0_ASSERT(rc == 0);

		ut_cb.c_act = btree_kv_get_cb;
		for (i = 1; i <= rec_count; i++) {
			value = key = i;

			rc = M0_BTREE_OP_SYNC_WITH_RC(&kv_op,
						      m0_btree_get(tree,
								   &rec.r_key,
								   &ut_cb,
								   BOF_EQUAL,
								   &kv_op));
			M0_ASSERT(data.flags == M0_BSC_SUCCESS && rc == 0);
		}

		rc = M0_BTREE_OP_SYNC_WITH_RC(&b_op,
					      m0_btree_close(tree, &b_op));
		M0_ASSERT(rc == 0);

		rc = M0_BTREE_OP_SYNC_WITH_RC(&kv_op,
					      m0_btree_open(temp_node,
							    1024, &tree,
							    &kv_op));
		M0_ASSERT(rc == 0);

		ut_cb.c_act = btree_kv_del_cb;
		for (i = 1; i <= rec_count; i++) {
			value = key = i;

			cred = M0_BE_TX_CB_CREDIT(0, 0, 0);
			btree_callback_credit(&cred);

			rc = M0_BTREE_OP_SYNC_WITH_RC(&kv_op,
						      m0_btree_del(tree,
								   &rec.r_key,
								   &ut_cb, 0,
								   &kv_op, tx));
			M0_ASSERT(data.flags == M0_BSC_SUCCESS && rc == 0);
		}

		rc = M0_BTREE_OP_SYNC_WITH_RC(&b_op,
					      m0_btree_close(tree, &b_op));
		M0_ASSERT(rc == 0);

		if (b_op.bo_arbor->t_desc->t_ref > 0) {
			rc = M0_BTREE_OP_SYNC_WITH_RC(&b_op,
						      m0_btree_destroy(tree,
								       &b_op,
								       tx));
			M0_ASSERT(rc == 0);
		}
	}

	m0_free_aligned(temp_node, (1024 + sizeof(struct nd)), 10);
}

static void btree_ut_num_threads_tree_oper(uint32_t thread_count)
{
	uint16_t                    *cpuid_ptr;
	uint16_t                     cpu_count;
	size_t                       cpu_max;
	struct btree_ut_thread_info *ti;
	uint16_t                     cpu;
	int                          i;
	int                          rc;

	btree_ut_init();
	online_cpu_id_get(&cpuid_ptr, &cpu_count);

	if (thread_count == 0)
		thread_count = cpu_count - 1; /** Skip Core-0 */

	thread_start = false;

	M0_ALLOC_ARR(ti, thread_count);
	M0_ASSERT(ti != NULL);

	cpu_max = m0_processor_nr_max();

	cpu = 1; /** We skip Core-0 for Linux kernel and other processes. */
	for (i = 0; i < thread_count; i++) {
		rc = m0_bitmap_init(&ti[i].ti_cpu_map, cpu_max);
		m0_bitmap_set(&ti[i].ti_cpu_map, cpuid_ptr[cpu], true);
		cpu++;
		if (cpu >= cpu_count)
			/**
			 *  Circle around if thread count is higher than the
			 *  CPU cores in the system.
			 */
			cpu = 1;

		ti[i].ti_thread_id  = i;
	}

	for (i = 0; i < thread_count; i++) {
		rc = M0_THREAD_INIT(&ti[i].ti_q, struct btree_ut_thread_info *,
				    btree_ut_thread_init,
				    &btree_ut_tree_oper_thread_handler, &ti[i],
				    "Thread-%d", i);
		M0_ASSERT(rc == 0);
	}

	/** Initialized all the threads. Now start the chaos ... */
	thread_start = true;

	for (i = 0; i < thread_count; i++) {
		m0_thread_join(&ti[i].ti_q);
		m0_thread_fini(&ti[i].ti_q);
	}

	m0_free(ti);
	btree_ut_fini();
}

static void ut_st_tree_oper(void)
{
	btree_ut_num_threads_tree_oper(1);
}

static void ut_mt_tree_oper(void)
{
	btree_ut_num_threads_tree_oper(0);
}

/**
 * Commenting this ut as it is not required as a part for test-suite but my
 * required for testing purpose
**/
#if 0
/**
 * This function is for traversal of tree in breadth-first order and it will
 * print level and key-value pair for each node.
 */
static void ut_traversal(struct td *tree)
{
	struct nd *root = tree->t_root;
	struct nd *queue[1000000];
	int front = 0, rear = 0;
	queue[front] = root;

        int count = 0;
	int lev = -1;

	while (front != -1 && rear != -1)
	{
		//pop one elemet
		struct nd* element = queue[front];
		if (front == rear) {
			front = -1;
			rear = -1;
		} else {
			front++;
		}
		printf("\n");
		int level = node_level(element);
		if (level > 0) {
			printf("level : %d =>    ", level);
			if (level != lev)
			{
				lev = level;
				count =0;

			}
			printf("count : %d =>\n", count++);
			int total_count = node_count(element);
			int j;
			for (j=0 ; j < total_count; j++)
			{
				uint64_t key = 0;
				get_key_at_index(element, j, &key);

				key = m0_byteorder_be64_to_cpu(key);
				printf("%"PRIu64"\t", key);

				struct segaddr child_node_addr;
				struct slot    node_slot = {};
				node_slot.s_node = element;

				node_slot.s_idx = j;
				node_child(&node_slot, &child_node_addr);
				struct node_op  i_nop;
				i_nop.no_opc = NOP_LOAD;
				node_get(&i_nop, tree, &child_node_addr,
					 P_NEXTDOWN);
				if (front == -1) {
					front = 0;
				}
				rear++;
				if (rear == 999999) {
					printf("***********OVERFLOW**********");
					break;
				}
				queue[rear] = i_nop.no_node;
			}
			/* store last child: */
			struct segaddr child_node_addr;
			struct slot    node_slot = {};
			node_slot.s_node = element;

			node_slot.s_idx = j;
			node_child(&node_slot, &child_node_addr);
			struct node_op  i_nop;
			i_nop.no_opc = NOP_LOAD;
			node_get(&i_nop, tree, &child_node_addr, P_NEXTDOWN);
			if (front == -1) {
				front = 0;
			}
			rear++;
			if (rear == 999999) {
				printf("***********OVERFLOW**********");
				break;
			}
			queue[rear] = i_nop.no_node;
			printf("\n\n");
		} else {
			printf("level : %d =>", level);
			if (level != lev)
			{
				lev = level;
				count =0;

			}
			printf("count : %d =>\n", count++);
			int total_count = node_count(element);
			int j;
			for (j=0 ; j < total_count; j++)
			{
				uint64_t key = 0;
				uint64_t val = 0;
				get_rec_at_index(element, j, &key, &val);

				key = m0_byteorder_be64_to_cpu(key);
				val = m0_byteorder_be64_to_cpu(val);
				printf("%"PRIu64",%"PRIu64"\t", key, val);


			}
			printf("\n\n");
		}
		if (element != root) {
			struct node_op  i_nop;
			node_put(&i_nop, element, NULL);
		}
	}
}
/**
 * This function will check if the keys of records present in the nodes at each
 * level are in increasing order or not.
 */
static void ut_invariant_check(struct td *tree)
{
	struct nd *root = tree->t_root;
	struct nd *queue[1000000];
	int front = 0, rear = 0;
	queue[front] = root;
	bool firstkey = true;
	int lev = -1;
	uint64_t prevkey;
	int max_level = node_level(root);
	while (front != -1 && rear != -1)
	{
		struct nd* element = queue[front];
		if (front == rear) {
			front = -1;
			rear = -1;
		} else {
			front++;
		}
		int level = node_level(element);
		if (level > 0) {
			if (level != lev)
			{
				lev = level;
				firstkey = true;
			}
			int total_count = node_count(element);
			if (level == max_level){
				if (element->n_ref > 2){
					printf("***INVARIENT FAIL***");
					M0_ASSERT(0);
				}
			} else {
				if (element->n_ref != 1) {
					printf("***INVARIENT FAIL***");
					M0_ASSERT(0);
				}
			}
			int j;
			for (j=0 ; j < total_count; j++)
			{
				uint64_t key = 0;
				get_key_at_index(element, j, &key);

				key = m0_byteorder_be64_to_cpu(key);
				if (!firstkey) {
					if (key < prevkey) {
						printf("***INVARIENT FAIL***");
						M0_ASSERT(0);
					}
				}
				prevkey = key;
				firstkey = false;
				struct segaddr child_node_addr;
				struct slot    node_slot = {};
				node_slot.s_node = element;

				node_slot.s_idx = j;
				node_child(&node_slot, &child_node_addr);
				struct node_op  i_nop;
				i_nop.no_opc = NOP_LOAD;
				node_get(&i_nop, tree, &child_node_addr,
					 P_NEXTDOWN);
				if (front == -1) {
					front = 0;
				}
				rear++;
				if (rear == 999999) {
					printf("***********OVERFLW***********");
					break;
				}
				queue[rear] = i_nop.no_node;
			}
			/* store last child: */
			struct segaddr child_node_addr;
			struct slot    node_slot = {};
			node_slot.s_node = element;

			node_slot.s_idx = j;
			node_child(&node_slot, &child_node_addr);
			struct node_op  i_nop;
			i_nop.no_opc = NOP_LOAD;
			node_get(&i_nop, tree, &child_node_addr, P_NEXTDOWN);
			if (front == -1) {
				front = 0;
			}
			rear++;
			if (rear == 999999) {
				printf("***********OVERFLW***********");
				break;
			}
			queue[rear] = i_nop.no_node;
		} else {
			if (level != lev)
			{
				lev = level;
				firstkey = true;
			}
			int total_count = node_count(element);
			if (level == max_level){
				if (element->n_ref > 2){
					printf("***INVARIENT FAIL***");
					M0_ASSERT(0);
				}
			} else {
				if (element->n_ref != 1) {
					printf("***INVARIENT FAIL***");
					M0_ASSERT(0);
				}
			}
			int j;
			for (j=0 ; j < total_count; j++)
			{
				uint64_t key = 0;
				uint64_t val = 0;
				get_rec_at_index(element, j, &key, &val);

				key = m0_byteorder_be64_to_cpu(key);
				val = m0_byteorder_be64_to_cpu(val);
				if (!firstkey) {
					if (key < prevkey) {
						printf("***INVARIENT FAIL***");
						M0_ASSERT(0);
					}

				}
				prevkey = key;
				firstkey = false;
			}
		}
		if (element != root) {
			struct node_op  i_nop;
			node_put(&i_nop, element, NULL);
		}
	}
}

/**
 * This ut will put records in the tree and delete those records in sequencial
 * manner.
 */
static void ut_put_del_operation(void)
{
	struct m0_btree_type    btree_type = {.tt_id = M0_BT_UT_KV_OPS,
					      .ksize = 8,
					      .vsize = 8, };
	struct m0_be_tx        *tx          = NULL;
	struct m0_btree_op      b_op        = {};
	struct m0_btree        *tree;
	void                   *temp_node;
	int                     i;
	struct m0_btree_cb      ut_cb;
	struct m0_btree_op      kv_op                = {};
	const struct node_type *nt                   = &fixed_format;
	int                     total_records        = 1000000;
	bool                    inc;
	M0_ENTRY();

	/** Prepare transaction to capture tree operations. */
	m0_be_tx_init(tx, 0, NULL, NULL, NULL, NULL, NULL, NULL);
	m0_be_tx_prep(tx, NULL);
	btree_ut_init();
	/**
	 *  Run valid scenario:
	 *  1) Create a btree
	 *  2) Adds a few records to the created tree.
	 *  3) Confirms the records are present in the tree.
	 *  4) Deletes all the records from the tree.
	 *  4) Close the btree
	 *  5) Destroy the btree
	 */

	/** Create temp node space and use it as root node for btree */
	temp_node = m0_alloc_aligned((1024 + sizeof(struct nd)), 10);
	M0_BTREE_OP_SYNC_WITH_RC(&b_op,
				 m0_btree_create(temp_node, 1024, &btree_type,
						 nt, &b_op, tx));

	tree = b_op.bo_arbor;
	inc = false;
	for (i = 0; i < 1000000; i++) {
		uint64_t             key;
		uint64_t             value;
		struct cb_data       put_data;
		struct m0_btree_rec  rec;
		m0_bcount_t          ksize  = sizeof key;
		m0_bcount_t          vsize  = sizeof value;
		void                *k_ptr  = &key;
		void                *v_ptr  = &value;

		/**
		 *  There is a very low possibility of hitting the same key
		 *  again. This is fine as it helps debug the code when insert
		 *  is called with the same key instead of update function.
		 */
		int temp = inc ? total_records - i : i;
		key = value = m0_byteorder_cpu_to_be64(temp);

		rec.r_key.k_data   = M0_BUFVEC_INIT_BUF(&k_ptr, &ksize);
		rec.r_val          = M0_BUFVEC_INIT_BUF(&v_ptr, &vsize);

		put_data.key       = &rec.r_key;
		put_data.value     = &rec.r_val;

		ut_cb.c_act        = btree_kv_put_cb;
		ut_cb.c_datum      = &put_data;

		M0_BTREE_OP_SYNC_WITH_RC(&kv_op,
					 m0_btree_put(tree, &rec, &ut_cb, 0,
						      &kv_op, tx));
		if (put_data.flags == M0_BSC_KEY_EXISTS) {
			printf("M0_BSC_KEY_EXISTS ");
		} else {
			M0_ASSERT(put_data.flags == M0_BSC_SUCCESS);
		}

	}
	printf("level : %d\n", node_level(tree->t_desc->t_root));
	ut_invariant_check(tree->t_desc);
	M0_ASSERT(node_expensive_invariant(tree->t_desc->t_root));

	inc = false;
	for (i = 0; i < 1000000; i++) {
		uint64_t             key;
		uint64_t             value;
		struct cb_data       del_data;
		struct m0_btree_rec  rec;
		m0_bcount_t          ksize  = sizeof key;
		m0_bcount_t          vsize  = sizeof value;
		void                *k_ptr  = &key;
		void                *v_ptr  = &value;

		/**
		 *  There is a very low possibility of hitting the same key
		 *  again. This is fine as it helps debug the code when insert
		 *  is called with the same key instead of update function.
		 */
		int temp = inc ? total_records - i : i;
		key = value = m0_byteorder_cpu_to_be64(temp);

		rec.r_key.k_data   = M0_BUFVEC_INIT_BUF(&k_ptr, &ksize);
		rec.r_val          = M0_BUFVEC_INIT_BUF(&v_ptr, &vsize);

		del_data.key       = &rec.r_key;
		del_data.value     = &rec.r_val;

		ut_cb.c_act        = btree_kv_del_cb;
		ut_cb.c_datum      = &del_data;

		M0_BTREE_OP_SYNC_WITH_RC(&kv_op,
					 m0_btree_del(tree, &rec.r_key,
						      &ut_cb, 0, &kv_op, tx));
		if (del_data.flags == M0_BSC_KEY_NOT_FOUND) {
			printf("M0_BSC_KEY_NOT_FOUND ");
		} else {
			M0_ASSERT(del_data.flags == M0_BSC_SUCCESS);
		}



	}
	printf("\n After deletion:\n");
	ut_traversal(tree->t_desc);
	//m0_btree_close(tree);
	/**
	 * Commenting this code as the delete operation is not done here.
	 * Due to this, the destroy operation will crash.
	 *
	 *
	 * M0_BTREE_OP_SYNC_WITH_RC(&b_op.bo_op,
	 *				 m0_btree_destroy(b_op.bo_arbor, &b_op),
	 *				 &b_op.bo_sm_group, &b_op.bo_op_exec);
	 */
	btree_ut_fini();
}
#endif

static int ut_btree_suite_init(void)
{
	M0_ENTRY();

	M0_ALLOC_PTR(ut_be);
	M0_ASSERT(ut_be != NULL);

	M0_ALLOC_PTR(ut_seg);
	M0_ASSERT(ut_seg != NULL);
	/* Init BE */
	m0_be_ut_backend_init(ut_be);
	m0_be_ut_seg_init(ut_seg, ut_be, 1ULL << 24);
	seg = ut_seg->bus_seg;

	M0_LEAVE();
	return 0;
}

static int ut_btree_suite_fini(void)
{
	M0_ENTRY();

	m0_be_ut_seg_reload(ut_seg);
	m0_be_ut_seg_fini(ut_seg);
	m0_be_ut_backend_fini(ut_be);
	m0_free(ut_seg);
	m0_free(ut_be);

	M0_LEAVE();
	return 0;
}

struct m0_ut_suite btree_ut = {
	.ts_name = "btree-ut",
	.ts_yaml_config_string = "{ valgrind: { timeout: 3600 },"
	"  helgrind: { timeout: 3600 },"
	"  exclude:  ["
	"   "
	"  ] }",
	.ts_init = ut_btree_suite_init,
	.ts_fini = ut_btree_suite_fini,
	.ts_tests = {
		{"node_create_delete",              ut_node_create_delete},
		{"node_add_del_rec",                ut_node_add_del_rec},
		{"basic_tree_op",                   ut_basic_tree_oper},
		{"basic_kv_ops",                    ut_basic_kv_oper},
		{"multi_stream_kv_op",              ut_multi_stream_kv_oper},
		{"single_thread_single_tree_kv_op", ut_st_st_kv_oper},
		{"single_thread_tree_op",           ut_st_tree_oper},
		{"multi_thread_single_tree_kv_op",  ut_mt_st_kv_oper},
		{"multi_thread_multi_tree_kv_op",   ut_mt_mt_kv_oper},
		{"random_threads_and_trees_kv_op",  ut_rt_rt_kv_oper},
		{"multi_thread_tree_op",            ut_mt_tree_oper},
		/* {"btree_kv_add_del",                ut_put_del_operation}, */
		{NULL, NULL}
	}
};

#endif  /** KERNEL */
#undef M0_TRACE_SUBSYSTEM


/*
 * Test plan:
 *
 * - test how cookies affect performance (for large trees and small trees);
 */
/** @} end of btree group */

/*
 *  Local variables:
 *  c-indentation-style: "K&R"
 *  c-basic-offset: 8
 *  tab-width: 8
 *  fill-column: 80
 *  scroll-step: 1
 *  End:
 */
/*
 * vim: tabstop=8 shiftwidth=8 noexpandtab textwidth=80 nowrap
 */

/*  LocalWords:  btree allocator smop smops
 */<|MERGE_RESOLUTION|>--- conflicted
+++ resolved
@@ -1604,11 +1604,7 @@
 
 static void node_capture(struct slot *slot, struct m0_be_tx *tx)
 {
-<<<<<<< HEAD
-
-=======
 	slot->s_node->n_type->nt_capture(slot, tx);
->>>>>>> 7649a39c
 }
 
 static void node_lock(struct nd *node)
@@ -2922,7 +2918,7 @@
 	void             *start = ff_key(slot->s_node, slot->s_idx);
 	struct m0_be_seg *seg   = slot->s_node->n_tree->t_seg;
 	m0_bcount_t       hsize = sizeof(*h) - sizeof(h->ff_opaque);
- 
+
 	/**
 	 *  Capture starting from the location where new record may have been
 	 *  added or deleted. Capture till the last record. If the deleted
@@ -2930,7 +2926,7 @@
 	 *  header modifications need to be persisted.
 	 */
 	if (h->ff_used > slot->s_idx)
-		M0_BTREE_TX_CAPTURE(tx, seg, start, 
+		M0_BTREE_TX_CAPTURE(tx, seg, start,
 				    rsize * (h->ff_used - slot->s_idx));
 	else if (h->ff_opaque == NULL)
 		/**
@@ -3475,14 +3471,8 @@
 		node_lock(lev->l_node);
 
 		btree_put_split_and_find(lev->l_alloc, lev->l_node, &new_rec,
-<<<<<<< HEAD
-					 &tgt, bop->bo_tx);
-
-=======
 					 &tgt, bop->bo_seg, bop->bo_tx);
-		btree_callback_add(oi, lev->l_alloc, 0);
-		btree_callback_add(oi, lev->l_node, 0);
->>>>>>> 7649a39c
+
 		tgt.s_rec = new_rec;
 		node_make(&tgt, bop->bo_tx);
 		tgt.s_rec = REC_INIT(&p_key_1, &ksize_1, &p_val_1, &vsize_1);
