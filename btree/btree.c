--- conflicted
+++ resolved
@@ -2091,7 +2091,6 @@
 	node_fix(tgt, tx);
 }
 
-<<<<<<< HEAD
 /**
  * calc_shift is used to calculate the shift for the given number of bytes.
  * Shift is the exponent of nearest power-of-2 value greater than or equal to
@@ -2207,22 +2206,6 @@
 }
 
 void m0_btree_destroy(struct m0_btree *arbor, struct m0_btree_op *bop)
-=======
-int  m0_btree_open(void *addr, int nob, struct m0_btree **out)
-{
-	return 0;
-}
-
-void m0_btree_close(struct m0_btree *arbor)
-{
-}
-
-void m0_btree_create(void *addr, int nob, const struct m0_btree_type *bt,
-		     struct m0_be_tx *tx, struct m0_btree_op *bop)
-{
-}
-
-void m0_btree_destroy(struct m0_btree *arbor, struct m0_btree_op *bop)
 {
 }
 
@@ -2242,7 +2225,6 @@
 		  const struct m0_btree_key *key,
 		  const struct m0_btree_cb *cb, uint64_t flags,
 		  struct m0_btree_op *bop)
->>>>>>> 53c7d382
 {
 }
 
@@ -2575,11 +2557,10 @@
 }
 
 /**
-<<<<<<< HEAD
  * In this unit test we exercise a few tree operations in both valid and invalid
  * conditions.
  */
-static void m0_btree_ut_test_tree_operations(void)
+static void m0_btree_ut_basic_tree_operations(void)
 {
 	void                   *invalid_addr = (void *)0xbadbadbadbad;
 	struct m0_btree        *btree;
@@ -2587,7 +2568,7 @@
 	struct m0_be_tx        *tx = NULL;
 	struct m0_btree_op      b_op = {};
 	void                   *temp_node;
-	const struct node_type *nt      = &fixed_format;
+	const struct node_type *nt = &fixed_format;
 	
 	/** Prepare transaction to capture tree operations. */
 	m0_be_tx_init(tx, 0, NULL, NULL, NULL, NULL, NULL, NULL);
@@ -2600,56 +2581,21 @@
 	 *  3) Opens the btree
 	 *  4) Closes the btree
 	 *  5) Destroys the btree
-=======
- * This unit test exercises a few tree operations in both valid and invalid
- * conditions.
- */
-static void m0_btree_ut_basic_tree_operations(void)
-{
-	void                   *invalid_addr = (void *)0xbadbadbadbad;
-	struct m0_btree        *btree;
-	struct m0_btree_type    btree_type = {.tt_id = M0_BT_UT_KV_OPS};
-	struct m0_be_tx        *tx = NULL;
-	struct m0_btree_op      b_op;
-	void                   *temp_node;
-
-	/** Prepare transaction to capture tree operations. */
-	m0_be_tx_init(tx, 0, NULL, NULL, NULL, NULL, NULL, NULL);
-	m0_be_tx_prep(tx, NULL);
-
-	/**
-	 *  Run a valid scenario:
-	 *  1) Create a btree
-	 *  2) Close the btree
-	 *  3) Open the btree
-	 *  4) Close the btree
-	 *  5) Destroy the btree
->>>>>>> 53c7d382
 	 */
 
 	/** Create temp node space*/
 	temp_node = m0_alloc_aligned((1024 + sizeof(struct nd)), 10);
 	M0_BTREE_OP_SYNC_WITH(&b_op.bo_op,
-<<<<<<< HEAD
 			      m0_btree_create(temp_node, 1024, &btree_type, nt,
-					      tx, &b_op),
-			      &G, &b_op.bo_op_exec);
-=======
-			      m0_btree_create(temp_node, 1024, &btree_type,
-					      tx, &b_op));
->>>>>>> 53c7d382
+					      tx, &b_op), &G, &b_op.bo_op_exec);
 
 	m0_btree_close(b_op.bo_arbor);
 
 	m0_btree_open(temp_node, 1024, &btree);
 
 	m0_btree_close(btree);
-<<<<<<< HEAD
 	M0_BTREE_OP_SYNC_WITH(&b_op.bo_op, m0_btree_destroy(btree, &b_op), &G,
-	 &b_op.bo_op_exec);
-=======
-	M0_BTREE_OP_SYNC_WITH(&b_op.bo_op, m0_btree_destroy(btree, &b_op));
->>>>>>> 53c7d382
+			      &b_op.bo_op_exec);
 
 	m0_free_aligned(temp_node, (1024 + sizeof(struct nd)), 10);
 
@@ -2662,22 +2608,14 @@
 	m0_btree_close(btree);
 
 	/** Destroy a non-existent btree */
-<<<<<<< HEAD
-	M0_BTREE_OP_SYNC_WITH(&b_op.bo_op, m0_btree_destroy(btree, &b_op), &G, &b_op.bo_op_exec);
-=======
-	M0_BTREE_OP_SYNC_WITH(&b_op.bo_op, m0_btree_destroy(btree, &b_op));
->>>>>>> 53c7d382
+	M0_BTREE_OP_SYNC_WITH(&b_op.bo_op, m0_btree_destroy(btree, &b_op), &G,
+			      &b_op.bo_op_exec);
 
 	/** Create a new btree */
 	temp_node = m0_alloc_aligned((1024 + sizeof(struct nd)), 10);
 	M0_BTREE_OP_SYNC_WITH(&b_op.bo_op,
-<<<<<<< HEAD
 			      m0_btree_create(temp_node, 1024, &btree_type, nt,
 					      tx, &b_op), &G, &b_op.bo_op_exec);
-=======
-			      m0_btree_create(temp_node, 1024, &btree_type,
-					      tx, &b_op));
->>>>>>> 53c7d382
 
 	/** Close it */
 	m0_btree_close(b_op.bo_arbor);
@@ -2692,19 +2630,14 @@
 	m0_btree_open(invalid_addr, 1024, &btree);
 
 	/** Destory it */
-<<<<<<< HEAD
-	M0_BTREE_OP_SYNC_WITH(&b_op.bo_op, m0_btree_destroy(btree, &b_op), &G, &b_op.bo_op_exec);
-=======
-	M0_BTREE_OP_SYNC_WITH(&b_op.bo_op, m0_btree_destroy(btree, &b_op));
->>>>>>> 53c7d382
+	M0_BTREE_OP_SYNC_WITH(&b_op.bo_op, m0_btree_destroy(btree, &b_op), &G,
+			      &b_op.bo_op_exec);
 
 	/** Attempt to reopen the destroyed tree */
 	m0_btree_open(invalid_addr, 1024, &btree);
 
 }
 
-<<<<<<< HEAD
-=======
 struct cb_data {
 	struct m0_btree_key *key;
 	struct m0_bufvec    *value;
@@ -2776,7 +2709,7 @@
 	uint64_t              first_key;
 	bool                  first_key_initialized = false;
 	struct m0_btree_op    kv_op;
-
+	const struct node_type *nt = &fixed_format;
 	M0_ENTRY();
 
 	time(&curr_time);
@@ -2800,8 +2733,8 @@
 	/** Create temp node space and use it as root node for btree */
 	temp_node = m0_alloc_aligned((1024 + sizeof(struct nd)), 10);
 	M0_BTREE_OP_SYNC_WITH(&b_op.bo_op,
-			      m0_btree_create(temp_node, 1024, &btree_type,
-					      tx, &b_op));
+			      m0_btree_create(temp_node, 1024, &btree_type, nt,
+					      tx, &b_op), &G, &b_op.bo_op_exec);
 
 	for (i = 0; i < 2048; i++) {
 		uint64_t             key;
@@ -2838,7 +2771,8 @@
 		M0_BTREE_OP_SYNC_WITH(&kv_op.bo_op,
 				      m0_btree_put(b_op.bo_arbor, tx,
 						   &put_key, &ut_cb, 0,
-						   &kv_op));
+						   &kv_op), &G, 
+				      &b_op.bo_op_exec);
 	}
 
 	{
@@ -2873,23 +2807,25 @@
 		M0_BTREE_OP_SYNC_WITH(&kv_op.bo_op,
 				      m0_btree_get(b_op.bo_arbor,
 						   &search_key_in_tree,
-						   &ut_cb, 0, &kv_op));
+						   &ut_cb, 0, &kv_op), &G,
+				      &b_op.bo_op_exec);
 
 		for (i = 1; i < 2048; i++) {
 			search_key = key;
 			M0_BTREE_OP_SYNC_WITH(&kv_op.bo_op,
 					      m0_btree_nxt(b_op.bo_arbor,
 							   &search_key_in_tree,
-							   &ut_cb, 0, &kv_op));
+							   &ut_cb, 0, &kv_op),
+					      &G, &b_op.bo_op_exec);
 		}
 	}
 
 	m0_btree_close(b_op.bo_arbor);
 	M0_BTREE_OP_SYNC_WITH(&b_op.bo_op,
-			      m0_btree_destroy(b_op.bo_arbor, &b_op));
-}
-
->>>>>>> 53c7d382
+			      m0_btree_destroy(b_op.bo_arbor, &b_op), &G,
+			      &b_op.bo_op_exec);
+}
+
 struct m0_ut_suite btree_ut = {
 	.ts_name = "btree-ut",
 	.ts_yaml_config_string = "{ valgrind: { timeout: 3600 },"
@@ -2900,16 +2836,10 @@
 	.ts_init = NULL,
 	.ts_fini = NULL,
 	.ts_tests = {
-<<<<<<< HEAD
-		{"node_create_delete",          m0_btree_ut_node_create_delete},
-		{"node_add_del_rec",            m0_btree_ut_node_add_del_rec},
-		{"tree_operations",             m0_btree_ut_test_tree_operations},
-=======
 		{"node_create_delete",    m0_btree_ut_node_create_delete},
 		{"node_add_del_rec",      m0_btree_ut_node_add_del_rec},
 		{"basic_tree_operations", m0_btree_ut_basic_tree_operations},
 		{"basic_kv_operations",   m0_btree_ut_basic_kv_operations},
->>>>>>> 53c7d382
 		{NULL, NULL}
 	}
 };
