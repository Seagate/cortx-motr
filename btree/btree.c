/* -*- C -*- */
/*
 * Copyright (c) 2013-2021 Seagate Technology LLC and/or its Affiliates
 *
 * Licensed under the Apache License, Version 2.0 (the "License");
 * you may not use this file except in compliance with the License.
 * You may obtain a copy of the License at
 *
 *     http://www.apache.org/licenses/LICENSE-2.0
 *
 * Unless required by applicable law or agreed to in writing, software
 * distributed under the License is distributed on an "AS IS" BASIS,
 * WITHOUT WARRANTIES OR CONDITIONS OF ANY KIND, either express or implied.
 * See the License for the specific language governing permissions and
 * limitations under the License.
 *
 * For any questions about this software or licensing,
 * please email opensource@seagate.com or cortx-questions@seagate.com.
 *
 */

/**
 * @addtogroup btree
 *
 * Overview
 * --------
 *
 * Glossary
 * --------
 *
 * Btree documentation and implementation use the following terms.
 *
 * - segment, segment device, log device: segment is an area of motr process
 *   address space in which meta-data are memory mapped. motr meta-data beck-end
 *   (BE) retrieves meta-data from and stores them to a segment device. To
 *   achieve transactional meta-data updates, meta-data are also logged to a log
 *   device.
 *
 * - btree is a persistent container of key-value records, implemented by this
 *   module. Key-value records and additional internal btree data are stored in
 *   a segment. When a btree is actively used, some additional state is kept in
 *   memory outside of the segment. A btree is an instance of btree type, which
 *   specifies certain operational parameters.
 *
 *   btree persistent state is stored as a collection of btree nodes. The nodes
 *   are allocated within a segment. A btree node is a contiguous region of a
 *   segment allocated to hold tree state. The nodes of a tree can have
 *   different size subject to tree type constraints. There are 2 types of
 *   nodes:
 *
 *       -# internal nodes contain delimiting keys and pointers to child nodes;
 *
 *       -# leaf nodes contain key-value records.
 *
 *   A tree always has at least a root node. The root node can be either leaf
 *   (if the tree is small) or internal. Root node is allocated when the tree is
 *   created. All other nodes are allocated and freed dynamically.
 *
 * - tree structure. An internal node has a set of children. A descendant of a
 *   node is either its child or a descendant of a child. The parent of a node
 *   is the (only) node (necessarily internal) of which the node is a child. An
 *   ancestor of a node is either its parent or the parent of an ancestor. The
 *   sub-tree rooted at a node is the node together with all its descendants.
 *
 *   A node has a level, assigned when the node is allocated. Leaves are on the
 *   level 0 and the level of an internal node is one larger than the
 *   (identical) level of its children. In other words, the tree is balanced:
 *   the path from the root to any leaf has the same length;
 *
 * - delimiting key is a key separating ("delimiting") two children of an
 *   internal node. E.g., in the diagram below, key[0] of the root node is the
 *   delimiting key for child[0] and child[1]. btree algorithms guarantee that
 *   any key in the sub-tree rooted an a child is less than the delimiting key
 *   between this child and the next one, and not less than the delimiting key
 *   between this child and the previous one;
 *
 * - node split ...
 *
 * - adding new root ...
 *
 * - tree traversal is a process of descending through the tree from the root to
 *   the target leaf. Tree traversal takes a key as an input and returns the
 *   leaf node that contains the given key (or should contain it, if the key is
 *   missing from the tree). Such a leaf is unique by btree construction. All
 *   tree operations (lookup, insertion, deletion) start with tree traversal.
 *
 *   Traversal starts with the root. By doing binary search over delimiting keys
 *   in the root node, the target child, at which the sub-tree with the target
 *   key is rooted, is found. The child is loaded in memory, if necessary, and
 *   the process continues until a leaf is reached.
 *
 * - smop. State machine operation (smop, m0_sm_op) is a type of state machine
 *   (m0_sm) tailored for asynchronous non-blocking execution. See sm/op.h for
 *   details.
 *
 * Functional specification
 * ------------------------
 *
 * Logical specification
 * ---------------------
 *
 * Lookup
 * ......
 *
 * Tree lookup (GET) operation traverses a tree to find a given key. If the key
 * is found, the key and its value are the result of the operation. If the key
 * is not present in the tree, the operation (depending on flags) either fails,
 * or returns the next key (the smallest key in the tree greater than the
 * missing key) and its value.
 *
 * Lookup takes a "cookie" as an additional optional parameter. A cookie
 * (returned by a previous tree operation) is a safe pointer to the leaf node. A
 * cookie can be tested to check whether it still points to a valid cached leaf
 * node containing the target key. If the check is successful, the lookup
 * completes.
 *
 * Otherwise, lookup performs a tree traversal.
 *
 * @verbatim
 *
 *                        INIT------->COOKIE
 *                          |           | |
 *                          +----+ +----+ |
 *                               | |      |
 *                               v v      |
 *                     +--------SETUP<----+-------+
 *                     |          |       |       |
 *                     |          v       |       |
 *                     +-------LOCKALL<---+-------+
 *                     |          |       |       |
 *                     |          v       |       |
 *                     +--------DOWN<-----+-------+
 *                     |          |       |       |
 *                     |          v       v       |
 *                     |  +-->NEXTDOWN-->LOCK-->CHECK
 *                     |  |     |  |              |
 *                     |  +-----+  |              v
 *                     |           |             ACT
 *                     |           |              |
 *                     |           |              v
 *                     +-----------+---------->CLEANUP-->DONE
 *
 *
 * @endverbatim
 *
 * (https://asciiflow.com/#/share/eJyrVspLzE1VslJydw1RKC5JLElVyE1MzsjMS1XSUcpJrEwtAspVxyhVxChZWVga68QoVQJZRuYGQFZJakUJkBOjpKCg4OnnGfJoyh4saNouZ39%2Fb0%2FXmJg8BRAAiikgAIgHxEiSaAiHEEwDsiFwDqrktD1gjCSJ3aFgFOwaEhrwaHoLHiXICGIYqkuwsDCUTcOjDCvy8Xf2dvTxIdJldHMWELn4h%2FsRH2BUcdw0LMqQE5yfa0QI2FkwAVDoIZKjh6uzN5I2hNWoSROX%2BcgpEYuWaRgux1Dk6BxCUA22IMBjGxUQMGR8XB39gMkfxnfx93ONUapVqgUAYgr3kQ%3D%3D))
 *
 * @verbatim
 *
 *                                                   OPERATION
 *                           +----------------------------tree
 *                           |                            level
 *                           |                            +---+
 *                           |     +----------------------+[0]|
 *                           v     v                      +---+
 *                           +-----+---------+   +--------+[1]|
 *                           |HEADR|ROOT NODE|   |        +---+
 *                           +-----++-+--+---+   |  +-----+[2]|
 *                                  | |  |       |  |     +---+
 *                         <--------+ |  +->     |  |  +--+[3]|
 *                                    v          |  |  |  +---+
 *                                 +--------+    |  |  |  |[4]| == NULL
 *                                 |INTERNAL|<---+  |  |  +---+
 *                                 +-+--+--++       |  |  |...|
 *                                   |  |  |        |  |  +---+
 *                          +--------+  |  +->      |  |  |[N]| == NULL
 *                          |           |           |  |  +---+
 *                          v           v           |  |
 *                         +--------+               |  |
 *                         |INTERNAL|<--------------+  |
 *                         +-+-+--+-+                  |
 *                           | |  |                    |
 *                      <----+ |  +----+               |
 *                             |       |               |
 *                             v       v               |
 *                                     +---------+     |
 *                                     |LEAF     |<----+
 *                                     +---------+
 *
 * @endverbatim
 *
 * (https://asciiflow.com/#/share/eJytU70OwiAQfhVyc9NoNf49hLoLAwOJgxpTiWljTBwcHRya6sP4NH0SESsebakMkgt80Lvv7uPoATZ8LWACMuZ7Ee%2F4CgJY8VTE6uxAIaEwGY3GAYVUoWgwVEiKRKoNBdIyZnNKN2otsscfTcZCGF4D%2FpJmy%2BVy0WElaf54zxURCl2K7OS2K3EVo%2Fm7rE6YaXT6zNjUyZ1gsaTclaqJtTYljF4JW1TrwDAMrWBD944lODGGyCtHXl%2BsoSkXldVjSI%2Fjwmyt9hW4Gn47N%2BmrBdtakBpdXJ95Odecch8nVytQ5eTTFN9g87UaUC2%2ByKoP2tMwl76jKcN%2FX9P45sp%2Fu%2Fg108daCCkc4fgEE6VxEw%3D%3D)
 *
 * Insertion (PUT)
 * ...............
 *
 * @verbatim
 *
 *                      INIT------->COOKIE
 *                        |           | |
 *                        +----+ +----+ |
 *                             | |      |
 *                             v v      |
 *                           SETUP<-----+--------+
 *                             |        |        |
 *                             v        |        |
 *                          LOCKALL<----+------+ |
 *                             |        |      | |
 *                             v        |      | |
 *                           DOWN<------+----+ | |
 *                     +----+  |        |    | | |
 *                     |    |  v        v    | | |
 *                     +-->NEXTDOWN-->LOCK-->CHECK
 *                             |        ^      |
 *                             v        |      v
 *                        +--ALLOC------+ +---MAKESPACE<-+
 *                        |    ^          |       |      |
 *                        +----+          v       v      |
 *                                       ACT-->NEXTUP----+
 *                                                |
 *                                                v
 *                                             CLEANUP-->DONE
 *
 * @endverbatim
 *
 * (https://asciiflow.com/#/share/eJyVUj1rwzAQ%2FSvi5gwlS0M2oQhq7EqGOLSDFlMELSQeWg8JIVBCxw4djNrf0TH41%2FiXVA62LNnKR8UZTrqnu%2Bent4UsXUmYQrxI0Fue5hKt0qfnl0zCCJbpRr7q2lbAWsB0MhmPBGx0Nr690Vku17neCEABC5KqePeEOhDOw4AKkSGEqmKPulXvqqJsS4V790sffbpHPx3carBvN05JlcdvUJrTZBFX3x%2F67ProzTRpaaW94WcxESchjqIraXj%2But%2Fdg%2FJw6KNm%2FIH9g0Nz11P0cBrcMTWbmfJjm1AHRh%2BTI8vWTbVynbXuKAkdZazOv0atS6ooY8FmsH4aTk7KYOIeh3QeY0KNhqaPQ8GlNjSsT9AhYa%2Bb7YVJ4uimbX7SxZ51GaDOAUhEMatHNm8z44wK2MHuDxf739Y%3D))
 *
 * MAKESPACE provides sufficient free space in the current node. It handles
 * multple cases:
 *
 *     - on the leaf level, provide space for the new record being inserted;
 *
 *     - on an internal level, provide space for the new child pointer;
 *
 *     - insert new root.
 *
 * For an insert operation, the cookie is usable only if it is not stale (the
 * node is still here) and there is enough free space in the leaf node to
 * complete insertion without going up through the tree.
 *
 * Deletion (DEL)
 * ..............
 * There are basically 2 cases for deletion
 * 1. No underflow after deletion
 * 2. Underflow after deletion
 *  a. Balance by borrowing key from sibling
 *  b. Balance by merging with sibling
 *    b.i. No underflow at parent node
 *    b.ii. Underflow at parent node
 *      b.ii.A. Borrow key-pivot from sibling at parent node
 *      b.ii.B. Merge with sibling at parent node
 * @verbatim
 *
 *
 *                       INIT-------->COOKIE
 *                        |             | |
 *                        +-----+ +-----+ |
 *                              | |       |
 *                              v v       |
 *                             SETUP<-----+--------+
 *                               |        |        |
 *                               v        |        |
 *                            LOCKALL<----+------+ |
 *                               |        |      | |
 *                               v        |      | |
 *                             DOWN<------+----+ | |
 *                       +----+  |        |    | | |
 *                       |    |  v        |    | | |
 *                       +-->NEXTDOWN     |    | | |
 *                               |        |    | | |
 *                               v        v    | | |
 *                          +---LOAD--->LOCK-->CHECK     +--MOVEUP
 *                          |     ^              |       |      |
 *                          +-----+              v       v      |
 *                                              ACT--->RESOLVE--+
 *                                               |        |
 *                                               v        |
 *                                            CLEANUP<----+
 *                                               |
 *                                               v
 *                                             DONE
 * @endverbatim
 *
 * Phases Description:
 * step 1. NEXTDOWN: traverse down the tree searching for given key till we
 * 		      reach leaf node containing that key
 * step 2. LOAD : load left and/or, right only if there are chances of underflow
 * 		  at the node (i.e.number of keys == min or any other conditions
 * 		  defined for underflow can be used)
 * step 3. CHECK : check if any of the nodes referenced (or loaded) during the
 * 		   traversal have changed if the nodes have changed then repeat
 * 		   traversal again after UNLOCKING the tree if the nodes have
 * 		   not changed then check will call ACT
 * step 4. ACT: This state will find the key and delete it. If there is no
 * 		underflow, move to CLEANUP, otherwise move to RESOLVE.
 * step 5. RESOLVE: This state will resolve underflow, it will get sibling and
 * 		    perform merging or rebalancing with sibling. Once the
 * 		    underflow is resolved at the node, if there is an underflow
 * 		    at parent node Move to MOVEUP, else move to CEANUP.
 * step 6. MOVEUP: This state moves to the parent node
 *
 *
 * Iteration (PREVIOUS or NEXT)
 * ................
 * @verbatim
 *
 *			 INIT------->COOKIE
 * 			   |           | |
 * 			   +----+ +----+ |
 * 			        | |      |
 * 			        v v      |
 * 			      SETUP<-----+---------------+
 * 			        |        |               |
 * 			        v        |               |
 * 			     LOCKALL<----+-------+       |
 * 			        |        |       |       |
 * 			        v        |       |       |
 * 			      DOWN<------+-----+ |       |
 * 			+----+  |        |     | |       |
 * 			|    |  v        v     | |       |
 * 			+---NEXTDOWN-->LOCK-->CHECK-->CLEANUP
 * 			 +----+ |        ^      |      ^   |
 * 			 |    | v        |      v      |   v
 * 			 +---SIBLING-----+     ACT-----+  DONE
 *
 * @endverbatim
 *
 * Iteration operation traverses a tree to find the next or previous key
 * (depending on the the flag) to the given key. If the next or previous key is
 * found then the key and its value are returned as the result of operation.
 * Otherwise, a flag, indicating boundary keys, is returned.
 *
 * Iteration also takes a "cookie" as an additional optional parameter. A cookie
 * (returned by a previous tree operation) is a safe pointer to the leaf node. A
 * cookie can be tested to check whether it still points to a valid cached leaf
 * node containing the target key. If the check is successful and the next or
 * previous key is present in the cached leaf node then return its record
 * otherwise traverse through the tree to find next or previous tree.
 *
 * Iterator start traversing the tree till the leaf node to find the
 * next/previous key to the search key. While traversing down the the tree, it
 * marks level as pivot if the node at that level has valid sibling. At the end
 * of the tree traversal, the level which is closest to leaf level and has valid
 * sibling will be marked as pivot level.
 *
 * These are the possible scenarios after tree travesal:
 * case 1: The search key has valid sibling in the leaf node i.e. search key is
 *	   greater than first key (for previous key search operation) or search
 *	   key is less than last key (for next key search operation).
 *	   Return the next/previous key's record to the caller.
 * case 2: The pivot level is not updated with any of the non-leaf level. It
 *         means the search key is rightmost(for next operation) or leftmost(for
 *	   previous operation). Return a flag indicating the search key is
 *         boundary key.
 * case 3: The search key does not have valid sibling in the leaf node i.e.
 *	   search key is less than or equal to the first key (for previous key
 *	   search operation) or search key is greater than or equal to last key
 *	   (for next key search operation) and pivot level is updated with
 *	   non-leaf level.
 *	   In this case, start loading the sibling nodes from the node at pivot
 *	   level till the leaf level. Return the last record (for previous key
 *	   operation) or first record (for next operation) from the sibling leaf
 *	   node.
 *
 * Phases Description:
 * NEXTDOWN: This state will load nodes found during tree traversal for the
 *           search key.It will also update the pivot internal node. On reaching
 *           the leaf node if the found next/previous key is not valid and
 *           pivot level is updated, load the sibling index's child node from
 *           the internal node pivot level.
 * SIBLING: Load the sibling records (first key for next operation or last key
 *	    for prev operation) from the sibling nodes till leaf node.
 * CHECK: Check the traversal path for node with key and also the validity of
 *	  leaf sibling node (if loaded). If the traverse path of any of the node
 *	  has changed, repeat traversal again after UNLOCKING the tree else go
 *	  to ACT.
 * ACT: ACT will perform following actions:
 *	1. If it has a valid leaf node sibling index (next/prev key index)
 *	   return record.
 *	2. If the leaf node sibling index is invalid and pivot node is also
 *	   invalid, it means we are at the boundary of th btree (i.e. rightmost
 *	   or leftmost key). Return flag indicating boundary keys.
 *	3. If the leaf node sibling index is invalid and pivot level was updated
 *	   with the non-leaf level, return the record (first record for next
 *	   operation or last record for prev operation) from the sibling node.
 *
 * Data structures
 * ---------------
 *
 * Concurrency
 * -----------
 *
 * Persistent state
 * ----------------
 *
 * @verbatim
 *
 *
 *              +----------+----------+--------+----------+-----+----------+
 *              | root hdr | child[0] | key[0] | child[1] | ... | child[N] |
 *              +----------+----+-----+--------+----+-----+-----+----+-----+
 *                              |                   |                |
 *                              |                   |                |
 *                              |                   |                |
 *                              |                   |                |
 *  <---------------------------+                   |                +-------->
 *                                                  |
 *                                                  |
 * +------------------------------------------------+
 * |
 * |
 * v
 * +----------+----------+--------+----------+-----+----------+
 * | node hdr | child[0] | key[0] | child[1] | ... | child[N] |
 * +----------+----+-----+--------+----+-----+-----+----+-----+
 *                 |                   |                |
 *                 |                   |                |
 *   <-------------+                   |                +---------->
 *                                     |
 *                                     |
 *                                     |
 * +-----------------------------------+
 * |
 * |
 * v
 * +----------+----------+--------+----------+-----+----------+
 * | node hdr | child[0] | key[0] | child[1] | ... | child[N] |
 * +----------+----+-----+--------+----+-----+-----+----+-----+
 *                 |                   |                |
 *                 |                   .                |
 *   <-------------+                   .                +---------->
 *                                     .
 *
 *
 * +-------------------- ...
 * |
 * v
 * +----------+--------+--------+--------+--------+-----+--------+--------+
 * | leaf hdr | key[0] | val[0] | key[1] | val[1] | ... | key[N] | val[N] |
 * +----------+--------+--------+--------+--------+-----+--------+--------+
 *
 * @endverbatim
 *
 * (https://asciiflow.com/#/share/eJyrVspLzE1VslLKL0stSszJUUjJTEwvSsxV0lHKSaxMLQLKVMcoVcQoWVmYWerEKFUCWUbmhkBWSWpFCZATo6SADB5N2TPkUExMHrofFIry80sUMlKKwJzkjMyclGiDWDAnO7USxoSIG0I4enp6SIJ%2BYEEsJg85hO4HdADyM1GiI8isR9N20SIqiHYDUWjaLkLexhEU5Gsb8MSMK4WjkNMGr1OJ8YhCXn5KKlXKrgH3EHlhQEQewS5KJe2PprcQ716ijSaAiM7N2D1JDZX0j%2BlHWLJtz6MpDXjRGgoUkKGXoJYJYGc3IWfbJuRs24TItk3I2bYJmm2bkLNtE9iwKYTs3ELIjVtw6yUmcki1bgbWfNeEPalhUUi0dj1cmsGZFn%2BgIVxLnMGEYoHoLKsHVAdBFGYZUIqBpDZSMgy9i3DqlQ5NCjmpiWnwTIVU%2FZUl5iBXioYIUbQqESTrh5BFqhsJZrKBDwRywk2pVqkWAP5HeOE%3D))
 *
 * Liveness and ownership
 * ----------------------
 *
 * Use cases
 * ---------
 *
 * Tests
 * -----
 *
 * State machines
 * --------------
 *
 * Sub-modules
 * -----------
 *
 * Node
 * ....
 *
 * Node sub-module provides interfaces that the rest of btree implementation
 * uses to access nodes. This interface includes operations to:
 *
 *     - load an existing node to memory. This is an asynchronous operation
 *       implemented as a smop. It uses BE pager interface to initiate read
 *       operation;
 *
 *     - pin a node in memory, release pinned node;
 *
 *     - access node header;
 *
 *     - access keys, values and child pointers in the node;
 *
 *     - access auxiliary information, for example, flags, check-sums;
 *
 *     - allocate a new node or free an existing one. These smops use BE
 *       allocator interface.
 *
 * Node code uses BE pager and allocator interfaces and BE transaction interface
 * (m0_be_tx_capture()).
 *
 * Node itself exists in the segment (and the corresponding segment device). In
 * addition, for each actively used node, an additional data-structure, called
 * "node descriptor" (nd) is allocated in memory outside of the segment. The
 * descriptor is used to track the state of its node.
 *
 * Node format is constrained by conflicting requirements:
 *
 *     - space efficiency: as many keys, values and pointers should fit in a
 *       node as possible, to improve cache utilisation and reduce the number of
 *       read operations necessary for tree traversal. This is especially
 *       important for the leaf nodes, because they consitute the majority of
 *       tree nodes;
 *
 *     - processor efficiency: key lookup be as cheap as possible (in terms of
 *       processor cycles). This is especially important for the internal nodes,
 *       because each tree traversal inspects multiple internal nodes before it
 *       gets to the leaf;
 *
 *     - fault-tolerance. It is highly desirable to be able to recover as much
 *       as possible of btree contents in case of media corruption. Because
 *       btree can be much larger than the primary memory, this means that each
 *       btree node should be self-contained so that it can be recovered
 *       individually.
 *
 * To satisfy all these constraints, the format of leaves is different from the
 * format of internal nodes.
 *
 * @verbatim
 *
 *  node index
 * +-----------+                                     segment
 * |           |                                    +-----------------------+
 * | . . . . . |   +-------------+                  |                       |
 * +-----------+   |             v                  |                       |
 * | &root     +---+           +----+               |   +------+            |
 * +-----------+      +--------| nd |---------------+-->| root |            |
 * | . . . . . |      v        +----+               |   +----+-+            |
 * |           |   +----+                           |        |              |
 * |           |   | td |                           |        |              |
 * |           |   +----+                           |        v              |
 * |           |      ^        +----+               |        +------+       |
 * |           |      +--------| nd |---------------+------->| node |       |
 * | . . . . . |               +---++               |        +------+       |
 * +-----------+                ^  |                |                       |
 * | &node     +----------------+  +-----+          |                       |
 * +-----------+                         v          |                       |
 * | . . . . . |                   +--------+       |                       |
 * |           |                   | nodeop |       |                       |
 * |           |                   +-----+--+       |                       |
 * |           |                         |          |                       |
 * +-----------+                         v          |                       |
 *                                 +--------+       |                       |
 *                                 | nodeop |       +-----------------------+
 *                                 +--------+
 *
 * @endverbatim
 *
 * (https://asciiflow.com/#/share/eJzNVM1OwzAMfpXIB04TEhxg2kPwBLlMJEKTWDK1OXSaJqGdd%2BBQTTwHR8TT9Elow0Z%2FsBundGitD2li%2B%2Fv82c0GzHypYQYPVmmhdPqYLFbOJilM4Hm%2B1kl5tJGQSZhN76YTCetydXt%2FU66czlz5IUGYKnZhlM6kNEX%2ByTHBeVL9tNTGfWdt7DPjmVQ4dqRw7d%2BaQlQOlCBNPUrLbqbiMAxOXCXWOky9Xl1RII4OsXUGNRdG%2FaHvh48qhZeAIvprBtpqn0MbRjTR1xZLZAB6IYRTgT9tcOph7LszTUN47%2FfGHqcnhG8roh%2FyjJOJDqq%2FeDFyyIw26Y6uBsdEF6ZqELbPuaV85WHNaS4BigwSQ2puFB8H1tvRsA4RQCFap7mzKzF64v%2BpADm7qHaTWX689kX%2BQtjraCC7us27OnQsY1HI6TrfJGxh%2BwUTzJjQ))
 *
 * Interfaces
 * ----------
 *
 * Failures
 * --------
 *
 * Compatibility
 * -------------
 *
 * @{
 */

#define M0_TRACE_SUBSYSTEM M0_TRACE_SUBSYS_BTREE
#include "lib/trace.h"
#include "lib/rwlock.h"
#include "lib/thread.h"     /** struct m0_thread */
#include "lib/bitmap.h"     /** struct m0_bitmap */
#include "lib/byteorder.h"   /** m0_byteorder_cpu_to_be64() */
#include "btree/btree.h"
#include "fid/fid.h"
#include "format/format.h"   /** m0_format_header ff_fmt */
#include "module/instance.h"
#include "lib/memory.h"
#include "lib/misc.h"
#include "lib/assert.h"
#include "ut/ut.h"          /** struct m0_ut_suite */
#include "lib/tlist.h"     /** m0_tl */
#include "lib/time.h"      /** m0_time_t */

#include "be/ut/helper.h"  /** m0_be_ut_backend_init() */

#ifndef __KERNEL__
#include <stdlib.h>
#include <time.h>
#include <unistd.h>
#endif

#define AVOID_BE_SEGMENT    1
/**
 *  --------------------------------------------
 *  Section START - BTree Structure and Operations
 *  --------------------------------------------
 */

struct td;
struct m0_btree {
	const struct m0_btree_type *t_type;
	unsigned                    t_height;
	struct td                  *t_desc;
};

enum base_phase {
	P_INIT = M0_SOS_INIT,
	P_DONE = M0_SOS_DONE,
	P_DOWN = M0_SOS_NR,
	P_NEXTDOWN,
	P_SIBLING,
	P_ALLOC_REQUIRE,
	P_ALLOC_STORE,
	P_STORE_CHILD,
	P_SETUP,
	P_LOCKALL,
	P_LOCK,
	P_CHECK,
	P_SANITY_CHECK,
	P_MAKESPACE,
	P_ACT,
	P_CAPTURE,
	P_FREENODE,
	P_CLEANUP,
	P_FINI,
	P_COOKIE,
	P_TIMECHECK,
	P_NR
};

enum btree_node_type {
	BNT_FIXED_FORMAT                         = 1,
	BNT_FIXED_KEYSIZE_VARIABLE_VALUESIZE     = 2,
	BNT_VARIABLE_KEYSIZE_FIXED_VALUESIZE     = 3,
	BNT_VARIABLE_KEYSIZE_VARIABLE_VALUESIZE  = 4,
};

enum {
	M0_TREE_COUNT = 20,
	M0_NODE_COUNT = 100,
};

enum {
	MAX_NODE_SIZE            = 10, /*node size is a power-of-2 this value.*/
	MAX_KEY_SIZE             = 8,
	MAX_VAL_SIZE             = 8,
	MAX_TRIALS               = 3,
	MAX_TREE_HEIGHT          = 5,
	BTREE_CALLBACK_CREDIT    = MAX_TREE_HEIGHT * 2 + 1,
	INTERNAL_NODE_VALUE_SIZE = sizeof(void *),
};

#define M0_BTREE_TX_CAPTURE(tx, seg, ptr, size)                              \
			   m0_be_tx_capture(tx, &M0_BE_REG(seg, size, ptr))

#define M0_BTREE_TX_CB_CAPTURE(tx, node, cb)                                 \
			      m0_be_tx_cb_capture(tx, node, cb)

#if AVOID_BE_SEGMENT

#undef M0_BTREE_TX_CAPTURE
#define M0_BTREE_TX_CAPTURE(tx, seg, ptr, size)                              \
	do {                                                                 \
		typeof(size) __size = (size);                                \
		(tx) = (tx);                                                 \
		(seg) = (seg);                                               \
		(ptr) = (ptr);                                               \
		(__size) = (__size);                                         \
	} while (0)

#undef M0_BTREE_TX_CB_CAPTURE
#define M0_BTREE_TX_CB_CAPTURE(tx, node, cb)                                 \
	do {                                                                 \
		typeof(cb) __cb = (cb);                                      \
		(tx)   = (tx);                                               \
		(node) = (node);                                             \
		(__cb) = (__cb);                                             \
	} while (0)

#undef M0_BE_ALLOC_ALIGN_BUF_SYNC
#define M0_BE_ALLOC_ALIGN_BUF_SYNC(buf, shift, seg, tx)                      \
		(buf)->b_addr = m0_alloc_aligned((buf)->b_nob, shift)

#undef M0_BE_ALLOC_CREDIT_BUF
#define M0_BE_ALLOC_CREDIT_BUF(buf, seg, cred)                               \
	do { *(buf) = *(buf); (seg) = (seg); *(cred) = *(cred); } while (0)

#define m0_be_ut_tx_init(tx, ut_be)                                          \
	do { } while (0)

#define m0_be_tx_init(tx,tid,dom,sm_group,persistent,discarded,filler,datum) \
	do { } while (0)

#define m0_be_tx_prep(tx,credit)                                             \
	do { } while (0)

#define m0_be_tx_open_sync(tx)  (0)

#define m0_be_tx_open(tx)                                                    \
	do { } while (0)

#define m0_be_tx_capture(tx,req)                                             \
	do { } while (0)

#define m0_be_tx_close_sync(tx)                                              \
	do { } while (0)

#define m0_be_tx_close(tx)                                                   \
	do { } while (0)

#define m0_be_tx_fini(tx)                                                    \
	do { } while (0)

#define m0_be_ut_seg_reload(ut_seg)                                          \
	do { } while (0)

#define m0_be_ut_backend_init(ut_be)                                         \
	do { } while (0)

#define m0_be_ut_seg_init(ut_seg, ut_be, size)                               \
	do { } while (0)

#define m0_be_ut_seg_fini(ut_seg)                                            \
	do { } while (0)

#define m0_be_ut_backend_fini(ut_be)                                         \
	do { } while (0)
#endif

#if 0
static int fail(struct m0_btree_op *bop, int rc)
{
	bop->bo_op.o_sm.sm_rc = rc;
	return m0_sm_op_sub(&bop->bo_op, P_CLEANUP, P_DONE);
}

static int get_tick(struct m0_btree_op *bop)
{
	struct td             *tree  = (void *)bop->bo_arbor;
	uint64_t               flags = bop->bo_flags;
	struct m0_btree_oimpl *oi    = bop->bo_i;
	struct level          *level = &oi->i_level[oi->i_used];

	switch (bop->bo_op.o_sm.sm_state) {
	case P_INIT:
		if ((flags & BOF_COOKIE) && cookie_is_set(&bop->bo_key.k_cookie))
			return P_COOKIE;
		else
			return P_SETUP;
	case P_COOKIE:
		if (cookie_is_valid(tree, &bop->bo_key.k_cookie))
			return P_LOCK;
		else
			return P_SETUP;
	case P_SETUP:
		alloc(bop->bo_i, tree->t_height);
		if (bop->bo_i == NULL)
			return fail(bop, M0_ERR(-ENOMEM));
		return P_LOCKALL;
	case P_LOCKALL:
		if (bop->bo_flags & BOF_LOCKALL)
			return m0_sm_op_sub(&bop->bo_op, P_LOCK, P_DOWN);
	case P_DOWN:
		oi->i_used = 0;
		/* Load root node. */
		return node_get(&oi->i_nop, tree, &tree->t_root, P_NEXTDOWN);
	case P_NEXTDOWN:
		if (oi->i_nop.no_op.o_sm.sm_rc == 0) {
			struct slot    slot = {};
			struct segaddr down;

			level->l_node = slot.s_node = oi->i_nop.no_node;
			node_op_fini(&oi->i_nop);
			node_find(&slot, bop->bo_rec.r_key);
			if (node_level(slot.s_node) > 0) {
				level->l_idx = slot.s_idx;
				node_child(&slot, &down);
				oi->i_used++;
				return node_get(&oi->i_nop, tree,
						&down, P_NEXTDOWN);
			} else
				return P_LOCK;
		} else {
			node_op_fini(&oi->i_nop);
			return fail(bop, oi->i_nop.no_op.o_sm.sm_rc);
		}
	case P_LOCK:
		if (!locked)
			return lock_op_init(&bop->bo_op, &bop->bo_i->i_lop,
					    P_CHECK);
		else
			return P_CHECK;
	case P_CHECK:
		if (used_cookie || check_path())
			return P_ACT;
		if (too_many_restarts) {
			if (bop->bo_flags & BOF_LOCKALL)
				return fail(bop, -ETOOMANYREFS);
			else
				bop->bo_flags |= BOF_LOCKALL;
		}
		if (height_increased) {
			return m0_sm_op_sub(&bop->bo_op, P_CLEANUP, P_INIT);
		} else {
			oi->i_used = 0;
			return P_DOWN;
		}
	case P_ACT: {
		struct slot slot = {
			.s_node = level->l_node;
			.s_idx  = level->l_idx;
		};
		node_rec(&slot);
		bop->bo_cb->c_act(&bop->bo_cb, &slot.s_rec);
		lock_op_unlock(&bop->bo_i->i_lop);
		return m0_sm_op_sub(&bop->bo_op, P_CLEANUP, P_DONE);
	}
	case P_CLEANUP: {
		int i;

		for (i = 0; i < oi->i_used; ++i) {
			if (oi->i_level[i].l_node != NULL) {
				node_put(oi->i_level[i].l_node);
				oi->i_level[i].l_node = NULL;
			}
		}
		free(bop->bo_i);
		return m0_sm_op_ret(&bop->bo_op);
	}
	default:
		M0_IMPOSSIBLE("Wrong state: %i", bop->bo_op.o_sm.sm_state);
	};
}
#endif

/**
 *  --------------------------------------------
 *  Section END - BTree Structure and Operations
 *  --------------------------------------------
 */

/**
 *  ---------------------------------------------------
 *  Section START - BTree Node Structure and Operations
 *  ---------------------------------------------------
 */


/**
 * "Address" of a node in a segment.
 *
 * Highest 8 bits (56--63) are reserved and must be 0.
 *
 * Lowest 4 bits (0--3) contains the node size, see below.
 *
 * Next 5 bits (4--8) are reserved and must be 0.
 *
 * Remaining 47 (9--55) bits contain the address in the segment, measured in 512
 * byte units.
 *
 * @verbatim
 *
 *  6      5 5                                            0 0   0 0  0
 *  3      6 5                                            9 8   4 3  0
 * +--------+----------------------------------------------+-----+----+
 * |   0    |                     ADDR                     |  0  | X  |
 * +--------+----------------------------------------------+-----+----+
 *
 * @endverbatim
 *
 * Node size is 2^(9+X) bytes (i.e., the smallest node is 512 bytes and the
 * largest node is 2^(9+15) == 16MB).
 *
 * Node address is ADDR << 9.
 *
 * This allows for 128T nodes (2^47) and total of 64PB (2^56) of meta-data per
 * segment.
 */
struct segaddr {
	uint64_t as_core;
};

enum {
	NODE_SHIFT_MIN = 9,
};

#ifndef __KERNEL__
static struct segaddr  segaddr_build(const void *addr, int shift);
#endif
static void           *segaddr_addr (const struct segaddr *addr);
static int             segaddr_shift(const struct segaddr *addr);
static uint32_t        segaddr_ntype_get(const struct segaddr *addr);
static bool            segaddr_header_isvalid(const struct segaddr *addr);

/**
 * B-tree node in a segment.
 *
 * This definition is private to the node sub-module.
 */
struct segnode;

/**
 * Tree descriptor.
 *
 * A tree descriptor is allocated for each b-tree actively used by the b-tree
 * module.
 */
struct td {
	const struct m0_btree_type *t_type;

	/**
	 * The lock that protects the fields below. The fields above are
	 * read-only after the tree root is loaded into memory.
	 */
	struct m0_rwlock            t_lock;
	struct nd                  *t_root;
	int                         t_height;
	int                         t_ref;
	struct m0_be_seg           *t_seg; /** Segment hosting tree nodes. */

	/**
	 * Start time is basically used in tree close to calculate certain time-
	 * frame for other threads to complete their operation when tree_close
	 * is called. This is used when the nd_active list has more members than
	 * expected.
	 */
	m0_time_t               t_starttime;
};

/** Special values that can be passed to node_move() as 'nr' parameter. */
enum {
	/**
	 * Move records so that both nodes has approximately the same amount of
	 * free space.
	 */
	NR_EVEN = -1,
	/**
	 * Move as many records as possible without overflowing the target node.
	 */
	NR_MAX  = -2
};

/** Direction of move in node_move(). */
enum direction {
	/** Move (from right to) left. */
	D_LEFT = 1,
	/** Move (from left to) right. */
	D_RIGHT
};

struct nd;
struct slot;

/**
 *  Different types of btree node formats are supported. While the basic btree
 *  operations remain the same, the differences are encapsulated in the nodes
 *  contained in the btree.
 *  Each supported node type provides the same interface to implement the btree
 *  operations so that the node-specific changes are captured in the node
 *  implementation.
 */
struct node_type {
	uint32_t                    nt_id;
	const char                 *nt_name;
	const struct m0_format_tag  nt_tag;

	/** Initializes newly allocated node */
	void (*nt_init)(const struct segaddr *addr, int shift, int ksize,
			int vsize, uint32_t ntype, struct m0_be_seg *seg,
			struct m0_be_tx *tx);

	/** Cleanup of the node if any before deallocation */
	void (*nt_fini)(const struct nd *node, struct m0_be_tx *tx);

	/** Returns count of keys in the node */
	int  (*nt_count)(const struct nd *node);

	/** Returns count of records/values in the node*/
	int  (*nt_count_rec)(const struct nd *node);

	/** Returns the space (in bytes) available in the node */
	int  (*nt_space)(const struct nd *node);

	/** Returns level of this node in the btree */
	int  (*nt_level)(const struct nd *node);

	/** Returns size of the node (as a shift value) */
	int  (*nt_shift)(const struct nd *node);

	/**
	 * Returns size of the key of node. In case of variable key size return
	 * -1.
	 */
	int  (*nt_keysize)(const struct nd *node);

	/**
	 * Returns size of the value of node. In case variable value size
	 * return -1.
	 */
	int  (*nt_valsize)(const struct nd *node);

	/**
	 * If predict is set as true, function determines if there is
	 * possibility of underflow else it determines if there is an underflow
	 * at node.
	 */
	bool  (*nt_isunderflow)(const struct nd *node, bool predict);

	/** Returns true if there is possibility of overflow. */
	bool  (*nt_isoverflow)(const struct nd *node);

	/** Returns unique FID for this node */
	void (*nt_fid)  (const struct nd *node, struct m0_fid *fid);

	/** Returns record (KV pair) for specific index. */
	void (*nt_rec)  (struct slot *slot);

	/** Returns Key at a specifix index */
	void (*nt_key)  (struct slot *slot);

	/** Returns Child pointer (in segment) at specific index */
	void (*nt_child)(struct slot *slot, struct segaddr *addr);

	/**
	 *  Returns TRUE if node has space to fit a new entry whose key and
	 *  value length is provided in slot.
	 */
	bool (*nt_isfit)(struct slot *slot);

	/**
	 *  Node changes related to last record have completed; any post
	 *  processing related to the record needs to be done in this function.
	 */
	void (*nt_done)(struct slot *slot, struct m0_be_tx *tx, bool modified);

	/** Makes space in the node for inserting new entry at specific index */
	void (*nt_make) (struct slot *slot, struct m0_be_tx *tx);

	/** Returns index of the record containing the key in the node */
	bool (*nt_find) (struct slot *slot, const struct m0_btree_key *key);

	/**
	 *  All the changes to the node have completed. Any post processing can
	 *  be done here.
	 */
	void (*nt_fix)  (const struct nd *node, struct m0_be_tx *tx);

	/**
	 *  Changes the size of the value (increase or decrease) for the
	 *  specified key
	 */
	void (*nt_cut)  (const struct nd *node, int idx, int size,
			 struct m0_be_tx *tx);

	/** Deletes the record from the node at specific index */
	void (*nt_del)  (const struct nd *node, int idx, struct m0_be_tx *tx);

	/** Updates the level of node */
	void (*nt_set_level)  (const struct nd *node, uint8_t new_level,
			       struct m0_be_tx *tx);

	/** Moves record(s) between nodes */
	void (*nt_move) (struct nd *src, struct nd *tgt,
			 enum direction dir, int nr, struct m0_be_tx *tx);

	/** Validates node composition */
	bool (*nt_invariant)(const struct nd *node);

	/** Validates key order within node */
	bool (*nt_expensive_invariant)(const struct nd *node);

	/** Does a thorough validation */
	bool (*nt_verify)(const struct nd *node);

	/** Does minimal (or basic) validation */
	bool (*nt_isvalid)(const struct segaddr *addr);

	/** Saves opaque data. */
	void (*nt_opaque_set)(const struct segaddr *addr, void *opaque);

	/** Gets opaque data. */
	void* (*nt_opaque_get)(const struct segaddr *addr);

	/** Captures node data in segment */
	void (*nt_capture)(struct slot *slot, struct m0_be_tx *tx);

	/** Gets key size from segment. */
	/* uint16_t (*nt_ksize_get)(const struct segaddr *addr); */

	/** Gets value size from segment. */
	/* uint16_t (*nt_valsize_get)(const struct segaddr *addr); */
};

/**
 * Node descriptor.
 *
 * This structure is allocated (outside of the segment) for each node actively
 * used by the b-tree module. Node descriptors are cached.
 */
struct nd {
	struct segaddr          n_addr;
	struct td              *n_tree;
	const struct node_type *n_type;

	/**
	 * Linkage into node descriptor list.
	 * ndlist_tl, btree_active_nds, btree_lru_nds.
	 */
	struct m0_tlink	        n_linkage;
	uint64_t                n_magic;

	/**
	 * The lock that protects the fields below. The fields above are
	 * read-only after the node is loaded into memory.
	 */
	struct m0_rwlock        n_lock;

	/**
	 * Node refernce count. n_ref count indicates the number of times this
	 * node is fetched for different operations (KV delete, put, get etc.).
	 * If the n_ref count is non-zero the node should be in active node
	 * descriptor list. Once n_ref count reaches, it means the node is not
	 * in use by any operation and is safe to move to global lru list.
	 */
	int                     n_ref;

	/**
	 * Transaction reference count. A non-zero txref value indicates
	 * the active transactions for this node. Once the txref count goes to
	 * '0' the segment data in the mmapped memory can be released if the
	 * kernel starts to run out of physical memory in the system.
	 */
	int                     n_txref;

	uint64_t                n_seq;
	struct node_op         *n_op;

	/**
	 * flag for indicating if node on BE segment is valid or not, but it
	 * does not indicated anything about node descriptor validity.
	 */
	bool                    n_be_node_valid;
};

enum node_opcode {
	NOP_LOAD = 1,
	NOP_ALLOC,
	NOP_FREE
};

/**
 * Node operation state-machine.
 *
 * This represents a state-machine used to execute a potentially blocking tree
 * or node operation.
 */
struct node_op {
	/** Operation to do. */
	enum node_opcode no_opc;
	struct m0_sm_op  no_op;

	/** Which tree to operate on. */
	struct td       *no_tree;

	/** Address of the node withing the segment. */
	struct segaddr   no_addr;

	/** The node to operate on. */
	struct nd       *no_node;

	/** Optional transaction. */
	struct m0_be_tx *no_tx;

	/** Next operation acting on the same node. */
	struct node_op  *no_next;
};


/**
 * Key-value record within a node.
 *
 * When the node is a leaf, ->s_rec means key and value. When the node is
 * internal, ->s_rec means the key and the corresponding child pointer
 * (potentially with some node-format specific data such as child checksum).
 *
 * Slot is used as a parameter of many node_*() functions. In some functions,
 * all fields must be set by the caller. In others, only ->s_node and ->s_idx
 * are set by the caller, and the function sets ->s_rec.
 */
struct slot {
	const struct nd     *s_node;
	int                  s_idx;
	struct m0_btree_rec  s_rec;
};

#ifndef __KERNEL__
static int64_t tree_get   (struct node_op *op, struct segaddr *addr, int nxt);
#if 0
static int64_t tree_create(struct node_op *op, struct m0_btree_type *tt,
			   int rootshift, struct m0_be_tx *tx, int nxt);
#endif
static int64_t tree_delete(struct node_op *op, struct td *tree,
			   struct m0_be_tx *tx, int nxt);
#endif
static void    tree_put   (struct td *tree);

static int64_t    node_get  (struct node_op *op, struct td *tree,
			     struct segaddr *addr, int nxt);
#ifndef __KERNEL__
static void       node_put  (struct node_op *op, struct nd *node,
			     struct m0_be_tx *tx);
#endif


#if 0
static struct nd *node_try  (struct td *tree, struct segaddr *addr);
#endif

static int64_t    node_free(struct node_op *op, struct nd *node,
			    struct m0_be_tx *tx, int nxt);
#ifndef __KERNEL__
static int64_t    node_alloc(struct node_op *op, struct td *tree, int shift,
			     const struct node_type *nt, int ksize, int vsize,
			     struct m0_be_tx *tx, int nxt);
static void node_op_fini(struct node_op *op);
#endif
#ifndef __KERNEL__
static void node_init(struct segaddr *addr, int ksize, int vsize,
		      const struct node_type *nt, struct m0_be_seg *seg,
		      struct m0_be_tx *tx);
#endif
#if 0
static bool node_verify(const struct nd *node);
#endif
static int  node_count(const struct nd *node);
static int  node_count_rec(const struct nd *node);
static int  node_space(const struct nd *node);
#ifndef __KERNEL__
static int  node_level(const struct nd *node);
static int  node_shift(const struct nd *node);
static int  node_keysize(const struct nd *node);
static int  node_valsize(const struct nd *node);
static bool  node_isunderflow(const struct nd *node, bool predict);
static bool  node_isoverflow(const struct nd *node);
#endif
#if 0
static void node_fid  (const struct nd *node, struct m0_fid *fid);
#endif

static void node_rec  (struct slot *slot);
#ifndef __KERNEL__
static void node_key  (struct slot *slot);
static void node_child(struct slot *slot, struct segaddr *addr);
#endif
static bool node_isfit(struct slot *slot);
static void node_done(struct slot *slot, struct m0_be_tx *tx, bool modified);
static void node_make(struct slot *slot, struct m0_be_tx *tx);

#ifndef __KERNEL__
static bool node_find (struct slot *slot, const struct m0_btree_key *key);
#endif
static void node_seq_cnt_update (struct nd *node);
static void node_fix  (const struct nd *node, struct m0_be_tx *tx);
#if 0
static void node_cut  (const struct nd *node, int idx, int size,
		       struct m0_be_tx *tx);
#endif
static void node_del  (const struct nd *node, int idx, struct m0_be_tx *tx);
#ifndef __KERNEL__
static void node_set_level  (const struct nd *node, uint8_t new_level,
			     struct m0_be_tx *tx);
static void node_move (struct nd *src, struct nd *tgt, enum direction dir,
		       int nr, struct m0_be_tx *tx);

static void node_capture(struct slot *slot, struct m0_be_tx *tx);
#endif
static void node_lock(struct nd *node);
static void node_unlock(struct nd *node);
#ifndef __KERNEL__
static void node_fini(const struct nd *node, struct m0_be_tx *tx);
#endif
/**
 * Common node header.
 *
 * This structure is located at the beginning of every node, right after
 * m0_format_header. It is used by the segment operations (node_op) to identify
 * node and tree types.
 */
struct node_header {
	uint32_t h_node_type;
	uint32_t h_tree_type;
	uint64_t h_opaque;
};

/**
 * This structure will store information required at particular level
 */
struct level {
	/** nd for required node at currrent level. **/
	struct nd *l_node;

	/** Sequence number of the node */
	uint64_t   l_seq;

	/** nd for sibling node at current level. **/
	struct nd *l_sibling;

	/** Sequence number of the sibling node */
	uint64_t   l_sib_seq;

	/** Index for required record from the node. **/
	int        l_idx;

	/** nd for newly allocated node at the level. **/
	struct nd *l_alloc;

	/**
	 * Flag for indicating if l_alloc has been used or not. This flag is
	 * used by level_cleanup. If flag is set, node_put() will be called else
	 * node_free() will get called for l_alloc.
	 */
	bool      i_alloc_in_use;

	/**
	 * This is the flag for indicating if node needs to be freed. Currently
	 * this flag is set in delete operation and is used by P_FREENODE phase
	 * to determine if the node should be freed.
	 */
	bool       l_freenode;
};

/**
 * Node Capture Structure.
 *
 * This stucture will store the address of node descriptor and index of record
 * which will be used for capturing transaction.
 */
struct node_capture_info {
	/**
	 * Address of node descriptor which needs to be captured in
	 * transaction.
	 */
	struct nd  *nc_node;

	 /* Starting index from where record may have been added or deleted. */
	int         nc_idx;
};

/**
 * Btree implementation structure.
 *
 * This structure will get created for each operation on btree and it will be
 * used while executing the given operation.
 */
struct m0_btree_oimpl {
	struct node_op             i_nop;
	/* struct lock_op  i_lop; */

	/** Count of entries initialized in l_level array. **/
	unsigned                   i_used;

	/** Array of levels for storing data about each level. **/
	struct level              *i_level;

	/** Level from where sibling nodes needs to be loaded. **/
	int                        i_pivot;

	/** i_alloc_lev will be used for P_ALLOC_REQUIRE and P_ALLOC_STORE phase
	 * to indicate current level index. **/
	int                        i_alloc_lev;

	/** Store node_find() output. */
	bool                       i_key_found;

	/** When there will be requirement for new node in case of root
	 * splitting i_extra_node will be used. **/
	struct nd                 *i_extra_node;

	/** Track number of trials done to complete operation. **/
	unsigned                   i_trial;

	/** Used to store height of tree at the beginning of any operation **/
	unsigned                   i_height;

	/** Node descriptor for cookie if it is going to be used. **/
	struct nd                 *i_cookie_node;

	/**
	 * Array of node_capture structures which hold nodes that need to be
	 * captured in transactions. This array is populated when the nodes are
	 * modified as a part of KV operations. The nodes in this array are
	 * later captured in P_CAPTURE state of the KV_tick() function.
	 */
	struct node_capture_info   i_capture[BTREE_CALLBACK_CREDIT];

	/**
	 * Flag for indicating if root child needs to be freed. After deleting
	 * record from root node, if root node is an internal node and it
	 * contains only one child, we copy all records from that child node to
	 * root node, decrease the height of tree and set this flag. This flag
	 * will be used by P_FREENODE to determine if child node needs to be
	 * freed.
	*/
	bool                       i_root_child_free;

};

static struct td        trees[M0_TREE_COUNT];
static uint64_t         trees_in_use[ARRAY_SIZE_FOR_BITS(M0_TREE_COUNT,
							 sizeof(uint64_t))];
static uint32_t         trees_loaded = 0;
static struct m0_rwlock trees_lock;

/**
 * Node descriptor LRU list.
 * Following actions will be performed on node descriptors:
 * 1. If nds are not active, they will be moved from btree_active_nds to
 * btree_lru_nds list head.
 * 2. If the nds in btree_lru_nds become active, they will be moved to
 * btree_active_nds list head.
 * 3. Based on certain conditions, the nds can be freed from btree_lru_nds
 * list tail.
 */
static struct m0_tl     btree_lru_nds;

/**
 * Active node descriptor list contains the node descriptors that are
 * currently in use by the trees.
 * Node descriptors are linked through nd:n_linkage to this list.
 */
struct m0_tl btree_active_nds;

/**
 * node descriptor list lock.
 * It protects node descriptor movement between lru node descriptor list and
 * active node descriptor list.
 */
static struct m0_rwlock list_lock;

M0_TL_DESCR_DEFINE(ndlist, "node descr list", static, struct nd,
		   n_linkage, n_magic, M0_BTREE_ND_LIST_MAGIC,
		   M0_BTREE_ND_LIST_HEAD_MAGIC);
M0_TL_DEFINE(ndlist, static, struct nd);

#ifndef __KERNEL__
static void node_init(struct segaddr *addr, int ksize, int vsize,
		      const struct node_type *nt, struct m0_be_seg *seg,
		      struct m0_be_tx *tx)
{
	nt->nt_init(addr, segaddr_shift(addr), ksize, vsize, nt->nt_id, seg,
		    tx);
}
#endif

static bool node_invariant(const struct nd *node)
{
	return node->n_type->nt_invariant(node);
}

#ifndef __KERNEL__
/**
 * This function is implemented for debugging purpose and should get called in
 * node lock mode.
 */
static bool node_expensive_invariant(const struct nd *node)
{
	return node->n_type->nt_expensive_invariant(node);
}
#endif

#if 0
static bool node_verify(const struct nd *node)
{
	return node->n_type->nt_verify(&node->n_addr);
}
#endif

#ifndef __KERNEL__
/**
 * This function should be called after acquiring node lock.
 */
static bool node_isvalid(const struct nd *node)
{
	if (node->n_be_node_valid)
		return node->n_type->nt_isvalid(&node->n_addr);

	return false;
}

#endif
static int node_count(const struct nd *node)
{
	M0_PRE(node_invariant(node));
	return node->n_type->nt_count(node);
}

static int node_count_rec(const struct nd *node)
{
	M0_PRE(node_invariant(node));
	return node->n_type->nt_count_rec(node);
}
static int node_space(const struct nd *node)
{
	M0_PRE(node_invariant(node));
	return node->n_type->nt_space(node);
}

#ifndef __KERNEL__
static int node_level(const struct nd *node)
{
	M0_PRE(node_invariant(node));
	return (node->n_type->nt_level(node));
}

static int node_shift(const struct nd *node)
{
	M0_PRE(node_invariant(node));
	return (node->n_type->nt_shift(node));
}
static int node_keysize(const struct nd *node)
{
	M0_PRE(node_invariant(node));
	return (node->n_type->nt_keysize(node));
}

static int node_valsize(const struct nd *node)
{
	M0_PRE(node_invariant(node));
	return (node->n_type->nt_valsize(node));
}

/**
 * If predict is set as true,
 *        If predict is 'true' the function returns a possibility of underflow if
 *         another record is deleted from this node without addition of any more
 *         records.
 * If predict is 'false' the function returns the node's current underflow
 * state.
 */
static bool  node_isunderflow(const struct nd *node, bool predict)
{
	M0_PRE(node_invariant(node));
	return node->n_type->nt_isunderflow(node, predict);
}

static bool  node_isoverflow(const struct nd *node)
{
	M0_PRE(node_invariant(node));
	return node->n_type->nt_isoverflow(node);
}
#endif
#if 0
static void node_fid(const struct nd *node, struct m0_fid *fid)
{
	M0_PRE(node_invariant(node));
	node->n_type->nt_fid(node, fid);
}
#endif

static void node_rec(struct slot *slot)
{
	M0_PRE(node_invariant(slot->s_node));
	slot->s_node->n_type->nt_rec(slot);
}

#ifndef __KERNEL__
static void node_key(struct slot *slot)
{
	M0_PRE(node_invariant(slot->s_node));
	slot->s_node->n_type->nt_key(slot);
}

static void node_child(struct slot *slot, struct segaddr *addr)
{
	M0_PRE(node_invariant(slot->s_node));
	slot->s_node->n_type->nt_child(slot, addr);
}
#endif

static bool node_isfit(struct slot *slot)
{
	M0_PRE(node_invariant(slot->s_node));
	return slot->s_node->n_type->nt_isfit(slot);
}

static void node_done(struct slot *slot, struct m0_be_tx *tx, bool modified)
{
	M0_PRE(node_invariant(slot->s_node));
	slot->s_node->n_type->nt_done(slot, tx, modified);
}

static void node_make(struct slot *slot, struct m0_be_tx *tx)
{
	M0_PRE(node_invariant(slot->s_node));
	slot->s_node->n_type->nt_make(slot, tx);
}

#ifndef __KERNEL__
static bool node_find(struct slot *slot, const struct m0_btree_key *key)
{
	M0_PRE(node_invariant(slot->s_node));
	return slot->s_node->n_type->nt_find(slot, key);
}
#endif

/**
 * Increment the sequence counter by one. This function needs to called whenever
 * there is change in node.
 */
static void node_seq_cnt_update(struct nd *node)
{
	M0_PRE(node_invariant(node));
	node->n_seq++;
}

static void node_fix(const struct nd *node, struct m0_be_tx *tx)
{
	M0_PRE(node_invariant(node));
	node->n_type->nt_fix(node, tx);
}

#if 0
static void node_cut(const struct nd *node, int idx, int size,
		     struct m0_be_tx *tx)
{
	M0_PRE(node_invariant(node));
	node->n_type->nt_cut(node, idx, size, tx);
}
#endif

static void node_del(const struct nd *node, int idx, struct m0_be_tx *tx)
{
	M0_PRE(node_invariant(node));
	node->n_type->nt_del(node, idx, tx);
}

#ifndef __KERNEL__
static void node_set_level(const struct nd *node, uint8_t new_level,
			   struct m0_be_tx *tx)
{
	M0_PRE(node_invariant(node));
	node->n_type->nt_set_level(node, new_level, tx);
}

static void node_move(struct nd *src, struct nd *tgt, enum direction dir,
		      int nr, struct m0_be_tx *tx)
{
	M0_PRE(node_invariant(src));
	M0_PRE(node_invariant(tgt));
	M0_IN(dir,(D_LEFT, D_RIGHT));
	tgt->n_type->nt_move(src, tgt, dir, nr, tx);
}

static void node_capture(struct slot *slot, struct m0_be_tx *tx)
{
	slot->s_node->n_type->nt_capture(slot, tx);
}
#endif

static void node_lock(struct nd *node)
{
	m0_rwlock_write_lock(&node->n_lock);
}

static void node_unlock(struct nd *node)
{
	m0_rwlock_write_unlock(&node->n_lock);
}

#ifndef __KERNEL__
static void node_fini(const struct nd *node, struct m0_be_tx *tx)
{
	node->n_type->nt_fini(node, tx);
}
#endif
static struct mod *mod_get(void)
{
	return m0_get()->i_moddata[M0_MODULE_BTREE];
}

enum {
	NTYPE_NR = 0x100,
	TTYPE_NR = 0x100
};

struct mod {
	const struct node_type     *m_ntype[NTYPE_NR];
	const struct m0_btree_type *m_ttype[TTYPE_NR];
};

int m0_btree_mod_init(void)
{
	struct mod *m;

	M0_SET_ARR0(trees);
	M0_SET_ARR0(trees_in_use);
	trees_loaded = 0;
	m0_rwlock_init(&trees_lock);

	/** Initialtise lru list, active list and lock. */
	ndlist_tlist_init(&btree_lru_nds);
	ndlist_tlist_init(&btree_active_nds);
	m0_rwlock_init(&list_lock);

	M0_ALLOC_PTR(m);
	if (m != NULL) {
		m0_get()->i_moddata[M0_MODULE_BTREE] = m;
		return 0;
	} else
		return M0_ERR(-ENOMEM);
}

void m0_btree_mod_fini(void)
{
	struct nd* node;

	if (!ndlist_tlist_is_empty(&btree_lru_nds))
		m0_tl_teardown(ndlist, &btree_lru_nds, node) {
			ndlist_tlink_fini(node);
			m0_rwlock_fini(&node->n_lock);
			m0_free(node);
		}
	ndlist_tlist_fini(&btree_lru_nds);

	if (!ndlist_tlist_is_empty(&btree_active_nds))
		m0_tl_teardown(ndlist, &btree_active_nds, node) {
			ndlist_tlink_fini(node);
			m0_rwlock_fini(&node->n_lock);
			m0_free(node);
		}
	ndlist_tlist_fini(&btree_active_nds);

	m0_rwlock_fini(&list_lock);
	m0_rwlock_fini(&trees_lock);
	m0_free(mod_get());
}

#ifndef __KERNEL__
static bool node_shift_is_valid(int shift)
{
	return shift >= NODE_SHIFT_MIN && shift < NODE_SHIFT_MIN + 0x10;
}

/**
 * Tells if the segment address is aligned to 512 bytes.
 * This function should be called right after the allocation to make sure that
 * the allocated memory starts at a properly aligned address.
 *
 * @param addr is the start address of the allocated space.
 *
 * @return True if the input address is properly aligned.
 */
static bool addr_is_aligned(const void *addr)
{
	return ((size_t)addr & ((1ULL << NODE_SHIFT_MIN) - 1)) == 0;
}
#endif

/**
 * Validates the segment address (of node).
 *
 * @param seg_addr points to the start address (of the node) in the segment.
 *
 * @return True if seg_addr is VALID according to the segment
 *                address semantics.
 */
static bool segaddr_is_valid(const struct segaddr *seg_addr)
{
	return (0xff000000000001f0ull & seg_addr->as_core) == 0;
}

#ifndef __KERNEL__
/**
 * Returns a segaddr formatted segment address.
 *
 * @param addr  is the start address (of the node) in the segment.
 *        shift is the size of the node as pow-of-2 value.
 *
 * @return Formatted Segment address.
 */
static struct segaddr segaddr_build(const void *addr, int shift)
{
	struct segaddr sa;
	M0_PRE(node_shift_is_valid(shift));
	M0_PRE(addr_is_aligned(addr));
	sa.as_core = ((uint64_t)addr) | (shift - NODE_SHIFT_MIN);
	M0_POST(segaddr_is_valid(&sa));
	M0_POST(segaddr_addr(&sa) == addr);
	M0_POST(segaddr_shift(&sa) == shift);
	return sa;
}
#endif

/**
 * Returns the CPU addressable pointer from the formatted segment address.
 *
 * @param seg_addr points to the formatted segment address.
 *
 * @return CPU addressable value.
 */
static void* segaddr_addr(const struct segaddr *seg_addr)
{
	M0_PRE(segaddr_is_valid(seg_addr));
	return (void *)(seg_addr->as_core & ~((1ULL << NODE_SHIFT_MIN) - 1));
}

/**
 * Returns the size (pow-of-2) of the node extracted out of the segment address.
 *
 * @param seg_addr points to the formatted segment address.
 *
 * @return Size of the node as pow-of-2 value.
 */
static int segaddr_shift(const struct segaddr *addr)
{
	M0_PRE(segaddr_is_valid(addr));
	return (addr->as_core & 0xf) + NODE_SHIFT_MIN;
}

/**
 * Returns the node type stored at segment address.
 *
 * @param seg_addr points to the formatted segment address.
 *
 * @return Node type.
 */
uint32_t segaddr_ntype_get(const struct segaddr *addr)
{
	struct node_header *h  =  segaddr_addr(addr) +
				  sizeof(struct m0_format_header);

	/** Modify M0_PRE as and when more node type support is addedd. */
	M0_PRE(h->h_node_type == BNT_FIXED_FORMAT);
	return h->h_node_type;
}

#if 0
static void node_type_register(const struct node_type *nt)
{
	struct mod *m = mod_get();

	M0_PRE(IS_IN_ARRAY(nt->nt_id, m->m_ntype));
	M0_PRE(m->m_ntype[nt->nt_id] == NULL);
	m->m_ntype[nt->nt_id] = nt;
}

static void node_type_unregister(const struct node_type *nt)
{
	struct mod *m = mod_get();

	M0_PRE(IS_IN_ARRAY(nt->nt_id, m->m_ntype));
	M0_PRE(m->m_ntype[nt->nt_id] == nt);
	m->m_ntype[nt->nt_id] = NULL;
}

static void tree_type_register(const struct m0_btree_type *tt)
{
	struct mod *m = mod_get();

	M0_PRE(IS_IN_ARRAY(tt->tt_id, m->m_ttype));
	M0_PRE(m->m_ttype[tt->tt_id] == NULL);
	m->m_ttype[tt->tt_id] = tt;
}

static void tree_type_unregister(const struct m0_btree_type *tt)
{
	struct mod *m = mod_get();

	M0_PRE(IS_IN_ARRAY(tt->tt_id, m->m_ttype));
	M0_PRE(m->m_ttype[tt->tt_id] == tt);
	m->m_ttype[tt->tt_id] = NULL;
}
#endif

struct seg_ops {
	int64_t    (*so_tree_get)(struct node_op *op,
			          struct segaddr *addr, int nxt);
#if 0
	int64_t    (*so_tree_create)(struct node_op *op,
	                             struct m0_btree_type *tt,
				     int rootshift, struct m0_be_tx *tx,
				     int nxt);
#endif
	int64_t    (*so_tree_delete)(struct node_op *op, struct td *tree,
				     struct m0_be_tx *tx, int nxt);
	void       (*so_tree_put)(struct td *tree);
};

static struct seg_ops *segops;
static int64_t mem_tree_get(struct node_op *op, struct segaddr *addr, int nxt);
#ifndef __KERNEL__
/**
 * Locates a tree descriptor whose root node points to the node at addr and
 * return this tree to the caller.
 * If an existing tree descriptor pointing to this root node is not found then
 * a new tree descriptor is allocated from the free pool and the root node is
 * assigned to this new tree descriptor.
 * If root node pointer is not provided then this function will just allocate a
 * tree descriptor and return it to the caller. This functionality currently is
 * used by the create_tree function.
 *
 * @param op is used to exchange operation parameters and return values..
 * @param addr is the segment address of root node.
 * @param nxt is the next state to be returned to the caller.
 *
 * @return Next state to proceed in.
 */
static int64_t tree_get(struct node_op *op, struct segaddr *addr, int nxt)
{
	int        nxt_state;

	nxt_state = segops->so_tree_get(op, addr, nxt);

	return nxt_state;
}


#if 0
/**
 * Creates a tree with an empty root node.
 *
 * @param op is used to exchange operation parameters and return values.
 * @param tt is the btree type to be assiged to the newly created btree.
 * @param rootshift is the size of the root node.
 * @param tx captures the operation in a transaction.
 * @param nxt is the next state to be returned to the caller.
 *
 * @return Next state to proceed in.
 */
static int64_t tree_create(struct node_op *op, struct m0_btree_type *tt,
			   int rootshift, struct m0_be_tx *tx, int nxt)
{
	return segops->so_tree_create(op, tt, rootshift, tx, nxt);
}
#endif

/**
 * Deletes an existing tree.
 *
 * @param op is used to exchange operation parameters and return values..
 * @param tree points to the tree to be deleted.
 * @param tx captures the operation in a transaction.
 * @param nxt is the next state to be returned to the caller.
 *
 * @return Next state to proceed in.
 */
static int64_t tree_delete(struct node_op *op, struct td *tree,
			   struct m0_be_tx *tx, int nxt)
{
	M0_PRE(tree != NULL);
	return segops->so_tree_delete(op, tree, tx, nxt);
}
#endif
/**
 * Returns the tree to the free tree pool if the reference count for this tree
 * reaches zero.
 *
 * @param tree points to the tree to be released.
 *
 * @return Next state to proceed in.
 */
static void tree_put(struct td *tree)
{
	segops->so_tree_put(tree);
}

static const struct node_type fixed_format;

static const struct node_type *btree_node_format[] = {
	[BNT_FIXED_FORMAT]                        = &fixed_format,
	[BNT_FIXED_KEYSIZE_VARIABLE_VALUESIZE]    = NULL,
	[BNT_VARIABLE_KEYSIZE_FIXED_VALUESIZE]    = NULL,
	[BNT_VARIABLE_KEYSIZE_VARIABLE_VALUESIZE] = NULL,
};

/**
 * This function loads the node descriptor for the node at segaddr in memory.
 * If a node descriptor pointing to this node is already loaded in memory then
 * this function will increment the reference count in the node descriptor
 * before returning it to the caller.
 * If the parameter tree is NULL then the function assumes the node at segaddr
 * to be the root node and will also load the tree descriptor in memory for
 * this root node.
 *
 * @param op load operation to perform.
 * @param tree pointer to tree whose node is to be loaded or NULL if tree has
 *             not been loaded.
 * @param addr node address in the segment.
 * @param nxt state to return on successful completion
 *
 * @return next state
 */
static int64_t node_get(struct node_op *op, struct td *tree,
			struct segaddr *addr, int nxt)
{
	const struct node_type *nt;
	struct nd              *node;
	bool                    in_lrulist;
	uint32_t                ntype;

	if (tree == NULL) {
		nxt = mem_tree_get(op, addr, nxt);
	}

	/**
	 * TODO: Adding list_lock to protect from multiple threads
	 * accessing the same node descriptor concurrently.
	 * Replace it with a different global lock once hash
	 * functionality is implemented.
	 */
	m0_rwlock_write_lock(&list_lock);
	/**
	 * If the node was deleted before node_get can acquire list_lock, then
	 * restart the tick funcions.
	 */
	if (!segaddr_header_isvalid(addr)) {
		op->no_op.o_sm.sm_rc = M0_ERR(-ECHILD);
		m0_rwlock_write_unlock(&list_lock);
		return nxt;
	}
	ntype = segaddr_ntype_get(addr);
	nt = btree_node_format[ntype];

	op->no_node = nt->nt_opaque_get(addr);

	if (op->no_node != NULL &&
	    op->no_node->n_addr.as_core == addr->as_core) {

		node_lock(op->no_node);
		if (!op->no_node->n_be_node_valid) {
			op->no_op.o_sm.sm_rc = M0_ERR(-EACCES);
			node_unlock(op->no_node);
			m0_rwlock_write_unlock(&list_lock);
			return nxt;
		}

		in_lrulist = op->no_node->n_ref == 0;
		op->no_node->n_ref++;
		if (in_lrulist) {
			/**
			 * The node descriptor is in LRU list. Remove from lru
			 * list and add to active list.
			 */
			ndlist_tlist_del(op->no_node);
			ndlist_tlist_add(&btree_active_nds, op->no_node);
			/**
			 * Update nd::n_tree  to point to tree descriptor as we
			 * as we had set it to NULL in node_put(). For more
			 * details Refer comment in node_put().
			 */
			op->no_node->n_tree = tree;
		}
		node_unlock(op->no_node);
	} else {
		/**
		 * If node descriptor is already allocated for the node, no need
		 * to allocate node descriptor again.
		 */
		op->no_node = nt->nt_opaque_get(addr);
		if (op->no_node != NULL &&
		    op->no_node->n_addr.as_core == addr->as_core) {
			node_lock(op->no_node);
			op->no_node->n_ref++;
			node_unlock(op->no_node);
			m0_rwlock_write_unlock(&list_lock);
			return nxt;
		}
		/**
		 * If node descriptor is not present allocate a new one
		 * and assign to node.
		 */
		node = m0_alloc(sizeof *node);
		/**
		 * TODO: If Node-alloc fails, free up any node descriptor from
		 * lru list and add assign to node. Unmap and map back the node
		 * segment. Take up with BE segment task.
		 */
		M0_ASSERT(node != NULL);
		node->n_addr          = *addr;
		node->n_tree          = tree;
		node->n_type          = nt;
		node->n_seq           = m0_time_now();
		node->n_ref           = 1;
		node->n_txref         = 0;
		node->n_be_node_valid = true;
		m0_rwlock_init(&node->n_lock);
		op->no_node           = node;
		nt->nt_opaque_set(addr, node);
		ndlist_tlink_init_at(op->no_node, &btree_active_nds);
	}
	m0_rwlock_write_unlock(&list_lock);
	return nxt;
}

#ifndef __KERNEL__
/**
 * This function decrements the reference count for this node descriptor and if
 * the reference count reaches '0' then the node descriptor is moved to LRU
 * list.
 *
 * @param op load operation to perform.
 * @param node node descriptor.
 * @param tx changes will be captured in this transaction.
 *
 */
static void node_put(struct node_op *op, struct nd *node, struct m0_be_tx *tx)
{

	M0_PRE(node != NULL);

	m0_rwlock_write_lock(&list_lock);
	node_lock(node);
	node->n_ref--;
	if (node->n_ref == 0) {
		/**
		 * The node descriptor is in tree's active list. Remove from
		 * active list and add to lru list
		 */
		ndlist_tlist_del(node);
		ndlist_tlist_add(&btree_lru_nds, node);
		/**
		 * In case tree desriptor gets deallocated while node sits in
		 * the LRU list, we do not want node descriptor to point to an
		 * invalid tree descriptor. Hence setting nd::n_tree to NULL, it
		 * will again be populated in node_get().
		 */
		node->n_tree = NULL;

		if (!node->n_be_node_valid && node->n_txref == 0) {
			ndlist_tlink_del_fini(node);
			node_unlock(node);
			m0_rwlock_fini(&node->n_lock);
			m0_free(node);
			m0_rwlock_write_unlock(&list_lock);
			return;
		}
	}
	node_unlock(node);
	m0_rwlock_write_unlock(&list_lock);
}
#endif

# if 0
static struct nd *node_try(struct td *tree, struct segaddr *addr){
	return NULL;
}
#endif

static int64_t node_free(struct node_op *op, struct nd *node,
			 struct m0_be_tx *tx, int nxt)
{
	int shift = node->n_type->nt_shift(node);

	m0_rwlock_write_lock(&list_lock);
	node_lock(node);
	node->n_ref--;
	node->n_be_node_valid = false;
	op->no_addr = node->n_addr;
	m0_free_aligned(segaddr_addr(&op->no_addr), 1ULL << shift, shift);
	/** Capture in transaction */

	if (node->n_ref == 0 && node->n_txref == 0) {
		ndlist_tlink_del_fini(node);
		node_unlock(node);
		m0_rwlock_fini(&node->n_lock);
		m0_free(node);
		m0_rwlock_write_unlock(&list_lock);
		/** Capture in transaction */
		return nxt;
	}
	node_unlock(node);
	m0_rwlock_write_unlock(&list_lock);
	return nxt;
}

#ifndef __KERNEL__
/**
 * Allocates node in the segment and a node-descriptor if all the resources are
 * available.
 *
 * @param op indicates node allocate operation.
 * @param tree points to the tree this node will be a part-of.
 * @param shift is a power-of-2 size of this node.
 * @param nt points to the node type
 * @param ksize is the size of key (if constant) if not this contains '0'.
 * @param vsize is the size of value (if constant) if not this contains '0'.
 * @param tx points to the transaction which captures this operation.
 * @param nxt tells the next state to return when operation completes
 *
 * @return int64_t
 */
static int64_t node_alloc(struct node_op *op, struct td *tree, int shift,
			  const struct node_type *nt, int ksize, int vsize,
			  struct m0_be_tx *tx, int nxt)
{
	int            nxt_state = nxt;
	void          *area;
	int            size = 1ULL << shift;
	struct m0_buf  buf;

	M0_PRE(op->no_opc == NOP_ALLOC);
	M0_PRE(node_shift_is_valid(shift));

	buf = M0_BUF_INIT(size, NULL);
	M0_BE_ALLOC_ALIGN_BUF_SYNC(&buf, shift, tree->t_seg, tx);
	area = buf.b_addr;

	M0_ASSERT(area != NULL);

	op->no_addr = segaddr_build(area, shift);
	op->no_tree = tree;

	node_init(&op->no_addr, ksize, vsize, nt, tree->t_seg, tx);

	nxt_state = node_get(op, tree, &op->no_addr, nxt_state);

	return nxt_state;
}

static void node_op_fini(struct node_op *op)
{
}

#endif

static int64_t mem_tree_get(struct node_op *op, struct segaddr *addr, int nxt)
{
	struct td              *tree = NULL;
	int                     i    = 0;
	uint32_t                offset;
	struct nd              *node = NULL;
	const struct node_type *nt;
	uint32_t                ntype;

	m0_rwlock_write_lock(&trees_lock);

	M0_ASSERT(trees_loaded <= ARRAY_SIZE(trees));

	/**
	 *  If existing allocated tree is found then return it after increasing
	 *  the reference count.
	 */
	if (addr != NULL && trees_loaded) {
		ntype = segaddr_ntype_get(addr);
		nt = btree_node_format[ntype];
		node = nt->nt_opaque_get(addr);
		if (node != NULL && node->n_tree != NULL) {
			tree = node->n_tree;
			m0_rwlock_write_lock(&tree->t_lock);
			if (tree->t_root->n_addr.as_core == addr->as_core) {
				tree->t_ref++;
				op->no_node = tree->t_root;
				op->no_tree = tree;
				m0_rwlock_write_unlock(&tree->t_lock);
				m0_rwlock_write_unlock(&trees_lock);
				return nxt;
			}
			m0_rwlock_write_unlock(&tree->t_lock);
		}
	}

	/** Assign a free tree descriptor to this tree. */
	for (i = 0; i < ARRAY_SIZE(trees_in_use); i++) {
		uint64_t   t = ~trees_in_use[i];

		if (t != 0) {
			offset = __builtin_ffsl(t);
			M0_ASSERT(offset != 0);
			offset--;
			trees_in_use[i] |= (1ULL << offset);
			offset += (i * (sizeof trees_in_use[0]) * 8);
			tree = &trees[offset];
			trees_loaded++;
			break;
		}
	}

	M0_ASSERT(tree != NULL && tree->t_ref == 0);

	m0_rwlock_init(&tree->t_lock);

	m0_rwlock_write_lock(&tree->t_lock);
	tree->t_ref++;

	if (addr) {
		m0_rwlock_write_unlock(&tree->t_lock);
		node_get(op, tree, addr, nxt);
		m0_rwlock_write_lock(&tree->t_lock);

		tree->t_root         =  op->no_node;
		tree->t_root->n_addr = *addr;
		tree->t_root->n_tree =  tree;
		tree->t_starttime    =  0;
		//tree->t_height = tree_height_get(op->no_node);
	}

	op->no_node = tree->t_root;
	op->no_tree = tree;
	//op->no_addr = tree->t_root->n_addr;

	m0_rwlock_write_unlock(&tree->t_lock);

	m0_rwlock_write_unlock(&trees_lock);

	return nxt;
}

#if 0
static int64_t mem_tree_create(struct node_op *op, struct m0_btree_type *tt,
			       int rootshift, struct m0_be_tx *tx, int nxt)
{
	struct td *tree;

	/**
	 * Creates root node and then assigns a tree descriptor for this root
	 * node.
	 */

	tree_get(op, NULL, nxt);

	tree = op->no_tree;
	node_alloc(op, tree, rootshift, &fixed_format, 8, 8, tx, nxt);

	m0_rwlock_write_lock(&tree->t_lock);
	tree->t_root = op->no_node;
	tree->t_type = tt;
	m0_rwlock_write_unlock(&tree->t_lock);

	return nxt;
}
#endif

static int64_t mem_tree_delete(struct node_op *op, struct td *tree,
			       struct m0_be_tx *tx, int nxt)
{
	struct nd *root = tree->t_root;

	op->no_tree = tree;
	op->no_node = root;
	node_free(op, op->no_node, tx, nxt);
	tree_put(tree);
	return nxt;
}

static void mem_tree_put(struct td *tree)
{
	m0_rwlock_write_lock(&tree->t_lock);

	M0_ASSERT(tree->t_ref > 0);
	M0_ASSERT(tree->t_root != NULL);

	tree->t_ref--;

	if (tree->t_ref == 0) {
		int i;
		int array_offset;
		int bit_offset_in_array;

		m0_rwlock_write_lock(&trees_lock);
		M0_ASSERT(trees_loaded > 0);
		i = tree - &trees[0];
		array_offset = i / (sizeof(trees_in_use[0]) * 8);
		bit_offset_in_array = i % (sizeof(trees_in_use[0]) * 8);
		trees_in_use[array_offset] &= ~(1ULL << bit_offset_in_array);
		trees_loaded--;
		m0_rwlock_write_unlock(&tree->t_lock);
		m0_rwlock_fini(&tree->t_lock);
		m0_rwlock_write_unlock(&trees_lock);
	}
	m0_rwlock_write_unlock(&tree->t_lock);
}

static const struct seg_ops mem_seg_ops = {
	.so_tree_get     = &mem_tree_get,
	/* .so_tree_create  = &mem_tree_create, */
	.so_tree_delete  = &mem_tree_delete,
	.so_tree_put     = &mem_tree_put,
};

/**
 *  Structure of the node in persistent store.
 */
struct ff_head {
	struct m0_format_header  ff_fmt;    /*< Node Header */
	struct node_header       ff_seg;    /*< Node type information */
	uint16_t                 ff_used;   /*< Count of records */
	uint8_t                  ff_shift;  /*< Node size as pow-of-2 */
	uint8_t                  ff_level;  /*< Level in Btree */
	uint16_t                 ff_ksize;  /*< Size of key in bytes */
	uint16_t                 ff_vsize;  /*< Size of value in bytes */
	struct m0_format_footer  ff_foot;   /*< Node Footer */
	void                    *ff_opaque; /*< opaque data */
	/**
	 *  This space is used to host the Keys and Values upto the size of the
	 *  node
	 */
} M0_XCA_RECORD M0_XCA_DOMAIN(be);

enum m0_be_bnode_format_version {
	M0_BE_BNODE_FORMAT_VERSION_1 = 1,

	/* future versions, uncomment and update M0_BE_BNODE_FORMAT_VERSION */
	/*M0_BE_BNODE_FORMAT_VERSION_2,*/
	/*M0_BE_BNODE_FORMAT_VERSION_3,*/

	/** Current version, should point to the latest version present */
	M0_BE_BNODE_FORMAT_VERSION = M0_BE_BNODE_FORMAT_VERSION_1
};

static void ff_init(const struct segaddr *addr, int shift, int ksize, int vsize,
		    uint32_t ntype, struct m0_be_seg *seg, struct m0_be_tx *tx);
static void ff_fini(const struct nd *node, struct m0_be_tx *tx);
static int  ff_count(const struct nd *node);
static int  ff_count_rec(const struct nd *node);
static int  ff_space(const struct nd *node);
static int  ff_level(const struct nd *node);
static int  ff_shift(const struct nd *node);
static int  ff_valsize(const struct nd *node);
static int  ff_keysize(const struct nd *node);
static bool ff_isunderflow(const struct nd *node, bool predict);
static bool ff_isoverflow(const struct nd *node);
static void ff_fid(const struct nd *node, struct m0_fid *fid);
static void ff_rec(struct slot *slot);
static void ff_node_key(struct slot *slot);
static void ff_child(struct slot *slot, struct segaddr *addr);
static bool ff_isfit(struct slot *slot);
static void ff_done(struct slot *slot, struct m0_be_tx *tx, bool modified);
static void ff_make(struct slot *slot, struct m0_be_tx *tx);
static bool ff_find(struct slot *slot, const struct m0_btree_key *key);
static void ff_fix(const struct nd *node, struct m0_be_tx *tx);
static void ff_cut(const struct nd *node, int idx, int size,
		   struct m0_be_tx *tx);
static void ff_del(const struct nd *node, int idx, struct m0_be_tx *tx);
static void ff_set_level(const struct nd *node, uint8_t new_level,
			 struct m0_be_tx *tx);
static void generic_move(struct nd *src, struct nd *tgt,
			 enum direction dir, int nr, struct m0_be_tx *tx);
static bool ff_invariant(const struct nd *node);
static bool ff_expensive_invariant(const struct nd *node);
static bool ff_verify(const struct nd *node);
static void ff_opaque_set(const struct segaddr *addr, void *opaque);
static void *ff_opaque_get(const struct segaddr *addr);
static void ff_capture(struct slot *slot, struct m0_be_tx *tx);
/* uint16_t ff_ksize_get(const struct segaddr *addr); */
/* uint16_t ff_valsize_get(const struct segaddr *addr);  */

/**
 *  Implementation of node which supports fixed format/size for Keys and Values
 *  contained in it.
 */
static const struct node_type fixed_format = {
	.nt_id                    = BNT_FIXED_FORMAT,
	.nt_name                  = "m0_bnode_fixed_format",
	//.nt_tag,
	.nt_init                  = ff_init,
	.nt_fini                  = ff_fini,
	.nt_count                 = ff_count,
	.nt_count_rec             = ff_count_rec,
	.nt_space                 = ff_space,
	.nt_level                 = ff_level,
	.nt_shift                 = ff_shift,
	.nt_keysize               = ff_keysize,
	.nt_valsize               = ff_valsize,
	.nt_isunderflow           = ff_isunderflow,
	.nt_isoverflow            = ff_isoverflow,
	.nt_fid                   = ff_fid,
	.nt_rec                   = ff_rec,
	.nt_key                   = ff_node_key,
	.nt_child                 = ff_child,
	.nt_isfit                 = ff_isfit,
	.nt_done                  = ff_done,
	.nt_make                  = ff_make,
	.nt_find                  = ff_find,
	.nt_fix                   = ff_fix,
	.nt_cut                   = ff_cut,
	.nt_del                   = ff_del,
	.nt_set_level             = ff_set_level,
	.nt_move                  = generic_move,
	.nt_invariant             = ff_invariant,
	.nt_expensive_invariant   = ff_expensive_invariant,
	.nt_isvalid               = segaddr_header_isvalid,
	.nt_verify                = ff_verify,
	.nt_opaque_set            = ff_opaque_set,
	.nt_opaque_get            = ff_opaque_get,
	.nt_capture               = ff_capture,
	/* .nt_ksize_get          = ff_ksize_get, */
	/* .nt_valsize_get        = ff_valsize_get, */
};

#if 0
/**
 * Returns the key size stored at segment address.
 *
 * @param seg_addr points to the formatted segment address.
 *
 * @return key size
 */
uint16_t ff_ksize_get(const struct segaddr *addr)
{
	struct ff_head *h  =  segaddr_addr(addr);
	return h->ff_ksize;
}

/**
 * Returns the value size stored at segment address.
 *
 * @param seg_addr points to the formatted segment address.
 *
 * @return value size
 */
uint16_t ff_valsize_get(const struct segaddr *addr)
{
	struct ff_head *h  =  segaddr_addr(addr);
	return h->ff_vsize;
}
#endif

static struct ff_head *ff_data(const struct nd *node)
{
	return segaddr_addr(&node->n_addr);
}

static void *ff_key(const struct nd *node, int idx)
{
	struct ff_head *h    = ff_data(node);
	void           *area = h + 1;

	M0_PRE(ergo(!(h->ff_used == 0 && idx == 0),
		   (0 <= idx && idx <= h->ff_used)));
	return area + (h->ff_ksize + h->ff_vsize) * idx;
}

static void *ff_val(const struct nd *node, int idx)
{
	struct ff_head *h    = ff_data(node);
	void           *area = h + 1;

	M0_PRE(ergo(!(h->ff_used == 0 && idx == 0),
		    0 <= idx && idx <= h->ff_used));
	return area + (h->ff_ksize + h->ff_vsize) * idx + h->ff_ksize;
}

static bool ff_rec_is_valid(const struct slot *slot)
{
	struct ff_head *h = ff_data(slot->s_node);
	bool            val_is_valid;
	val_is_valid = h->ff_level > 0 ?
		       m0_vec_count(&slot->s_rec.r_val.ov_vec) <= h->ff_vsize :
		       m0_vec_count(&slot->s_rec.r_val.ov_vec) == h->ff_vsize;

	return
	   _0C(m0_vec_count(&slot->s_rec.r_key.k_data.ov_vec) == h->ff_ksize) &&
	   _0C(val_is_valid);
}

static bool ff_iskey_smaller(const struct nd *node, int cur_key_idx)
{
	struct ff_head          *h;
	struct m0_btree_key      key_prev;
	struct m0_btree_key      key_next;
	struct m0_bufvec_cursor  cur_prev;
	struct m0_bufvec_cursor  cur_next;
	void                    *p_key_prev;
	m0_bcount_t              ksize_prev;
	void                    *p_key_next;
	m0_bcount_t              ksize_next;
	int                      diff;
	int                      prev_key_idx = cur_key_idx;
	int                      next_key_idx = cur_key_idx + 1;

	h          = ff_data(node);
	ksize_prev = h->ff_ksize;
	ksize_next = h->ff_ksize;

	key_prev.k_data = M0_BUFVEC_INIT_BUF(&p_key_prev, &ksize_prev);
	key_next.k_data = M0_BUFVEC_INIT_BUF(&p_key_next, &ksize_next);

	p_key_prev = ff_key(node, prev_key_idx);
	p_key_next = ff_key(node, next_key_idx);

	m0_bufvec_cursor_init(&cur_prev, &key_prev.k_data);
	m0_bufvec_cursor_init(&cur_next, &key_next.k_data);
	diff = m0_bufvec_cursor_cmp(&cur_prev, &cur_next);
	if (diff >= 0)
		return false;
	return true;

}

static bool ff_expensive_invariant(const struct nd *node)
{
	int count = node_count(node);
	return _0C(ergo(count > 1, m0_forall(i, count - 1,
					     ff_iskey_smaller(node, i))));
}

static bool ff_invariant(const struct nd *node)
{
	const struct ff_head *h = ff_data(node);

	/* TBD: add check for h_tree_type after initializing it in node_init. */
	return  _0C(h->ff_fmt.hd_magic == M0_FORMAT_HEADER_MAGIC) &&
		_0C(h->ff_seg.h_node_type == BNT_FIXED_FORMAT) &&
		_0C(h->ff_ksize != 0) && _0C(h->ff_vsize != 0) &&
		_0C(h->ff_shift == segaddr_shift(&node->n_addr));
}

static bool ff_verify(const struct nd *node)
{
	const struct ff_head *h = ff_data(node);
	return m0_format_footer_verify(h, true) == 0;
}

static bool segaddr_header_isvalid(const struct segaddr *addr)
{
	struct ff_head       *h = segaddr_addr(addr);
	struct m0_format_tag  tag;

	if (h->ff_fmt.hd_magic != M0_FORMAT_HEADER_MAGIC)
		return false;

	m0_format_header_unpack(&tag, &h->ff_fmt);
	if (tag.ot_version != M0_BE_BNODE_FORMAT_VERSION ||
	    tag.ot_type != M0_FORMAT_TYPE_BE_BNODE)
	    return false;

	return true;
}

static void ff_init(const struct segaddr *addr, int shift, int ksize, int vsize,
		    uint32_t ntype, struct m0_be_seg *seg, struct m0_be_tx *tx)
{
	struct ff_head *h   = segaddr_addr(addr);

	M0_PRE(ksize != 0);
	M0_PRE(vsize != 0);
	M0_SET0(h);

	h->ff_shift           = shift;
	h->ff_ksize           = ksize;
	h->ff_vsize           = vsize;
	h->ff_seg.h_node_type = ntype;
	h->ff_opaque          = NULL;

	m0_format_header_pack(&h->ff_fmt, &(struct m0_format_tag){
		.ot_version       = M0_BE_BNODE_FORMAT_VERSION,
		.ot_type          = M0_FORMAT_TYPE_BE_BNODE,
		.ot_footer_offset = offsetof(struct ff_head, ff_foot)
	});
	m0_format_footer_update(h);

	/**
	 * This is the only time we capture the opaque data of the header. No
	 * other place should the opaque data get captured and written to BE
	 * segment.
	 */
}

static void ff_fini(const struct nd *node, struct m0_be_tx *tx)
{
	struct ff_head *h = ff_data(node);
	m0_format_header_pack(&h->ff_fmt, &(struct m0_format_tag){
		.ot_version       = 0,
		.ot_type          = 0,
		.ot_footer_offset = 0
	});

	h->ff_fmt.hd_magic = 0;
}

static int ff_count(const struct nd *node)
{
	int used = ff_data(node)->ff_used;
	if (ff_data(node)->ff_level > 0)
		used --;
	return used;
}

static int ff_count_rec(const struct nd *node)
{
	return ff_data(node)->ff_used;
}

static int ff_space(const struct nd *node)
{
	struct ff_head *h = ff_data(node);
	return (1ULL << h->ff_shift) - sizeof *h -
		(h->ff_ksize + h->ff_vsize) * h->ff_used;
}

static int ff_level(const struct nd *node)
{
	return ff_data(node)->ff_level;
}

static int ff_shift(const struct nd *node)
{
	return ff_data(node)->ff_shift;
}

static int ff_keysize(const struct nd *node)
{
	return ff_data(node)->ff_ksize;
}

static int ff_valsize(const struct nd *node)
{
	return ff_data(node)->ff_vsize;
}

static bool ff_isunderflow(const struct nd *node, bool predict)
{
	int16_t rec_count = ff_data(node)->ff_used;
	if (predict && rec_count != 0)
		rec_count--;
	return  rec_count == 0;
}

static bool ff_isoverflow(const struct nd *node)
{
	struct ff_head *h = ff_data(node);
	return (ff_space(node) < h->ff_ksize + h->ff_vsize) ? true : false;
}

static void ff_fid(const struct nd *node, struct m0_fid *fid)
{
}

static void ff_node_key(struct slot *slot);

static void ff_rec(struct slot *slot)
{
	struct ff_head *h = ff_data(slot->s_node);

	M0_PRE(ergo(!(h->ff_used == 0 && slot->s_idx == 0),
		    slot->s_idx <= h->ff_used));

	slot->s_rec.r_val.ov_vec.v_nr = 1;
	slot->s_rec.r_val.ov_vec.v_count[0] = h->ff_vsize;
	slot->s_rec.r_val.ov_buf[0] = ff_val(slot->s_node, slot->s_idx);
	ff_node_key(slot);
	M0_POST(ff_rec_is_valid(slot));
}

static void ff_node_key(struct slot *slot)
{
	const struct nd  *node = slot->s_node;
	struct ff_head   *h    = ff_data(node);

	M0_PRE(ergo(!(h->ff_used == 0 && slot->s_idx == 0),
		    slot->s_idx <= h->ff_used));

	slot->s_rec.r_key.k_data.ov_vec.v_nr = 1;
	slot->s_rec.r_key.k_data.ov_vec.v_count[0] = h->ff_ksize;
	slot->s_rec.r_key.k_data.ov_buf[0] = ff_key(slot->s_node, slot->s_idx);
}

static void ff_child(struct slot *slot, struct segaddr *addr)
{
	const struct nd *node = slot->s_node;
	struct ff_head  *h    = ff_data(node);

	M0_PRE(slot->s_idx < h->ff_used);
	*addr = *(struct segaddr *)ff_val(node, slot->s_idx);
}

static bool ff_isfit(struct slot *slot)
{
	struct ff_head *h = ff_data(slot->s_node);

	M0_PRE(ff_rec_is_valid(slot));
	return h->ff_ksize + h->ff_vsize <= ff_space(slot->s_node);
}

static void ff_done(struct slot *slot, struct m0_be_tx *tx, bool modified)
{
	/**
	 * not needed yet. In future if we want to calculate checksum per
	 * record, we might want to recode this function.
	*/
}

static void ff_make(struct slot *slot, struct m0_be_tx *tx)
{
	const struct nd *node  = slot->s_node;
	struct ff_head  *h     = ff_data(node);
	int              rsize = h->ff_ksize + h->ff_vsize;
	void            *start = ff_key(node, slot->s_idx);

	M0_PRE(ff_rec_is_valid(slot));
	M0_PRE(ff_isfit(slot));
	memmove(start + rsize, start, rsize * (h->ff_used - slot->s_idx));
	h->ff_used++;
	/** Capture these changes in ff_capture.*/
}

static bool ff_find(struct slot *slot, const struct m0_btree_key *find_key)
{
	struct ff_head          *h     = ff_data(slot->s_node);
	int                      i     = -1;
	int                      j     = node_count(slot->s_node);
	struct m0_btree_key      key;
	void                    *p_key;
	m0_bcount_t              ksize = h->ff_ksize;
	struct m0_bufvec_cursor  cur_1;
	struct m0_bufvec_cursor  cur_2;
	int                      diff;
	int                      m;

	key.k_data = M0_BUFVEC_INIT_BUF(&p_key, &ksize);

	M0_PRE(find_key->k_data.ov_vec.v_count[0] == h->ff_ksize);
	M0_PRE(find_key->k_data.ov_vec.v_nr == 1);

	while (i + 1 < j) {
		m = (i + j) / 2;

		key.k_data.ov_buf[0] = ff_key(slot->s_node, m);

		m0_bufvec_cursor_init(&cur_1, &key.k_data);
		m0_bufvec_cursor_init(&cur_2, &find_key->k_data);
		diff = m0_bufvec_cursor_cmp(&cur_1, &cur_2);

		M0_ASSERT(i < m && m < j);
		if (diff < 0)
			i = m;
		else if (diff > 0)
			j = m;
		else {
			i = j = m;
			break;
		}
	}

	slot->s_idx = j;

	return (i == j);
}

static void ff_fix(const struct nd *node, struct m0_be_tx *tx)
{
	struct ff_head *h = ff_data(node);

	m0_format_footer_update(h);
	/** Capture changes in ff_capture */
}

static void ff_cut(const struct nd *node, int idx, int size,
		   struct m0_be_tx *tx)
{
	M0_PRE(size == ff_data(node)->ff_vsize);
}

static void ff_del(const struct nd *node, int idx, struct m0_be_tx *tx)
{
	struct ff_head   *h     = ff_data(node);
	int               rsize = h->ff_ksize + h->ff_vsize;
	void             *start = ff_key(node, idx);

	M0_PRE(idx < h->ff_used);
	M0_PRE(h->ff_used > 0);
	memmove(start, start + rsize, rsize * (h->ff_used - idx - 1));
	h->ff_used--;
	/** Capture changes in ff_capture */
}

static void ff_set_level(const struct nd *node, uint8_t new_level,
			 struct m0_be_tx *tx)
{
	struct ff_head *h = ff_data(node);

	h->ff_level = new_level;
	/** Capture these changes in ff_capture.*/
}

static void ff_opaque_set(const struct  segaddr *addr, void *opaque)
{
	struct ff_head *h = segaddr_addr(addr);
	h->ff_opaque = opaque;
	/** This change should NEVER be captured.*/
}

static void *ff_opaque_get(const struct segaddr *addr)
{
	struct ff_head *h = segaddr_addr(addr);
	return h->ff_opaque;
}

static void generic_move(struct nd *src, struct nd *tgt,
			 enum direction dir, int nr, struct m0_be_tx *tx)
{
	struct slot  rec;
	struct slot  tmp;
	m0_bcount_t  rec_ksize;
	m0_bcount_t  rec_vsize;
	m0_bcount_t  temp_ksize;
	m0_bcount_t  temp_vsize;
	void        *rec_p_key;
	void        *rec_p_val;
	void        *temp_p_key;
	void        *temp_p_val;
	int          srcidx;
	int          tgtidx;
	int          last_idx_src;
	int          last_idx_tgt;

	rec.s_rec.r_key.k_data = M0_BUFVEC_INIT_BUF(&rec_p_key, &rec_ksize);
	rec.s_rec.r_val        = M0_BUFVEC_INIT_BUF(&rec_p_val, &rec_vsize);

	tmp.s_rec.r_key.k_data = M0_BUFVEC_INIT_BUF(&temp_p_key, &temp_ksize);
	tmp.s_rec.r_val        = M0_BUFVEC_INIT_BUF(&temp_p_val, &temp_vsize);

	M0_PRE(src != tgt);

	last_idx_src = node_count_rec(src);
	last_idx_tgt = node_count_rec(tgt);

	srcidx = dir == D_LEFT ? 0 : last_idx_src - 1;
	tgtidx = dir == D_LEFT ? last_idx_tgt : 0;

	while (true) {
		if (nr == 0 || (nr == NR_EVEN &&
			       (node_space(tgt) <= node_space(src))) ||
			       (nr == NR_MAX && (srcidx == -1 ||
			       node_count_rec(src) == 0)))
			break;

		/** Get the record at src index in rec. */
		rec.s_node = src;
		rec.s_idx  = srcidx;
		node_rec(&rec);

		/**
		 *  With record from src in rec; check if that record can fit in
		 *  the target node. If yes then make space to host this record
		 *  in target node.
		 */
		rec.s_node = tgt;
		rec.s_idx  = tgtidx;
		if (!node_isfit(&rec))
			break;
		node_make(&rec, tx);

		/** Get the location in the target node where the record from
		 *  the source node will be copied later
		 */
		tmp.s_node = tgt;
		tmp.s_idx  = tgtidx;
		node_rec(&tmp);

		rec.s_node = src;
		rec.s_idx  = srcidx;
		m0_bufvec_copy(&tmp.s_rec.r_key.k_data, &rec.s_rec.r_key.k_data,
			       m0_vec_count(&rec.s_rec.r_key.k_data.ov_vec));
		m0_bufvec_copy(&tmp.s_rec.r_val, &rec.s_rec.r_val,
			       m0_vec_count(&rec.s_rec.r_val.ov_vec));
		node_del(src, srcidx, tx);
		if (nr > 0)
			nr--;
		node_done(&tmp, tx, true);
		if (dir == D_LEFT)
			tgtidx++;
		else
			srcidx--;
	}
	node_seq_cnt_update(src);
	node_fix(src, tx);
	node_seq_cnt_update(tgt);
	node_fix(tgt, tx);
}

static void ff_capture(struct slot *slot, struct m0_be_tx *tx)
{
	struct ff_head   *h     = ff_data(slot->s_node);
	int               rsize = h->ff_ksize + h->ff_vsize;
	void             *start = ff_key(slot->s_node, slot->s_idx);
	struct m0_be_seg *seg   = slot->s_node->n_tree->t_seg;
	m0_bcount_t       hsize = sizeof(*h) - sizeof(h->ff_opaque);

	/**
	 *  Capture starting from the location where new record may have been
	 *  added or deleted. Capture till the last record. If the deleted
	 *  record was at the end then no records need to be captured only the
	 *  header modifications need to be persisted.
	 */
	if (h->ff_used > slot->s_idx)
		M0_BTREE_TX_CAPTURE(tx, seg, start,
				    rsize * (h->ff_used - slot->s_idx));
	else if (h->ff_opaque == NULL)
		/**
		 *  This will happen when the node is initialized in which case
		 *  we want to capture the opaque pointer.
		 */
		hsize += sizeof(h->ff_opaque);

	M0_BTREE_TX_CAPTURE(tx, seg, h, hsize);
}

#ifndef __KERNEL__
/**
 *  --------------------------------------------
 *  Section START - Btree Credit
 *  --------------------------------------------
 */
/**
 * Credit for btree put and delete operation.
 * For put operation, at max 2 nodes can get captured in each level plus an
 * extra node. The delete operation can use less nodes, still use the same api
 * to be on the safer side.
 *
 * @param accum transaction credit.
 */
static void btree_callback_credit(struct m0_be_tx_credit *accum)
{
	accum->tc_cb_nr += BTREE_CALLBACK_CREDIT;
}

/**
 * This function will calculate credits required to update @nr nodes and it will
 * add those credits to @accum.
 */
static void btree_node_update_credit(const struct m0_btree  *tree,
				     struct m0_be_tx_credit *accum,
				     m0_bcount_t             nr)
{
	struct m0_be_tx_credit cred = {};
 	m0_bcount_t             node_size;
	int                     shift;

	shift     = node_shift(tree->t_desc->t_root);
	node_size =  1ULL << shift;

	cred = M0_BE_TX_CREDIT(1, node_size);

	m0_be_tx_credit_mac(accum, &cred, nr);
}

/**
 * This function will calculate credits required to perform  @nr update kv
 * operation and it will add those credits to @accum.
 */
static void m0_btree_update_credit(const struct m0_btree  *tree,
				   struct m0_be_tx_credit *accum,
				   m0_bcount_t             nr)
{
	struct m0_be_tx_credit cred = {};

	btree_node_update_credit(tree, &cred, 1);
	m0_be_tx_credit_mac(accum, &cred, nr);
}

#endif

/**
 *  --------------------------------------------
 *  Section END - Btree Credit
 *  --------------------------------------------
 */

#define COPY_RECORD(tgt, src)                                                  \
	({                                                                     \
		struct m0_btree_rec *__tgt_rec = (tgt);                        \
		struct m0_btree_rec *__src_rec = (src);                        \
									       \
		m0_bufvec_copy(&__tgt_rec->r_key.k_data,                       \
			       &__src_rec ->r_key.k_data,                      \
			       m0_vec_count(&__src_rec ->r_key.k_data.ov_vec));\
		m0_bufvec_copy(&__tgt_rec->r_val, &__src_rec->r_val,           \
			       m0_vec_count(&__src_rec ->r_val.ov_vec));       \
	})

#define COPY_VALUE(tgt, src)                                                   \
	({                                                                     \
		struct m0_btree_rec *__tgt_rec = (tgt);                        \
		struct m0_btree_rec *__src_rec = (src);                        \
									       \
		m0_bufvec_copy(&__tgt_rec->r_val, &__src_rec->r_val,           \
			       m0_vec_count(&__src_rec ->r_val.ov_vec));       \
	})

#define REC_INIT(pp_key, p_ksize, pp_val, p_vsize)                             \
	({                                                                     \
		struct m0_btree_rec __rec;                                     \
									       \
		__rec.r_key.k_data = M0_BUFVEC_INIT_BUF((pp_key), (p_ksize));  \
		__rec.r_val        = M0_BUFVEC_INIT_BUF((pp_val), (p_vsize));  \
		__rec;                                                         \
	})

/** Insert operation section start point: */
#ifndef __KERNEL__

static bool cookie_is_set(struct m0_bcookie *k_cookie)
{
	/* TBD : function definition */
	return false;
}

static bool cookie_is_used(void)
{
	/* TBD : function definition */
	return false;
}

static bool cookie_is_valid(struct td *tree, struct m0_bcookie *k_cookie)
{
	/* TBD : function definition */
	/* if given key is in cookie's last and first key */

	return false;
}

static int fail(struct m0_btree_op *bop, int rc)
{
	bop->bo_op.o_sm.sm_rc = rc;
	return m0_sm_op_sub(&bop->bo_op, P_CLEANUP, P_FINI);
}

/**
 * This function will validate the cookie or path traversed by the operation and
 * return result. If if cookie is used it will validate cookie else check for
 * traversed path.
 *
 * @param oi which provide all information about traversed nodes.
 * @param tree needed in case of cookie validation.
 * @param cookie provided by the user which needs to get validate if used.
 * @return bool return true if validation succeed else false.
 */
static bool path_check(struct m0_btree_oimpl *oi, struct td *tree,
		       struct m0_bcookie *k_cookie)
{
	int        total_level = oi->i_used;
	struct nd *l_node;

	if (cookie_is_used())
		return cookie_is_valid(tree, k_cookie);

	while (total_level >= 0) {
		l_node = oi->i_level[total_level].l_node;
		node_lock(l_node);
		if (!node_isvalid(l_node)) {
			node_unlock(l_node);
			node_op_fini(&oi->i_nop);
			return false;
		}
		if (oi->i_level[total_level].l_seq != l_node->n_seq) {
			node_unlock(l_node);
			return false;
		}
		node_unlock(l_node);
		total_level--;
	}
	return true;
}

/**
 * Validates the sibling node and its sequence number.
 *
 * @param oi provides traversed nodes information.
 * @return bool return true if validation succeeds else false.
 */
static bool sibling_node_check(struct m0_btree_oimpl *oi)
{
	struct nd *l_sibling = oi->i_level[oi->i_used].l_sibling;

	if (l_sibling == NULL || oi->i_pivot == -1)
		return true;

	node_lock(l_sibling);
	if (!node_isvalid(l_sibling)) {
		node_unlock(l_sibling);
		node_op_fini(&oi->i_nop);
		return false;
	}
	if (oi->i_level[oi->i_used].l_sib_seq != l_sibling->n_seq) {
		node_unlock(l_sibling);
		return false;
	}
	node_unlock(l_sibling);
	return true;
}

static int64_t lock_op_init(struct m0_sm_op *bo_op, struct node_op  *i_nop,
			    struct td *tree, int nxt)
{
	/** parameters which has passed but not will be used while state machine
	 *  implementation for  locks
	 */
	m0_rwlock_write_lock(&tree->t_lock);
	return nxt;
}

static void lock_op_unlock(struct td *tree)
{
	m0_rwlock_write_unlock(&tree->t_lock);
}

static void level_alloc(struct m0_btree_oimpl *oi, int height)
{
	oi->i_level = m0_alloc(height * (sizeof *oi->i_level));
}

static void level_put(struct m0_btree_oimpl *oi, struct m0_be_tx *tx)
{
	int i;
	for (i = 0; i <= oi->i_used; ++i) {
		if (oi->i_level[i].l_node != NULL) {
			node_put(&oi->i_nop, oi->i_level[i].l_node, tx);
			oi->i_level[i].l_node = NULL;
		}
		if (oi->i_level[i].l_sibling != NULL) {
			node_put(&oi->i_nop, oi->i_level[i].l_sibling, tx);
			oi->i_level[i].l_sibling = NULL;
		}
	}
}

static void level_cleanup(struct m0_btree_oimpl *oi, struct m0_be_tx *tx)
{
	/**
	 * This function assumes the thread is unlocked when level_cleanup runs.
	 * If ever there arises a need to call level_cleanup() with the lock
	 * owned by the calling thread then this routine will need some changes
	 * such as accepting a parameter which would tell us if the lock is
	 * already taken by this thread.
	 */
	int i;

	/** Put all the nodes back. */
	level_put(oi, tx);
	/** Free up allocated nodes. */
	for (i = 0; i < oi->i_height; ++i) {
		if (oi->i_level[i].l_alloc != NULL) {
			if (oi->i_level[i].i_alloc_in_use)
				node_put(&oi->i_nop, oi->i_level[i].l_alloc,
					 tx);
			else {
				oi->i_nop.no_opc = NOP_FREE;
				/**
				 * node_free() will not cause any I/O delay
				 * since this node was allocated in P_ALLOC
				 * phase in put_tick and I/O delay would have
				 * happened during the allocation.
				 */
				node_fini(oi->i_level[i].l_alloc, tx);
				node_free(&oi->i_nop, oi->i_level[i].l_alloc,
					  tx, 0);
				oi->i_level[i].l_alloc = NULL;
			}
		}
	}

	if (oi->i_extra_node != NULL) {
		/**
		 * extra_node will be used only if root splitting is done due to
		 * overflow at root node. Therefore, extra_node must have been
		 * used if l_alloc at root level is used.
		 */
		if (oi->i_level[0].i_alloc_in_use)
			node_put(&oi->i_nop, oi->i_extra_node, tx);
		else {
			oi->i_nop.no_opc = NOP_FREE;
			node_fini(oi->i_extra_node, tx);
			node_free(&oi->i_nop, oi->i_extra_node, tx, 0);
			oi->i_extra_node = NULL;
		}
	}
	m0_free(oi->i_level);
}

/**
 * Adds unique node descriptor address to m0_btree_oimpl::i_capture structure.
 */
static void btree_node_capture_enlist(struct m0_btree_oimpl *oi,
				      struct nd *addr, int start_idx)
{
	struct node_capture_info *arr = oi->i_capture;
	int                       i;

	M0_PRE(addr != NULL);

	for (i = 0; i < BTREE_CALLBACK_CREDIT; i++) {
		if (arr[i].nc_node == NULL) {
			arr[i].nc_node = addr;
			arr[i].nc_idx  = start_idx;
			break;
		} else if (arr[i].nc_node == addr) {
			arr[i].nc_idx = arr[i].nc_idx < start_idx ?
				        arr[i].nc_idx : start_idx;
			break;
		}
	}
}

/**
 * Checks if given segaddr is within segment boundaries.
*/
static bool address_in_segment(struct segaddr addr)
{
	//TBD: function definition
	return true;
}

/**
 * Callback to be invoked on transaction commit.
 */
static void btree_tx_commit_cb(void *payload)
{
	struct nd *node = payload;

	node_lock(node);
	M0_ASSERT(node->n_txref != 0);
	node->n_txref--;
	if (!node->n_be_node_valid && node->n_ref == 0 && node->n_txref == 0) {
		ndlist_tlink_del_fini(node);
		node_unlock(node);
		m0_rwlock_fini(&node->n_lock);
		m0_free(node);
		return;
	}
	node_unlock(node);
}

static void btree_tx_nodes_capture(struct m0_btree_oimpl *oi,
				  struct m0_be_tx *tx)
{
	struct node_capture_info *arr = oi->i_capture;
	struct slot          node_slot;
	int                       i;

	for (i = 0; i < BTREE_CALLBACK_CREDIT; i++) {
		if (arr[i].nc_node == NULL)
			break;

		node_slot.s_node = arr[i].nc_node;
		node_slot.s_idx  = arr[i].nc_idx;
		node_capture(&node_slot, tx);

		node_lock(arr[i].nc_node);
		arr[i].nc_node->n_txref++;
		node_unlock(arr[i].nc_node);
		M0_BTREE_TX_CB_CAPTURE(tx, arr[i].nc_node, &btree_tx_commit_cb);
	}
}

/**
 * This function gets called when splitting is done at root node. This function
 * is responsible to handle this scanario and ultimately root will point out to
 * the two splitted node.
 * @param bop structure for btree operation which contains all required data
 * @param new_rec will contain key and value as address pointing to newly
 * allocated node at root
 * @return int64_t return state which needs to get executed next
 */
static int64_t btree_put_root_split_handle(struct m0_btree_op *bop,
					   struct m0_btree_rec *new_rec)
{
	struct td              *tree       = bop->bo_arbor->t_desc;
	struct m0_btree_oimpl  *oi         = bop->bo_i;
	struct level           *lev        = &oi->i_level[0];
	m0_bcount_t             ksize;
	void                   *p_key;
	m0_bcount_t             vsize;
	void                   *p_val;

	bop->bo_rec   = *new_rec;

	/**
	 * When splitting is done at root node, tree height needs to get
	 * increased by one. As, we do not want to change the pointer to the
	 * root node, we will copy all contents from root to i_extra_node and
	 * make i_extra_node as one of the child of existing root
	 * 1) First copy all contents from root node to extra_node
	 * 2) add new 2 records at root node:
	 *      i.for first record, key = rec.r_key, value = rec.r_val
	 *      ii.for second record, key = null, value = segaddr(i_extra_node)
	 */

	int curr_max_level = node_level(lev->l_node);

	node_lock(lev->l_node);
	node_lock(oi->i_extra_node);

	node_set_level(oi->i_extra_node, curr_max_level, bop->bo_tx);
	node_set_level(lev->l_node, curr_max_level + 1, bop->bo_tx);

	node_move(lev->l_node, oi->i_extra_node, D_RIGHT, NR_MAX, bop->bo_tx);
	M0_ASSERT(node_count_rec(lev->l_node) == 0);

	/* 2) add new 2 records at root node. */

	/* Add first rec at root */
	struct slot node_slot = {
		.s_node = lev->l_node,
		.s_idx  = 0
	};
	node_slot.s_rec = bop->bo_rec;

	/* M0_ASSERT(node_isfit(&node_slot)) */
	node_make(&node_slot, bop->bo_tx);
	node_slot.s_rec = REC_INIT(&p_key, &ksize, &p_val, &vsize);
	node_rec(&node_slot);
	COPY_RECORD(&node_slot.s_rec, &bop->bo_rec);
	/* if we need to update vec_count for node, update here */

	node_done(&node_slot, bop->bo_tx, true);

	/* Add second rec at root */

	/**
	 * For second record, value = segaddr(i_extra_node).
	 * Note that, last key is not considered as valid key for internal node.
	 * Therefore, currently, key is not set as NULL explicitly.
	 * In future, depending on requirement, key, key size, value size might
	 * need to be set/store explicitly.
	 */
	bop->bo_rec.r_val.ov_buf[0] = &(oi->i_extra_node->n_addr);
	node_slot.s_idx  = 1;
	node_slot.s_rec = bop->bo_rec;
	node_make(&node_slot, bop->bo_tx);
	node_slot.s_rec = REC_INIT(&p_key, &ksize, &p_val, &vsize);
	node_rec(&node_slot);
	COPY_VALUE(&node_slot.s_rec, &bop->bo_rec);
	/* if we need to update vec_count for root slot, update at this place */

	node_done(&node_slot, bop->bo_tx, true);
	node_seq_cnt_update(lev->l_node);
	node_fix(lev->l_node, bop->bo_tx);
	/**
	 * Note : not capturing l_node as it must have already been captured in
	 * btree_put_makespace_phase().
	 */
	btree_node_capture_enlist(oi, oi->i_extra_node, 0);

	/* Increase height by one */
	tree->t_height++;

	/* TBD : This check needs to be removed when debugging is done. */
	M0_ASSERT(node_expensive_invariant(lev->l_node));
	M0_ASSERT(node_expensive_invariant(oi->i_extra_node));
	node_unlock(lev->l_node);
	node_unlock(oi->i_extra_node);

	return P_CAPTURE;
}

/**
 * This function is called when there is overflow and splitting needs to be
 * done. It will move some records from right node(l_node) to left node(l_alloc)
 * and find the appropriate slot for given record. It will store the node and
 * index (where we need to insert given record) in tgt slot as a result.
 *
 * @param l_alloc It is the newly allocated node, where we want to move record.
 * @param l_node It is the current node, from where we want to move record.
 * @param rec It is the given record for which we want to find slot
 * @param tgt result of record find will get stored in tgt slot
 * @param tx It represents the transaction of which the current operation is
 * part of.
 */
static void btree_put_split_and_find(struct nd *allocated_node,
				     struct nd *current_node,
				     struct m0_btree_rec *rec, struct slot *tgt,
				     struct m0_be_seg *seg, struct m0_be_tx *tx)
{
	struct slot              right_slot;
	struct slot              left_slot;
	struct m0_bufvec_cursor  cur_1;
	struct m0_bufvec_cursor  cur_2;
	int                      diff;
	m0_bcount_t              ksize;
	void                    *p_key;
	m0_bcount_t              vsize;
	void                    *p_val;

	/* intialised slot for left and right node*/
	left_slot.s_node  = allocated_node;
	right_slot.s_node = current_node;

	/* 1)Move some records from current node to new node */

	node_set_level(allocated_node, node_level(current_node), tx);

	node_move(current_node, allocated_node, D_LEFT, NR_EVEN, tx);

	/*2) Find appropriate slot for given record */

	right_slot.s_idx = 0;
	right_slot.s_rec = REC_INIT(&p_key, &ksize, &p_val, &vsize);
	node_key(&right_slot);

	m0_bufvec_cursor_init(&cur_1, &rec->r_key.k_data);
	m0_bufvec_cursor_init(&cur_2, &right_slot.s_rec.r_key.k_data);

	diff = m0_bufvec_cursor_cmp(&cur_1, &cur_2);
	tgt->s_node = diff < 0 ? left_slot.s_node : right_slot.s_node;

	/**
	 * Corner case: If given record needs to be inseted at internal left
	 * node and if the key of given record is greater than key at last index
	 * of left record, initialised tgt->s_idx explicitly, as node_find will
	 * not compare key with last indexed key.
	 */
	if (node_level(tgt->s_node) > 0 && tgt->s_node == left_slot.s_node) {
		left_slot.s_idx = node_count(left_slot.s_node);
		left_slot.s_rec = REC_INIT(&p_key, &ksize, &p_val, &vsize);
		node_key(&left_slot);
		m0_bufvec_cursor_init(&cur_2, &left_slot.s_rec.r_key.k_data);
		diff = m0_bufvec_cursor_cmp(&cur_1, &cur_2);
		if (diff > 0) {
			tgt->s_idx = node_count(left_slot.s_node) + 1;
			return;
		}
	}
	node_find(tgt, &rec->r_key);
}

/**
 * This function is responsible to handle the overflow at node at particular
 * level. It will get called when given record is not able to fit in node. This
 * function will split the node and update bop->bo_rec which needs to get added
 * at parent node.
 *
 * If record is not able to fit in the node, split the node
 *     1) Move some records from current node(l_node) to new node(l_alloc).
 *     2) Insert given record to appropriate node.
 *     3) Modify last key from left node(in case of internal node) and key,
 *       value for record which needs to get inserted at parent.
 *
 * @param bop structure for btree operation which contains all required data.
 * @return int64_t return state which needs to get executed next.
 */
static int64_t btree_put_makespace_phase(struct m0_btree_op *bop)
{
	struct m0_btree_oimpl *oi         = bop->bo_i;
	struct level          *lev = &oi->i_level[oi->i_used];
	m0_bcount_t            ksize;
	void                  *p_key;
	m0_bcount_t            vsize;
	void                  *p_val;
	m0_bcount_t            ksize_1;
	void                  *p_key_1;
	m0_bcount_t            vsize_1;
	void                  *p_val_1;
	uint64_t               newvalue;
	m0_bcount_t            newvsize  = INTERNAL_NODE_VALUE_SIZE;
	void                  *newv_ptr  = &newvalue;
	struct m0_btree_rec    new_rec;
	struct slot            tgt;
	struct slot            node_slot;
	int                    i;

	/**
	 * move records from current node to new node and find slot for given
	 * record
	 */
	node_lock(lev->l_alloc);
	node_lock(lev->l_node);

	lev->i_alloc_in_use = true;

	btree_put_split_and_find(lev->l_alloc, lev->l_node, &bop->bo_rec, &tgt,
				 bop->bo_seg, bop->bo_tx);

	tgt.s_rec = bop->bo_rec;
	node_make (&tgt, bop->bo_tx);
	tgt.s_rec = REC_INIT(&p_key, &ksize, &p_val, &vsize);
	node_rec(&tgt);
	tgt.s_rec.r_flags = M0_BSC_SUCCESS;
	int rc = bop->bo_cb.c_act(&bop->bo_cb, &tgt.s_rec);
	if (rc) {
		/* If callback failed, undo make space, splitted node */
		node_del(tgt.s_node, tgt.s_idx, bop->bo_tx);
		node_done(&tgt, bop->bo_tx, true);
		tgt.s_node == lev->l_node ? node_seq_cnt_update(lev->l_node) :
					    node_seq_cnt_update(lev->l_alloc);
		node_fix(lev->l_node, bop->bo_tx);

		node_move(lev->l_alloc, lev->l_node, D_RIGHT,
		          NR_MAX, bop->bo_tx);
		lev->i_alloc_in_use = false;

		node_unlock(lev->l_alloc);
		node_unlock(lev->l_node);
		lock_op_unlock(bop->bo_arbor->t_desc);
		return fail(bop, rc);
	}
	node_done(&tgt, bop->bo_tx, true);
	tgt.s_node == lev->l_node ? node_seq_cnt_update(lev->l_node) :
				    node_seq_cnt_update(lev->l_alloc);
	node_fix(tgt.s_node, bop->bo_tx);
	btree_node_capture_enlist(oi, lev->l_alloc, 0);
	btree_node_capture_enlist(oi, lev->l_node, 0);

	/* TBD : This check needs to be removed when debugging is done. */
	M0_ASSERT(node_expensive_invariant(lev->l_alloc));
	M0_ASSERT(node_expensive_invariant(lev->l_node));
	node_unlock(lev->l_alloc);
	node_unlock(lev->l_node);

	/* Initialized new record which will get inserted at parent */
	node_slot.s_node = lev->l_node;
	node_slot.s_idx = 0;
	node_slot.s_rec = REC_INIT(&p_key, &ksize, &p_val, &vsize);
	node_key(&node_slot);
	new_rec.r_key = node_slot.s_rec.r_key;

	newvalue      = INTERNAL_NODE_VALUE_SIZE;
	newv_ptr      = &(lev->l_alloc->n_addr);
	new_rec.r_val = M0_BUFVEC_INIT_BUF(&newv_ptr, &newvsize);

	for (i = oi->i_used - 1; i >= 0; i--) {
		lev = &oi->i_level[i];
		node_slot.s_node = lev->l_node;
		node_slot.s_idx  = lev->l_idx;
		node_slot.s_rec  = new_rec;
		if (node_isfit(&node_slot)) {
			struct m0_btree_rec *rec;

			node_lock(lev->l_node);

			node_make(&node_slot, bop->bo_tx);
			node_slot.s_rec = REC_INIT(&p_key_1, &ksize_1,
						   &p_val_1, &vsize_1);
			node_rec(&node_slot);
			rec = &new_rec;
			COPY_RECORD(&node_slot.s_rec, rec);

			node_done(&node_slot, bop->bo_tx, true);
			node_seq_cnt_update(lev->l_node);
			node_fix(lev->l_node, bop->bo_tx);
			btree_node_capture_enlist(oi, lev->l_node, lev->l_idx);

			/**
			 * TBD : This check needs to be removed when debugging
			 * is done.
			 */
			M0_ASSERT(node_expensive_invariant(lev->l_node));
			node_unlock(lev->l_node);
			return P_CAPTURE;
		}

		node_lock(lev->l_alloc);
		node_lock(lev->l_node);

		lev->i_alloc_in_use = true;

		btree_put_split_and_find(lev->l_alloc, lev->l_node, &new_rec,
					 &tgt, bop->bo_seg, bop->bo_tx);

		tgt.s_rec = new_rec;
		node_make(&tgt, bop->bo_tx);
		tgt.s_rec = REC_INIT(&p_key_1, &ksize_1, &p_val_1, &vsize_1);
		node_rec(&tgt);
		COPY_RECORD(&tgt.s_rec,  &new_rec);

		node_done(&tgt, bop->bo_tx, true);
		tgt.s_node == lev->l_node ? node_seq_cnt_update(lev->l_node) :
					    node_seq_cnt_update(lev->l_alloc);
		node_fix(tgt.s_node, bop->bo_tx);
		btree_node_capture_enlist(oi, lev->l_alloc, 0);
		btree_node_capture_enlist(oi, lev->l_node, 0);

		/**
		 * TBD : This check needs to be removed when debugging is
		 * done.
		 */
		M0_ASSERT(node_expensive_invariant(lev->l_alloc));
		M0_ASSERT(node_expensive_invariant(lev->l_node));
		node_unlock(lev->l_alloc);
		node_unlock(lev->l_node);

		node_slot.s_node = lev->l_alloc;
		node_slot.s_idx = node_count(node_slot.s_node);
		node_slot.s_rec = REC_INIT(&p_key, &ksize, &p_val, &vsize);
		node_key(&node_slot);
		new_rec.r_key = node_slot.s_rec.r_key;
		newv_ptr = &(lev->l_alloc->n_addr);
	}

	/**
	 * If we reach root node and splitting is done at root handle spliting
	 * of root
	*/
	return btree_put_root_split_handle(bop, &new_rec);
}

/* get_tick for insert operation */
static int64_t btree_put_kv_tick(struct m0_sm_op *smop)
{
	struct m0_btree_op    *bop            = M0_AMB(bop, smop, bo_op);
	struct td             *tree           = bop->bo_arbor->t_desc;
	uint64_t               flags          = bop->bo_flags;
	struct m0_btree_oimpl *oi             = bop->bo_i;
	bool                   lock_acquired  = bop->bo_flags & BOF_LOCKALL;
	struct level          *lev;

	switch (bop->bo_op.o_sm.sm_state) {
	case P_INIT:
		M0_ASSERT(bop->bo_i == NULL);
		bop->bo_i = m0_alloc(sizeof *oi);
		if (bop->bo_i == NULL) {
			bop->bo_op.o_sm.sm_rc = M0_ERR(-ENOMEM);
			return P_DONE;
		}
		if ((flags & BOF_COOKIE) &&
		    cookie_is_set(&bop->bo_rec.r_key.k_cookie))
			return P_COOKIE;
		else
			return P_SETUP;
	case P_COOKIE:
		if (cookie_is_valid(tree, &bop->bo_rec.r_key.k_cookie) &&
		    !node_isoverflow(oi->i_cookie_node))
			return P_LOCK;
		else
			return P_SETUP;
	case P_LOCKALL:
		M0_ASSERT(bop->bo_flags & BOF_LOCKALL);
		return lock_op_init(&bop->bo_op, &bop->bo_i->i_nop,
				    bop->bo_arbor->t_desc, P_SETUP);
	case P_SETUP:
		oi->i_height = tree->t_height;
		level_alloc(oi, oi->i_height);
		if (oi->i_level == NULL) {
			if (lock_acquired)
				lock_op_unlock(tree);
			return fail(bop, M0_ERR(-ENOMEM));
		}
		bop->bo_i->i_key_found = false;
		oi->i_nop.no_op.o_sm.sm_rc = 0;
		/** Fall through to P_DOWN. */
	case P_DOWN:
		oi->i_used = 0;
		M0_SET0(&oi->i_capture);
		/* Load root node. */
		return node_get(&oi->i_nop, tree, &tree->t_root->n_addr,
				P_NEXTDOWN);
	case P_NEXTDOWN:
		if (oi->i_nop.no_op.o_sm.sm_rc == 0) {
			struct slot    node_slot = {};
			struct segaddr child_node_addr;

			lev = &oi->i_level[oi->i_used];
			lev->l_node = oi->i_nop.no_node;
			node_slot.s_node = oi->i_nop.no_node;

			node_lock(lev->l_node);
			lev->l_seq = oi->i_nop.no_node->n_seq;
			oi->i_nop.no_node = NULL;

			/**
			 * Node validation is required to determine that the
			 * node(lev->l_node) which is pointed by current thread
			 * is not freed by any other thread till current thread
			 * reaches NEXTDOWN phase.
			 *
			 * Node verification is required to determine that no
			 * other thread which has lock is working on the same
			 * node(lev->l_node) which is pointed by current thread.
			 */

			if (!node_isvalid(lev->l_node) || (oi->i_used > 0 &&
			    node_count_rec(lev->l_node) == 0)) {
				node_unlock(lev->l_node);
				return m0_sm_op_sub(&bop->bo_op, P_CLEANUP,
						    P_SETUP);
			}

			oi->i_key_found = node_find(&node_slot,
						    &bop->bo_rec.r_key);
			lev->l_idx = node_slot.s_idx;
			if (node_level(node_slot.s_node) > 0) {
				if (oi->i_key_found) {
					lev->l_idx++;
					node_slot.s_idx++;
				}
				node_child(&node_slot, &child_node_addr);
				if (!address_in_segment(child_node_addr)) {
					node_unlock(lev->l_node);
					node_op_fini(&oi->i_nop);
					return fail(bop, M0_ERR(-EFAULT));
				}
				oi->i_used++;

				if (oi->i_used >= oi->i_height) {
					/* If height of tree increased. */
					oi->i_used = oi->i_height - 1;
					node_unlock(lev->l_node);
					return m0_sm_op_sub(&bop->bo_op,
							    P_CLEANUP, P_SETUP);
				}
				node_unlock(lev->l_node);
				return node_get(&oi->i_nop, tree,
						&child_node_addr, P_NEXTDOWN);
			} else {
				node_unlock(lev->l_node);
				if (bop->bo_opc == M0_BO_UPDATE) {
					/**
					 * TBD : Revisit  this part, while
					 * implmenting UPDATE operation for
					 * variable value size.
					 */
					return P_LOCK;
				}

				if (oi->i_key_found)
					return P_LOCK;
				/**
				 * Initialize i_alloc_lev to level of leaf
				 * node.
				 */
				oi->i_alloc_lev = oi->i_used;
				return P_ALLOC_REQUIRE;
			}
		} else {
			node_op_fini(&oi->i_nop);
			return m0_sm_op_sub(&bop->bo_op, P_CLEANUP, P_SETUP);
		}
	case P_ALLOC_REQUIRE:{
		do {
			lev = &oi->i_level[oi->i_alloc_lev];
			node_lock(lev->l_node);
			if (!node_isvalid(lev->l_node)) {
				node_unlock(lev->l_node);
				return m0_sm_op_sub(&bop->bo_op, P_CLEANUP,
						    P_SETUP);
			}

			if (!node_isoverflow(lev->l_node)) {
				node_unlock(lev->l_node);
				break;
			}
			if (lev->l_alloc == NULL || (oi->i_alloc_lev == 0 &&
			    oi->i_extra_node == NULL)) {
				/**
				 * Depending on the level of node, shift can be
				 * updated.
				 */
				int ksize = node_keysize(lev->l_node);
				int vsize = node_valsize(lev->l_node);
				int shift = node_shift(lev->l_node);
				oi->i_nop.no_opc = NOP_ALLOC;
				node_unlock(lev->l_node);
				return node_alloc(&oi->i_nop, tree,
						  shift, lev->l_node->n_type,
						  ksize, vsize, bop->bo_tx,
						  P_ALLOC_STORE);

			}
			node_unlock(lev->l_node);
			oi->i_alloc_lev--;
		} while (oi->i_alloc_lev >= 0);
		return P_LOCK;
	}
	case P_ALLOC_STORE: {
		if (oi->i_nop.no_op.o_sm.sm_rc != 0) {
			if (lock_acquired)
				lock_op_unlock(tree);
			node_op_fini(&oi->i_nop);
			return fail(bop, oi->i_nop.no_op.o_sm.sm_rc);
		}
		lev = &oi->i_level[oi->i_alloc_lev];

		if (oi->i_alloc_lev == 0) {
			/**
			 * If we are at root node and if there is possibility of
			 * overflow at root node, allocate two nodes for l_alloc
			 * and oi->extra_node, as both nodes will be used in
			 * case of root overflow.
			 */
			if (lev->l_alloc == NULL) {
				int ksize;
				int vsize;
				int shift;
				lev->l_alloc = oi->i_nop.no_node;
				oi->i_nop.no_node = NULL;
				node_lock(lev->l_node);
				if (!node_isvalid(lev->l_node)) {
					node_unlock(lev->l_node);
					return m0_sm_op_sub(&bop->bo_op,
							    P_CLEANUP, P_SETUP);
				}
				ksize = node_keysize(lev->l_node);
				vsize = node_valsize(lev->l_node);
				shift = node_shift(lev->l_node);
				oi->i_nop.no_opc = NOP_ALLOC;
				node_unlock(lev->l_node);
				return node_alloc(&oi->i_nop, tree,
						  shift, lev->l_node->n_type,
						  ksize, vsize, bop->bo_tx,
						  P_ALLOC_STORE);

			} else if (oi->i_extra_node == NULL) {
				oi->i_extra_node = oi->i_nop.no_node;
				oi->i_nop.no_node = NULL;
				return P_LOCK;
			} else
				M0_ASSERT(0);
		}

		lev->l_alloc = oi->i_nop.no_node;
		oi->i_alloc_lev--;
		return P_ALLOC_REQUIRE;
	}
	case P_LOCK:
		if (!lock_acquired)
			return lock_op_init(&bop->bo_op, &bop->bo_i->i_nop,
					    bop->bo_arbor->t_desc, P_CHECK);
		/** Fall through if LOCK is already acquired. */
	case P_CHECK:
		if (!path_check(oi, tree, &bop->bo_rec.r_key.k_cookie)) {
			oi->i_trial++;
			if (oi->i_trial >= MAX_TRIALS) {
				M0_ASSERT_INFO((bop->bo_flags & BOF_LOCKALL) ==
					       0, "Put record failure in tree"
					       "lock mode");
				bop->bo_flags |= BOF_LOCKALL;
				lock_op_unlock(tree);
				return m0_sm_op_sub(&bop->bo_op, P_CLEANUP,
						    P_LOCKALL);
			}
			if (oi->i_height != tree->t_height) {
				/* If height has changed. */
				lock_op_unlock(tree);
				return m0_sm_op_sub(&bop->bo_op, P_CLEANUP,
						    P_SETUP);
			} else {
				/* If height is same, put back all the nodes. */
				lock_op_unlock(tree);
				level_put(oi, bop->bo_tx);
				return P_DOWN;
			}
		}
		/** Fall through if path_check is successful. */
	case P_SANITY_CHECK: {
		int  rc = 0;
		if (bop->bo_opc == M0_BO_PUT && oi->i_key_found)
			rc = M0_BSC_KEY_EXISTS;
		else if (bop->bo_opc == M0_BO_UPDATE && !oi->i_key_found)
			rc = M0_BSC_KEY_NOT_FOUND;

		if (rc) {
			lock_op_unlock(tree);
			return fail(bop, rc);
		}
		if (bop->bo_opc == M0_BO_PUT)
			return  P_MAKESPACE;
		else
			return P_ACT;
	}
	case P_MAKESPACE: {
		M0_ASSERT(!oi->i_key_found);
		lev = &oi->i_level[oi->i_used];
		struct slot slot_for_right_node = {
			.s_node = lev->l_node,
			.s_idx  = lev->l_idx,
			.s_rec  = bop->bo_rec
		};
		if (!node_isfit(&slot_for_right_node))
			return btree_put_makespace_phase(bop);

		node_lock(lev->l_node);
		node_make(&slot_for_right_node, bop->bo_tx);
		/** Fall through if there is no overflow.  **/
	}
	case P_ACT: {
		m0_bcount_t          ksize;
		void                *p_key;
		m0_bcount_t          vsize;
		void                *p_val;
		struct slot          node_slot;
		int                  rc;

		lev = &oi->i_level[oi->i_used];

		if (bop->bo_opc == M0_BO_UPDATE)
			node_lock(lev->l_node);

		node_slot.s_node = lev->l_node;
		node_slot.s_idx  = lev->l_idx;

		node_slot.s_rec = REC_INIT(&p_key, &ksize, &p_val, &vsize);
		node_rec(&node_slot);

		/**
		 * If we are at leaf node, and we have made the space
		 * for inserting a record, callback will be called.
		 * Callback will be provided with the record. It is
		 * user's responsibility to fill the value as well as
		 * key in the given record. if callback failed, we will
		 * revert back the changes made on btree. Detailed
		 * explination is provided at P_MAKESPACE stage.
		 */
		node_slot.s_rec.r_flags = M0_BSC_SUCCESS;
		rc = bop->bo_cb.c_act(&bop->bo_cb, &node_slot.s_rec);
		if (rc) {
			/* handle if callback fail i.e undo make */
			if (bop->bo_opc == M0_BO_PUT) {
				node_del(node_slot.s_node, node_slot.s_idx,
					 bop->bo_tx);
				node_done(&node_slot, bop->bo_tx, true);
				node_seq_cnt_update(lev->l_node);
				node_fix(lev->l_node, bop->bo_tx);
			}

			node_unlock(lev->l_node);
			lock_op_unlock(tree);
			return fail(bop, rc);
		}
		node_done(&node_slot, bop->bo_tx, true);
		node_seq_cnt_update(lev->l_node);
		node_fix(lev->l_node, bop->bo_tx);
		btree_node_capture_enlist(oi, lev->l_node, lev->l_idx);

		/**
		 * TBD : This check needs to be removed when debugging is
		 * done.
		 */
		M0_ASSERT(node_expensive_invariant(lev->l_node));
		node_unlock(lev->l_node);
		return P_CAPTURE;
	}
	case P_CAPTURE:
		btree_tx_nodes_capture(oi, bop->bo_tx);
		bop->bo_op.o_sm.sm_rc = M0_BSC_SUCCESS;
		lock_op_unlock(tree);
		return m0_sm_op_sub(&bop->bo_op, P_CLEANUP, P_FINI);
	case P_CLEANUP:
		level_cleanup(oi, bop->bo_tx);
		return m0_sm_op_ret(&bop->bo_op);
	case P_FINI :
		M0_ASSERT(oi);
		m0_free(oi);
		return P_DONE;
	default:
		M0_IMPOSSIBLE("Wrong state: %i", bop->bo_op.o_sm.sm_state);
	};
}
/* Insert operation section end point */

#endif
#ifndef __KERNEL__
//static struct m0_sm_group G;

static struct m0_sm_state_descr btree_states[P_NR] = {
	[P_INIT] = {
		.sd_flags   = M0_SDF_INITIAL,
		.sd_name    = "P_INIT",
		.sd_allowed = M0_BITS(P_COOKIE, P_SETUP, P_ACT, P_TIMECHECK,
				      P_DONE),
	},
	[P_COOKIE] = {
		.sd_flags   = 0,
		.sd_name    = "P_COOKIE",
		.sd_allowed = M0_BITS(P_LOCK, P_SETUP),
	},
	[P_SETUP] = {
		.sd_flags   = 0,
		.sd_name    = "P_SETUP",
		.sd_allowed = M0_BITS(P_CLEANUP, P_NEXTDOWN),
	},
	[P_LOCKALL] = {
		.sd_flags   = 0,
		.sd_name    = "P_LOCKALL",
		.sd_allowed = M0_BITS(P_SETUP),
	},
	[P_DOWN] = {
		.sd_flags   = 0,
		.sd_name    = "P_DOWN",
		.sd_allowed = M0_BITS(P_NEXTDOWN),
	},
	[P_NEXTDOWN] = {
		.sd_flags   = 0,
		.sd_name    = "P_NEXTDOWN",
		.sd_allowed = M0_BITS(P_NEXTDOWN, P_ALLOC_REQUIRE,
				      P_STORE_CHILD, P_SIBLING, P_CLEANUP,
				      P_LOCK),
	},
	[P_SIBLING] = {
		.sd_flags   = 0,
		.sd_name    = "P_SIBLING",
		.sd_allowed = M0_BITS(P_SIBLING, P_LOCK, P_CLEANUP),
	},
	[P_ALLOC_REQUIRE] = {
		.sd_flags   = 0,
		.sd_name    = "P_ALLOC_REQUIRE",
		.sd_allowed = M0_BITS(P_ALLOC_STORE, P_LOCK, P_CLEANUP),
	},
	[P_ALLOC_STORE] = {
		.sd_flags   = 0,
		.sd_name    = "P_ALLOC_STORE",
		.sd_allowed = M0_BITS(P_ALLOC_REQUIRE, P_ALLOC_STORE, P_LOCK,
				      P_CLEANUP),
	},
	[P_STORE_CHILD] = {
		.sd_flags   = 0,
		.sd_name    = "P_STORE_CHILD",
		.sd_allowed = M0_BITS(P_CHECK, P_CLEANUP, P_DOWN, P_CAPTURE),
	},
	[P_LOCK] = {
		.sd_flags   = 0,
		.sd_name    = "P_LOCK",
		.sd_allowed = M0_BITS(P_CHECK, P_MAKESPACE, P_ACT, P_CAPTURE,
				      P_CLEANUP),
	},
	[P_CHECK] = {
		.sd_flags   = 0,
		.sd_name    = "P_CHECK",
		.sd_allowed = M0_BITS(P_CAPTURE, P_MAKESPACE, P_ACT, P_CLEANUP,
				      P_DOWN),
	},
	[P_SANITY_CHECK] = {
		.sd_flags   = 0,
		.sd_name    = "P_SANITY_CHECK",
		.sd_allowed = M0_BITS(P_MAKESPACE, P_ACT, P_CLEANUP),
	},
	[P_MAKESPACE] = {
		.sd_flags   = 0,
		.sd_name    = "P_MAKESPACE",
		.sd_allowed = M0_BITS(P_CAPTURE, P_CLEANUP),
	},
	[P_ACT] = {
		.sd_flags   = 0,
		.sd_name    = "P_ACT",
		.sd_allowed = M0_BITS(P_CAPTURE, P_CLEANUP, P_DONE),
	},
	[P_CAPTURE] = {
		.sd_flags   = 0,
		.sd_name    = "P_CAPTURE",
		.sd_allowed = M0_BITS(P_FREENODE, P_CLEANUP),
	},
	[P_FREENODE] = {
		.sd_flags   = 0,
		.sd_name    = "P_FREENODE",
		.sd_allowed = M0_BITS(P_CLEANUP, P_FINI),
	},
	[P_CLEANUP] = {
		.sd_flags   = 0,
		.sd_name    = "P_CLEANUP",
		.sd_allowed = M0_BITS(P_SETUP, P_LOCKALL, P_FINI),
	},
	[P_FINI] = {
		.sd_flags   = 0,
		.sd_name    = "P_FINI",
		.sd_allowed = M0_BITS(P_DONE),
	},
	[P_TIMECHECK] = {
		.sd_flags   = 0,
		.sd_name    = "P_TIMECHECK",
		.sd_allowed = M0_BITS(P_TIMECHECK),
	},
	[P_DONE] = {
		.sd_flags   = M0_SDF_TERMINAL,
		.sd_name    = "P_DONE",
		.sd_allowed = 0,
	},
};

static struct m0_sm_trans_descr btree_trans[] = {
	{ "open/create/close-init", P_INIT, P_ACT  },
	{ "open/create/close-act", P_ACT, P_DONE },
	{ "close/destroy", P_INIT, P_DONE},
	{ "close-init-timecheck", P_INIT, P_TIMECHECK},
	{ "close-timecheck-repeat", P_TIMECHECK, P_TIMECHECK},
	{ "kvop-init-cookie", P_INIT, P_COOKIE },
	{ "kvop-init", P_INIT, P_SETUP },
	{ "kvop-cookie-valid", P_COOKIE, P_LOCK },
	{ "kvop-cookie-invalid", P_COOKIE, P_SETUP },
	{ "kvop-setup-failed", P_SETUP, P_CLEANUP },
	{ "kvop-setup-down-fallthrough", P_SETUP, P_NEXTDOWN },
	{ "kvop-lockall", P_LOCKALL, P_SETUP },
	{ "kvop-down", P_DOWN, P_NEXTDOWN },
	{ "kvop-nextdown-repeat", P_NEXTDOWN, P_NEXTDOWN },
	{ "put-nextdown-next", P_NEXTDOWN, P_ALLOC_REQUIRE },
	{ "del-nextdown-load", P_NEXTDOWN, P_STORE_CHILD },
	{ "get-nextdown-next", P_NEXTDOWN, P_LOCK },
	{ "iter-nextdown-sibling", P_NEXTDOWN, P_SIBLING },
	{ "kvop-nextdown-failed", P_NEXTDOWN, P_CLEANUP },
	{ "iter-sibling-repeat", P_SIBLING, P_SIBLING },
	{ "iter-sibling-next", P_SIBLING, P_LOCK },
	{ "iter-sibling-failed", P_SIBLING, P_CLEANUP },
	{ "put-alloc-load", P_ALLOC_REQUIRE, P_ALLOC_STORE },
	{ "put-alloc-next", P_ALLOC_REQUIRE, P_LOCK },
	{ "put-alloc-fail", P_ALLOC_REQUIRE, P_CLEANUP },
	{ "put-allocstore-require", P_ALLOC_STORE, P_ALLOC_REQUIRE },
	{ "put-allocstore-repeat", P_ALLOC_STORE, P_ALLOC_STORE },
	{ "put-allocstore-next", P_ALLOC_STORE, P_LOCK },
	{ "put-allocstore-fail", P_ALLOC_STORE, P_CLEANUP },
	{ "del-child-check", P_STORE_CHILD, P_CHECK },
	{ "del-child-check-ht-changed", P_STORE_CHILD, P_CLEANUP },
	{ "del-child-check-ht-same", P_STORE_CHILD, P_DOWN },
	{ "del-child-check-ft", P_STORE_CHILD, P_CAPTURE },
	{ "kvop-lock", P_LOCK, P_CHECK },
	{ "kvop-lock-check-ht-changed", P_LOCK, P_CLEANUP },
	{ "put-lock-ft-capture", P_LOCK, P_CAPTURE },
	{ "put-lock-ft-makespace", P_LOCK, P_MAKESPACE },
	{ "put-lock-ft-act", P_LOCK, P_ACT },
	{ "kvop-check-height-changed", P_CHECK, P_CLEANUP },
	{ "kvop-check-height-same", P_CHECK, P_DOWN },
	{ "put-check-ft-capture", P_CHECK, P_CAPTURE },
	{ "put-check-ft-makespace", P_LOCK, P_MAKESPACE },
	{ "put-check-ft-act", P_LOCK, P_ACT },
	{ "put-sanity-makespace", P_SANITY_CHECK, P_MAKESPACE },
	{ "put-sanity-act", P_SANITY_CHECK, P_ACT },
	{ "put-sanity-cleanup", P_SANITY_CHECK, P_CLEANUP},
	{ "put-makespace-capture", P_MAKESPACE, P_CAPTURE },
	{ "put-makespace-cleanup", P_MAKESPACE, P_CLEANUP },
	{ "kvop-act", P_ACT, P_CLEANUP },
	{ "put-del-act", P_ACT, P_CAPTURE },
	{ "put-capture", P_CAPTURE, P_CLEANUP},
	{ "del-capture-freenode", P_CAPTURE, P_FREENODE},
	{ "del-freenode-cleanup", P_FREENODE, P_CLEANUP },
	{ "del-freenode-fini", P_FREENODE, P_FINI},
	{ "kvop-cleanup-setup", P_CLEANUP, P_SETUP },
	{ "kvop-lockall", P_CLEANUP, P_LOCKALL },
	{ "kvop-done", P_CLEANUP, P_FINI },
	{ "kvop-fini", P_FINI, P_DONE },
};

static struct m0_sm_conf btree_conf = {
	.scf_name      = "btree-conf",
	.scf_nr_states = ARRAY_SIZE(btree_states),
	.scf_state     = btree_states,
	.scf_trans_nr  = ARRAY_SIZE(btree_trans),
	.scf_trans     = btree_trans
};

#endif

#ifndef __KERNEL__
/**
 * calc_shift is used to calculate the shift for the given number of bytes.
 * Shift is the exponent of nearest power-of-2 value greater than or equal to
 * number of bytes.
 *
 * @param value represents the number of bytes
 * @return int  returns the shift value.
 */

int calc_shift(int value)
{
	unsigned int sample = (unsigned int) value;
	unsigned int pow    = 0;

	while (sample > 0)
	{
		sample >>=1;
		pow += 1;
	}

	return pow - 1;
}

/**
 * btree_create_tree_tick function is the main function used to create btree.
 * It traverses through multiple states to perform its operation.
 *
 * @param smop     represents the state machine operation
 * @return int64_t returns the next state to be executed.
 */
int64_t btree_create_tree_tick(struct m0_sm_op *smop)
{
	struct m0_btree_op    *bop    = M0_AMB(bop, smop, bo_op);
	struct m0_btree_oimpl *oi     = bop->bo_i;
	struct m0_btree_idata *data   = &bop->b_data;
	int                    k_size = data->bt->ksize == -1 ? MAX_KEY_SIZE :
					data->bt->ksize;
	int                    v_size = data->bt->vsize == -1 ? MAX_VAL_SIZE :
					data->bt->vsize;

	switch (bop->bo_op.o_sm.sm_state) {
	case P_INIT:
		/**
		 * This following check has been added to enforce the
		 * requirement that nodes have aligned addresses.
		 * However, in future, this check can be removed if
		 * such a requirement is invalidated.
		 */
		if (!addr_is_aligned(data->addr))
			return M0_ERR(-EFAULT);

		oi = m0_alloc(sizeof *bop->bo_i);
		if (oi == NULL)
			return M0_ERR(-ENOMEM);
		bop->bo_i = oi;
		bop->bo_arbor = m0_alloc(sizeof *bop->bo_arbor);
		if (bop->bo_arbor == NULL) {
			m0_free(oi);
			return M0_ERR(-ENOMEM);
		}

		oi->i_nop.no_addr = segaddr_build(data->addr, calc_shift(data->
							      num_bytes));
		node_init(&oi->i_nop.no_addr, k_size, v_size,
			  data->nt, bop->bo_seg, bop->bo_tx);

		return tree_get(&oi->i_nop, &oi->i_nop.no_addr, P_ACT);

	case P_ACT:
		oi->i_nop.no_node->n_type = data->nt;
		oi->i_nop.no_tree->t_type = data->bt;
		oi->i_nop.no_tree->t_seg  = bop->bo_seg;

		bop->bo_arbor->t_desc           = oi->i_nop.no_tree;
		bop->bo_arbor->t_type           = data->bt;

		m0_rwlock_write_lock(&bop->bo_arbor->t_desc->t_lock);
		bop->bo_arbor->t_desc->t_height = 1;
		m0_rwlock_write_unlock(&bop->bo_arbor->t_desc->t_lock);

		m0_free(oi);
		bop->bo_i = NULL;
		return P_DONE;

	default:
		M0_IMPOSSIBLE("Wrong state: %i", bop->bo_op.o_sm.sm_state);
	}
}

/**
 * btree_destroy_tree_tick function is the main function used to destroy btree.
 *
 * @param smop     represents the state machine operation
 * @return int64_t returns the next state to be executed.
 */
int64_t btree_destroy_tree_tick(struct m0_sm_op *smop)
{
	struct m0_btree_op *bop = M0_AMB(bop, smop, bo_op);

	M0_PRE(bop->bo_op.o_sm.sm_state == P_INIT);
	M0_PRE(bop->bo_arbor != NULL);
	M0_PRE(bop->bo_arbor->t_desc != NULL);
	M0_PRE(node_invariant(bop->bo_arbor->t_desc->t_root));

	/** The following pre-condition is currently a
	 *  compulsion as the delete routine has not been
	 *  implemented yet.
	 *  Once it is implemented, this pre-condition can be
	 *  modified to compulsorily remove the records and get
	 *  the node count to 0.
	 */
	M0_PRE(node_count(bop->bo_arbor->t_desc->t_root) == 0);

	tree_put(bop->bo_arbor->t_desc);
	/**
	 * TODO: Currently just deleting the tree root node, as the assumption
	 * is tree will only have root node at this point.
	 */
	m0_rwlock_write_lock(&list_lock);
	ndlist_tlink_del_fini(bop->bo_arbor->t_desc->t_root);
	m0_rwlock_write_unlock(&list_lock);

	/**
	 * ToDo: We need to capture the changes occuring in the
	 * root node after tree_descriptor has been freed using
	 * m0_be_tx_capture().
	 * Only those fields that have changed need to be
	 * updated.
	 */
	m0_free(bop->bo_arbor);
	bop->bo_arbor = NULL;

	return P_DONE;
}

/**
 * btree_open_tree_tick function is used to traverse through different states to
 * facilitate the working of m0_btree_open().
 *
 * @param smop     represents the state machine operation
 * @return int64_t returns the next state to be executed.
 */
int64_t btree_open_tree_tick(struct m0_sm_op *smop)
{
	struct m0_btree_op    *bop  = M0_AMB(bop, smop, bo_op);
	struct m0_btree_oimpl *oi   = bop->bo_i;

	switch (bop->bo_op.o_sm.sm_state) {
	case P_INIT:

		/**
		 * ToDo:
		 * Here, we need to add a check to enforce the
		 * requirement that nodes are valid.
		 *
		 * Once the function node_isvalid() is implemented properly,
		 * we need to add the check here.
		 */

		oi = m0_alloc(sizeof *bop->bo_i);
		if (oi == NULL)
			return M0_ERR(-ENOMEM);
		bop->bo_i = oi;
		oi->i_nop.no_addr = segaddr_build(bop->b_data.addr,
						  calc_shift(bop->b_data.
							     num_bytes));

		return tree_get(&oi->i_nop, &oi->i_nop.no_addr, P_ACT);

	case P_ACT:
		bop->b_data.tree->t_type   = oi->i_nop.no_tree->t_type;
		bop->b_data.tree->t_height = oi->i_nop.no_tree->t_height;
		bop->b_data.tree->t_desc   = oi->i_nop.no_tree;

		m0_free(oi);
		return P_DONE;

	default:
		M0_IMPOSSIBLE("Wrong state: %i", bop->bo_op.o_sm.sm_state);
	}
}

/**
 * btree_close_tree_tick function is used to traverse through different states
 * to facilitate the working of m0_btree_close().
 *
 * @param smop     represents the state machine operation
 * @return int64_t returns the next state to be executed.
 */
int64_t btree_close_tree_tick(struct m0_sm_op *smop)
{
	struct m0_btree_op *bop  = M0_AMB(bop, smop, bo_op);
	struct td          *tree = bop->bo_arbor->t_desc;
	struct nd          *node;

	M0_PRE(tree->t_ref != 0);

	switch (bop->bo_op.o_sm.sm_state) {
	case P_INIT:
		if (tree->t_ref > 1) {
			tree_put(tree);
			return P_DONE;
		}
		tree->t_starttime = m0_time_now();
		/** put tree's root node. */
		node_put(tree->t_root->n_op, tree->t_root, bop->bo_tx);
		/** Fallthrough to P_TIMECHECK */
	case P_TIMECHECK:
		/**
		 * This code is meant for debugging. In future, this case needs
		 * to be handled in a better way.
		 */
		m0_rwlock_write_lock(&list_lock);
		m0_tl_for(ndlist, &btree_active_nds, node) {
			if (node->n_tree == tree && node->n_ref > 0) {
				if (m0_time_seconds(m0_time_now() -
						    tree->t_starttime) > 5) {
					M0_LOG(M0_ERROR, "tree close timeout");
					M0_ASSERT(false);
				}
				m0_rwlock_write_unlock(&list_lock);
				return P_TIMECHECK;
			}
		} m0_tl_endfor;
		m0_rwlock_write_unlock(&list_lock);
		/** Fallthrough to P_ACT */
	case P_ACT:
		tree->t_starttime = 0;
		tree_put(tree);
		return P_DONE;
	default:
		M0_IMPOSSIBLE("Wrong state: %i", bop->bo_op.o_sm.sm_state);
	}
}

/* Based on the flag get the next/previous sibling index. */
static int sibling_index_get(int index, uint64_t flags, bool key_exists)
{
	if (flags & BOF_NEXT)
		return key_exists ? ++index : index;
	return --index;
}

/* Checks if the index is in the range of valid key range for node. */
static bool index_is_valid(struct level *lev)
{
	return (lev->l_idx >= 0) && (lev->l_idx < node_count(lev->l_node));
}

/**
 *  Search from the leaf + 1 level till the root level and find a node
 *  which has valid sibling. Once found, get the leftmost leaf record from the
 *  sibling subtree.
 */
int  btree_sibling_first_key_get(struct m0_btree_oimpl *oi, struct td *tree,
				 struct slot *s)
{
	int             i;
	struct level   *lev;
	struct segaddr  child;

	for (i = oi->i_used - 1; i >= 0; i--) {
		lev = &oi->i_level[i];
		if (lev->l_idx < node_count(lev->l_node)) {
			s->s_node = oi->i_nop.no_node = lev->l_node;
			s->s_idx = lev->l_idx + 1;
			while (i != oi->i_used) {
				node_child(s, &child);
				if (!address_in_segment(child))
					return M0_ERR(-EFAULT);
				i++;
				node_get(&oi->i_nop, tree, &child, P_CLEANUP);
				s->s_idx = 0;
				s->s_node = oi->i_nop.no_node;
				oi->i_level[i].l_sibling = oi->i_nop.no_node;
			}
			node_rec(s);
			return 0;
		}
	}
	s->s_rec.r_flags = M0_BSC_KEY_NOT_FOUND;
	return 0;

}

/** Tree GET (lookup) state machine. */
static int64_t btree_get_kv_tick(struct m0_sm_op *smop)
{
	struct m0_btree_op    *bop            = M0_AMB(bop, smop, bo_op);
	struct td             *tree           = bop->bo_arbor->t_desc;
	struct m0_btree_oimpl *oi             = bop->bo_i;
	bool                   lock_acquired  = bop->bo_flags & BOF_LOCKALL;
	struct level          *lev;

	switch (bop->bo_op.o_sm.sm_state) {
	case P_INIT:
		M0_ASSERT(bop->bo_i == NULL);
		bop->bo_i = m0_alloc(sizeof *oi);
		if (bop->bo_i == NULL) {
			bop->bo_op.o_sm.sm_rc = M0_ERR(-ENOMEM);
			return P_DONE;
		}
		if ((bop->bo_flags & BOF_COOKIE) &&
		    cookie_is_set(&bop->bo_rec.r_key.k_cookie))
			return P_COOKIE;
		else
			return P_SETUP;
	case P_COOKIE:
		if (cookie_is_valid(tree, &bop->bo_rec.r_key.k_cookie))
			return P_LOCK;
		else
			return P_SETUP;
	case P_LOCKALL:
		M0_ASSERT(bop->bo_flags & BOF_LOCKALL);
		return lock_op_init(&bop->bo_op, &bop->bo_i->i_nop,
				    bop->bo_arbor->t_desc, P_SETUP);
	case P_SETUP:
		oi->i_height = tree->t_height;
		level_alloc(oi, oi->i_height);
		if (oi->i_level == NULL) {
			if (lock_acquired)
				lock_op_unlock(tree);
			return fail(bop, M0_ERR(-ENOMEM));
		}
		oi->i_nop.no_op.o_sm.sm_rc = 0;
		/** Fall through to P_DOWN. */
	case P_DOWN:
		oi->i_used = 0;
		return node_get(&oi->i_nop, tree, &tree->t_root->n_addr,
				P_NEXTDOWN);
	case P_NEXTDOWN:
		if (oi->i_nop.no_op.o_sm.sm_rc == 0) {
			struct slot    node_slot = {};
			struct segaddr child;

			lev = &oi->i_level[oi->i_used];
			lev->l_node = oi->i_nop.no_node;
			node_slot.s_node = oi->i_nop.no_node;

			node_lock(lev->l_node);
			lev->l_seq = lev->l_node->n_seq;

			/**
			 * Node validation is required to determine that the
			 * node(lev->l_node) which is pointed by current thread
			 * is not freed by any other thread till current thread
			 * reaches NEXTDOWN phase.
			 *
			 * Node verification is required to determine that no
			 * other thread which has lock is working on the same
			 * node(lev->l_node) which is pointed by current thread.
			 */
			if (!node_isvalid(lev->l_node) || (oi->i_used > 0 &&
			    node_count_rec(lev->l_node) == 0)) {
				node_unlock(lev->l_node);
				return m0_sm_op_sub(&bop->bo_op, P_CLEANUP,
						    P_SETUP);
			}

			oi->i_key_found = node_find(&node_slot,
						    &bop->bo_rec.r_key);
			lev->l_idx = node_slot.s_idx;

			if (node_level(node_slot.s_node) > 0) {
				if (oi->i_key_found) {
					node_slot.s_idx++;
					lev->l_idx++;
				}
				node_child(&node_slot, &child);
				if (!address_in_segment(child)) {
					node_unlock(lev->l_node);
					node_op_fini(&oi->i_nop);
					return fail(bop, M0_ERR(-EFAULT));
				}
				oi->i_used++;
				if (oi->i_used >= oi->i_height) {
					/* If height of tree increased. */
					oi->i_used = oi->i_height - 1;
					node_unlock(lev->l_node);
					return m0_sm_op_sub(&bop->bo_op,
							    P_CLEANUP, P_SETUP);
				}
				node_unlock(lev->l_node);
				return node_get(&oi->i_nop, tree, &child,
						P_NEXTDOWN);
			} else {
				node_unlock(lev->l_node);
				return P_LOCK;
			}
		} else {
			node_op_fini(&oi->i_nop);
			return m0_sm_op_sub(&bop->bo_op, P_CLEANUP, P_SETUP);
		}
	case P_LOCK:
		if (!lock_acquired)
			return lock_op_init(&bop->bo_op, &bop->bo_i->i_nop,
					    bop->bo_arbor->t_desc, P_CHECK);
		/** Fall through if LOCK is already acquired. */
	case P_CHECK:
		if (!path_check(oi, tree, &bop->bo_rec.r_key.k_cookie)) {
			oi->i_trial++;
			if (oi->i_trial >= MAX_TRIALS) {
				M0_ASSERT_INFO((bop->bo_flags & BOF_LOCKALL) ==
					       0, "Get record failure in tree"
					       "lock mode");
				bop->bo_flags |= BOF_LOCKALL;
				lock_op_unlock(tree);
				return m0_sm_op_sub(&bop->bo_op, P_CLEANUP,
						    P_LOCKALL);
			}
			if (oi->i_height != tree->t_height) {
				/* If height has changed. */
				lock_op_unlock(tree);
				return m0_sm_op_sub(&bop->bo_op, P_CLEANUP,
				                    P_SETUP);
			} else {
				/* If height is same, put back all the nodes. */
				lock_op_unlock(tree);
				level_put(oi, bop->bo_tx);
				return P_DOWN;
			}
		}
		/** Fall through if path_check is successful. */
	case P_ACT: {
		m0_bcount_t  ksize;
		m0_bcount_t  vsize;
		void        *pkey;
		void        *pval;
		struct slot  s = {};
		int          rc;

		lev = &oi->i_level[oi->i_used];

		s.s_node             = lev->l_node;
		s.s_idx              = lev->l_idx;
		s.s_rec.r_key.k_data = M0_BUFVEC_INIT_BUF(&pkey, &ksize);
		s.s_rec.r_val        = M0_BUFVEC_INIT_BUF(&pval, &vsize);
		s.s_rec.r_flags      = M0_BSC_SUCCESS;
		/**
		 *  There are two cases based on the flag set by user :
		 *  1. Flag BRF_EQUAL: If requested key found return record else
		 *  return key not exist.
		 *  2. Flag BRF_SLANT: If the key index(found during P_NEXTDOWN)
		 *  is less than total number of keys, return the record at key
		 *  index. Else loop through the levels to find valid sibling.
		 *  If valid sibling found, return first key of the sibling
		 *  subtree else return key not exist.
		 */
		if (bop->bo_flags & BOF_EQUAL) {
			if (oi->i_key_found)
				node_rec(&s);
			else
				s.s_rec.r_flags = M0_BSC_KEY_NOT_FOUND;
		} else {
			if (lev->l_idx < node_count(lev->l_node))
				node_rec(&s);
			else {
				rc = btree_sibling_first_key_get(oi, tree, &s);
				if (rc != 0) {
					node_op_fini(&oi->i_nop);
					return fail(bop, rc);
				}
			}
		}

		bop->bo_cb.c_act(&bop->bo_cb, &s.s_rec);

		lock_op_unlock(tree);
		return m0_sm_op_sub(&bop->bo_op, P_CLEANUP, P_FINI);
	}
	case P_CLEANUP:
		level_cleanup(oi, bop->bo_tx);
		return m0_sm_op_ret(&bop->bo_op);
	case P_FINI :
		M0_ASSERT(oi);
		m0_free(oi);
		return P_DONE;
	default:
		M0_IMPOSSIBLE("Wrong state: %i", bop->bo_op.o_sm.sm_state);
	};
}

/** Iterator state machine. */
int64_t btree_iter_kv_tick(struct m0_sm_op *smop)
{
	struct m0_btree_op    *bop            = M0_AMB(bop, smop, bo_op);
	struct td             *tree           = bop->bo_arbor->t_desc;
	struct m0_btree_oimpl *oi             = bop->bo_i;
	bool                   lock_acquired  = bop->bo_flags & BOF_LOCKALL;
	struct level          *lev;

	switch (bop->bo_op.o_sm.sm_state) {
	case P_INIT:
		M0_ASSERT(bop->bo_i == NULL);
		bop->bo_i = m0_alloc(sizeof *oi);
		if (bop->bo_i == NULL) {
			bop->bo_op.o_sm.sm_rc = M0_ERR(-ENOMEM);
			return P_DONE;
		}
		if ((bop->bo_flags & BOF_COOKIE) &&
		    cookie_is_set(&bop->bo_rec.r_key.k_cookie))
			return P_COOKIE;
		else
			return P_SETUP;
	case P_COOKIE:
		if (cookie_is_valid(tree, &bop->bo_rec.r_key.k_cookie))
			return P_LOCK;
		else
			return P_SETUP;
	case P_LOCKALL:
		M0_ASSERT(bop->bo_flags & BOF_LOCKALL);
		return lock_op_init(&bop->bo_op, &bop->bo_i->i_nop,
				    bop->bo_arbor->t_desc, P_SETUP);
	case P_SETUP:
		oi->i_height = tree->t_height;
		level_alloc(oi, oi->i_height);
		if (oi->i_level == NULL) {
			if (lock_acquired)
				lock_op_unlock(tree);
			return fail(bop, M0_ERR(-ENOMEM));
		}
		oi->i_nop.no_op.o_sm.sm_rc = 0;
		/** Fall through to P_DOWN. */
	case P_DOWN:
		oi->i_used  = 0;
		oi->i_pivot = -1;
		return node_get(&oi->i_nop, tree, &tree->t_root->n_addr,
				P_NEXTDOWN);
	case P_NEXTDOWN:
		if (oi->i_nop.no_op.o_sm.sm_rc == 0) {
			struct slot    s = {};
			struct segaddr child;

			lev = &oi->i_level[oi->i_used];
			lev->l_node = oi->i_nop.no_node;
			s.s_node = oi->i_nop.no_node;

			node_lock(lev->l_node);
			lev->l_seq = lev->l_node->n_seq;

			/**
			 * Node validation is required to determine that the
			 * node(lev->l_node) which is pointed by current thread
			 * is not freed by any other thread till current thread
			 * reaches NEXTDOWN phase.
			 *
			 * Node verification is required to determine that no
			 * other thread which has lock is working on the same
			 * node(lev->l_node) which is pointed by current thread.
			 */
			if (!node_isvalid(lev->l_node) || (oi->i_used > 0 &&
			    node_count_rec(lev->l_node) == 0)) {
				node_unlock(lev->l_node);
				return m0_sm_op_sub(&bop->bo_op, P_CLEANUP,
						    P_SETUP);
			}

			oi->i_key_found = node_find(&s, &bop->bo_rec.r_key);
			lev->l_idx = s.s_idx;

			if (node_level(s.s_node) > 0) {
				if (oi->i_key_found) {
					s.s_idx++;
					lev->l_idx++;
				}
				/**
				 * Check if the node has valid left or right
				 * index based on previous/next flag. If valid
				 * left/right index found, mark this level as
				 * pivot level.The pivot level is the level
				 * closest to leaf level having valid sibling
				 * index.
				 */
				if (((bop->bo_flags & BOF_NEXT) &&
				    (lev->l_idx < node_count(lev->l_node))) ||
				    ((bop->bo_flags & BOF_PREV) &&
				    (lev->l_idx > 0)))
					oi->i_pivot = oi->i_used;

				node_child(&s, &child);
				if (!address_in_segment(child)) {
					node_unlock(lev->l_node);
					node_op_fini(&oi->i_nop);
					return fail(bop, M0_ERR(-EFAULT));
				}
				oi->i_used++;
				if (oi->i_used >= oi->i_height) {
					/* If height of tree increased. */
					oi->i_used = oi->i_height - 1;
					node_unlock(lev->l_node);
					return m0_sm_op_sub(&bop->bo_op,
							    P_CLEANUP, P_SETUP);
				}
				node_unlock(lev->l_node);
				return node_get(&oi->i_nop, tree, &child,
						P_NEXTDOWN);
			} else	{
				/* Get sibling index based on PREV/NEXT flag. */
				lev->l_idx = sibling_index_get(s.s_idx,
							       bop->bo_flags,
							       oi->i_key_found);
				/**
				 * In the following cases jump to LOCK state:
				 * 1. the found key idx is within the valid
				 *    index range of the node.
				 * 2.i_pivot is equal to -1. It means, tree
				 *   traversal reached at the leaf level without
				 *   finding any valid sibling in the non-leaf
				 *   levels.
				 *   This indicates that the search key is the
				 *   boundary key (rightmost for NEXT flag and
				 *   leftmost for PREV flag).
				 */
				if (index_is_valid(lev) || oi->i_pivot == -1) {
					node_unlock(lev->l_node);
					return P_LOCK;
				}
				node_unlock(lev->l_node);
				/**
				 * We are here, it means we want to load
				 * sibling node of the leaf node.
				 * Start traversing the sibling node path
				 * starting from the pivot level. If the node
				 * at pivot level is still valid, load sibling
				 * idx's child node else clean up and restart
				 * state machine.
				 */
				lev = &oi->i_level[oi->i_pivot];
				node_lock(lev->l_node);
				if (!node_isvalid(lev->l_node) ||
				    (oi->i_pivot > 0 &&
				     node_count_rec(lev->l_node) == 0)) {
					node_unlock(lev->l_node);
					node_op_fini(&oi->i_nop);
					return m0_sm_op_sub(&bop->bo_op,
							    P_CLEANUP, P_SETUP);
				}
				if (lev->l_seq != lev->l_node->n_seq) {
					node_unlock(lev->l_node);
					return m0_sm_op_sub(&bop->bo_op,
							    P_CLEANUP, P_SETUP);
				}

				s.s_node = lev->l_node;
				s.s_idx = sibling_index_get(lev->l_idx,
							    bop->bo_flags,
							    true);
				/**
				 * We have already checked node and its sequence
				 * number validity. Do we still need to check
				 * sibling index validity?
				 */

				node_child(&s, &child);
				if (!address_in_segment(child)) {
					node_unlock(lev->l_node);
					node_op_fini(&oi->i_nop);
					return fail(bop, M0_ERR(-EFAULT));
				}
				oi->i_pivot++;
				node_unlock(lev->l_node);
				return node_get(&oi->i_nop, tree, &child,
						P_SIBLING);
			}
		} else {
			node_op_fini(&oi->i_nop);
			return m0_sm_op_sub(&bop->bo_op, P_CLEANUP, P_SETUP);
		}
	case P_SIBLING:
		if (oi->i_nop.no_op.o_sm.sm_rc == 0) {
			struct slot    s = {};
			struct segaddr child;

			lev = &oi->i_level[oi->i_pivot];
			lev->l_sibling = oi->i_nop.no_node;
			s.s_node = oi->i_nop.no_node;
			node_lock(lev->l_sibling);
			lev->l_sib_seq = lev->l_sibling->n_seq;

			/**
			 * Node validation is required to determine that the
			 * node(lev->l_node) which is pointed by current thread
			 * is not freed by any other thread till current thread
			 * reaches NEXTDOWN phase.
			 *
			 * Node verification is required to determine that no
			 * other thread which has lock is working on the same
			 * node(lev->l_node) which is pointed by current thread.
			 */
			if (!node_isvalid(lev->l_sibling) || (oi->i_pivot > 0 &&
			    node_count_rec(lev->l_sibling) == 0)) {
				node_unlock(lev->l_sibling);
				return m0_sm_op_sub(&bop->bo_op, P_CLEANUP,
						    P_SETUP);
			}

			if (node_level(s.s_node) > 0) {
				s.s_idx = (bop->bo_flags & BOF_NEXT) ? 0 :
					  node_count(s.s_node);
				node_child(&s, &child);
				if (!address_in_segment(child)) {
					node_unlock(lev->l_sibling);
					node_op_fini(&oi->i_nop);
					return fail(bop, M0_ERR(-EFAULT));
				}
				oi->i_pivot++;
				if (oi->i_pivot >= oi->i_height) {
					/* If height of tree increased. */
					node_unlock(lev->l_sibling);
					return m0_sm_op_sub(&bop->bo_op,
							    P_CLEANUP, P_SETUP);
				}
				node_unlock(lev->l_sibling);
				return node_get(&oi->i_nop, tree, &child,
						P_SIBLING);
			} else {
				node_unlock(lev->l_sibling);
				return P_LOCK;
			}
		} else {
			node_op_fini(&oi->i_nop);
			return m0_sm_op_sub(&bop->bo_op, P_CLEANUP, P_SETUP);
		}
	case P_LOCK:
		if (!lock_acquired)
			return lock_op_init(&bop->bo_op, &bop->bo_i->i_nop,
					    bop->bo_arbor->t_desc, P_CHECK);
		/** Fall through if LOCK is already acquired. */
	case P_CHECK:
		if (!path_check(oi, tree, &bop->bo_rec.r_key.k_cookie) ||
		    !sibling_node_check(oi)) {
			oi->i_trial++;
			if (oi->i_trial >= MAX_TRIALS) {
				M0_ASSERT_INFO((bop->bo_flags & BOF_LOCKALL) ==
					       0, "Iterator failure in tree"
					       "lock mode");
				bop->bo_flags |= BOF_LOCKALL;
				lock_op_unlock(tree);
				return m0_sm_op_sub(&bop->bo_op, P_CLEANUP,
						    P_LOCKALL);
			}
			if (oi->i_height != tree->t_height) {
				lock_op_unlock(tree);
				return m0_sm_op_sub(&bop->bo_op, P_CLEANUP,
				                    P_SETUP);
			} else {
				/* If height is same, put back all the nodes. */
				lock_op_unlock(tree);
				level_put(oi, bop->bo_tx);
				return P_DOWN;
			}
		}
		/**
		 * Fall through if path_check and sibling_node_check are
		 * successful.
		 */
	case P_ACT: {
		m0_bcount_t		 ksize;
		m0_bcount_t		 vsize;
		void			*pkey;
		void			*pval;
		struct slot		 s = {};

		lev = &oi->i_level[oi->i_used];

		s.s_rec.r_key.k_data = M0_BUFVEC_INIT_BUF(&pkey, &ksize);
		s.s_rec.r_val	     = M0_BUFVEC_INIT_BUF(&pval, &vsize);
		s.s_rec.r_flags      = M0_BSC_SUCCESS;

		/* Return record if idx fit in the node. */
		if (index_is_valid(lev)) {
			s.s_node = lev->l_node;
			s.s_idx  = lev->l_idx;
			node_rec(&s);
		} else if (oi->i_pivot == -1)
			/* Handle rightmost/leftmost key case. */
			s.s_rec.r_flags = M0_BSC_KEY_BTREE_BOUNDARY;
		else {
			/* Return sibling record based on flag. */
			s.s_node = lev->l_sibling;
			s.s_idx = (bop->bo_flags & BOF_NEXT) ? 0 :
				  node_count(s.s_node) - 1;
			node_rec(&s);
		}
		bop->bo_cb.c_act(&bop->bo_cb, &s.s_rec);
		lock_op_unlock(tree);
		return m0_sm_op_sub(&bop->bo_op, P_CLEANUP, P_FINI);
	}
	case P_CLEANUP:
		level_cleanup(oi, bop->bo_tx);
		return m0_sm_op_ret(&bop->bo_op);
	case P_FINI:
		M0_ASSERT(oi);
		m0_free(oi);
		return P_DONE;
	default:
		M0_IMPOSSIBLE("Wrong state: %i", bop->bo_op.o_sm.sm_state);
	};
}

/* Delete Operation */

/**
 * This function will get called if there is an underflow at current node after
 * deletion of the record. Currently, underflow condition is defined based on
 * record count. If record count is 0, there will be underflow. To resolve
 * underflow,
 * 1) delete the node from parent.
 * 2) check if there is an underflow at parent due to deletion of it's child.
 * 3) if there is an underflow,
 *        if, we have reached root, handle underflow at root.
 *        else, repeat steps from step 1.
 *    else, return next phase which needs to be executed.
 *
 * @param bop will provide all required information about btree operation.
 * @return int64_t return state which needs to get executed next.
 */
static int64_t btree_del_resolve_underflow(struct m0_btree_op *bop)
{
	struct td              *tree        = bop->bo_arbor->t_desc;
	struct m0_btree_oimpl  *oi          = bop->bo_i;
	int                     used_count  = oi->i_used;
	struct level           *lev         = &oi->i_level[used_count];
	bool                    flag        = false;
	struct slot             node_slot;
	int                     curr_root_level;
	struct slot             root_slot;
	struct nd              *root_child;
	bool                    node_underflow;

	do {
		used_count--;
		lev = &oi->i_level[used_count];
		node_lock(lev->l_node);

		node_del(lev->l_node, lev->l_idx, bop->bo_tx);
		node_slot.s_node = lev->l_node;
		node_slot.s_idx  = lev->l_idx;
		node_done(&node_slot, bop->bo_tx, true);

		/**
		 * once underflow is resolved at child by deleteing child node
		 * from parent, determine next step:
		 * If we reach the root node,
		 *      if record count > 1, go to P_FREENODE.
		 *      if record count = 0, set level = 0, height=1, go to
		 *         P_FREENODE.
		 *       else record count == 1, break the loop handle root case
		 *           condition.
		 * else if record count at parent is greater than 0, go to
		 *         P_FREENODE.
		 *      else, resolve the underflow at parent reapeat the steps
		 *            in loop.
		 */
		if (used_count == 0) {
			if (node_count_rec(lev->l_node) > 1)
				flag = true;
			else if (node_count_rec(lev->l_node) == 0) {
				node_set_level(lev->l_node, 0, bop->bo_tx);
				tree->t_height = 1;
				flag = true;
			} else
				break;
		}
		node_seq_cnt_update(lev->l_node);
		node_fix(node_slot.s_node, bop->bo_tx);
		btree_node_capture_enlist(oi, lev->l_node, lev->l_idx);
		/**
		 * TBD : This check needs to be removed when debugging is
		 * done.
		 */
		M0_ASSERT(node_expensive_invariant(lev->l_node));

		node_underflow = node_isunderflow(lev->l_node, false);
		if (used_count != 0 && node_underflow) {
			node_fini(lev->l_node, bop->bo_tx);
			lev->l_freenode = true;
		}

		node_unlock(lev->l_node);

		/* check if underflow after deletion */
		if (flag || !node_underflow)
			return P_CAPTURE;

	} while (1);

	/**
	 * handle root cases :
	 * If we have reached the root and root contains only one child pointer
	 * due to the deletion of l_node from the level below the root,
	 * 1) get the root's only child
	 * 2) delete the existing record from root
	 * 3) copy the record from its only child to root
	 * 4) free that child node
	 */

	curr_root_level  = node_level(lev->l_node);
	root_slot.s_node = lev->l_node;
	root_slot.s_idx  = 0;
	node_del(lev->l_node, 0, bop->bo_tx);
	node_done(&root_slot, bop->bo_tx, true);

	/* l_sib is node below root which is root's only child */
	root_child = oi->i_level[1].l_sibling;
	node_lock(root_child);

	node_set_level(lev->l_node, curr_root_level - 1, bop->bo_tx);
	tree->t_height--;

	node_move(root_child, lev->l_node, D_RIGHT, NR_MAX, bop->bo_tx);
	M0_ASSERT(node_count_rec(root_child) == 0);
	btree_node_capture_enlist(oi, lev->l_node, 0);
	btree_node_capture_enlist(oi, root_child, 0);
	oi->i_root_child_free = true;

	/* TBD : This check needs to be removed when debugging is done. */
	M0_ASSERT(node_expensive_invariant(lev->l_node));
	node_unlock(lev->l_node);
	node_unlock(root_child);

	return P_CAPTURE;
}

/**
 * Validates the child node of root and its sequence number if it is loaded.
 *
 * @param oi provides traversed nodes information.
 * @return bool return true if validation succeeds else false.
 */
static bool child_node_check(struct m0_btree_oimpl *oi)
{
	struct nd *l_node;

	if (cookie_is_used() || oi->i_used == 0)
		return true;

	l_node = oi->i_level[1].l_sibling;

	if (l_node) {
		node_lock(l_node);
		if (!node_isvalid(l_node)) {
			node_unlock(l_node);
			return false;
		}
		if (oi->i_level[1].l_sib_seq != l_node->n_seq) {
			node_unlock(l_node);
			return false;
		}
		node_unlock(l_node);
	}
	return true;
}

/**
 * This function will determine if there is requirement of loading root child.
 * If root contains only two records and if any of them is going to get deleted,
 * it is required to load the other child of root as well to handle root case.
 *
 * @param bop will provide all required information about btree operation.
 * @return int8_t return -1 if any ancestor node is not valid. return 1, if
 *                loading of child is needed, else return 0;
 */
static int8_t root_child_is_req(struct m0_btree_op *bop)
{
	struct m0_btree_oimpl *oi         = bop->bo_i;
	int8_t                 load       = 0;
	int                    used_count = oi->i_used;
	struct level          *lev;

	do {
		lev = &oi->i_level[used_count];
		node_lock(lev->l_node);
		if (!node_isvalid(lev->l_node)) {
			node_unlock(lev->l_node);
			return -1;
		}
		if (used_count == 0) {
			if (node_count_rec(lev->l_node) == 2)
				load = 1;
			node_unlock(lev->l_node);
			break;
		}
		if (!node_isunderflow(lev->l_node, true)) {
			node_unlock(lev->l_node);
			break;
		}
		node_unlock(lev->l_node);
		used_count--;
	}while (1);
	return load;
}

/**
 * This function will get called if root is an internal node and it contains
 * only two records. It will check if there is requirement for loading root's
 * other child and accordingly return the next state for execution.
 *
 * @param bop will provide all required information about btree operation.
 * @return int64_t return state which needs to get executed next.
 */
static int64_t root_case_handle(struct m0_btree_op *bop)
{
	/**
	 * If root is an internal node and it contains only two records, check
	 * if any record is going to be deleted if yes, we also have to load
	 * other child of root so that we can copy the content from that child
	 * at root and decrease the level by one.
	 */
	struct m0_btree_oimpl *oi            = bop->bo_i;
	int8_t                 load;

	load = root_child_is_req(bop);
	if (load == -1)
		return m0_sm_op_sub(&bop->bo_op, P_CLEANUP, P_SETUP);
	if (load) {
		struct slot     root_slot = {};
		struct segaddr  root_child;
		struct level   *root_lev = &oi->i_level[0];

		node_lock(root_lev->l_node);

		if (!node_isvalid(root_lev->l_node) ||
		    root_lev->l_node->n_seq != root_lev->l_seq) {
			node_unlock(root_lev->l_node);
			return m0_sm_op_sub(&bop->bo_op, P_CLEANUP, P_SETUP);
		}
		root_slot.s_node = root_lev->l_node;
		root_slot.s_idx  = root_lev->l_idx == 0 ? 1 : 0;

		node_child(&root_slot, &root_child);
		if (!address_in_segment(root_child)) {
			node_unlock(root_lev->l_node);
			node_op_fini(&oi->i_nop);
			return fail(bop, M0_ERR(-EFAULT));
		}
		node_unlock(root_lev->l_node);
		return node_get(&oi->i_nop, bop->bo_arbor->t_desc,
				&root_child, P_STORE_CHILD);
	}
	return P_LOCK;
}

/* State machine implementation for delete operation */
static int64_t btree_del_kv_tick(struct m0_sm_op *smop)
{
	struct m0_btree_op    *bop            = M0_AMB(bop, smop, bo_op);
	struct td             *tree           = bop->bo_arbor->t_desc;
	uint64_t               flags          = bop->bo_flags;
	struct m0_btree_oimpl *oi             = bop->bo_i;
	bool                   lock_acquired  = bop->bo_flags & BOF_LOCKALL;
	struct level          *lev;

	switch (bop->bo_op.o_sm.sm_state) {
	case P_INIT:
		M0_ASSERT(bop->bo_i == NULL);
		bop->bo_i = m0_alloc(sizeof *oi);
		if (bop->bo_i == NULL) {
			bop->bo_op.o_sm.sm_rc = M0_ERR(-ENOMEM);
			return P_DONE;
		}
		if ((flags & BOF_COOKIE) &&
		    cookie_is_set(&bop->bo_rec.r_key.k_cookie))
			return P_COOKIE;
		else
			return P_SETUP;
	case P_COOKIE:
		if (cookie_is_valid(tree, &bop->bo_rec.r_key.k_cookie) &&
		    !node_isunderflow(oi->i_cookie_node, true))
			return P_LOCK;
		else
			return P_SETUP;
	case P_LOCKALL:
		M0_ASSERT(bop->bo_flags & BOF_LOCKALL);
		return lock_op_init(&bop->bo_op, &bop->bo_i->i_nop,
				    bop->bo_arbor->t_desc, P_SETUP);
	case P_SETUP:
		oi->i_height = tree->t_height;
		level_alloc(oi, oi->i_height);
		if (oi->i_level == NULL) {
			if (lock_acquired)
				lock_op_unlock(tree);
			return fail(bop, M0_ERR(-ENOMEM));
		}
		bop->bo_i->i_key_found = false;
		oi->i_nop.no_op.o_sm.sm_rc = 0;
		/** Fall through to P_DOWN. */
	case P_DOWN:
		oi->i_used = 0;
		M0_SET0(&oi->i_capture);
		/* Load root node. */
		return node_get(&oi->i_nop, tree, &tree->t_root->n_addr,
				P_NEXTDOWN);
	case P_NEXTDOWN:
		if (oi->i_nop.no_op.o_sm.sm_rc == 0) {
			struct slot    node_slot = {};
			struct segaddr child_node_addr;

			lev = &oi->i_level[oi->i_used];
			lev->l_node = oi->i_nop.no_node;
			node_slot.s_node = oi->i_nop.no_node;

			node_lock(lev->l_node);
			lev->l_seq = oi->i_nop.no_node->n_seq;
			oi->i_nop.no_node = NULL;

			/**
			 * Node validation is required to determine that the
			 * node(lev->l_node) which is pointed by current thread
			 * is not freed by any other thread till current thread
			 * reaches NEXTDOWN phase.
			 *
			 * Node verification is required to determine that no
			 * other thread which has lock is working on the same
			 * node(lev->l_node) which is pointed by current thread.
			 */
			if (!node_isvalid(lev->l_node) || (oi->i_used > 0 &&
			    node_count_rec(lev->l_node) == 0)) {
				node_unlock(lev->l_node);
				return m0_sm_op_sub(&bop->bo_op, P_CLEANUP,
						    P_SETUP);
			}

			oi->i_key_found = node_find(&node_slot,
						    &bop->bo_rec.r_key);
			lev->l_idx = node_slot.s_idx;

			if (node_level(node_slot.s_node) > 0) {
				if (oi->i_key_found) {
					lev->l_idx++;
					node_slot.s_idx++;
				}
				node_child(&node_slot, &child_node_addr);

				if (!address_in_segment(child_node_addr)) {
					node_unlock(lev->l_node);
					node_op_fini(&oi->i_nop);
					return fail(bop, M0_ERR(-EFAULT));
				}
				oi->i_used++;
				if (oi->i_used >= oi->i_height) {
					/* If height of tree increased. */
					oi->i_used = oi->i_height - 1;
					node_unlock(lev->l_node);
					return m0_sm_op_sub(&bop->bo_op,
							    P_CLEANUP, P_SETUP);
				}
				node_unlock(lev->l_node);
				return node_get(&oi->i_nop, tree,
						&child_node_addr, P_NEXTDOWN);
			} else {
				node_unlock(lev->l_node);
				if (!oi->i_key_found)
					return P_LOCK;
				/**
				 * If root is an internal node and it contains
				 * only two record, if any of the record is
				 * going to be deleted, load the other child of
				 * root.
				 */
				if (oi->i_used > 0) {
					struct nd *root_node;
					root_node = oi->i_level[0].l_node;
					node_lock(root_node);
					if (node_count_rec(root_node) == 2) {
						node_unlock(root_node);
						return root_case_handle(bop);
					}
					node_unlock(root_node);
				}

				return P_LOCK;
			}
		} else {
			node_op_fini(&oi->i_nop);
			return m0_sm_op_sub(&bop->bo_op, P_CLEANUP, P_SETUP);
		}
	case P_STORE_CHILD: {
		if (oi->i_nop.no_op.o_sm.sm_rc == 0) {
			struct nd *root_child;

			oi->i_level[1].l_sibling = oi->i_nop.no_node;
			root_child = oi->i_level[1].l_sibling;
			node_lock(root_child);

			oi->i_level[1].l_sib_seq = oi->i_nop.no_node->n_seq;
			oi->i_nop.no_node = NULL;

			if (!node_isvalid(root_child) ||
			    node_count_rec(root_child) == 0) {
				node_unlock(root_child);
 				return m0_sm_op_sub(&bop->bo_op, P_CLEANUP,
						    P_SETUP);
			}

			node_unlock(root_child);
			/* Fall through to the next step */
		} else {
			node_op_fini(&oi->i_nop);
			return m0_sm_op_sub(&bop->bo_op, P_CLEANUP, P_SETUP);
		}
	}
	case P_LOCK:
		if (!lock_acquired)
			return lock_op_init(&bop->bo_op, &bop->bo_i->i_nop,
					    bop->bo_arbor->t_desc, P_CHECK);
		/* Fall through to the next step */
	case P_CHECK:
		if (!path_check(oi, tree, &bop->bo_rec.r_key.k_cookie) ||
		    !child_node_check(oi)) {
			oi->i_trial++;
			if (oi->i_trial >= MAX_TRIALS) {
				M0_ASSERT_INFO((bop->bo_flags & BOF_LOCKALL) ==
					       0, "Delete record failure in"
					       "tree lock mode");
				bop->bo_flags |= BOF_LOCKALL;
				lock_op_unlock(tree);
				return m0_sm_op_sub(&bop->bo_op, P_CLEANUP,
						    P_LOCKALL);
			}
			if (oi->i_height != tree->t_height) {
				/* If height has changed. */
				lock_op_unlock(tree);
				return m0_sm_op_sub(&bop->bo_op, P_CLEANUP,
					            P_SETUP);
			} else {
				/* If height is same, put back all the nodes. */
				lock_op_unlock(tree);
				level_put(oi, bop->bo_tx);
				return P_DOWN;
			}
		}
		/**
		 * Fall through if path_check and child_node_check are
		 * successful.
		 */
	case P_ACT: {
		struct m0_btree_rec rec;
		struct slot         node_slot;
		bool                node_underflow;
		/**
		 *  if key exists, delete the key, if there is an underflow, go
		 *  to resolve function else return P_CLEANUP.
		*/

		if (!oi->i_key_found)
			rec.r_flags = M0_BSC_KEY_NOT_FOUND;
		else {
			lev = &oi->i_level[oi->i_used];
			node_slot.s_node = lev->l_node;
			node_slot.s_idx  = lev->l_idx;

			node_lock(lev->l_node);

			node_del(node_slot.s_node, node_slot.s_idx, bop->bo_tx);
			node_done(&node_slot, bop->bo_tx, true);
			node_seq_cnt_update(lev->l_node);
			node_fix(node_slot.s_node, bop->bo_tx);
			btree_node_capture_enlist(oi, lev->l_node, lev->l_idx);
			/**
			 * TBD : This check needs to be removed when debugging
			 * is done.
			 */
			M0_ASSERT(node_expensive_invariant(lev->l_node));
			node_underflow = node_isunderflow(lev->l_node, false);
			if (oi->i_used != 0  && node_underflow) {
				node_fini(lev->l_node, bop->bo_tx);
				lev->l_freenode = true;
			}

			node_unlock(lev->l_node);

			rec.r_flags = M0_BSC_SUCCESS;
		}
		int rc = bop->bo_cb.c_act(&bop->bo_cb, &rec);
		if (rc) {
			M0_ASSERT(!oi->i_key_found);
			lock_op_unlock(tree);
			return fail(bop, rc);
		}

		if (oi->i_key_found) {
			if (oi->i_used == 0 || !node_underflow) {
				/* No Underflow */
				return P_CAPTURE;
			}
			return btree_del_resolve_underflow(bop);
		}
		M0_ASSERT(0);
	}
	case P_CAPTURE:
		btree_tx_nodes_capture(oi, bop->bo_tx);
		return P_FREENODE;
	case P_FREENODE : {
		int i;
		for (i = oi->i_used; i >= 0; i--) {
			lev = &oi->i_level[i];
			if (lev->l_freenode) {
				M0_ASSERT(oi->i_used > 0);
				oi->i_nop.no_opc = NOP_FREE;
				node_free(&oi->i_nop, lev->l_node,
					  bop->bo_tx, 0);
				lev->l_node = NULL;
			} else
				break;
		}
		if (oi->i_root_child_free) {
			lev = &oi->i_level[1];
			oi->i_nop.no_opc = NOP_FREE;
			node_free(&oi->i_nop, lev->l_sibling, bop->bo_tx, 0);
			lev->l_sibling = NULL;
		}

		lock_op_unlock(tree);
		return m0_sm_op_sub(&bop->bo_op, P_CLEANUP, P_FINI);
	}
	case P_CLEANUP :
		level_cleanup(oi, bop->bo_tx);
		return m0_sm_op_ret(&bop->bo_op);
	case P_FINI :
		M0_ASSERT(oi);
		m0_free(oi);
		return P_DONE;
	default:
		M0_IMPOSSIBLE("Wrong state: %i", bop->bo_op.o_sm.sm_state);
	};
}

/**
 * TODO: Call this function to free up node descriptor from LRU list.
 * A daemon should run in parallel to check the health of the system. If it
 * requires more memory the node descriptors can be freed from LRU list.
 *
 * @param count number of node descriptors to be freed.
 */
void m0_btree_lrulist_purge(uint64_t count)
{
	struct nd* node;
	struct nd* prev;

	m0_rwlock_write_lock(&list_lock);
	node = ndlist_tlist_tail(&btree_lru_nds);
	for (;  node != NULL && count > 0; count --) {
		prev = ndlist_tlist_prev(&btree_lru_nds, node);
		if (node->n_txref == 0) {
			ndlist_tlink_del_fini(node);
			m0_rwlock_fini(&node->n_lock);
			m0_free(node);
		}
		node = prev;
	}
	m0_rwlock_write_unlock(&list_lock);
}

int  m0_btree_open(void *addr, int nob, struct m0_btree **out,
		   struct m0_btree_op *bop)
{
	bop->b_data.addr      = addr;
	bop->b_data.num_bytes = nob;
	bop->b_data.tree      = *out;

	m0_sm_op_init(&bop->bo_op, &btree_open_tree_tick, &bop->bo_op_exec,
		      &btree_conf, &bop->bo_sm_group);
	return 0;
}

void m0_btree_close(struct m0_btree *arbor, struct m0_btree_op *bop)
{
	bop->bo_arbor = arbor;
	m0_sm_op_init(&bop->bo_op, &btree_close_tree_tick, &bop->bo_op_exec,
		      &btree_conf, &bop->bo_sm_group);
}

void m0_btree_create(void *addr, int nob, const struct m0_btree_type *bt,
		     const struct node_type *nt, struct m0_btree_op *bop,
		     struct m0_be_seg *seg, struct m0_be_tx *tx)
{
	bop->b_data.addr        = addr;
	bop->b_data.num_bytes   = nob;
	bop->b_data.bt          = bt;
	bop->b_data.nt          = nt;
	bop->bo_tx              = tx;
	bop->bo_seg             = seg;

	m0_sm_op_init(&bop->bo_op, &btree_create_tree_tick, &bop->bo_op_exec,
		      &btree_conf, &bop->bo_sm_group);
}

void m0_btree_destroy(struct m0_btree *arbor, struct m0_btree_op *bop,
		      struct m0_be_tx *tx)
{
	bop->bo_arbor = arbor;
	bop->bo_tx    = tx;
	bop->bo_seg   = arbor->t_desc->t_seg;

	m0_sm_op_init(&bop->bo_op, &btree_destroy_tree_tick, &bop->bo_op_exec,
		      &btree_conf, &bop->bo_sm_group);
}

void m0_btree_get(struct m0_btree *arbor, const struct m0_btree_key *key,
		  const struct m0_btree_cb *cb, uint64_t flags,
		  struct m0_btree_op *bop)
{
	bop->bo_opc       = M0_BO_GET;
	bop->bo_arbor     = arbor;
	bop->bo_rec.r_key = *key;
	bop->bo_flags     = flags;
	bop->bo_cb        = *cb;
	bop->bo_tx        = NULL;
	bop->bo_seg       = NULL;
	bop->bo_i         = NULL;
	m0_sm_op_init(&bop->bo_op, &btree_get_kv_tick, &bop->bo_op_exec,
		      &btree_conf, &bop->bo_sm_group);
}

void m0_btree_iter(struct m0_btree *arbor, const struct m0_btree_key *key,
		   const struct m0_btree_cb *cb, uint64_t flags,
		   struct m0_btree_op *bop)
{
	M0_PRE(flags & BOF_NEXT || flags & BOF_PREV);

	bop->bo_opc       = M0_BO_ITER;
	bop->bo_arbor     = arbor;
	bop->bo_rec.r_key = *key;
	bop->bo_flags     = flags;
	bop->bo_cb        = *cb;
	bop->bo_tx        = NULL;
	bop->bo_seg       = NULL;
	bop->bo_i         = NULL;
	m0_sm_op_init(&bop->bo_op, &btree_iter_kv_tick, &bop->bo_op_exec,
		      &btree_conf, &bop->bo_sm_group);
}

void m0_btree_put(struct m0_btree *arbor, const struct m0_btree_rec *rec,
		  const struct m0_btree_cb *cb, uint64_t flags,
		  struct m0_btree_op *bop, struct m0_be_tx *tx)
{
	bop->bo_opc    = M0_BO_PUT;
	bop->bo_arbor  = arbor;
	bop->bo_rec    = *rec;
	bop->bo_cb     = *cb;
	bop->bo_tx     = tx;
	bop->bo_flags  = flags;
	bop->bo_seg    = arbor->t_desc->t_seg;
	bop->bo_i      = NULL;

	m0_sm_op_init(&bop->bo_op, &btree_put_kv_tick, &bop->bo_op_exec,
		      &btree_conf, &bop->bo_sm_group);
}

void m0_btree_del(struct m0_btree *arbor, const struct m0_btree_key *key,
		  const struct m0_btree_cb *cb, uint64_t flags,
		  struct m0_btree_op *bop, struct m0_be_tx *tx)
{
	bop->bo_opc       = M0_BO_DEL;
	bop->bo_arbor     = arbor;
	bop->bo_rec.r_key = *key;
	bop->bo_cb        = *cb;
	bop->bo_tx        = tx;
	bop->bo_flags     = flags;
	bop->bo_seg       = arbor->t_desc->t_seg;
	bop->bo_i         = NULL;

	m0_sm_op_init(&bop->bo_op, &btree_del_kv_tick, &bop->bo_op_exec,
		      &btree_conf, &bop->bo_sm_group);
}

void m0_btree_update(struct m0_btree *arbor, const struct m0_btree_rec *rec,
		     const struct m0_btree_cb *cb, uint64_t flags,
		     struct m0_btree_op *bop, struct m0_be_tx *tx)
{
	bop->bo_opc    = M0_BO_UPDATE;
	bop->bo_arbor  = arbor;
	bop->bo_rec    = *rec;
	bop->bo_cb     = *cb;
	bop->bo_tx     = tx;
	bop->bo_flags  = flags;
	bop->bo_seg    = arbor->t_desc->t_seg;
	bop->bo_i      = NULL;

	m0_sm_op_init(&bop->bo_op, &btree_put_kv_tick, &bop->bo_op_exec,
		      &btree_conf, &bop->bo_sm_group);
}

#endif

#ifndef __KERNEL__
/**
 *  --------------------------
 *  Section START - Unit Tests
 *  --------------------------
 */

/**
 * The code contained below is 'ut'. This is a little experiment to contain the
 * ut code in the same file containing the functionality code. We are open to
 * changes iff enough reasons are found that this model either does not work or
 * is not intuitive or maintainable.
 */

static struct m0_be_ut_backend *ut_be;
static struct m0_be_ut_seg     *ut_seg;
static struct m0_be_seg        *seg;
static bool                     btree_ut_initialised = false;

static void btree_ut_init(void)
{
	if (!btree_ut_initialised) {
		segops = (struct seg_ops *)&mem_seg_ops;
		m0_btree_mod_init();
		btree_ut_initialised = true;
	}
}

static void btree_ut_fini(void)
{
	segops = NULL;
	m0_btree_mod_fini();
	btree_ut_initialised = false;
}

/**
 * This test will create a few nodes and then delete them before exiting. The
 * main intent of this test is to debug the create and delete nodes functions.
 */
static void ut_node_create_delete(void)
{
	struct node_op          op;
	struct node_op          op1;
	struct node_op          op2;
	/* struct m0_btree_type    tt; */
	struct td              *tree;
	struct td              *tree_clone;
	struct nd              *node1;
	struct nd              *node2;
	const struct node_type *nt    = &fixed_format;

	M0_ENTRY();

	btree_ut_init();

	M0_SET0(&op);

	M0_ASSERT(trees_loaded == 0);

	// Create a Fixed-Format tree.
	op.no_opc = NOP_ALLOC;
	/* tree_create(&op, &tt, 10, NULL, 0); */

	tree = op.no_tree;

	M0_ASSERT(tree->t_ref == 1);
	M0_ASSERT(tree->t_root != NULL);
	M0_ASSERT(trees_loaded == 1);

	// Add a few nodes to the created tree.
	op1.no_opc = NOP_ALLOC;
	node_alloc(&op1, tree, 10, nt, 8, 8, NULL, 0);
	node1 = op1.no_node;

	op2.no_opc = NOP_ALLOC;
	node_alloc(&op2,  tree, 10, nt, 8, 8, NULL, 0);
	node2 = op2.no_node;

	op1.no_opc = NOP_FREE;
	node_free(&op1, node1, NULL, 0);

	op2.no_opc = NOP_FREE;
	node_free(&op2, node2, NULL, 0);

	/* Get another reference to the same tree. */
	tree_get(&op, &tree->t_root->n_addr, 0);
	tree_clone = op.no_tree;
	M0_ASSERT(tree_clone->t_ref == 2);
	M0_ASSERT(tree->t_root == tree_clone->t_root);
	M0_ASSERT(trees_loaded == 1);


	tree_put(tree_clone);
	M0_ASSERT(trees_loaded == 1);

	// Done playing with the tree - delete it.
	op.no_opc = NOP_FREE;
	tree_delete(&op, tree, NULL, 0);
	M0_ASSERT(trees_loaded == 0);

	btree_ut_fini();
	M0_LEAVE();
}


static bool add_rec(struct nd *node,
		    uint64_t   key,
		    uint64_t   val)
{
	struct ff_head      *h = ff_data(node);
	struct slot          slot;
	struct m0_btree_key  find_key;
	m0_bcount_t          ksize;
	void                *p_key;
	m0_bcount_t          vsize;
	void                *p_val;
	struct m0_be_tx     *tx = NULL;

	/**
	 * To add a record if space is available in the node to hold a new
	 * record:
	 * 1) Search index in the node where the new record is to be inserted.
	 * 2) Get the location in the node where the key & value should be
	 *    inserted.
	 * 3) Insert the new record at the determined location.
	 */

	ksize = h->ff_ksize;
	p_key = &key;
	vsize = h->ff_vsize;
	p_val = &val;

	M0_SET0(&slot);
	slot.s_node                            = node;
	slot.s_rec.r_key.k_data.ov_vec.v_nr    = 1;
	slot.s_rec.r_key.k_data.ov_vec.v_count = &ksize;
	slot.s_rec.r_val.ov_vec.v_nr           = 1;
	slot.s_rec.r_val.ov_vec.v_count        = &vsize;

	if (node_count(node) != 0) {
		if (!node_isfit(&slot))
			return false;
		find_key.k_data.ov_vec.v_nr = 1;
		find_key.k_data.ov_vec.v_count = &ksize;
		find_key.k_data.ov_buf = &p_key;
		node_find(&slot, &find_key);
	}

	node_make(&slot, NULL);

	slot.s_rec.r_key.k_data.ov_buf = &p_key;
	slot.s_rec.r_val.ov_buf = &p_val;

	node_rec(&slot);

	*((uint64_t *)p_key) = key;
	*((uint64_t *)p_val) = val;

	node_capture(&slot, tx);
	return true;
}

static void get_next_rec_to_add(struct nd *node, uint64_t *key,  uint64_t *val)
{
	struct slot          slot;
	uint64_t             proposed_key;
	struct m0_btree_key  find_key;
	m0_bcount_t          ksize;
	void                *p_key;
	m0_bcount_t          vsize;
	void                *p_val;
	struct ff_head      *h = ff_data(node);

	M0_SET0(&slot);
	slot.s_node = node;

	ksize = h->ff_ksize;
	proposed_key = rand();

	find_key.k_data = M0_BUFVEC_INIT_BUF(&p_key, &ksize);

	slot.s_rec.r_key.k_data = M0_BUFVEC_INIT_BUF(&p_key, &ksize);

	slot.s_rec.r_val = M0_BUFVEC_INIT_BUF(&p_val, &vsize);

	while (true) {
		uint64_t found_key;

		proposed_key %= 256;
		p_key = &proposed_key;

		if (node_count(node) == 0)
			break;
		node_find(&slot, &find_key);
		node_rec(&slot);

		if (slot.s_idx >= node_count(node))
			break;

		found_key = *(uint64_t *)p_key;

		if (found_key == proposed_key)
			proposed_key++;
		else
			break;
	}

	*key = proposed_key;
	memset(val, *key, sizeof(*val));
}

void get_rec_at_index(struct nd *node, int idx, uint64_t *key,  uint64_t *val)
{
	struct slot          slot;
	m0_bcount_t          ksize;
	void                *p_key;
	m0_bcount_t          vsize;
	void                *p_val;

	M0_SET0(&slot);
	slot.s_node = node;
	slot.s_idx  = idx;

	M0_ASSERT(idx<node_count(node));

	slot.s_rec.r_key.k_data.ov_vec.v_nr = 1;
	slot.s_rec.r_key.k_data.ov_vec.v_count = &ksize;
	slot.s_rec.r_key.k_data.ov_buf = &p_key;

	slot.s_rec.r_val.ov_vec.v_nr = 1;
	slot.s_rec.r_val.ov_vec.v_count = &vsize;
	slot.s_rec.r_val.ov_buf = &p_val;

	node_rec(&slot);

	if (key != NULL)
		*key = *(uint64_t *)p_key;

	if (val != NULL)
		*val = *(uint64_t *)p_val;
}

void get_key_at_index(struct nd *node, int idx, uint64_t *key)
{
	struct slot          slot;
	m0_bcount_t          ksize;
	void                *p_key;

	M0_SET0(&slot);
	slot.s_node = node;
	slot.s_idx  = idx;

	M0_ASSERT(idx<node_count(node));

	slot.s_rec.r_key.k_data.ov_vec.v_nr = 1;
	slot.s_rec.r_key.k_data.ov_vec.v_count = &ksize;
	slot.s_rec.r_key.k_data.ov_buf = &p_key;

	node_key(&slot);

	if (key != NULL)
		*key = *(uint64_t *)p_key;
}
/**
 * This unit test will create a tree, add a node and then populate the node with
 * some records. It will also confirm the records are in ascending order of Key.
 */
static void ut_node_add_del_rec(void)
{
	struct node_op          op;
	struct node_op          op1;
	/* struct m0_btree_type    tt; */
	struct td              *tree;
	struct nd              *node1;
	const struct node_type *nt      = &fixed_format;
	uint64_t                key;
	uint64_t                val;
	uint64_t                prev_key;
	uint64_t                curr_key;
	time_t                  curr_time;
	int                     run_loop;

	M0_ENTRY();

	time(&curr_time);
	M0_LOG(M0_INFO, "Using seed %lu", curr_time);
	srand(curr_time);

	run_loop = 50000;

	btree_ut_init();

	M0_SET0(&op);

	op.no_opc = NOP_ALLOC;
	/* tree_create(&op, &tt, 10, NULL, 0); */

	tree = op.no_tree;

	op1.no_opc = NOP_ALLOC;
	node_alloc(&op1, tree, 10, nt, 8, 8, NULL, 0);
	node1 = op1.no_node;

	while (run_loop--) {
		int i;

		/** Add records */
		i = 0;
		while (true) {
			get_next_rec_to_add(node1, &key, &val);
			if (!add_rec(node1, key, val))
				break;
			M0_ASSERT(++i == node_count(node1));
		}

		/** Confirm all the records are in ascending value of key. */
		get_rec_at_index(node1, 0, &prev_key, NULL);
		for (i = 1; i < node_count(node1); i++) {
			get_rec_at_index(node1, i, &curr_key, NULL);
			M0_ASSERT(prev_key < curr_key);
			prev_key = curr_key;
		}

		/** Delete all the records from the node. */
		i = node_count(node1) - 1;
		while (node_count(node1) != 0) {
			int j = rand() % node_count(node1);
			node_del(node1, j, NULL);
			M0_ASSERT(i-- == node_count(node1));
		}
	}

	op1.no_opc = NOP_FREE;
	node_free(&op1, node1, NULL, 0);

	// Done playing with the tree - delete it.
	op.no_opc = NOP_FREE;
	tree_delete(&op, tree, NULL, 0);

	btree_ut_fini();

	M0_LEAVE();
}

/**
 * In this unit test we exercise a few tree operations in both valid and invalid
 * conditions.
 */
static void ut_basic_tree_oper(void)
{
	/** void                   *invalid_addr = (void *)0xbadbadbadbad; */
	struct m0_btree        *btree;
	struct m0_btree        *temp_btree;
	struct m0_btree_type    btree_type = {  .tt_id = M0_BT_UT_KV_OPS,
						.ksize = 8,
						.vsize = 8, };
	struct m0_be_tx        *tx         = NULL;
	struct m0_be_seg       *seg        = NULL;
	struct m0_btree_op      b_op       = {};
	void                   *temp_node;
	const struct node_type *nt = &fixed_format;
	int                     rc;

	/** Prepare transaction to capture tree operations. */
	m0_be_tx_init(tx, 0, NULL, NULL, NULL, NULL, NULL, NULL);
	m0_be_tx_prep(tx, NULL);
	btree_ut_init();
	/**
	 *  Run a valid scenario which:
	 *  1) Creates a btree
	 *  2) Closes the btree
	 *  3) Opens the btree
	 *  4) Closes the btree
	 *  5) Destroys the btree
	 */

	/** Create temp node space*/
	temp_node = m0_alloc_aligned((1024 + sizeof(struct nd)), 10);
	btree = m0_alloc(sizeof *btree);
	rc = M0_BTREE_OP_SYNC_WITH_RC(&b_op, m0_btree_create(temp_node, 1024,
							     &btree_type, nt,
							     &b_op, seg, tx));
	M0_ASSERT(rc == 0);

	rc = M0_BTREE_OP_SYNC_WITH_RC(&b_op, m0_btree_close(b_op.bo_arbor,
							    &b_op));
	M0_ASSERT(rc == 0);
	temp_btree = b_op.bo_arbor;
	rc = M0_BTREE_OP_SYNC_WITH_RC(&b_op, m0_btree_open(temp_node, 1024,
							   &btree, &b_op));
	M0_ASSERT(rc == 0);

	rc = M0_BTREE_OP_SYNC_WITH_RC(&b_op, m0_btree_close(btree, &b_op));
	M0_ASSERT(rc == 0);
	b_op.bo_arbor = temp_btree;

	if (b_op.bo_arbor->t_desc->t_ref > 0) {
		rc = M0_BTREE_OP_SYNC_WITH_RC(&b_op,
					      m0_btree_destroy(b_op.bo_arbor,
							       &b_op, tx));
		M0_ASSERT(rc == 0);
	}
	m0_free_aligned(temp_node, (1024 + sizeof(struct nd)), 10);

	/** Now run some invalid cases */

	/** Open a non-existent btree */
	/**
	 * ToDo: This condition needs to be uncommented once the check for
	 * node_isvalid is properly implemented in btree_open_tick.
	 *
	 * rc = M0_BTREE_OP_SYNC_WITH_RC(&b_op,
	 *                             m0_btree_open(invalid_addr, 1024, &btree,
	 *                                           &b_op));
	 * M0_ASSERT(rc == -EFAULT);
	 */

	/** Close a non-existent btree */
	/**
	 * The following close function are not called as the open operation
	 * being called before this doesnt increase the t_ref variable for
	 * given tree descriptor.
	 *
	 * m0_btree_close(btree); */

	/** Destroy a non-existent btree */
	/**
	 * Commenting this case till the time we can gracefully handle failure.
	 *
	 * M0_BTREE_OP_SYNC_WITH_RC(&b_op, m0_btree_destroy(btree, &b_op));
	 */

	/** Create a new btree */
	temp_node = m0_alloc_aligned((1024 + sizeof(struct nd)), 10);
	rc = M0_BTREE_OP_SYNC_WITH_RC(&b_op, m0_btree_create(temp_node, 1024,
							     &btree_type, nt,
							     &b_op, seg, tx));
	M0_ASSERT(rc == 0);
	/** Close it */
	/**
	 * The following 2 close functions are not used as there is no open
	 * operation being called before this. Hence, the t_ref variable for
	 * tree descriptor has not increased.
	 *
	 * m0_btree_close(b_op.bo_arbor);
	 */

	/** Try closing again */
	/* m0_btree_close(b_op.bo_arbor); */

	/** Re-open it */
	/**
	 * ToDo: This condition needs to be uncommented once the check for
	 * node_isvalid is properly implemented in btree_open_tick.
	 *
	 * rc = M0_BTREE_OP_SYNC_WITH_RC(&b_op,
	 *                             m0_btree_open(invalid_addr, 1024, &btree,
	 *                                           &b_op));
	 * M0_ASSERT(rc == -EFAULT);
	 */

	/** Open it again */
	/**
	 * ToDo: This condition needs to be uncommented once the check for
	 * node_isvalid is properly implemented in btree_open_tick.
	 *
	 * rc = M0_BTREE_OP_SYNC_WITH_RC(&b_op,
	 *      			 m0_btree_open(invalid_addr, 1024,
	 *      				       &btree, &b_op));
	 * M0_ASSERT(rc == -EFAULT);
	 */

	/** Destory it */
	if (b_op.bo_arbor->t_desc->t_ref > 0) {
		rc = M0_BTREE_OP_SYNC_WITH_RC(&b_op,
					      m0_btree_destroy(b_op.bo_arbor,
							       &b_op, tx));
		M0_ASSERT(rc == 0);
	}
	m0_free_aligned(temp_node, (1024 + sizeof(struct nd)), 10);
	/** Attempt to reopen the destroyed tree */

	/**
	 * ToDo: This condition needs to be uncommented once the check for
	 * node_isvalid is properly implemented in btree_open_tick.
	 *
	 * rc = M0_BTREE_OP_SYNC_WITH_RC(&b_op,
	 *      			 m0_btree_open(invalid_addr, 1024,
	 *      				       &btree, &b_op));
	 * M0_ASSERT(rc == -EFAULT);
	 */

	btree_ut_fini();
	m0_free(btree);
}

struct cb_data {
	/** Key that needs to be stored or retrieved. */
	struct m0_btree_key *key;

	/** Value associated with the key that is to be stored or retrieved. */
	struct m0_bufvec    *value;

	/** If value is retrieved (GET) then check if has expected contents. */
	bool                 check_value;

	/**
	 *  This field is filled by the callback routine with the flags which
	 *  the CB routine received from the _tick(). This flag can then be
	 *  analyzed by the caller for further processing.
	 */
	uint32_t             flags;
};

/**
 * Put callback will receive record pointer from put routine which will contain
 * r_flag which will indicate SUCCESS or ERROR code.
 * If put routine is able to find the record, it will set SUCCESS code and
 * callback routine needs to put key-value to the given record and return
 * success code.
 * else put routine will set the ERROR code to indicate failure and it is
 * expected to return ERROR code by callback routine.
 */
static int btree_kv_put_cb(struct m0_btree_cb *cb, struct m0_btree_rec *rec)
{
	struct m0_bufvec_cursor  scur;
	struct m0_bufvec_cursor  dcur;
	m0_bcount_t              ksize;
	m0_bcount_t              vsize;
	struct cb_data          *datum = cb->c_datum;

	/** The caller can look at these flags if he needs to. */
	datum->flags = rec->r_flags;
	M0_ASSERT(datum->flags == M0_BSC_SUCCESS);

	ksize = m0_vec_count(&datum->key->k_data.ov_vec);
	M0_ASSERT(m0_vec_count(&rec->r_key.k_data.ov_vec) >= ksize);

	vsize = m0_vec_count(&datum->value->ov_vec);
	M0_ASSERT(m0_vec_count(&rec->r_val.ov_vec) >= vsize);

	m0_bufvec_cursor_init(&scur, &datum->key->k_data);
	m0_bufvec_cursor_init(&dcur, &rec->r_key.k_data);
	m0_bufvec_cursor_copy(&dcur, &scur, ksize);

	m0_bufvec_cursor_init(&scur, datum->value);
	m0_bufvec_cursor_init(&dcur, &rec->r_val);
	m0_bufvec_cursor_copy(&dcur, &scur, vsize);

	return 0;
}

static int btree_kv_get_cb(struct m0_btree_cb *cb, struct m0_btree_rec *rec)
{
	struct m0_bufvec_cursor  scur;
	struct m0_bufvec_cursor  dcur;
	m0_bcount_t              ksize;
	m0_bcount_t              vsize;
	struct cb_data          *datum = cb->c_datum;

	/** The caller can look at these flags if he needs to. */
	datum->flags = rec->r_flags;

	if (rec->r_flags == M0_BSC_KEY_NOT_FOUND ||
	    rec->r_flags == M0_BSC_KEY_BTREE_BOUNDARY)
		return rec->r_flags;

	ksize = m0_vec_count(&datum->key->k_data.ov_vec);
	M0_PRE(m0_vec_count(&rec->r_key.k_data.ov_vec) <= ksize);

	vsize = m0_vec_count(&datum->value->ov_vec);
	M0_PRE(m0_vec_count(&rec->r_val.ov_vec) <= vsize);

	m0_bufvec_cursor_init(&dcur, &datum->key->k_data);
	m0_bufvec_cursor_init(&scur, &rec->r_key.k_data);
	m0_bufvec_cursor_copy(&dcur, &scur, ksize);

	m0_bufvec_cursor_init(&dcur, datum->value);
	m0_bufvec_cursor_init(&scur, &rec->r_val);
	m0_bufvec_cursor_copy(&dcur, &scur, vsize);

	if (datum->check_value) {
		struct m0_bufvec_cursor kcur;
		struct m0_bufvec_cursor vcur;
		m0_bcount_t             v_off = 0;
		bool                    check_failed = false;
		uint64_t                key;
		uint64_t                value;

		m0_bufvec_cursor_init(&kcur, &rec->r_key.k_data);
		m0_bufvec_cursor_copyfrom(&kcur, &key, sizeof(key));
		m0_bufvec_cursor_init(&vcur, &rec->r_val);
		vsize = sizeof(value);
		while (v_off < vsize) {

			m0_bufvec_cursor_copyfrom(&vcur, &value, vsize);
			if (key != value)
				check_failed = true;
			v_off += vsize;
		}

		/**
		 * If check_failed then maybe this entry was updated in which
		 * case we use the complement of the key for comparison.
		 */
		if (check_failed) {
			m0_bufvec_cursor_init(&vcur, &rec->r_val);
			v_off = 0;
			key = ~key;
			while (v_off < vsize) {
				m0_bufvec_cursor_copyfrom(&vcur, &value, vsize);
				if (key != value)
					M0_ASSERT(0);
				v_off += vsize;
			}
		}
	}

	return 0;
}

static int btree_kv_del_cb(struct m0_btree_cb *cb, struct m0_btree_rec *rec)
{
	struct cb_data          *datum = cb->c_datum;

	/** The caller can look at these flags if he needs to. */
	datum->flags = rec->r_flags;

	return rec->r_flags;
}

static int btree_kv_update_cb(struct m0_btree_cb *cb, struct m0_btree_rec *rec)
{
	struct m0_bufvec_cursor  scur;
	struct m0_bufvec_cursor  dcur;
	m0_bcount_t              vsize;
	struct cb_data          *datum = cb->c_datum;

	/** The caller can look at these flags if he needs to. */
	datum->flags = rec->r_flags;
	M0_ASSERT(datum->flags == M0_BSC_SUCCESS);

	vsize = m0_vec_count(&datum->value->ov_vec);
	M0_ASSERT(m0_vec_count(&rec->r_val.ov_vec) >= vsize);

	m0_bufvec_cursor_init(&scur, datum->value);
	m0_bufvec_cursor_init(&dcur, &rec->r_val);
	m0_bufvec_cursor_copy(&dcur, &scur, vsize);

	return 0;
}

/**
 * This unit test exercises the KV operations for both valid and invalid
 * conditions.
 */
static void ut_basic_kv_oper(void)
{
	struct m0_btree_type    btree_type  = {.tt_id = M0_BT_UT_KV_OPS,
					      .ksize = 8,
					      .vsize = 8, };
	struct m0_be_tx        *tx          = NULL;
	struct m0_be_seg       *seg         = NULL;
	struct m0_be_tx_credit  cred        = {};
	struct m0_btree_op      b_op        = {};
	struct m0_btree        *tree;
	void                   *temp_node;
	int                     i;
	time_t                  curr_time;
	struct m0_btree_cb      ut_cb;
	uint64_t                first_key;
	bool                    first_key_initialized = false;
	struct m0_btree_op      kv_op                 = {};
	const struct node_type *nt                    = &fixed_format;
	int                     rc;
	M0_ENTRY();

	time(&curr_time);
	M0_LOG(M0_INFO, "Using seed %lu", curr_time);
	srandom(curr_time);

	/** Prepare transaction to capture tree operations. */
	m0_be_tx_init(tx, 0, NULL, NULL, NULL, NULL, NULL, NULL);
	m0_be_tx_prep(tx, NULL);
	btree_ut_init();
	/**
	 *  Run valid scenario:
	 *  1) Create a btree
	 *  2) Adds a few records to the created tree.
	 *  3) Confirms the records are present in the tree.
	 *  4) Deletes all the records from the tree.
	 *  4) Close the btree
	 *  5) Destroy the btree
	 */

	/** Create temp node space and use it as root node for btree */
	temp_node = m0_alloc_aligned((1024 + sizeof(struct nd)), 10);
	M0_BTREE_OP_SYNC_WITH_RC(&b_op, m0_btree_create(temp_node, 1024,
							&btree_type, nt,
							&b_op, seg, tx));

	tree = b_op.bo_arbor;

	for (i = 0; i < 2048; i++) {
		uint64_t             key;
		uint64_t             value;
		struct cb_data       put_data;
		struct m0_btree_rec  rec;
		m0_bcount_t          ksize  = sizeof key;
		m0_bcount_t          vsize  = sizeof value;
		void                *k_ptr  = &key;
		void                *v_ptr  = &value;

		cred = M0_BE_TX_CB_CREDIT(0, 0, 0);
		btree_callback_credit(&cred);

		/**
		 *  There is a very low possibility of hitting the same key
		 *  again. This is fine as it helps debug the code when insert
		 *  is called with the same key instead of update function.
		 */
		key = value = m0_byteorder_cpu_to_be64(random());

		if (!first_key_initialized) {
			first_key = key;
			first_key_initialized = true;
		}

		rec.r_key.k_data   = M0_BUFVEC_INIT_BUF(&k_ptr, &ksize);
		rec.r_val          = M0_BUFVEC_INIT_BUF(&v_ptr, &vsize);

		put_data.key       = &rec.r_key;
		put_data.value     = &rec.r_val;

		ut_cb.c_act        = btree_kv_put_cb;
		ut_cb.c_datum      = &put_data;

		M0_BTREE_OP_SYNC_WITH_RC(&kv_op, m0_btree_put(tree, &rec,
							      &ut_cb, 0,
							      &kv_op, tx));
	}

	{
		uint64_t             key;
		uint64_t             value;
		struct cb_data       get_data;
		struct m0_btree_key  get_key;
		struct m0_bufvec     get_value;
		m0_bcount_t          ksize            = sizeof key;
		m0_bcount_t          vsize            = sizeof value;
		void                *k_ptr            = &key;
		void                *v_ptr            = &value;
		uint64_t             find_key;
		void                *find_key_ptr     = &find_key;
		m0_bcount_t          find_key_size    = sizeof find_key;
		struct m0_btree_key  find_key_in_tree;

		get_key.k_data = M0_BUFVEC_INIT_BUF(&k_ptr, &ksize);
		get_value      = M0_BUFVEC_INIT_BUF(&v_ptr, &vsize);

		get_data.key    = &get_key;
		get_data.value  = &get_value;

		ut_cb.c_act   = btree_kv_get_cb;
		ut_cb.c_datum = &get_data;

		find_key = first_key;

		find_key_in_tree.k_data =
				M0_BUFVEC_INIT_BUF(&find_key_ptr, &find_key_size);

		M0_BTREE_OP_SYNC_WITH_RC(&kv_op,
					 m0_btree_get(tree,
						      &find_key_in_tree,
						      &ut_cb, BOF_EQUAL,
						      &kv_op));

		for (i = 1; i < 2048; i++) {
			find_key = key;
			M0_BTREE_OP_SYNC_WITH_RC(&kv_op,
						 m0_btree_iter(tree,
							       &find_key_in_tree,
							       &ut_cb, BOF_NEXT,
							       &kv_op));
		}
	}

	rc = M0_BTREE_OP_SYNC_WITH_RC(&b_op, m0_btree_close(tree, &b_op));
	M0_ASSERT(rc == 0);

	if (b_op.bo_arbor->t_desc->t_ref > 0) {
		rc = M0_BTREE_OP_SYNC_WITH_RC(&b_op,
					      m0_btree_destroy(tree, &b_op,
							       tx));
		M0_ASSERT(rc == 0);
	}
	btree_ut_fini();
}

#if (AVOID_BE_SEGMENT == 1)
enum {
	MIN_STREAM_CNT         = 5,
	MAX_STREAM_CNT         = 20,

	MIN_RECS_PER_STREAM    = 5,
	MAX_RECS_PER_STREAM    = 2048,

	MAX_RECS_PER_THREAD    = 100000, /** Records count for each thread */

	MIN_TREE_LOOPS         = 5000,
	MAX_TREE_LOOPS         = 15000,
	MAX_RECS_FOR_TREE_TEST = 100,

	RANDOM_TREE_COUNT      = -1,
	RANDOM_THREAD_COUNT    = -1,
};
#else
enum {
	MIN_STREAM_CNT         = 5,
	MAX_STREAM_CNT         = 10,

	MIN_RECS_PER_STREAM    = 5,
	MAX_RECS_PER_STREAM    = 512,

	MAX_RECS_PER_THREAD    = 100000, /** Records count for each thread */

	MIN_TREE_LOOPS         = 5000,
	MAX_TREE_LOOPS         = 15000,
	MAX_RECS_FOR_TREE_TEST = 100,
};
#endif

/**
 * This unit test exercises the KV operations triggered by multiple streams.
 */
static void ut_multi_stream_kv_oper(void)
{
	void                   *temp_node;
	int                     i;
	time_t                  curr_time;
	struct m0_btree_cb      ut_cb;
	struct m0_be_tx        *tx              = NULL;
	struct m0_be_tx_credit  cred            = {};
	struct m0_btree_op      b_op            = {};
	uint32_t                stream_count    = 0;
	uint64_t                recs_per_stream = 0;
	struct m0_btree_op      kv_op           = {};
	struct m0_btree        *tree;
	const struct node_type *nt              = &fixed_format;
	struct m0_btree_type    btree_type      = {.tt_id = M0_BT_UT_KV_OPS,
						  .ksize = sizeof(uint64_t),
						  .vsize = btree_type.ksize*2,
						  };
	int                     rc;
	struct m0_buf           buf;
	M0_ENTRY();

	time(&curr_time);
	M0_LOG(M0_INFO, "Using seed %lu", curr_time);
	srandom(curr_time);

	stream_count = (random() % (MAX_STREAM_CNT - MIN_STREAM_CNT)) +
			MIN_STREAM_CNT;

	recs_per_stream = (random()%
			   (MAX_RECS_PER_STREAM - MIN_RECS_PER_STREAM)) +
			    MIN_RECS_PER_STREAM;

	btree_ut_init();
	/**
	 *  Run valid scenario:
	 *  1) Create a btree
	 *  2) Adds records in multiple streams to the created tree.
	 *  3) Confirms the records are present in the tree.
	 *  4) Deletes all the records from the tree using multiple streams.
	 *  5) Close the btree
	 *  6) Destroy the btree
	 *
	 *  Capture each operation in a separate transaction.
	 */

	/** TBD - Replace the following line to call the credit calculator. */
	cred = M0_BE_TX_CREDIT(20, 5 * (1 << 10));
	buf = M0_BUF_INIT((1 << 10), NULL);
	M0_BE_ALLOC_CREDIT_BUF(&buf, seg, &cred);

	/** Allocate and prepare transaction to capture tree operations. */
	M0_ALLOC_PTR(tx);
	M0_ASSERT(tx != NULL);
	m0_be_ut_tx_init(tx, ut_be);
	m0_be_tx_prep(tx, &cred);
	rc = m0_be_tx_open_sync(tx);
	M0_ASSERT(rc == 0);

	/** Create temp node space and use it as root node for btree */
	M0_BE_ALLOC_ALIGN_BUF_SYNC(&buf, 10, seg, tx);
	temp_node = buf.b_addr;
	M0_BTREE_OP_SYNC_WITH_RC(&b_op, m0_btree_create(temp_node, 1024,
							&btree_type, nt,
							&b_op, seg, tx));
	m0_be_tx_close_sync(tx);
	m0_be_tx_fini(tx);

	tree = b_op.bo_arbor;

	/** Dummy credit calculation for PUT operation. Replace when possible.*/
	cred = M0_BE_TX_CREDIT(100, 200 * 1024);

	for (i = 1; i <= recs_per_stream; i++) {
		uint64_t             key;
		uint64_t             value[btree_type.vsize / sizeof(uint64_t)];
		struct cb_data       put_data;
		struct m0_btree_rec  rec;
		m0_bcount_t          ksize  = sizeof key;
		m0_bcount_t          vsize  = sizeof value;
		void                *k_ptr  = &key;
		void                *v_ptr  = &value;
		uint32_t             stream_num;

		for (stream_num = 0; stream_num < stream_count; stream_num++) {
			int k;

			cred = M0_BE_TX_CB_CREDIT(0, 0, 0);
			btree_callback_credit(&cred);

			key = i + (stream_num * recs_per_stream);
			key = m0_byteorder_cpu_to_be64(key);
			for (k = 0; k < ARRAY_SIZE(value);k++) {
				value[k] = key;
			}

			rec.r_key.k_data   = M0_BUFVEC_INIT_BUF(&k_ptr, &ksize);
			rec.r_val          = M0_BUFVEC_INIT_BUF(&v_ptr, &vsize);

			put_data.key       = &rec.r_key;
			put_data.value     = &rec.r_val;

			ut_cb.c_act        = btree_kv_put_cb;
			ut_cb.c_datum      = &put_data;

			m0_be_ut_tx_init(tx, ut_be);
			m0_be_tx_prep(tx, &cred);
			rc = m0_be_tx_open_sync(tx);
			M0_ASSERT(rc == 0);

			rc = M0_BTREE_OP_SYNC_WITH_RC(&kv_op,
						      m0_btree_put(tree, &rec,
								   &ut_cb, 0,
								   &kv_op, tx));
			M0_ASSERT(rc == M0_BSC_SUCCESS);
			m0_be_tx_close_sync(tx);
			m0_be_tx_fini(tx);
		}
	}

	/**
	 *  Close and Reopen the BE segment and confirm if the records are still
	 *  present.
	 */
	m0_be_ut_seg_reload(ut_seg);

	for (i = 1; i <= (recs_per_stream*stream_count); i++) {
		uint64_t             key;
		uint64_t             value[btree_type.vsize/sizeof(uint64_t)];
		struct cb_data       get_data;
		struct m0_btree_key  get_key;
		struct m0_bufvec     get_value;
		m0_bcount_t          ksize             = sizeof key;
		m0_bcount_t          vsize             = sizeof value;
		void                *k_ptr             = &key;
		void                *v_ptr             = &value;
		uint64_t             find_key;
		void                *find_key_ptr      = &find_key;
		m0_bcount_t          find_key_size     = sizeof find_key;
		struct m0_btree_key  find_key_in_tree;

		find_key = m0_byteorder_cpu_to_be64(i);
		find_key_in_tree.k_data =
			M0_BUFVEC_INIT_BUF(&find_key_ptr, &find_key_size);

		get_key.k_data = M0_BUFVEC_INIT_BUF(&k_ptr, &ksize);
		get_value      = M0_BUFVEC_INIT_BUF(&v_ptr, &vsize);

		get_data.key         = &get_key;
		get_data.value       = &get_value;
		get_data.check_value = true;

		ut_cb.c_act   = btree_kv_get_cb;
		ut_cb.c_datum = &get_data;

		M0_BTREE_OP_SYNC_WITH_RC(&kv_op,
					 m0_btree_get(tree,
						      &find_key_in_tree,
						      &ut_cb, BOF_EQUAL,
						      &kv_op));
	}

	/** Dummy credit calculation for DEL operation. Replace when possible.*/
	cred = M0_BE_TX_CREDIT(20, 100 * 1024);

	for (i = 1; i <= recs_per_stream; i++) {
		uint64_t            del_key;
		struct m0_btree_key del_key_in_tree;
		void                *p_del_key      = &del_key;
		m0_bcount_t         del_key_size    = sizeof del_key;
		struct cb_data      del_data;
		uint32_t            stream_num;

		del_data = (struct cb_data){.key = &del_key_in_tree,
			.value = NULL,
			.check_value = false,
		};

		del_key_in_tree.k_data = M0_BUFVEC_INIT_BUF(&p_del_key,
							    &del_key_size);

		ut_cb.c_act   = btree_kv_del_cb;
		ut_cb.c_datum = &del_data;

		for (stream_num = 0; stream_num < stream_count; stream_num++) {
			cred = M0_BE_TX_CB_CREDIT(0, 0, 0);
			btree_callback_credit(&cred);

			del_key = i + (stream_num * recs_per_stream);
			del_key = m0_byteorder_cpu_to_be64(del_key);

			m0_be_ut_tx_init(tx, ut_be);
			m0_be_tx_prep(tx, &cred);
			rc = m0_be_tx_open_sync(tx);
			M0_ASSERT(rc == 0);

			M0_BTREE_OP_SYNC_WITH_RC(&kv_op,
						 m0_btree_del(tree,
							      &del_key_in_tree,
							      &ut_cb, 0,
							      &kv_op, tx));
			m0_be_tx_close_sync(tx);
			m0_be_tx_fini(tx);
		}
	}

	rc = M0_BTREE_OP_SYNC_WITH_RC(&b_op, m0_btree_close(tree, &b_op));
	M0_ASSERT(rc == 0);

	if (b_op.bo_arbor->t_desc->t_ref > 0) {
		/** TBD - Replace the following line to call the credit
		 *  calculator. */
		cred = M0_BE_TX_CREDIT(20, 5 * (1 << 10));
		buf = M0_BUF_INIT((1 << 10), NULL);
		M0_BE_ALLOC_CREDIT_BUF(&buf, seg, &cred);

		m0_be_ut_tx_init(tx, ut_be);
		m0_be_tx_prep(tx, &cred);
		rc = m0_be_tx_open_sync(tx);
		M0_ASSERT(rc == 0);

		rc = M0_BTREE_OP_SYNC_WITH_RC(&b_op,
					      m0_btree_destroy(tree, &b_op,
							       tx));
		M0_ASSERT(rc == 0);

		m0_be_tx_close_sync(tx);
		m0_be_tx_fini(tx);
	}

	m0_free0(&tx);
	btree_ut_fini();
}

struct btree_ut_thread_info {
	struct m0_thread   ti_q;             /** Used for thread operations. */
	struct m0_bitmap   ti_cpu_map;       /** CPU map to run this thread. */
	uint64_t           ti_key_first;     /** First Key value to use. */
	uint64_t           ti_key_count;     /** Keys to use. */
	uint64_t           ti_key_incr;      /** Key value to increment by. */
	uint16_t           ti_thread_id;     /** Thread ID <= 65535. */
	struct m0_btree   *ti_tree;          /** Tree for KV operations */
	uint16_t           ti_key_size;      /** Key size in bytes. */
	uint16_t           ti_value_size;    /** Value size in bytes. */
	bool               ti_random_bursts; /** Burstiness in IO pattern. */
	uint64_t           ti_rng_seed_base; /** Base used for RNG seed. */

	/**
	 *  The fields below are used by the thread functions (init and func)
	 *  to share information. These fields should not be touched by thread
	 *  launcher.
	 */
	struct random_data  ti_random_buf;    /** Buffer used by random func. */
	char               *ti_rnd_state_ptr; /** State array used by RNG. */
};

/**
 *  All the threads wait for this variable to turn TRUE.
 *  The main thread sets to TRUE once it has initialized all the threads so
 *  that all the threads start running on different CPU cores and can compete
 *  for the same btree nodes to work on thus exercising possible race
 *  conditions.
 */
static volatile bool thread_start = false;

/**
 * Thread init function which will do basic setup such as setting CPU affinity
 * and initializing the RND seed for the thread. Any other initialization that
 * might be needed such as resource allocation/initialization for the thread
 * handler function can also be done here.
 */
static int btree_ut_thread_init(struct btree_ut_thread_info *ti)
{
	M0_ALLOC_ARR(ti->ti_rnd_state_ptr, 64);
	if (ti->ti_rnd_state_ptr == NULL) {
		return -ENOMEM;
	}

	M0_SET0(&ti->ti_random_buf);
	initstate_r(ti->ti_rng_seed_base, ti->ti_rnd_state_ptr, 64,
		    &ti->ti_random_buf);

	srandom_r(ti->ti_thread_id + 1, &ti->ti_random_buf);

	return m0_thread_confine(&ti->ti_q, &ti->ti_cpu_map);
}

/**
 * This routine is a thread handler which launches PUT, GET, ITER, SLANT and DEL
 * operations on the btree passed as parameter.
 */
static void btree_ut_kv_oper_thread_handler(struct btree_ut_thread_info *ti)
{
	uint64_t                key[ti->ti_key_size / sizeof(uint64_t)];
	uint64_t                value[ti->ti_value_size / sizeof(uint64_t)];
	m0_bcount_t             ksize         = sizeof key;
	m0_bcount_t             vsize         = sizeof value;
	void                   *k_ptr         = &key;
	void                   *v_ptr         = &value;
	struct m0_btree_rec     rec;
	struct m0_btree_cb      ut_cb;
	struct cb_data          data;

	uint64_t                get_key[ti->ti_key_size / sizeof(uint64_t)];
	uint64_t                get_value[ti->ti_value_size / sizeof(uint64_t)];
	m0_bcount_t             get_ksize     = sizeof get_key;
	m0_bcount_t             get_vsize     = sizeof get_value;
	void                   *get_k_ptr     = &get_key;
	void                   *get_v_ptr     = &get_value;
	struct m0_btree_rec     get_rec;
	struct m0_btree_cb      ut_get_cb;
	struct cb_data          get_data;

	uint64_t                key_iter_start;
	uint64_t                key_end;
	struct m0_btree_op      kv_op     = {};
	struct m0_btree        *tree;
	struct m0_be_tx        *tx        = NULL;
	struct m0_be_tx_credit  cred      = {};

	/**
	 *  Currently our thread routine only supports Keys and Values which are
	 *  a multiple of 8 bytes.
	 */
	M0_ASSERT(ti->ti_key_size % sizeof(uint64_t) == 0);
	M0_ASSERT(ti->ti_value_size % sizeof(uint64_t) == 0);

	/** Prepare transaction to capture tree operations. */
	m0_be_tx_init(tx, 0, NULL, NULL, NULL, NULL, NULL, NULL);
	m0_be_tx_prep(tx, NULL);

	key_iter_start = ti->ti_key_first;
	key_end        = ti->ti_key_first +
			 (ti->ti_key_count * ti->ti_key_incr) - ti->ti_key_incr;

	rec.r_key.k_data   = M0_BUFVEC_INIT_BUF(&k_ptr, &ksize);
	rec.r_val          = M0_BUFVEC_INIT_BUF(&v_ptr, &vsize);

	data.key           = &rec.r_key;
	data.value         = &rec.r_val;

	ut_cb.c_act        = btree_kv_put_cb;
	ut_cb.c_datum      = &data;

	get_rec.r_key.k_data   = M0_BUFVEC_INIT_BUF(&get_k_ptr, &get_ksize);
	get_rec.r_val          = M0_BUFVEC_INIT_BUF(&get_v_ptr, &get_vsize);

	get_data.key           = &get_rec.r_key;
	get_data.value         = &get_rec.r_val;
	get_data.check_value   = true;

	ut_get_cb.c_act        = btree_kv_get_cb;
	ut_get_cb.c_datum      = &get_data;

	tree                   = ti->ti_tree;

	/** Wait till all the threads have been initialised. */
	while (!thread_start)
		;

	while (key_iter_start <= key_end) {
		uint64_t  key_first;
		uint64_t  key_last;
		uint64_t  keys_put_count = 0;
		uint64_t  keys_found_count = 0;
		int       i;
		int32_t   r;
		uint64_t  iter_dir;
		uint64_t  del_key;
		int       rc;

		key_first = key_iter_start;
		if (ti->ti_random_bursts) {
			random_r(&ti->ti_random_buf, &r);
			if (key_first == key_end)
				key_last = key_end;
			else
				key_last = (r % (key_end - key_first)) +
					   key_first;
			key_last = (key_last / ti->ti_key_incr) *
				   ti->ti_key_incr + ti->ti_key_first;
		} else
			key_last = key_end;

		/** PUT keys and their corresponding values in the tree. */

		ut_cb.c_act   = btree_kv_put_cb;
		ut_cb.c_datum = &data;

		while (key_first <= key_last) {
			/**
			 *  Embed the thread-id in LSB so that different threads
			 *  will target the same node thus causing race
			 *  conditions useful to mimic and test btree operations
			 *  in a loaded system.
			 */
			key[0] = (key_first << (sizeof(ti->ti_thread_id) * 8)) +
				 ti->ti_thread_id;
			key[0] = m0_byteorder_cpu_to_be64(key[0]);
			for (i = 1; i < ARRAY_SIZE(key); i++)
				key[i] = key[0];

			value[0] = key[0];
			for (i = 1; i < ARRAY_SIZE(value); i++)
				value[i] = value[0];

			cred = M0_BE_TX_CB_CREDIT(0, 0, 0);
			btree_callback_credit(&cred);

			rc = M0_BTREE_OP_SYNC_WITH_RC(&kv_op,
						      m0_btree_put(tree, &rec,
								   &ut_cb, 0,
								   &kv_op, tx));
			M0_ASSERT(rc == M0_BSC_SUCCESS &&
				  data.flags == M0_BSC_SUCCESS);

			keys_put_count++;
			key_first += ti->ti_key_incr;
		}

		/**
		 * Execute one error case where we PUT a key which already
		 * exists in the btree.
		 */
		key_first = key_iter_start;
		if ((key_last - key_first) > (ti->ti_key_incr * 2))
			key_first += ti->ti_key_incr;
		key[0] = (key_first << (sizeof(ti->ti_thread_id) * 8)) +
			 ti->ti_thread_id;
		key[0] = m0_byteorder_cpu_to_be64(key[0]);
		for (i = 1; i < ARRAY_SIZE(key); i++)
			key[i] = key[0];
		/** Skip initializing the value as this is an error case */

		cred = M0_BE_TX_CB_CREDIT(0, 0, 0);
		btree_callback_credit(&cred);

		rc = M0_BTREE_OP_SYNC_WITH_RC(&kv_op,
					      m0_btree_put(tree, &rec, &ut_cb,
							   0, &kv_op, tx));
		M0_ASSERT(rc == M0_BSC_KEY_EXISTS);

		/** Modify at least 20% of the values which have been inserted. */

		key_first     = key_iter_start;
		ut_cb.c_act   = btree_kv_update_cb;
		ut_cb.c_datum = &data;

		while (key_first <= key_last) {
			/**
			 *  Embed the thread-id in LSB so that different threads
			 *  will target the same node thus causing race
			 *  conditions useful to mimic and test btree operations
			 *  in a loaded system.
			 */
			key[0] = (key_first << (sizeof(ti->ti_thread_id) * 8)) +
				 ti->ti_thread_id;
			key[0] = m0_byteorder_cpu_to_be64(key[0]);
			for (i = 1; i < ARRAY_SIZE(key); i++)
				key[i] = key[0];

			value[0] = ~key[0];
			for (i = 1; i < ARRAY_SIZE(value); i++)
				value[i] = value[0];

			cred = M0_BE_TX_CB_CREDIT(0, 0, 0);
			btree_callback_credit(&cred);

			rc = M0_BTREE_OP_SYNC_WITH_RC(&kv_op,
						      m0_btree_update(tree,
								      &rec,
								      &ut_cb, 0,
								      &kv_op,
								      tx));
			M0_ASSERT(rc == M0_BSC_SUCCESS &&
				  data.flags == M0_BSC_SUCCESS);

			key_first += (ti->ti_key_incr * 5);
		}

		/**
		 * Execute one error case where we UPDATE a key that does not
		 * exist in the btree.
		 */
		key_first = key_iter_start;
		key[0] = (key_first << (sizeof(ti->ti_thread_id) * 8)) +
			 (typeof(ti->ti_thread_id))-1;
		key[0] = m0_byteorder_cpu_to_be64(key[0]);
		for (i = 1; i < ARRAY_SIZE(key); i++)
			key[i] = key[0];
		/** Skip initializing the value as this is an error case */

		cred = M0_BE_TX_CB_CREDIT(0, 0, 0);
		btree_callback_credit(&cred);

		rc = M0_BTREE_OP_SYNC_WITH_RC(&kv_op,
					      m0_btree_update(tree, &rec,
							      &ut_cb, 0,
							      &kv_op, tx));
		M0_ASSERT(rc == M0_BSC_KEY_NOT_FOUND);


		/** GET and ITERATE over the keys which we inserted above. */

		/**  Randomly decide the iteration direction. */
		random_r(&ti->ti_random_buf, &r);

		key_first = key_iter_start;
		if (r % 2) {
			/** Iterate forward. */
			iter_dir = BOF_NEXT;
			key[0] = (key_first <<
				  (sizeof(ti->ti_thread_id) * 8)) +
				 ti->ti_thread_id;
			key[0] = m0_byteorder_cpu_to_be64(key[0]);
			for (i = 1; i < ARRAY_SIZE(key); i++)
				key[i] = key[0];
		} else {
			/** Iterate backward. */
			iter_dir = BOF_PREV;
			key[0] = (key_last <<
				  (sizeof(ti->ti_thread_id) * 8)) +
				 ti->ti_thread_id;
			key[0] = m0_byteorder_cpu_to_be64(key[0]);
			for (i = 1; i < ARRAY_SIZE(key); i++)
				key[i] = key[0];
		}

		get_data.check_value = true; /** Compare value with key */

		M0_BTREE_OP_SYNC_WITH_RC(&kv_op,
					 m0_btree_get(tree,
						      &rec.r_key, &ut_get_cb,
						      BOF_EQUAL, &kv_op));
		M0_ASSERT(get_data.flags == M0_BSC_SUCCESS);

		keys_found_count++;

		while (1) {
			M0_BTREE_OP_SYNC_WITH_RC(&kv_op,
						 m0_btree_iter(tree,
							       &rec.r_key,
							       &ut_get_cb,
							       iter_dir,
							       &kv_op));
			if (get_data.flags == M0_BSC_KEY_BTREE_BOUNDARY)
				break;

			keys_found_count++;

			/** Copy over the gotten key for the next search. */
			for (i = 0; i < ARRAY_SIZE(key); i++)
				key[i] = get_key[i];
		}

		/**
		 * For single thread, keys_found_count should be equal to
		 * keys_put_count. But for multi-thread, multiple threads can
		 * put records, hence keys_found_count will be greater than
		 * keys_put_count.
		 */
		M0_ASSERT(keys_found_count >= keys_put_count);

		/**
		 *  Test slant only if possible. If the increment counter is
		 *  more than 1 we can provide the intermediate value to be got
		 *  in slant mode.
		 */

		if (ti->ti_key_incr > 1) {
			uint64_t  slant_key;
			uint64_t  got_key;
			struct m0_btree_rec r;
			struct m0_btree_cb  cb;

			M0_ASSERT(key_first >= 1);

			slant_key = key_first - 1;
			get_data.check_value = false;

			/**
			 *  The following short named variables are used just
			 *  to maintain the code decorum by limiting code lines
			 *  within 80 chars..
			 */
			r = rec;
			cb = ut_get_cb;

			do {
				key[0] = (slant_key <<
					  (sizeof(ti->ti_thread_id) * 8)) +
					 ti->ti_thread_id;
				key[0] = m0_byteorder_cpu_to_be64(key[0]);
				for (i = 1; i < ARRAY_SIZE(key); i++)
					key[i] = key[0];

				M0_BTREE_OP_SYNC_WITH_RC(&kv_op,
							 m0_btree_get(tree,
								      &r.r_key,
								      &cb,
								      BOF_SLANT,
								      &kv_op));

				/**
				 *  If multiple threads are running then slant
				 *  could return us the value which was added
				 *  by a different thread. We anyways make sure
				 *  that the got value (without the embedded
				 *  thread ID) is more than the slant value.
				 */
				got_key = m0_byteorder_cpu_to_be64(get_key[0]);
				got_key >>= (sizeof(ti->ti_thread_id) * 8);
				M0_ASSERT(got_key == slant_key + 1);

				slant_key += ti->ti_key_incr;
			} while (slant_key <= key_last);
		}

		/**
		 *  DEL the keys which we had created in this iteration. The
		 *  direction of traversing the delete keys is randomly
		 *  selected.
		 */
		random_r(&ti->ti_random_buf, &r);

		key_first = key_iter_start;
		del_key = (r % 2 == 0) ? key_first : key_last;

		ut_cb.c_act   = btree_kv_del_cb;
		ut_cb.c_datum = &data;
		while (keys_put_count) {
			key[0] = (del_key << (sizeof(ti->ti_thread_id) * 8)) +
				 ti->ti_thread_id;
			key[0] = m0_byteorder_cpu_to_be64(key[0]);
			for (i = 1; i < ARRAY_SIZE(key); i++)
				key[i] = key[0];

			cred = M0_BE_TX_CB_CREDIT(0, 0, 0);
			btree_callback_credit(&cred);

			M0_BTREE_OP_SYNC_WITH_RC(&kv_op,
						 m0_btree_del(tree, &rec.r_key,
							      &ut_cb, 0,
							      &kv_op, tx));
			del_key = (r % 2 == 0) ?
						del_key + ti->ti_key_incr :
						del_key - ti->ti_key_incr;
			keys_put_count--;
		}

		key_iter_start = key_last + ti->ti_key_incr;
	}

	/** Free resources. */
	m0_free(ti->ti_rnd_state_ptr);
}

/**
 * This function allocates an array pointed by cpuid_ptr and fills it with the
 * CPU ID of the CPUs which are currently online.
 */
static void online_cpu_id_get(uint16_t **cpuid_ptr, uint16_t *cpu_count)
{
	size_t           cpu_max;
	uint32_t         cpuid;
	struct m0_bitmap map_cpu_online  = {};
	int              rc;

	*cpu_count = 0;
	cpu_max = m0_processor_nr_max();
	rc = m0_bitmap_init(&map_cpu_online, cpu_max);
	if (rc != 0)
		return;

	m0_processors_online(&map_cpu_online);

	for (cpuid = 0; cpuid < map_cpu_online.b_nr; cpuid++) {
		if (m0_bitmap_get(&map_cpu_online, cpuid)) {
			(*cpu_count)++;
		}
	}

	if (*cpu_count) {
		M0_ALLOC_ARR(*cpuid_ptr, *cpu_count);
		M0_ASSERT(*cpuid_ptr != NULL);

		*cpu_count = 0;
		for (cpuid = 0; cpuid < map_cpu_online.b_nr; cpuid++) {
			if (m0_bitmap_get(&map_cpu_online, cpuid)) {
				(*cpuid_ptr)[*cpu_count] = cpuid;
				(*cpu_count)++;
			}
		}
	}
}


/**
 * This test launches multiple threads which launch KV operations against one
 * btree in parallel. If thread_count is passed as '0' then one thread per core
 * is launched. If tree_count is passed as '0' then one tree per thread is
 * created.
 */
static void btree_ut_num_threads_num_trees_kv_oper(int32_t thread_count,
						   int32_t tree_count)
{
	int                           rc;
	struct btree_ut_thread_info  *ti;
	int                           i;
	struct m0_btree             **ut_trees;
	uint16_t                      cpu;
	void                         *temp_node;
	struct m0_btree_op            b_op         = {};
	struct m0_be_tx              *tx           = NULL;
	struct m0_be_seg             *seg          = NULL;
	const struct node_type       *nt           = &fixed_format;
	const uint32_t                ksize_to_use = sizeof(uint64_t);
	struct m0_btree_type          btree_type   = {.tt_id = M0_BT_UT_KV_OPS,
						      .ksize = ksize_to_use,
						      .vsize = ksize_to_use*2,
						     };
	uint16_t                     *cpuid_ptr;
	uint16_t                      cpu_count;
	size_t                        cpu_max;
	time_t                        curr_time;

	M0_ENTRY();

	time(&curr_time);
	M0_LOG(M0_INFO, "Using seed %lu", curr_time);
	srandom(curr_time);

	/**
	 *  1) Create btree(s) to be used by all the threads.
	 *  2) Assign CPU cores to the threads.
	 *  3) Init and Start the threads which do KV operations.
	 *  4) Wait till all the threads are done.
	 *  5) Close the btree
	 *  6) Destroy the btree
	 */

	/** Prepare transaction to capture tree operations. */
	m0_be_tx_init(tx, 0, NULL, NULL, NULL, NULL, NULL, NULL);
	m0_be_tx_prep(tx, NULL);
	btree_ut_init();

	online_cpu_id_get(&cpuid_ptr, &cpu_count);

	if (thread_count == 0)
		thread_count = cpu_count - 1; /** Skip Core-0 */
	else if (thread_count == RANDOM_THREAD_COUNT) {
		thread_count = 1;
		if (cpu_count > 2) {
			/**
			 *  Avoid the extreme cases i.e. thread_count
			 *  cannot be 1 or cpu_count - 1
			 */
			thread_count = (random() % (cpu_count - 2)) + 1;
		}
	}

	if (tree_count == 0)
		tree_count = thread_count;
	else if (tree_count == RANDOM_THREAD_COUNT) {
		tree_count = 1;
		if (thread_count > 2) {
			/**
			 *  Avoid the extreme cases i.e. tree_count
			 *  cannot be 1 or thread_count
			 */
			tree_count = (random() % (thread_count - 1)) + 1;
		}
	}

	M0_ASSERT(thread_count >= tree_count);

	thread_start = false;

	M0_ALLOC_ARR(ut_trees, tree_count);
	M0_ASSERT(ut_trees != NULL);

	for (i = 0; i < tree_count; i++) {
		M0_SET0(&b_op);

		/** Create temp node space and use it as root node for btree */
		temp_node = m0_alloc_aligned((1024 + sizeof(struct nd)), 10);

		M0_BTREE_OP_SYNC_WITH_RC(&b_op,
					 m0_btree_create(temp_node, 1024,
							 &btree_type, nt, &b_op,
							 seg, tx));

		ut_trees[i] = b_op.bo_arbor;
	}

	m0_be_tx_close(tx);
	m0_be_tx_fini(tx);

	M0_ALLOC_ARR(ti, thread_count);
	M0_ASSERT(ti != NULL);

	cpu_max = m0_processor_nr_max();

	cpu = 1; /** We skip Core-0 for Linux kernel and other processes. */
	for (i = 0; i < thread_count; i++) {
		rc = m0_bitmap_init(&ti[i].ti_cpu_map, cpu_max);
		m0_bitmap_set(&ti[i].ti_cpu_map, cpuid_ptr[cpu], true);
		cpu++;
		if (cpu >= cpu_count)
			/**
			 *  Circle around if thread count is higher than the
			 *  CPU cores in the system.
			 */
			cpu = 1;

		ti[i].ti_key_first  = 1;
		ti[i].ti_key_count  = MAX_RECS_PER_THREAD;
		ti[i].ti_key_incr   = 5;
		ti[i].ti_thread_id  = i;
		ti[i].ti_tree       = ut_trees[i % tree_count];
		ti[i].ti_key_size   = btree_type.ksize;
		ti[i].ti_value_size = btree_type.vsize;
		ti[i].ti_random_bursts = (thread_count > 1);
		do {
			ti[i].ti_rng_seed_base = random();
		} while (ti[i].ti_rng_seed_base == 0);
	}

	for (i = 0; i < thread_count; i++) {
		rc = M0_THREAD_INIT(&ti[i].ti_q, struct btree_ut_thread_info *,
				    btree_ut_thread_init,
				    &btree_ut_kv_oper_thread_handler, &ti[i],
				    "Thread-%d", i);
		M0_ASSERT(rc == 0);
	}

	/** Initialized all the threads by now. Let's get rolling ... */
	thread_start = true;

	for (i = 0; i < thread_count;i++) {
		m0_thread_join(&ti[i].ti_q);
		m0_thread_fini(&ti[i].ti_q);
	}

	for (i = 0; i < tree_count; i++) {
		// m0_btree_close(ut_trees[i]);
		rc = M0_BTREE_OP_SYNC_WITH_RC(&b_op,
				      m0_btree_close(ut_trees[i], &b_op));
		M0_ASSERT(rc == 0);
		/**
		 * Commenting this code as the delete operation is not done here.
		 * Due to this, the destroy operation will crash.
		 *
		 * M0_BTREE_OP_SYNC_WITH_RC(&b_op,
		 *	     m0_btree_destroy(ut_trees[i].tree,
		 * 	      &b_op));
		 */
	}

	m0_free(ut_trees);

	/**
	 * Commenting this code as the delete operation is not done here.
	 * Due to this, the destroy operation will crash.
	 *
	 *
	 * M0_BTREE_OP_SYNC_WITH_RC(&b_op,
	 *				 m0_btree_destroy(b_op.bo_arbor, &b_op));
	 */

	m0_free(ti);
	btree_ut_fini();

	M0_LEAVE();
}

static void ut_st_st_kv_oper(void)
{
	btree_ut_num_threads_num_trees_kv_oper(1, 1);
}

static void ut_mt_st_kv_oper(void)
{
	btree_ut_num_threads_num_trees_kv_oper(0, 1);
}

static void ut_mt_mt_kv_oper(void)
{
	btree_ut_num_threads_num_trees_kv_oper(0, 0);
}

static void ut_rt_rt_kv_oper(void)
{
	btree_ut_num_threads_num_trees_kv_oper(RANDOM_THREAD_COUNT,
					       RANDOM_TREE_COUNT);
}

/**
 * This routine is a thread handler which primarily involves in creating,
 * opening, closing and destroying btree. To run out-of-sync with other threads
 * it also launches PUT, GET, ITER and DEL operations on the btree for a random
 * count.
 */
static void btree_ut_tree_oper_thread_handler(struct btree_ut_thread_info *ti)
{
	uint64_t               key;
	uint64_t               value;
	m0_bcount_t            ksize = sizeof key;
	m0_bcount_t            vsize = sizeof value;
	void                  *k_ptr = &key;
	void                  *v_ptr = &value;
	struct m0_btree_rec    rec   = {
				     .r_key.k_data = M0_BUFVEC_INIT_BUF(&k_ptr,
									&ksize),
				     .r_val        = M0_BUFVEC_INIT_BUF(&v_ptr,
									&vsize),
				     .r_flags      = 0,
				     };
	struct cb_data         data  = {
					.key         = &rec.r_key,
					.value       = &rec.r_val,
					.check_value = false,
					.flags       = 0,
				       };
	struct m0_btree_cb     ut_cb   = {
					  .c_act       = btree_kv_put_cb,
					  .c_datum     = &data,
					 };
	int32_t                loop_count;
	struct m0_btree_op     kv_op     = {};
	void                  *temp_node;
	struct m0_btree_type   btree_type  = {.tt_id = M0_BT_UT_KV_OPS,
					      .ksize = sizeof(key),
					      .vsize = sizeof(value),
					     };
	const struct node_type *nt         = &fixed_format;
	struct m0_be_tx        *tx         = NULL;
	struct m0_be_seg       *seg        = NULL;
	struct m0_be_tx_credit  cred       = {};
	int                     rc;

	random_r(&ti->ti_random_buf, &loop_count);
	loop_count %= (MAX_TREE_LOOPS - MIN_TREE_LOOPS);
	loop_count += MIN_TREE_LOOPS;

	while (!thread_start)
		;

	/** Create temp node space and use it as root node for btree */
	temp_node = m0_alloc_aligned((1024 + sizeof(struct nd)), 10);

	while (loop_count--) {
		struct m0_btree_op  b_op        = {};
		struct m0_btree    *tree;
		int32_t             rec_count;
		uint32_t            i;

		/**
		 * 1) Create a tree
		 * 2) Add a few random count of records in the tree.
		 * 3) Close the tree
		 * 4) Open the tree
		 * 5) Confirm the records are present in the tree.
		 * 6) Close the tree
		 * 4) Open the tree
		 * 5) Delete all the records from the tree.
		 * 6) Close the tree
		 * 7) Destroy the tree
		 */

		rc = M0_BTREE_OP_SYNC_WITH_RC(&b_op,
					      m0_btree_create(temp_node, 1024,
							      &btree_type, nt,
							      &b_op, seg, tx));
		M0_ASSERT(rc == 0);

		tree = b_op.bo_arbor;

		random_r(&ti->ti_random_buf, &rec_count);
		rec_count %= MAX_RECS_FOR_TREE_TEST;
		rec_count = rec_count ? : (MAX_RECS_FOR_TREE_TEST / 2);

		ut_cb.c_act = btree_kv_put_cb;
		for (i = 1; i <= rec_count; i++) {
			value = key = i;

			cred = M0_BE_TX_CB_CREDIT(0, 0, 0);
			btree_callback_credit(&cred);

			rc = M0_BTREE_OP_SYNC_WITH_RC(&kv_op,
						      m0_btree_put(tree, &rec,
								   &ut_cb, 0,
								   &kv_op, tx));
			M0_ASSERT(data.flags == M0_BSC_SUCCESS &&
				  rc == M0_BSC_SUCCESS);
		}

		rc = M0_BTREE_OP_SYNC_WITH_RC(&b_op,
					      m0_btree_close(tree, &b_op));
		M0_ASSERT(rc == 0);

		rc = M0_BTREE_OP_SYNC_WITH_RC(&kv_op,
					      m0_btree_open(temp_node,
							    1024, &tree,
							    &kv_op));
		M0_ASSERT(rc == 0);

		ut_cb.c_act = btree_kv_get_cb;
		for (i = 1; i <= rec_count; i++) {
			value = key = i;

			rc = M0_BTREE_OP_SYNC_WITH_RC(&kv_op,
						      m0_btree_get(tree,
								   &rec.r_key,
								   &ut_cb,
								   BOF_EQUAL,
								   &kv_op));
			M0_ASSERT(data.flags == M0_BSC_SUCCESS && rc == 0);
		}

		rc = M0_BTREE_OP_SYNC_WITH_RC(&b_op,
					      m0_btree_close(tree, &b_op));
		M0_ASSERT(rc == 0);

		rc = M0_BTREE_OP_SYNC_WITH_RC(&kv_op,
					      m0_btree_open(temp_node,
							    1024, &tree,
							    &kv_op));
		M0_ASSERT(rc == 0);

		ut_cb.c_act = btree_kv_del_cb;
		for (i = 1; i <= rec_count; i++) {
			value = key = i;

			cred = M0_BE_TX_CB_CREDIT(0, 0, 0);
			btree_callback_credit(&cred);

			rc = M0_BTREE_OP_SYNC_WITH_RC(&kv_op,
						      m0_btree_del(tree,
								   &rec.r_key,
								   &ut_cb, 0,
								   &kv_op, tx));
			M0_ASSERT(data.flags == M0_BSC_SUCCESS && rc == 0);
		}

		rc = M0_BTREE_OP_SYNC_WITH_RC(&b_op,
					      m0_btree_close(tree, &b_op));
		M0_ASSERT(rc == 0);

		if (b_op.bo_arbor->t_desc->t_ref > 0) {
			rc = M0_BTREE_OP_SYNC_WITH_RC(&b_op,
						      m0_btree_destroy(tree,
								       &b_op,
								       tx));
			M0_ASSERT(rc == 0);
		}
	}

	m0_free_aligned(temp_node, (1024 + sizeof(struct nd)), 10);
}

static void btree_ut_num_threads_tree_oper(uint32_t thread_count)
{
	uint16_t                    *cpuid_ptr;
	uint16_t                     cpu_count;
	size_t                       cpu_max;
	struct btree_ut_thread_info *ti;
	uint16_t                     cpu;
	int                          i;
	int                          rc;

	btree_ut_init();
	online_cpu_id_get(&cpuid_ptr, &cpu_count);

	if (thread_count == 0)
		thread_count = cpu_count - 1; /** Skip Core-0 */

	thread_start = false;

	M0_ALLOC_ARR(ti, thread_count);
	M0_ASSERT(ti != NULL);

	cpu_max = m0_processor_nr_max();

	cpu = 1; /** We skip Core-0 for Linux kernel and other processes. */
	for (i = 0; i < thread_count; i++) {
		rc = m0_bitmap_init(&ti[i].ti_cpu_map, cpu_max);
		m0_bitmap_set(&ti[i].ti_cpu_map, cpuid_ptr[cpu], true);
		cpu++;
		if (cpu >= cpu_count)
			/**
			 *  Circle around if thread count is higher than the
			 *  CPU cores in the system.
			 */
			cpu = 1;

		ti[i].ti_thread_id  = i;
	}

	for (i = 0; i < thread_count; i++) {
		rc = M0_THREAD_INIT(&ti[i].ti_q, struct btree_ut_thread_info *,
				    btree_ut_thread_init,
				    &btree_ut_tree_oper_thread_handler, &ti[i],
				    "Thread-%d", i);
		M0_ASSERT(rc == 0);
	}

	/** Initialized all the threads. Now start the chaos ... */
	thread_start = true;

	for (i = 0; i < thread_count; i++) {
		m0_thread_join(&ti[i].ti_q);
		m0_thread_fini(&ti[i].ti_q);
	}

	m0_free(ti);
	btree_ut_fini();
}

static void ut_st_tree_oper(void)
{
	btree_ut_num_threads_tree_oper(1);
}

static void ut_mt_tree_oper(void)
{
	btree_ut_num_threads_tree_oper(0);
}

/**
 * Commenting this ut as it is not required as a part for test-suite but my
 * required for testing purpose
**/
#if 0
/**
 * This function is for traversal of tree in breadth-first order and it will
 * print level and key-value pair for each node.
 */
static void ut_traversal(struct td *tree)
{
	struct nd *root = tree->t_root;
	struct nd *queue[1000000];
	int front = 0, rear = 0;
	queue[front] = root;

        int count = 0;
	int lev = -1;

	while (front != -1 && rear != -1)
	{
		//pop one elemet
		struct nd* element = queue[front];
		if (front == rear) {
			front = -1;
			rear = -1;
		} else {
			front++;
		}
		printf("\n");
		int level = node_level(element);
		if (level > 0) {
			printf("level : %d =>    ", level);
			if (level != lev)
			{
				lev = level;
				count =0;

			}
			printf("count : %d =>\n", count++);
			int total_count = node_count(element);
			int j;
			for (j=0 ; j < total_count; j++)
			{
				uint64_t key = 0;
				get_key_at_index(element, j, &key);

				key = m0_byteorder_be64_to_cpu(key);
				printf("%"PRIu64"\t", key);

				struct segaddr child_node_addr;
				struct slot    node_slot = {};
				node_slot.s_node = element;

				node_slot.s_idx = j;
				node_child(&node_slot, &child_node_addr);
				struct node_op  i_nop;
				i_nop.no_opc = NOP_LOAD;
				node_get(&i_nop, tree, &child_node_addr,
					 P_NEXTDOWN);
				if (front == -1) {
					front = 0;
				}
				rear++;
				if (rear == 999999) {
					printf("***********OVERFLOW**********");
					break;
				}
				queue[rear] = i_nop.no_node;
			}
			/* store last child: */
			struct segaddr child_node_addr;
			struct slot    node_slot = {};
			node_slot.s_node = element;

			node_slot.s_idx = j;
			node_child(&node_slot, &child_node_addr);
			struct node_op  i_nop;
			i_nop.no_opc = NOP_LOAD;
			node_get(&i_nop, tree, &child_node_addr, P_NEXTDOWN);
			if (front == -1) {
				front = 0;
			}
			rear++;
			if (rear == 999999) {
				printf("***********OVERFLOW**********");
				break;
			}
			queue[rear] = i_nop.no_node;
			printf("\n\n");
		} else {
			printf("level : %d =>", level);
			if (level != lev)
			{
				lev = level;
				count =0;

			}
			printf("count : %d =>\n", count++);
			int total_count = node_count(element);
			int j;
			for (j=0 ; j < total_count; j++)
			{
				uint64_t key = 0;
				uint64_t val = 0;
				get_rec_at_index(element, j, &key, &val);

				key = m0_byteorder_be64_to_cpu(key);
				val = m0_byteorder_be64_to_cpu(val);
				printf("%"PRIu64",%"PRIu64"\t", key, val);


			}
			printf("\n\n");
		}
		if (element != root) {
			struct node_op  i_nop;
			node_put(&i_nop, element, NULL);
		}
	}
}
/**
 * This function will check if the keys of records present in the nodes at each
 * level are in increasing order or not.
 */
static void ut_invariant_check(struct td *tree)
{
	struct nd *root = tree->t_root;
	struct nd *queue[1000000];
	int front = 0, rear = 0;
	queue[front] = root;
	bool firstkey = true;
	int lev = -1;
	uint64_t prevkey;
	int max_level = node_level(root);
	while (front != -1 && rear != -1)
	{
		struct nd* element = queue[front];
		if (front == rear) {
			front = -1;
			rear = -1;
		} else {
			front++;
		}
		int level = node_level(element);
		if (level > 0) {
			if (level != lev)
			{
				lev = level;
				firstkey = true;
			}
			int total_count = node_count(element);
			if (level == max_level){
				if (element->n_ref > 2){
					printf("***INVARIENT FAIL***");
					M0_ASSERT(0);
				}
			} else {
				if (element->n_ref != 1) {
					printf("***INVARIENT FAIL***");
					M0_ASSERT(0);
				}
			}
			int j;
			for (j=0 ; j < total_count; j++)
			{
				uint64_t key = 0;
				get_key_at_index(element, j, &key);

				key = m0_byteorder_be64_to_cpu(key);
				if (!firstkey) {
					if (key < prevkey) {
						printf("***INVARIENT FAIL***");
						M0_ASSERT(0);
					}
				}
				prevkey = key;
				firstkey = false;
				struct segaddr child_node_addr;
				struct slot    node_slot = {};
				node_slot.s_node = element;

				node_slot.s_idx = j;
				node_child(&node_slot, &child_node_addr);
				struct node_op  i_nop;
				i_nop.no_opc = NOP_LOAD;
				node_get(&i_nop, tree, &child_node_addr,
					 P_NEXTDOWN);
				if (front == -1) {
					front = 0;
				}
				rear++;
				if (rear == 999999) {
					printf("***********OVERFLW***********");
					break;
				}
				queue[rear] = i_nop.no_node;
			}
			/* store last child: */
			struct segaddr child_node_addr;
			struct slot    node_slot = {};
			node_slot.s_node = element;

			node_slot.s_idx = j;
			node_child(&node_slot, &child_node_addr);
			struct node_op  i_nop;
			i_nop.no_opc = NOP_LOAD;
			node_get(&i_nop, tree, &child_node_addr, P_NEXTDOWN);
			if (front == -1) {
				front = 0;
			}
			rear++;
			if (rear == 999999) {
				printf("***********OVERFLW***********");
				break;
			}
			queue[rear] = i_nop.no_node;
		} else {
			if (level != lev)
			{
				lev = level;
				firstkey = true;
			}
			int total_count = node_count(element);
			if (level == max_level){
				if (element->n_ref > 2){
					printf("***INVARIENT FAIL***");
					M0_ASSERT(0);
				}
			} else {
				if (element->n_ref != 1) {
					printf("***INVARIENT FAIL***");
					M0_ASSERT(0);
				}
			}
			int j;
			for (j=0 ; j < total_count; j++)
			{
				uint64_t key = 0;
				uint64_t val = 0;
				get_rec_at_index(element, j, &key, &val);

				key = m0_byteorder_be64_to_cpu(key);
				val = m0_byteorder_be64_to_cpu(val);
				if (!firstkey) {
					if (key < prevkey) {
						printf("***INVARIENT FAIL***");
						M0_ASSERT(0);
					}

				}
				prevkey = key;
				firstkey = false;
			}
		}
		if (element != root) {
			struct node_op  i_nop;
			node_put(&i_nop, element, NULL);
		}
	}
}

/**
 * This ut will put records in the tree then update and delete those records in
 * sequencial manner.
 */
static void ut_put_update_del_operation(void)
{
	struct m0_btree_type    btree_type = {.tt_id = M0_BT_UT_KV_OPS,
					      .ksize = 8,
					      .vsize = 8, };
	struct m0_be_tx        *tx          = NULL;
	struct m0_be_seg       *seg         = NULL;
	struct m0_btree_op      b_op        = {};
	struct m0_btree        *tree;
	void                   *temp_node;
	int                     i;
	struct m0_btree_cb      ut_cb;
	struct m0_btree_op      kv_op                = {};
	const struct node_type *nt                   = &fixed_format;
	int                     total_records        = 1000000;
	bool                    inc;
	M0_ENTRY();

	/** Prepare transaction to capture tree operations. */
	m0_be_tx_init(tx, 0, NULL, NULL, NULL, NULL, NULL, NULL);
	m0_be_tx_prep(tx, NULL);
	btree_ut_init();
	/**
	 *  Run valid scenario:
	 *  1) Create a btree
	 *  2) Adds a few records to the created tree.
	 *  3) Confirms the records are present in the tree.
	 *  4) Deletes all the records from the tree.
	 *  4) Close the btree
	 *  5) Destroy the btree
	 */

	/** Create temp node space and use it as root node for btree */
	temp_node = m0_alloc_aligned((1024 + sizeof(struct nd)), 10);
	M0_BTREE_OP_SYNC_WITH_RC(&b_op,
				 m0_btree_create(temp_node, 1024, &btree_type,
						 nt, &b_op, seg, tx));

	tree = b_op.bo_arbor;
	inc = false;
	for (i = 0; i < 1000000; i++) {
		uint64_t             key;
		uint64_t             value;
		struct cb_data       put_data;
		struct m0_btree_rec  rec;
		m0_bcount_t          ksize  = sizeof key;
		m0_bcount_t          vsize  = sizeof value;
		void                *k_ptr  = &key;
		void                *v_ptr  = &value;

		/**
		 *  There is a very low possibility of hitting the same key
		 *  again. This is fine as it helps debug the code when insert
		 *  is called with the same key instead of update function.
		 */
		int temp = inc ? total_records - i : i;
		key = value = m0_byteorder_cpu_to_be64(temp);

		rec.r_key.k_data   = M0_BUFVEC_INIT_BUF(&k_ptr, &ksize);
		rec.r_val          = M0_BUFVEC_INIT_BUF(&v_ptr, &vsize);

		put_data.key       = &rec.r_key;
		put_data.value     = &rec.r_val;

		ut_cb.c_act        = btree_kv_put_cb;
		ut_cb.c_datum      = &put_data;

		int rc = M0_BTREE_OP_SYNC_WITH_RC(&kv_op,
					 m0_btree_put(tree, &rec, &ut_cb, 0,
						      &kv_op, tx));
		M0_ASSERT(rc == M0_BSC_SUCCESS);

		if (i >= total_records - 5) {
			int rc = M0_BTREE_OP_SYNC_WITH_RC(&kv_op,
							  m0_btree_put(tree,
							  	       &rec,
								       &ut_cb,
								       0,
								       &kv_op,
						      		       tx));
			M0_ASSERT(rc == M0_BSC_KEY_EXISTS);
		}

	}
	printf("level : %d\n", node_level(tree->t_desc->t_root));
	M0_ASSERT(node_expensive_invariant(tree->t_desc->t_root));

	inc = false;
	for (i = 0; i < 1000000; i++) {
		uint64_t             key;
		uint64_t             value;
		struct cb_data       update_data;
		struct m0_btree_rec  rec;
		m0_bcount_t          ksize  = sizeof key;
		m0_bcount_t          vsize  = sizeof value;
		void                *k_ptr  = &key;
		void                *v_ptr  = &value;

		/**
		 *  There is a very low possibility of hitting the same key
		 *  again. This is fine as it helps debug the code when insert
		 *  is called with the same key instead of update function.
		 */
		int temp = inc ? total_records - i : i;
		key = m0_byteorder_cpu_to_be64(temp);
		value = m0_byteorder_cpu_to_be64(temp + 1);

		rec.r_key.k_data   = M0_BUFVEC_INIT_BUF(&k_ptr, &ksize);
		rec.r_val          = M0_BUFVEC_INIT_BUF(&v_ptr, &vsize);

		update_data.key    = &rec.r_key;
		update_data.value  = &rec.r_val;

		ut_cb.c_act        = btree_kv_update_cb;
		ut_cb.c_datum      = &update_data;

		int rc = M0_BTREE_OP_SYNC_WITH_RC(&kv_op,
					 m0_btree_update(tree, &rec, &ut_cb, 0,
							 &kv_op, tx));
		if (rc) {
			M0_ASSERT(rc == M0_BSC_KEY_NOT_FOUND);
			printf("M0_BSC_KEY_NOT_FOUND ");
		}

	}
	printf("level : %d\n", node_level(tree->t_desc->t_root));
	ut_invariant_check(tree->t_desc);
	M0_ASSERT(node_expensive_invariant(tree->t_desc->t_root));

	inc = false;
	for (i = 0; i < 1000000; i++) {
		uint64_t             key;
		uint64_t             value;
		struct cb_data       del_data;
		struct m0_btree_rec  rec;
		m0_bcount_t          ksize  = sizeof key;
		m0_bcount_t          vsize  = sizeof value;
		void                *k_ptr  = &key;
		void                *v_ptr  = &value;

		/**
		 *  There is a very low possibility of hitting the same key
		 *  again. This is fine as it helps debug the code when insert
		 *  is called with the same key instead of update function.
		 */
		int temp = inc ? total_records - i : i;
		key = value = m0_byteorder_cpu_to_be64(temp);

		rec.r_key.k_data   = M0_BUFVEC_INIT_BUF(&k_ptr, &ksize);
		rec.r_val          = M0_BUFVEC_INIT_BUF(&v_ptr, &vsize);

		del_data.key       = &rec.r_key;
		del_data.value     = &rec.r_val;

		ut_cb.c_act        = btree_kv_del_cb;
		ut_cb.c_datum      = &del_data;

		M0_BTREE_OP_SYNC_WITH_RC(&kv_op,
					 m0_btree_del(tree, &rec.r_key,
						      &ut_cb, 0, &kv_op, tx));
		if (del_data.flags == M0_BSC_KEY_NOT_FOUND) {
			printf("M0_BSC_KEY_NOT_FOUND ");
		} else {
			M0_ASSERT(del_data.flags == M0_BSC_SUCCESS);
		}



	}
	printf("\n After deletion:\n");
	ut_traversal(tree->t_desc);
	//m0_btree_close(tree);
	/**
	 * Commenting this code as the delete operation is not done here.
	 * Due to this, the destroy operation will crash.
	 *
	 *
	 * M0_BTREE_OP_SYNC_WITH_RC(&b_op.bo_op,
	 *				 m0_btree_destroy(b_op.bo_arbor, &b_op),
	 *				 &b_op.bo_sm_group, &b_op.bo_op_exec);
	 */
	btree_ut_fini();
}
#endif
/**
 * This ut can be removed once implementation of update operation is done and
 * m0_btree_update_credit is called before executing update operation.
 */
static void ut_credit_calculation()
{
	struct m0_btree_type    btree_type = {.tt_id = M0_BT_UT_KV_OPS,
					.ksize = 8,
					.vsize = 8, };
	struct m0_be_tx        *tx          = NULL;
	struct m0_be_seg       *seg         = NULL;
	struct m0_btree_op      b_op        = {};
	struct m0_btree        *tree;
	void                   *temp_node;
	const struct node_type *nt          = &fixed_format;
	struct m0_be_tx_credit  accum       = {};

	M0_ENTRY();

	/** Prepare transaction to capture tree operations. */
	m0_be_tx_init(tx, 0, NULL, NULL, NULL, NULL, NULL, NULL);
	m0_be_tx_prep(tx, NULL);
	btree_ut_init();

	/** Create temp node space and use it as root node for btree */
	temp_node = m0_alloc_aligned((1024 + sizeof(struct nd)), 10);
	M0_BTREE_OP_SYNC_WITH_RC(&b_op,
				 m0_btree_create(temp_node, 1024, &btree_type,
						 nt, &b_op, seg, tx));

	tree = b_op.bo_arbor;
	m0_btree_update_credit(tree, &accum, 1);
	btree_ut_fini();

}

static int ut_btree_suite_init(void)
{
	M0_ENTRY();

	M0_ALLOC_PTR(ut_be);
	M0_ASSERT(ut_be != NULL);

	M0_ALLOC_PTR(ut_seg);
	M0_ASSERT(ut_seg != NULL);
	/* Init BE */
	m0_be_ut_backend_init(ut_be);
	m0_be_ut_seg_init(ut_seg, ut_be, 1ULL << 24);
	seg = ut_seg->bus_seg;

	M0_LEAVE();
	return 0;
}

static int ut_btree_suite_fini(void)
{
	M0_ENTRY();

	m0_be_ut_seg_reload(ut_seg);
	m0_be_ut_seg_fini(ut_seg);
	m0_be_ut_backend_fini(ut_be);
	m0_free(ut_seg);
	m0_free(ut_be);

	M0_LEAVE();
	return 0;
}

struct m0_ut_suite btree_ut = {
	.ts_name = "btree-ut",
	.ts_yaml_config_string = "{ valgrind: { timeout: 3600 },"
	"  helgrind: { timeout: 3600 },"
	"  exclude:  ["
	"   "
	"  ] }",
	.ts_init = ut_btree_suite_init,
	.ts_fini = ut_btree_suite_fini,
	.ts_tests = {
		{"basic_tree_op",                   ut_basic_tree_oper},
		{"basic_kv_ops",                    ut_basic_kv_oper},
		{"multi_stream_kv_op",              ut_multi_stream_kv_oper},
		{"single_thread_single_tree_kv_op", ut_st_st_kv_oper},
		{"single_thread_tree_op",           ut_st_tree_oper},
		{"multi_thread_single_tree_kv_op",  ut_mt_st_kv_oper},
		{"multi_thread_multi_tree_kv_op",   ut_mt_mt_kv_oper},
		{"random_threads_and_trees_kv_op",  ut_rt_rt_kv_oper},
		{"multi_thread_tree_op",            ut_mt_tree_oper},
		{"node_create_delete",              ut_node_create_delete},
		{"node_add_del_rec",                ut_node_add_del_rec},
<<<<<<< HEAD
		{"credit_calculation",              ut_credit_calculation},
		/* {"btree_kv_add_del",                ut_put_del_operation}, */
=======
		/* {"btree_kv_add_upd_del",            ut_put_update_del_operation}, */
>>>>>>> 643397f9
		{NULL, NULL}
	}
};

#endif  /** KERNEL */
#undef M0_TRACE_SUBSYSTEM


/*
 * Test plan:
 *
 * - test how cookies affect performance (for large trees and small trees);
 */
/** @} end of btree group */

/*
 *  Local variables:
 *  c-indentation-style: "K&R"
 *  c-basic-offset: 8
 *  tab-width: 8
 *  fill-column: 80
 *  scroll-step: 1
 *  End:
 */
/*
 * vim: tabstop=8 shiftwidth=8 noexpandtab textwidth=80 nowrap
 */

/*  LocalWords:  btree allocator smop smops
 */<|MERGE_RESOLUTION|>--- conflicted
+++ resolved
@@ -8195,12 +8195,8 @@
 		{"multi_thread_tree_op",            ut_mt_tree_oper},
 		{"node_create_delete",              ut_node_create_delete},
 		{"node_add_del_rec",                ut_node_add_del_rec},
-<<<<<<< HEAD
 		{"credit_calculation",              ut_credit_calculation},
-		/* {"btree_kv_add_del",                ut_put_del_operation}, */
-=======
 		/* {"btree_kv_add_upd_del",            ut_put_update_del_operation}, */
->>>>>>> 643397f9
 		{NULL, NULL}
 	}
 };
