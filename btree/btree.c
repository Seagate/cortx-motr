--- conflicted
+++ resolved
@@ -3511,18 +3511,13 @@
 			 * other thread which has lock is working on the same
 			 * node(lev->l_node) which is pointed by current thread.
 			 */
-<<<<<<< HEAD
 
 			lev->l_node->n_skip_rec_count_check = true;
 			if ((oi->i_used > 0 &&
 			     node_count_rec(lev->l_node) == 0) ||
 			     !node_isvalid(lev->l_node)) {
 				lev->l_node->n_skip_rec_count_check = false;
-				n_lock_op_unlock(lev->l_node);
-=======
-			if (!node_isvalid(lev->l_node)) {
 				node_unlock(lev->l_node);
->>>>>>> e796f088
 				return m0_sm_op_sub(&bop->bo_op, P_CLEANUP,
 						    P_SETUP);
 			}
@@ -4224,17 +4219,12 @@
 			 * other thread which has lock is working on the same
 			 * node(lev->l_node) which is pointed by current thread.
 			 */
-<<<<<<< HEAD
 			lev->l_node->n_skip_rec_count_check = true;
 			if ((oi->i_used > 0 &&
 			     node_count_rec(lev->l_node) == 0) ||
 			     !node_isvalid(lev->l_node)) {
 				lev->l_node->n_skip_rec_count_check = false;
-				n_lock_op_unlock(lev->l_node);
-=======
-			if (!node_isvalid(lev->l_node)) {
 				node_unlock(lev->l_node);
->>>>>>> e796f088
 				return m0_sm_op_sub(&bop->bo_op, P_CLEANUP,
 						    P_SETUP);
 			}
@@ -4425,17 +4415,12 @@
 			 * other thread which has lock is working on the same
 			 * node(lev->l_node) which is pointed by current thread.
 			 */
-<<<<<<< HEAD
 			lev->l_node->n_skip_rec_count_check = true;
 			if ((oi->i_used > 0 &&
 			     node_count_rec(lev->l_node) == 0) ||
 			     !node_isvalid(lev->l_node)) {
 				lev->l_node->n_skip_rec_count_check = false;
-				n_lock_op_unlock(lev->l_node);
-=======
-			if (!node_isvalid(lev->l_node)) {
 				node_unlock(lev->l_node);
->>>>>>> e796f088
 				return m0_sm_op_sub(&bop->bo_op, P_CLEANUP,
 						    P_SETUP);
 			}
@@ -4512,19 +4497,12 @@
 				 * state machine.
 				 */
 				lev = &oi->i_level[oi->i_pivot];
-<<<<<<< HEAD
-				n_lock_op_lock(lev->l_node);
+				node_lock(lev->l_node);
 				lev->l_node->n_skip_rec_count_check = true;
 				if ((oi->i_pivot > 0 &&
 				     node_count_rec(lev->l_node) == 0) ||
 				     !node_isvalid(lev->l_node)) {
-					n_lock_op_unlock(lev->l_node);
-=======
-				node_lock(lev->l_node);
-
-				if (!node_isvalid(lev->l_node)) {
 					node_unlock(lev->l_node);
->>>>>>> e796f088
 					node_op_fini(&oi->i_nop);
 					bop->bo_flags |= BOF_LOCKALL;
 					lev->l_node->n_skip_rec_count_check = false;
@@ -4585,17 +4563,12 @@
 			 * other thread which has lock is working on the same
 			 * node(lev->l_node) which is pointed by current thread.
 			 */
-<<<<<<< HEAD
 			lev->l_sibling->n_skip_rec_count_check = true;
 			if ((oi->i_pivot > 0 &&
 			     node_count_rec(s.s_node) == 0) ||
 			     !node_isvalid(s.s_node)) {
 				lev->l_sibling->n_skip_rec_count_check = false;
-				n_lock_op_unlock(lev->l_sibling);
-=======
-			if (!node_isvalid(s.s_node)) {
 				node_unlock(lev->l_sibling);
->>>>>>> e796f088
 				return m0_sm_op_sub(&bop->bo_op, P_CLEANUP,
 						    P_SETUP);
 			}
@@ -4901,10 +4874,10 @@
 		struct segaddr  root_child;
 		struct level   *root_lev = &oi->i_level[0];
 
-		n_lock_op_lock(root_lev->l_node);
+		node_lock(root_lev->l_node);
 
 		if (oi->i_level[0].l_seq != root_lev->l_seq) {
-			n_lock_op_unlock(root_lev->l_node);
+			node_unlock(root_lev->l_node);
 			return m0_sm_op_sub(&bop->bo_op, P_CLEANUP, P_SETUP);
 		}
 		root_slot.s_node = root_lev->l_node;
@@ -4912,11 +4885,11 @@
 
 		node_child(&root_slot, &root_child);
 		if (!address_in_segment(root_child)) {
-			n_lock_op_unlock(root_lev->l_node);
+			node_unlock(root_lev->l_node);
 			node_op_fini(&oi->i_nop);
 			return fail(bop, M0_ERR(-EFAULT));
 		}
-		n_lock_op_unlock(root_lev->l_node);
+		node_unlock(root_lev->l_node);
 		return node_get(&oi->i_nop, bop->bo_arbor->t_desc,
 				&root_child, lock_acquired, P_STORE_CHILD);
 	}
@@ -4992,17 +4965,12 @@
 			 * other thread which has lock is working on the same
 			 * node(lev->l_node) which is pointed by current thread.
 			 */
-<<<<<<< HEAD
 			lev->l_node->n_skip_rec_count_check = true;
 			if ((oi->i_used > 0 &&
 			     node_count_rec(lev->l_node) == 0) ||
 			     !node_isvalid(lev->l_node)) {
 				lev->l_node->n_skip_rec_count_check = false;
-				n_lock_op_unlock(lev->l_node);
-=======
-			if (!node_isvalid(lev->l_node)) {
 				node_unlock(lev->l_node);
->>>>>>> e796f088
 				return m0_sm_op_sub(&bop->bo_op, P_CLEANUP,
 						    P_SETUP);
 			}
@@ -5060,25 +5028,17 @@
 		}
 	case P_STORE_CHILD: {
 		if (oi->i_nop.no_op.o_sm.sm_rc == 0) {
-<<<<<<< HEAD
 			struct nd *root_child;
 
 			oi->i_level[1].l_sibling = oi->i_nop.no_node;
 			root_child = oi->i_level[1].l_sibling;
-			n_lock_op_lock(root_child);
+			node_lock(root_child);
 
 			root_child->n_skip_rec_count_check = true;
 			if (node_count_rec(root_child) == 0 ||
 			    !node_isvalid(root_child)){
 				root_child->n_skip_rec_count_check = false;
-				n_lock_op_unlock(root_child);
-=======
-			oi->i_level[1].l_sibling = oi->i_nop.no_node;
-			node_lock(oi->i_level[1].l_sibling);
-
-			if (!node_isvalid(oi->i_level[1].l_sibling)) {
-				node_unlock(oi->i_level[1].l_sibling);
->>>>>>> e796f088
+				node_unlock(root_child);
  				return m0_sm_op_sub(&bop->bo_op, P_CLEANUP,
 						    P_SETUP);
 			}
@@ -5086,11 +5046,7 @@
 			/* store child of the root. */
 			oi->i_level[1].l_sib_seq = oi->i_nop.no_node->n_seq;
 
-<<<<<<< HEAD
-			n_lock_op_unlock(root_child);
-=======
-			node_unlock(oi->i_level[1].l_sibling);
->>>>>>> e796f088
+			node_unlock(root_child);
 			/* Fall through to the next step */
 		} else {
 			node_op_fini(&oi->i_nop);
