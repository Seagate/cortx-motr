/* -*- C -*- */
/*
 * Copyright (c) 2013-2021 Seagate Technology LLC and/or its Affiliates
 *
 * Licensed under the Apache License, Version 2.0 (the "License");
 * you may not use this file except in compliance with the License.
 * You may obtain a copy of the License at
 *
 *     http://www.apache.org/licenses/LICENSE-2.0
 *
 * Unless required by applicable law or agreed to in writing, software
 * distributed under the License is distributed on an "AS IS" BASIS,
 * WITHOUT WARRANTIES OR CONDITIONS OF ANY KIND, either express or implied.
 * See the License for the specific language governing permissions and
 * limitations under the License.
 *
 * For any questions about this software or licensing,
 * please email opensource@seagate.com or cortx-questions@seagate.com.
 *
 */

/**
 * @addtogroup btree
 *
 * Overview
 * --------
 *
 * Glossary
 * --------
 *
 * Btree documentation and implementation use the following terms.
 *
 * - segment, segment device, log device: segment is an area of motr process
 *   address space in which meta-data are memory mapped. motr meta-data beck-end
 *   (BE) retrieves meta-data from and stores them to a segment device. To
 *   achieve transactional meta-data updates, meta-data are also logged to a log
 *   device.
 *
 * - btree is a persistent container of key-value records, implemented by this
 *   module. Key-value records and additional internal btree data are stored in
 *   a segment. When a btree is actively used, some additional state is kept in
 *   memory outside of the segment. A btree is an instance of btree type, which
 *   specifies certain operational parameters.
 *
 *   btree persistent state is stored as a collection of btree nodes. The nodes
 *   are allocated within a segment. A btree node is a contiguous region of a
 *   segment allocated to hold tree state. The nodes of a tree can have
 *   different size subject to tree type constraints. There are 2 types of
 *   nodes:
 *
 *       -# internal nodes contain delimiting keys and pointers to child nodes;
 *
 *       -# leaf nodes contain key-value records.
 *
 *   A tree always has at least a root node. The root node can be either leaf
 *   (if the tree is small) or internal. Root node is allocated when the tree is
 *   created. All other nodes are allocated and freed dynamically.
 *
 * - tree structure. An internal node has a set of children. A descendant of a
 *   node is either its child or a descendant of a child. The parent of a node
 *   is the (only) node (necessarily internal) of which the node is a child. An
 *   ancestor of a node is either its parent or the parent of an ancestor. The
 *   sub-tree rooted at a node is the node together with all its descendants.
 *
 *   A node has a level, assigned when the node is allocated. Leaves are on the
 *   level 0 and the level of an internal node is one larger than the
 *   (identical) level of its children. In other words, the tree is balanced:
 *   the path from the root to any leaf has the same length;
 *
 * - delimiting key is a key separating ("delimiting") two children of an
 *   internal node. E.g., in the diagram below, key[0] of the root node is the
 *   delimiting key for child[0] and child[1]. btree algorithms guarantee that
 *   any key in the sub-tree rooted an a child is less than the delimiting key
 *   between this child and the next one, and not less than the delimiting key
 *   between this child and the previous one;
 *
 * - node split ...
 *
 * - adding new root ...
 *
 * - tree traversal is a process of descending through the tree from the root to
 *   the target leaf. Tree traversal takes a key as an input and returns the
 *   leaf node that contains the given key (or should contain it, if the key is
 *   missing from the tree). Such a leaf is unique by btree construction. All
 *   tree operations (lookup, insertion, deletion) start with tree traversal.
 *
 *   Traversal starts with the root. By doing binary search over delimiting keys
 *   in the root node, the target child, at which the sub-tree with the target
 *   key is rooted, is found. The child is loaded in memory, if necessary, and
 *   the process continues until a leaf is reached.
 *
 * - smop. State machine operation (smop, m0_sm_op) is a type of state machine
 *   (m0_sm) tailored for asynchronous non-blocking execution. See sm/op.h for
 *   details.
 *
 * Functional specification
 * ------------------------
 *
 * Logical specification
 * ---------------------
 *
 * Lookup
 * ......
 *
 * Tree lookup (GET) operation traverses a tree to find a given key. If the key
 * is found, the key and its value are the result of the operation. If the key
 * is not present in the tree, the operation (depending on flags) either fails,
 * or returns the next key (the smallest key in the tree greater than the
 * missing key) and its value.
 *
 * Lookup takes a "cookie" as an additional optional parameter. A cookie
 * (returned by a previous tree operation) is a safe pointer to the leaf node. A
 * cookie can be tested to check whether it still points to a valid cached leaf
 * node containing the target key. If the check is successful, the lookup
 * completes.
 *
 * Otherwise, lookup performs a tree traversal.
 *
 * @verbatim
 *
 *                        INIT------->COOKIE
 *                          |           | |
 *                          +----+ +----+ |
 *                               | |      |
 *                               v v      |
 *                     +--------SETUP<----+-------+
 *                     |          |       |       |
 *                     |          v       |       |
 *                     +-------LOCKALL<---+-------+
 *                     |          |       |       |
 *                     |          v       |       |
 *                     +--------DOWN<-----+-------+
 *                     |          |       |       |
 *                     |          v       v       |
 *                     |  +-->NEXTDOWN-->LOCK-->CHECK
 *                     |  |     |  |              |
 *                     |  +-----+  |              v
 *                     |           |             ACT
 *                     |           |              |
 *                     |           |              v
 *                     +-----------+---------->CLEANUP-->DONE
 *
 *
 * @endverbatim
 *
 * (https://asciiflow.com/#/share/eJyrVspLzE1VslJydw1RKC5JLElVyE1MzsjMS1XSUcpJrEwtAspVxyhVxChZWVga68QoVQJZRuYGQFZJakUJkBOjpKCg4OnnGfJoyh4saNouZ39%2Fb0%2FXmJg8BRAAiikgAIgHxEiSaAiHEEwDsiFwDqrktD1gjCSJ3aFgFOwaEhrwaHoLHiXICGIYqkuwsDCUTcOjDCvy8Xf2dvTxIdJldHMWELn4h%2FsRH2BUcdw0LMqQE5yfa0QI2FkwAVDoIZKjh6uzN5I2hNWoSROX%2BcgpEYuWaRgux1Dk6BxCUA22IMBjGxUQMGR8XB39gMkfxnfx93ONUapVqgUAYgr3kQ%3D%3D))
 *
 * @verbatim
 *
 *                                                   OPERATION
 *                           +----------------------------tree
 *                           |                            level
 *                           |                            +---+
 *                           |     +----------------------+[0]|
 *                           v     v                      +---+
 *                           +-----+---------+   +--------+[1]|
 *                           |HEADR|ROOT NODE|   |        +---+
 *                           +-----++-+--+---+   |  +-----+[2]|
 *                                  | |  |       |  |     +---+
 *                         <--------+ |  +->     |  |  +--+[3]|
 *                                    v          |  |  |  +---+
 *                                 +--------+    |  |  |  |[4]| == NULL
 *                                 |INTERNAL|<---+  |  |  +---+
 *                                 +-+--+--++       |  |  |...|
 *                                   |  |  |        |  |  +---+
 *                          +--------+  |  +->      |  |  |[N]| == NULL
 *                          |           |           |  |  +---+
 *                          v           v           |  |
 *                         +--------+               |  |
 *                         |INTERNAL|<--------------+  |
 *                         +-+-+--+-+                  |
 *                           | |  |                    |
 *                      <----+ |  +----+               |
 *                             |       |               |
 *                             v       v               |
 *                                     +---------+     |
 *                                     |LEAF     |<----+
 *                                     +---------+
 *
 * @endverbatim
 *
 * (https://asciiflow.com/#/share/eJytU70OwiAQfhVyc9NoNf49hLoLAwOJgxpTiWljTBwcHRya6sP4NH0SESsebakMkgt80Lvv7uPoATZ8LWACMuZ7Ee%2F4CgJY8VTE6uxAIaEwGY3GAYVUoWgwVEiKRKoNBdIyZnNKN2otsscfTcZCGF4D%2FpJmy%2BVy0WElaf54zxURCl2K7OS2K3EVo%2Fm7rE6YaXT6zNjUyZ1gsaTclaqJtTYljF4JW1TrwDAMrWBD944lODGGyCtHXl%2BsoSkXldVjSI%2Fjwmyt9hW4Gn47N%2BmrBdtakBpdXJ95Odecch8nVytQ5eTTFN9g87UaUC2%2ByKoP2tMwl76jKcN%2FX9P45sp%2Fu%2Fg108daCCkc4fgEE6VxEw%3D%3D)
 *
 * Insertion (PUT)
 * ...............
 *
 * @verbatim
 *
 *                      INIT------->COOKIE
 *                        |           | |
 *                        +----+ +----+ |
 *                             | |      |
 *                             v v      |
 *                           SETUP<-----+--------+
 *                             |        |        |
 *                             v        |        |
 *                          LOCKALL<----+------+ |
 *                             |        |      | |
 *                             v        |      | |
 *                           DOWN<------+----+ | |
 *                     +----+  |        |    | | |
 *                     |    |  v        v    | | |
 *                     +-->NEXTDOWN-->LOCK-->CHECK
 *                             |        ^      |
 *                             v        |      v
 *                        +--ALLOC------+ +---MAKESPACE<-+
 *                        |    ^          |       |      |
 *                        +----+          v       v      |
 *                                       ACT-->NEXTUP----+
 *                                                |
 *                                                v
 *                                             CLEANUP-->DONE
 *
 * @endverbatim
 *
 * (https://asciiflow.com/#/share/eJyVUj1rwzAQ%2FSvi5gwlS0M2oQhq7EqGOLSDFlMELSQeWg8JIVBCxw4djNrf0TH41%2FiXVA62LNnKR8UZTrqnu%2Bent4UsXUmYQrxI0Fue5hKt0qfnl0zCCJbpRr7q2lbAWsB0MhmPBGx0Nr690Vku17neCEABC5KqePeEOhDOw4AKkSGEqmKPulXvqqJsS4V790sffbpHPx3carBvN05JlcdvUJrTZBFX3x%2F67ProzTRpaaW94WcxESchjqIraXj%2But%2Fdg%2FJw6KNm%2FIH9g0Nz11P0cBrcMTWbmfJjm1AHRh%2BTI8vWTbVynbXuKAkdZazOv0atS6ooY8FmsH4aTk7KYOIeh3QeY0KNhqaPQ8GlNjSsT9AhYa%2Bb7YVJ4uimbX7SxZ51GaDOAUhEMatHNm8z44wK2MHuDxf739Y%3D))
 *
 * MAKESPACE provides sufficient free space in the current node. It handles
 * multple cases:
 *
 *     - on the leaf level, provide space for the new record being inserted;
 *
 *     - on an internal level, provide space for the new child pointer;
 *
 *     - insert new root.
 *
 * For an insert operation, the cookie is usable only if it is not stale (the
 * node is still here) and there is enough free space in the leaf node to
 * complete insertion without going up through the tree.
 *
 * Deletion (DEL)
 * ..............
 * There are basically 2 cases for deletion
 * 1. No underflow after deletion
 * 2. Underflow after deletion
 *  a. Balance by borrowing key from sibling
 *  b. Balance by merging with sibling
 *    b.i. No underflow at parent node
 *    b.ii. Underflow at parent node
 *      b.ii.A. Borrow key-pivot from sibling at parent node
 *      b.ii.B. Merge with sibling at parent node
 * @verbatim
 *
 *
 *                       INIT-------->COOKIE
 *                        |             | |
 *                        +-----+ +-----+ |
 *                              | |       |
 *                              v v       |
 *                             SETUP<-----+--------+
 *                               |        |        |
 *                               v        |        |
 *                            LOCKALL<----+------+ |
 *                               |        |      | |
 *                               v        |      | |
 *                             DOWN<------+----+ | |
 *                       +----+  |        |    | | |
 *                       |    |  v        |    | | |
 *                       +-->NEXTDOWN     |    | | |
 *                               |        |    | | |
 *                               v        v    | | |
 *                          +---LOAD--->LOCK-->CHECK     +--MOVEUP
 *                          |     ^              |       |      |
 *                          +-----+              v       v      |
 *                                              ACT--->RESOLVE--+
 *                                               |        |
 *                                               v        |
 *                                            CLEANUP<----+
 *                                               |
 *                                               v
 *                                             DONE
 * @endverbatim
 *
 * Phases Description:
 * step 1. NEXTDOWN: traverse down the tree searching for given key till we
 * 		      reach leaf node containing that key
 * step 2. LOAD : load left and/or, right only if there are chances of underflow
 * 		  at the node (i.e.number of keys == min or any other conditions
 * 		  defined for underflow can be used)
 * step 3. CHECK : check if any of the nodes referenced (or loaded) during the
 * 		   traversal have changed if the nodes have changed then repeat
 * 		   traversal again after UNLOCKING the tree if the nodes have
 * 		   not changed then check will call ACT
 * step 4. ACT: This state will find the key and delete it. If there is no
 * 		underflow, move to CLEANUP, otherwise move to RESOLVE.
 * step 5. RESOLVE: This state will resolve underflow, it will get sibling and
 * 		    perform merging or rebalancing with sibling. Once the
 * 		    underflow is resolved at the node, if there is an underflow
 * 		    at parent node Move to MOVEUP, else move to CEANUP.
 * step 6. MOVEUP: This state moves to the parent node
 *
 *
 * Iteration (PREVIOUS or NEXT)
 * ................
 * @verbatim
 *
 *			 INIT------->COOKIE
 * 			   |           | |
 * 			   +----+ +----+ |
 * 			        | |      |
 * 			        v v      |
 * 			      SETUP<-----+---------------+
 * 			        |        |               |
 * 			        v        |               |
 * 			     LOCKALL<----+-------+       |
 * 			        |        |       |       |
 * 			        v        |       |       |
 * 			      DOWN<------+-----+ |       |
 * 			+----+  |        |     | |       |
 * 			|    |  v        v     | |       |
 * 			+---NEXTDOWN-->LOCK-->CHECK-->CLEANUP
 * 			 +----+ |        ^      |      ^   |
 * 			 |    | v        |      v      |   v
 * 			 +---SIBLING-----+     ACT-----+  DONE
 *
 * @endverbatim
 *
 * Iteration operation traverses a tree to find the next or previous key
 * (depending on the the flag) to the given key. If the next or previous key is
 * found then the key and its value are returned as the result of operation.
 * Otherwise, a flag, indicating boundary keys, is returned.
 *
 * Iteration also takes a "cookie" as an additional optional parameter. A cookie
 * (returned by a previous tree operation) is a safe pointer to the leaf node. A
 * cookie can be tested to check whether it still points to a valid cached leaf
 * node containing the target key. If the check is successful and the next or
 * previous key is present in the cached leaf node then return its record
 * otherwise traverse through the tree to find next or previous tree.
 *
 * Iterator start traversing the tree till the leaf node to find the
 * next/previous key to the search key. While traversing down the the tree, it
 * marks level as pivot if the node at that level has valid sibling. At the end
 * of the tree traversal, the level which is closest to leaf level and has valid
 * sibling will be marked as pivot level.
 *
 * These are the possible scenarios after tree travesal:
 * case 1: The search key has valid sibling in the leaf node i.e. search key is
 *	   greater than first key (for previous key search operation) or search
 *	   key is less than last key (for next key search operation).
 *	   Return the next/previous key's record to the caller.
 * case 2: The pivot level is not updated with any of the non-leaf level. It
 *         means the search key is rightmost(for next operation) or leftmost(for
 *	   previous operation). Return a flag indicating the search key is
 *         boundary key.
 * case 3: The search key does not have valid sibling in the leaf node i.e.
 *	   search key is less than or equal to the first key (for previous key
 *	   search operation) or search key is greater than or equal to last key
 *	   (for next key search operation) and pivot level is updated with
 *	   non-leaf level.
 *	   In this case, start loading the sibling nodes from the node at pivot
 *	   level till the leaf level. Return the last record (for previous key
 *	   operation) or first record (for next operation) from the sibling leaf
 *	   node.
 *
 * Phases Description:
 * NEXTDOWN: This state will load nodes found during tree traversal for the
 *           search key.It will also update the pivot internal node. On reaching
 *           the leaf node if the found next/previous key is not valid and
 *           pivot level is updated, load the sibling index's child node from
 *           the internal node pivot level.
 * SIBLING: Load the sibling records (first key for next operation or last key
 *	    for prev operation) from the sibling nodes till leaf node.
 * CHECK: Check the traversal path for node with key and also the validity of
 *	  leaf sibling node (if loaded). If the traverse path of any of the node
 *	  has changed, repeat traversal again after UNLOCKING the tree else go
 *	  to ACT.
 * ACT: ACT will perform following actions:
 *	1. If it has a valid leaf node sibling index (next/prev key index)
 *	   return record.
 *	2. If the leaf node sibling index is invalid and pivot node is also
 *	   invalid, it means we are at the boundary of th btree (i.e. rightmost
 *	   or leftmost key). Return flag indicating boundary keys.
 *	3. If the leaf node sibling index is invalid and pivot level was updated
 *	   with the non-leaf level, return the record (first record for next
 *	   operation or last record for prev operation) from the sibling node.
 *
 * Data structures
 * ---------------
 *
 * Concurrency
 * -----------
 *
 * Persistent state
 * ----------------
 *
 * @verbatim
 *
 *
 *              +----------+----------+--------+----------+-----+----------+
 *              | root hdr | child[0] | key[0] | child[1] | ... | child[N] |
 *              +----------+----+-----+--------+----+-----+-----+----+-----+
 *                              |                   |                |
 *                              |                   |                |
 *                              |                   |                |
 *                              |                   |                |
 *  <---------------------------+                   |                +-------->
 *                                                  |
 *                                                  |
 * +------------------------------------------------+
 * |
 * |
 * v
 * +----------+----------+--------+----------+-----+----------+
 * | node hdr | child[0] | key[0] | child[1] | ... | child[N] |
 * +----------+----+-----+--------+----+-----+-----+----+-----+
 *                 |                   |                |
 *                 |                   |                |
 *   <-------------+                   |                +---------->
 *                                     |
 *                                     |
 *                                     |
 * +-----------------------------------+
 * |
 * |
 * v
 * +----------+----------+--------+----------+-----+----------+
 * | node hdr | child[0] | key[0] | child[1] | ... | child[N] |
 * +----------+----+-----+--------+----+-----+-----+----+-----+
 *                 |                   |                |
 *                 |                   .                |
 *   <-------------+                   .                +---------->
 *                                     .
 *
 *
 * +-------------------- ...
 * |
 * v
 * +----------+--------+--------+--------+--------+-----+--------+--------+
 * | leaf hdr | key[0] | val[0] | key[1] | val[1] | ... | key[N] | val[N] |
 * +----------+--------+--------+--------+--------+-----+--------+--------+
 *
 * @endverbatim
 *
 * (https://asciiflow.com/#/share/eJyrVspLzE1VslLKL0stSszJUUjJTEwvSsxV0lHKSaxMLQLKVMcoVcQoWVmYWerEKFUCWUbmhkBWSWpFCZATo6SADB5N2TPkUExMHrofFIry80sUMlKKwJzkjMyclGiDWDAnO7USxoSIG0I4enp6SIJ%2BYEEsJg85hO4HdADyM1GiI8isR9N20SIqiHYDUWjaLkLexhEU5Gsb8MSMK4WjkNMGr1OJ8YhCXn5KKlXKrgH3EHlhQEQewS5KJe2PprcQ716ijSaAiM7N2D1JDZX0j%2BlHWLJtz6MpDXjRGgoUkKGXoJYJYGc3IWfbJuRs24TItk3I2bYJmm2bkLNtE9iwKYTs3ELIjVtw6yUmcki1bgbWfNeEPalhUUi0dj1cmsGZFn%2BgIVxLnMGEYoHoLKsHVAdBFGYZUIqBpDZSMgy9i3DqlQ5NCjmpiWnwTIVU%2FZUl5iBXioYIUbQqESTrh5BFqhsJZrKBDwRywk2pVqkWAP5HeOE%3D))
 *
 * Liveness and ownership
 * ----------------------
 *
 * Use cases
 * ---------
 *
 * Tests
 * -----
 *
 * State machines
 * --------------
 *
 * Sub-modules
 * -----------
 *
 * Node
 * ....
 *
 * Node sub-module provides interfaces that the rest of btree implementation
 * uses to access nodes. This interface includes operations to:
 *
 *     - load an existing node to memory. This is an asynchronous operation
 *       implemented as a smop. It uses BE pager interface to initiate read
 *       operation;
 *
 *     - pin a node in memory, release pinned node;
 *
 *     - access node header;
 *
 *     - access keys, values and child pointers in the node;
 *
 *     - access auxiliary information, for example, flags, check-sums;
 *
 *     - allocate a new node or free an existing one. These smops use BE
 *       allocator interface.
 *
 * Node code uses BE pager and allocator interfaces and BE transaction interface
 * (m0_be_tx_capture()).
 *
 * Node itself exists in the segment (and the corresponding segment device). In
 * addition, for each actively used node, an additional data-structure, called
 * "node descriptor" (nd) is allocated in memory outside of the segment. The
 * descriptor is used to track the state of its node.
 *
 * Node format is constrained by conflicting requirements:
 *
 *     - space efficiency: as many keys, values and pointers should fit in a
 *       node as possible, to improve cache utilisation and reduce the number of
 *       read operations necessary for tree traversal. This is especially
 *       important for the leaf nodes, because they consitute the majority of
 *       tree nodes;
 *
 *     - processor efficiency: key lookup be as cheap as possible (in terms of
 *       processor cycles). This is especially important for the internal nodes,
 *       because each tree traversal inspects multiple internal nodes before it
 *       gets to the leaf;
 *
 *     - fault-tolerance. It is highly desirable to be able to recover as much
 *       as possible of btree contents in case of media corruption. Because
 *       btree can be much larger than the primary memory, this means that each
 *       btree node should be self-contained so that it can be recovered
 *       individually.
 *
 * To satisfy all these constraints, the format of leaves is different from the
 * format of internal nodes.
 *
 * @verbatim
 *
 *  node index
 * +-----------+                                     segment
 * |           |                                    +-----------------------+
 * | . . . . . |   +-------------+                  |                       |
 * +-----------+   |             v                  |                       |
 * | &root     +---+           +----+               |   +------+            |
 * +-----------+      +--------| nd |---------------+-->| root |            |
 * | . . . . . |      v        +----+               |   +----+-+            |
 * |           |   +----+                           |        |              |
 * |           |   | td |                           |        |              |
 * |           |   +----+                           |        v              |
 * |           |      ^        +----+               |        +------+       |
 * |           |      +--------| nd |---------------+------->| node |       |
 * | . . . . . |               +---++               |        +------+       |
 * +-----------+                ^  |                |                       |
 * | &node     +----------------+  +-----+          |                       |
 * +-----------+                         v          |                       |
 * | . . . . . |                   +--------+       |                       |
 * |           |                   | nodeop |       |                       |
 * |           |                   +-----+--+       |                       |
 * |           |                         |          |                       |
 * +-----------+                         v          |                       |
 *                                 +--------+       |                       |
 *                                 | nodeop |       +-----------------------+
 *                                 +--------+
 *
 * @endverbatim
 *
 * (https://asciiflow.com/#/share/eJzNVM1OwzAMfpXIB04TEhxg2kPwBLlMJEKTWDK1OXSaJqGdd%2BBQTTwHR8TT9Elow0Z%2FsBundGitD2li%2B%2Fv82c0GzHypYQYPVmmhdPqYLFbOJilM4Hm%2B1kl5tJGQSZhN76YTCetydXt%2FU66czlz5IUGYKnZhlM6kNEX%2ByTHBeVL9tNTGfWdt7DPjmVQ4dqRw7d%2BaQlQOlCBNPUrLbqbiMAxOXCXWOky9Xl1RII4OsXUGNRdG%2FaHvh48qhZeAIvprBtpqn0MbRjTR1xZLZAB6IYRTgT9tcOph7LszTUN47%2FfGHqcnhG8roh%2FyjJOJDqq%2FeDFyyIw26Y6uBsdEF6ZqELbPuaV85WHNaS4BigwSQ2puFB8H1tvRsA4RQCFap7mzKzF64v%2BpADm7qHaTWX689kX%2BQtjraCC7us27OnQsY1HI6TrfJGxh%2BwUTzJjQ))
 *
 * Interfaces
 * ----------
 *
 * Failures
 * --------
 *
 * Compatibility
 * -------------
 *
 * @{
 */

#define M0_TRACE_SUBSYSTEM M0_TRACE_SUBSYS_BTREE
#include "lib/trace.h"
#include "lib/rwlock.h"
#include "lib/thread.h"     /** struct m0_thread */
#include "lib/bitmap.h"     /** struct m0_bitmap */
#include "lib/byteorder.h"   /** m0_byteorder_cpu_to_be64() */
#include "btree/btree.h"
#include "fid/fid.h"
#include "format/format.h"   /** m0_format_header ff_fmt */
#include "module/instance.h"
#include "lib/memory.h"
#include "lib/misc.h"
#include "lib/assert.h"
#include "ut/ut.h"          /** struct m0_ut_suite */

#ifndef __KERNEL__
#include <stdlib.h>
#include <time.h>
#include <unistd.h>
#endif

/**
 *  --------------------------------------------
 *  Section START - BTree Structure and Operations
 *  --------------------------------------------
 */

struct td;
struct m0_btree {
	const struct m0_btree_type *t_type;
	unsigned                    t_height;
	struct td                  *t_desc;
	struct m0_rwlock            t_lock;
};

enum base_phase {
	P_INIT = M0_SOS_INIT,
	P_DONE = M0_SOS_DONE,
	P_DOWN = M0_SOS_NR,
	P_NEXTDOWN,
	P_SIBLING,
	P_ALLOC,
	P_STORE_CHILD,
	P_SETUP,
	P_LOCKALL,
	P_LOCK,
	P_CHECK,
	P_MAKESPACE,
	P_ACT,
	P_FREENODE,
	P_CLEANUP,
	P_COOKIE,
	P_NR
};

enum btree_node_type {
	BNT_FIXED_FORMAT                         = 1,
	BNT_FIXED_KEYSIZE_VARIABLE_VALUESIZE     = 2,
	BNT_VARIABLE_KEYSIZE_FIXED_VALUESIZE     = 3,
	BNT_VARIABLE_KEYSIZE_VARIABLE_VALUESIZE  = 4,
};

enum {
	M0_TREE_COUNT = 20,
	M0_NODE_COUNT = 100,
};

enum {
	MAX_NODE_SIZE            = 10, /*node size is a power-of-2 this value.*/
	MAX_KEY_SIZE             = 8,
	MAX_VAL_SIZE             = 8,
	MAX_TRIALS               = 3,
	INTERNAL_NODE_VALUE_SIZE = sizeof(void *),
};

#if 0
static int fail(struct m0_btree_op *bop, int rc)
{
	bop->bo_op.o_sm.sm_rc = rc;
	return m0_sm_op_sub(&bop->bo_op, P_CLEANUP, P_DONE);
}

static int get_tick(struct m0_btree_op *bop)
{
	struct td             *tree  = (void *)bop->bo_arbor;
	uint64_t               flags = bop->bo_flags;
	struct m0_btree_oimpl *oi    = bop->bo_i;
	struct level          *level = &oi->i_level[oi->i_used];

	switch (bop->bo_op.o_sm.sm_state) {
	case P_INIT:
		if ((flags & BOF_COOKIE) && cookie_is_set(&bop->bo_key.k_cookie))
			return P_COOKIE;
		else
			return P_SETUP;
	case P_COOKIE:
		if (cookie_is_valid(tree, &bop->bo_key.k_cookie))
			return P_LOCK;
		else
			return P_SETUP;
	case P_SETUP:
		alloc(bop->bo_i, tree->t_height);
		if (bop->bo_i == NULL)
			return fail(bop, M0_ERR(-ENOMEM));
		return P_LOCKALL;
	case P_LOCKALL:
		if (bop->bo_flags & BOF_LOCKALL)
			return m0_sm_op_sub(&bop->bo_op, P_LOCK, P_DOWN);
	case P_DOWN:
		oi->i_used = 0;
		/* Load root node. */
		return node_get(&oi->i_nop, tree, &tree->t_root, P_NEXTDOWN);
	case P_NEXTDOWN:
		if (oi->i_nop.no_op.o_sm.sm_rc == 0) {
			struct slot    slot = {};
			struct segaddr down;

			level->l_node = slot.s_node = oi->i_nop.no_node;
			node_op_fini(&oi->i_nop);
			node_find(&slot, bop->bo_rec.r_key);
			if (node_level(slot.s_node) > 0) {
				level->l_idx = slot.s_idx;
				node_child(&slot, &down);
				oi->i_used++;
				return node_get(&oi->i_nop, tree,
						&down, P_NEXTDOWN);
			} else
				return P_LOCK;
		} else {
			node_op_fini(&oi->i_nop);
			return fail(bop, oi->i_nop.no_op.o_sm.sm_rc);
		}
	case P_LOCK:
		if (!locked)
			return lock_op_init(&bop->bo_op, &bop->bo_i->i_lop,
					    P_CHECK);
		else
			return P_CHECK;
	case P_CHECK:
		if (used_cookie || check_path())
			return P_ACT;
		if (too_many_restarts) {
			if (bop->bo_flags & BOF_LOCKALL)
				return fail(bop, -ETOOMANYREFS);
			else
				bop->bo_flags |= BOF_LOCKALL;
		}
		if (height_increased) {
			return m0_sm_op_sub(&bop->bo_op, P_CLEANUP, P_INIT);
		} else {
			oi->i_used = 0;
			return P_DOWN;
		}
	case P_ACT: {
		struct slot slot = {
			.s_node = level->l_node;
			.s_idx  = level->l_idx;
		};
		node_rec(&slot);
		bop->bo_cb->c_act(&bop->bo_cb, &slot.s_rec);
		lock_op_unlock(&bop->bo_i->i_lop);
		return m0_sm_op_sub(&bop->bo_op, P_CLEANUP, P_DONE);
	}
	case P_CLEANUP: {
		int i;

		for (i = 0; i < oi->i_used; ++i) {
			if (oi->i_level[i].l_node != NULL) {
				node_put(oi->i_level[i].l_node);
				oi->i_level[i].l_node = NULL;
			}
		}
		free(bop->bo_i);
		return m0_sm_op_ret(&bop->bo_op);
	}
	default:
		M0_IMPOSSIBLE("Wrong state: %i", bop->bo_op.o_sm.sm_state);
	};
}
#endif

/**
 *  --------------------------------------------
 *  Section END - BTree Structure and Operations
 *  --------------------------------------------
 */

/**
 *  ---------------------------------------------------
 *  Section START - BTree Node Structure and Operations
 *  ---------------------------------------------------
 */


/**
 * "Address" of a node in a segment.
 *
 * Highest 8 bits (56--63) are reserved and must be 0.
 *
 * Lowest 4 bits (0--3) contains the node size, see below.
 *
 * Next 5 bits (4--8) are reserved and must be 0.
 *
 * Remaining 47 (9--55) bits contain the address in the segment, measured in 512
 * byte units.
 *
 * @verbatim
 *
 *  6      5 5                                            0 0   0 0  0
 *  3      6 5                                            9 8   4 3  0
 * +--------+----------------------------------------------+-----+----+
 * |   0    |                     ADDR                     |  0  | X  |
 * +--------+----------------------------------------------+-----+----+
 *
 * @endverbatim
 *
 * Node size is 2^(9+X) bytes (i.e., the smallest node is 512 bytes and the
 * largest node is 2^(9+15) == 16MB).
 *
 * Node address is ADDR << 9.
 *
 * This allows for 128T nodes (2^47) and total of 64PB (2^56) of meta-data per
 * segment.
 */
struct segaddr {
	uint64_t as_core;
};

enum {
	NODE_SHIFT_MIN = 9,
};

static struct segaddr segaddr_build(const void *addr, int shift);
static void          *segaddr_addr (const struct segaddr *addr);
static int            segaddr_shift(const struct segaddr *addr);

/**
 * B-tree node in a segment.
 *
 * This definition is private to the node sub-module.
 */
struct segnode;

/**
 * Tree descriptor.
 *
 * A tree descriptor is allocated for each b-tree actively used by the b-tree
 * module.
 */
struct td {
	const struct m0_btree_type *t_type;
	/**
	 * The lock that protects the fields below. The fields above are
	 * read-only after the tree root is loaded into memory.
	 */
	struct m0_rwlock            t_lock;
	struct nd                  *t_root;
	int                         t_height;
	int                         r_ref;
};

/** Special values that can be passed to node_move() as 'nr' parameter. */
enum {
	/**
	 * Move records so that both nodes has approximately the same amount of
	 * free space.
	 */
	NR_EVEN = -1,
	/**
	 * Move as many records as possible without overflowing the target node.
	 */
	NR_MAX  = -2
};

/** Direction of move in node_move(). */
enum dir {
	/** Move (from right to) left. */
	D_LEFT = 1,
	/** Move (from left to) right. */
	D_RIGHT
};

struct nd;
struct slot;

/**
 *  Different types of btree node formats are supported. While the basic btree
 *  operations remain the same, the differences are encapsulated in the nodes
 *  contained in the btree.
 *  Each supported node type provides the same interface to implement the btree
 *  operations so that the node-specific changes are captured in the node
 *  implementation.
 */
struct node_type {
	uint32_t                    nt_id;
	const char                 *nt_name;
	const struct m0_format_tag  nt_tag;

	/** Initializes newly allocated node */
	void (*nt_init)(const struct nd *node, int shift, int ksize, int vsize,
			struct m0_be_tx *tx);

	/** Cleanup of the node if any before deallocation */
	void (*nt_fini)(const struct nd *node);

	/** Returns count of keys in the node */
	int  (*nt_count)(const struct nd *node);

	/** Returns count of records/values in the node*/
	int  (*nt_count_rec)(const struct nd *node);

	/** Returns the space (in bytes) available in the node */
	int  (*nt_space)(const struct nd *node);

	/** Returns level of this node in the btree */
	int  (*nt_level)(const struct nd *node);

	/** Returns size of the node (as a shift value) */
	int  (*nt_shift)(const struct nd *node);

	/**
	 * Returns size of the key of node. In case of variable key size return
	 * -1.
	 */
	int  (*nt_keysize)(const struct nd *node);

	/**
	 * Returns size of the value of node. In case variable value size
	 * return -1.
	 */
	int  (*nt_valsize)(const struct nd *node);

	/**
	 * If predict is set as true, function determines if there is
	 * possibility of underflow else it determines if there is an underflow
	 * at node.
	 */
	bool  (*nt_isunderflow)(const struct nd *node, bool predict);

	/** Returns true if there is possibility of overflow. */
	bool  (*nt_isoverflow)(const struct nd *node);

	/** Returns unique FID for this node */
	void (*nt_fid)  (const struct nd *node, struct m0_fid *fid);

	/** Returns record (KV pair) for specific index. */
	void (*nt_rec)  (struct slot *slot);

	/** Returns Key at a specifix index */
	void (*nt_key)  (struct slot *slot);

	/** Returns Child pointer (in segment) at specific index */
	void (*nt_child)(struct slot *slot, struct segaddr *addr);

	/**
	 *  Returns TRUE if node has space to fit a new entry whose key and
	 *  value length is provided in slot.
	 */
	bool (*nt_isfit)(struct slot *slot);

	/**
	 *  Node changes related to last record have completed; any post
	 *  processing related to the record needs to be done in this function.
	 */
	void (*nt_done) (struct slot *slot, struct m0_be_tx *tx, bool modified);

	/** Makes space in the node for inserting new entry at specific index */
	void (*nt_make) (struct slot *slot, struct m0_be_tx *tx);

	/** Returns index of the record containing the key in the node */
	bool (*nt_find) (struct slot *slot, const struct m0_btree_key *key);

	/**
	 *  All the changes to the node have completed. Any post processing can
	 *  be done here.
	 */
	void (*nt_fix)  (const struct nd *node, struct m0_be_tx *tx);

	/**
	 *  Changes the size of the value (increase or decrease) for the
	 *  specified key
	 */
	void (*nt_cut)  (const struct nd *node, int idx, int size,
			 struct m0_be_tx *tx);

	/** Deletes the record from the node at specific index */
	void (*nt_del)  (const struct nd *node, int idx, struct m0_be_tx *tx);

	/** Updates the level of node */
	void (*nt_set_level)  (const struct nd *node, uint8_t new_level,
			       struct m0_be_tx *tx);

	/** Moves record(s) between nodes */
	void (*nt_move) (struct nd *src, struct nd *tgt,
			 enum dir dir, int nr, struct m0_be_tx *tx);

	/** Validates node composition */
	bool (*nt_invariant)(const struct nd *node);

	/** Validates node footer */
	bool (*nt_verify)(const struct nd *node);
};

/**
 * Node descriptor.
 *
 * This structure is allocated (outside of the segment) for each node actively
 * used by the b-tree module. Node descriptors are cached.
 */
struct nd {
	struct segaddr          n_addr;
	struct td              *n_tree;
	const struct node_type *n_type;

	/** if n_skip_rec_count_check is true, it will skip invarient check
	 * record count as it is required for some scenarios */
	bool                    n_skip_rec_count_check;

	/**
	 * The lock that protects the fields below. The fields above are
	 * read-only after the node is loaded into memory.
	 */
	struct m0_rwlock        n_lock;
	int                     n_ref;
	uint64_t                n_seq;
	struct node_op         *n_op;
};

enum node_opcode {
	NOP_LOAD = 1,
	NOP_ALLOC,
	NOP_FREE
};

/**
 * Node operation state-machine.
 *
 * This represents a state-machine used to execute a potentially blocking tree
 * or node operation.
 */
struct node_op {
	/** Operation to do. */
	enum node_opcode no_opc;
	struct m0_sm_op  no_op;

	/** Which tree to operate on. */
	struct td       *no_tree;

	/** Address of the node withing the segment. */
	struct segaddr   no_addr;

	/** The node to operate on. */
	struct nd       *no_node;

	/** Optional transaction. */
	struct m0_be_tx *no_tx;

	/** Next operation acting on the same node. */
	struct node_op  *no_next;
};


/**
 * Key-value record within a node.
 *
 * When the node is a leaf, ->s_rec means key and value. When the node is
 * internal, ->s_rec means the key and the corresponding child pointer
 * (potentially with some node-format specific data such as child checksum).
 *
 * Slot is used as a parameter of many node_*() functions. In some functions,
 * all fields must be set by the caller. In others, only ->s_node and ->s_idx
 * are set by the caller, and the function sets ->s_rec.
 */
struct slot {
	const struct nd     *s_node;
	int                  s_idx;
	struct m0_btree_rec  s_rec;
};

static int64_t tree_get   (struct node_op *op, struct segaddr *addr, int nxt);
#ifndef __KERNEL__
static int64_t tree_create(struct node_op *op, struct m0_btree_type *tt,
			   int rootshift, struct m0_be_tx *tx, int nxt);
static int64_t tree_delete(struct node_op *op, struct td *tree,
			   struct m0_be_tx *tx, int nxt);
#endif
static void    tree_put   (struct td *tree);
#ifndef __KERNEL__
static int64_t    node_get  (struct node_op *op, struct td *tree,
			     struct segaddr *addr, int nxt);
static void       node_put  (struct nd *node);
#endif


#if 0
static struct nd *node_try  (struct td *tree, struct segaddr *addr);
#endif

static int64_t    node_alloc(struct node_op *op, struct td *tree, int size,
			     const struct node_type *nt, int ksize, int vsize,
			     struct m0_be_tx *tx, int nxt);
#ifndef __KERNEL__
static int64_t    node_free(struct node_op *op, struct nd *node,
			    struct m0_be_tx *tx, int nxt);
static void node_op_fini(struct node_op *op);
#endif
#ifndef __KERNEL__
<<<<<<< HEAD
static void node_init(struct node_op *n_op, int ksize, int vsize);
static bool node_verify(const struct nd *node);
=======
static void node_init(struct node_op *n_op, int ksize, int vsize,
		      struct m0_be_tx *tx);
>>>>>>> e85b4781
#endif
static int  node_count(const struct nd *node);
static int  node_count_rec(const struct nd *node);
static int  node_space(const struct nd *node);
#ifndef __KERNEL__
static int  node_level(const struct nd *node);
static int  node_shift(const struct nd *node);
static int  node_keysize(const struct nd *node);
static int  node_valsize(const struct nd *node);
static bool  node_isunderflow(const struct nd *node, bool predict);
static bool  node_isoverflow(const struct nd *node);
#endif
#if 0
static void node_fid  (const struct nd *node, struct m0_fid *fid);
#endif

static void node_rec  (struct slot *slot);
#ifndef __KERNEL__
static void node_key  (struct slot *slot);
static void node_child(struct slot *slot, struct segaddr *addr);
#endif
static bool node_isfit(struct slot *slot);
static void node_done (struct slot *slot, struct m0_be_tx *tx, bool modified);
static void node_make (struct slot *slot, struct m0_be_tx *tx);

#ifndef __KERNEL__
static bool node_find (struct slot *slot, const struct m0_btree_key *key);
#endif
static void node_fix  (const struct nd *node, struct m0_be_tx *tx);
#if 0
static void node_cut  (const struct nd *node, int idx, int size,
		       struct m0_be_tx *tx);
#endif
static void node_del  (const struct nd *node, int idx, struct m0_be_tx *tx);

#ifndef __KERNEL__
static void node_set_level  (const struct nd *node, uint8_t new_level,
			     struct m0_be_tx *tx);
static void node_move (struct nd *src, struct nd *tgt,
		       enum dir dir, int nr, struct m0_be_tx *tx);
#endif

/**
 * Common node header.
 *
 * This structure is located at the beginning of every node, right after
 * m0_format_header. It is used by the segment operations (node_op) to identify
 * node and tree types.
 */
struct node_header {
	uint32_t h_node_type;
	uint32_t h_tree_type;
	uint64_t h_opaque;
};

/**
 * This structure will store information required at particular level
 */
struct level {
	/** nd for required node at currrent level. **/
	struct nd *l_node;

<<<<<<< HEAD
	/** Store sequence counter for l_node when it is loaded **/
=======
	/** Sequence number of the node */
>>>>>>> e85b4781
	uint64_t   l_seq;

	/** Sequence number of the sibling node */
	uint64_t   l_sib_seq;

	/** Index for required record from the node. **/
	int        l_idx;

	/** nd for newly allocated node at the level. **/
	struct nd *l_alloc;

<<<<<<< HEAD
	/** nd for sibling of required node at current level. **/
	struct nd *l_sibling;

	/** Store sequence counter for l_sib when it is loaded **/
	uint64_t   l_sib_seq;

	/** nd for right sibling of required node at current level. **/
	struct nd *l_next;

	/** flag for indicating if node needs to get freed. **/
	bool       l_freenode;
=======
	/** nd for sibling node at current level. **/
	struct nd *l_sibling;
>>>>>>> e85b4781
};

/**
 * Btree implementation structure.
 *
 * This structure will get created for each operation on btree and it will be
 * used while executing the given operation.
 */
struct m0_btree_oimpl {
	struct node_op  i_nop;
	/* struct lock_op  i_lop; */

	/** Count of entries initialized in l_level array. **/
	unsigned        i_used;

	/** Array of levels for storing data about each level. **/
	struct level   *i_level;

	/** Level from where sibling nodes needs to be loaded. **/
	int             i_pivot;

	/** Store node_find() output. */
	bool            i_key_found;

	/** When there will be requirement for new node in case of root
	 * splitting i_extra_node will be used. **/
	struct nd      *i_extra_node;

	/** Track number of trials done to complete operation. **/
	unsigned        i_trial;

	/** Node descriptor for cookie if it is going to be used. **/
	struct nd      *i_cookie_node;
};

static struct td        trees[M0_TREE_COUNT];
static uint64_t         trees_in_use[ARRAY_SIZE_FOR_BITS(M0_TREE_COUNT,
							 sizeof(uint64_t))];
static uint32_t         trees_loaded = 0;
static struct m0_rwlock trees_lock;

#ifndef __KERNEL__
static void node_init(struct node_op *n_op, int ksize, int vsize,
		      struct m0_be_tx *tx)
{
	const struct node_type *n_type = n_op->no_node->n_type;

	n_type->nt_init(n_op->no_node, segaddr_shift(&n_op->no_node->n_addr),
			ksize, vsize, tx);
}
#endif
static bool node_invariant(const struct nd *node)
{
	return node->n_type->nt_invariant(node);
}
#ifndef __KERNEL__
static bool node_verify(const struct nd *node)
{
	return node->n_type->nt_verify(node);
}
#endif
static int node_count(const struct nd *node)
{
	M0_PRE(node_invariant(node));
	return node->n_type->nt_count(node);
}

static int node_count_rec(const struct nd *node)
{
	M0_PRE(node_invariant(node));
	return node->n_type->nt_count_rec(node);
}
static int node_space(const struct nd *node)
{
	M0_PRE(node_invariant(node));
	return node->n_type->nt_space(node);
}

#ifndef __KERNEL__
static int node_level(const struct nd *node)
{
	M0_PRE(node_invariant(node));
	return (node->n_type->nt_level(node));
}

static int node_shift(const struct nd *node)
{
	M0_PRE(node_invariant(node));
	return (node->n_type->nt_shift(node));
}
static int node_keysize(const struct nd *node)
{
	M0_PRE(node_invariant(node));
	return (node->n_type->nt_keysize(node));
}

static int node_valsize(const struct nd *node)
{
	M0_PRE(node_invariant(node));
	return (node->n_type->nt_valsize(node));
}

/**
 * If predict is set as true,
 * 	If predict is 'true' the function returns a possibility of underflow if
 *         another record is deleted from this node without addition of any more
 *         records.
 * If predict is 'false' the function returns the node's current underflow
 * state.
 */
static bool  node_isunderflow(const struct nd *node, bool predict)
{
	M0_PRE(node_invariant(node));
	return node->n_type->nt_isunderflow(node, predict);
}

static bool  node_isoverflow(const struct nd *node)
{
	M0_PRE(node_invariant(node));
	return node->n_type->nt_isoverflow(node);
}
#endif
#if 0
static void node_fid(const struct nd *node, struct m0_fid *fid)
{
	M0_PRE(node_invariant(node));
	node->n_type->nt_fid(node, fid);
}
#endif

static void node_rec(struct slot *slot)
{
	M0_PRE(node_invariant(slot->s_node));
	slot->s_node->n_type->nt_rec(slot);
}

#ifndef __KERNEL__
static void node_key(struct slot *slot)
{
	M0_PRE(node_invariant(slot->s_node));
	slot->s_node->n_type->nt_key(slot);
}

static void node_child(struct slot *slot, struct segaddr *addr)
{
	M0_PRE(node_invariant(slot->s_node));
	slot->s_node->n_type->nt_child(slot, addr);
}
#endif

static bool node_isfit(struct slot *slot)
{
	M0_PRE(node_invariant(slot->s_node));
	return slot->s_node->n_type->nt_isfit(slot);
}

static void node_done(struct slot *slot, struct m0_be_tx *tx, bool modified)
{
	M0_PRE(node_invariant(slot->s_node));
	slot->s_node->n_type->nt_done(slot, tx, modified);
}

static void node_make(struct slot *slot, struct m0_be_tx *tx)
{
	M0_PRE(node_invariant(slot->s_node));
	slot->s_node->n_type->nt_make(slot, tx);
}

#ifndef __KERNEL__
static bool node_find(struct slot *slot, const struct m0_btree_key *key)
{
	M0_PRE(node_invariant(slot->s_node));
	return slot->s_node->n_type->nt_find(slot, key);
}
#endif
static void node_fix(const struct nd *node, struct m0_be_tx *tx)
{
	M0_PRE(node_invariant(node));
	node->n_type->nt_fix(node, tx);
}


#if 0
static void node_cut(const struct nd *node, int idx, int size,
		     struct m0_be_tx *tx)
{
	M0_PRE(node_invariant(node));
	node->n_type->nt_cut(node, idx, size, tx);
}
#endif

static void node_del(const struct nd *node, int idx, struct m0_be_tx *tx)
{
	M0_PRE(node_invariant(node));
	node->n_type->nt_del(node, idx, tx);
}


#ifndef __KERNEL__
static void node_set_level(const struct nd *node, uint8_t new_level,
			   struct m0_be_tx *tx)
{
<<<<<<< HEAD
	M0_PRE(node_invariant(node));
	node->n_type->nt_set_level(node, new_level);
=======
	//M0_PRE(node_invariant(node));
	node->n_type->nt_set_level(node, new_level, tx);
>>>>>>> e85b4781
}

static void node_move(struct nd *src, struct nd *tgt,
		      enum dir dir, int nr, struct m0_be_tx *tx)
{
	M0_PRE(node_invariant(src));
	M0_PRE(node_invariant(tgt));
	M0_IN(dir,(D_LEFT, D_RIGHT));
	tgt->n_type->nt_move(src, tgt, dir, nr, tx);
}
#endif

static struct mod *mod_get(void)
{
	return m0_get()->i_moddata[M0_MODULE_BTREE];
}

enum {
	NTYPE_NR = 0x100,
	TTYPE_NR = 0x100
};

struct mod {
	const struct node_type     *m_ntype[NTYPE_NR];
	const struct m0_btree_type *m_ttype[TTYPE_NR];
};

int m0_btree_mod_init(void)
{
	struct mod *m;

	M0_SET_ARR0(trees);
	M0_SET_ARR0(trees_in_use);
	trees_loaded = 0;
	m0_rwlock_init(&trees_lock);

	M0_ALLOC_PTR(m);
	if (m != NULL) {
		m0_get()->i_moddata[M0_MODULE_BTREE] = m;
		return 0;
	} else
		return M0_ERR(-ENOMEM);
}

void m0_btree_mod_fini(void)
{
	m0_rwlock_fini(&trees_lock);
	m0_free(mod_get());
}

static bool node_shift_is_valid(int shift)
{
	return shift >= NODE_SHIFT_MIN && shift < NODE_SHIFT_MIN + 0x10;
}

/**
 * Tells if the segment address is aligned to 512 bytes.
 * This function should be called right after the allocation to make sure that
 * the allocated memory starts at a properly aligned address.
 *
 * @param addr is the start address of the allocated space.
 *
 * @return True if the input address is properly aligned.
 */
static bool addr_is_aligned(const void *addr)
{
	return ((size_t)addr & ((1ULL << NODE_SHIFT_MIN) - 1)) == 0;
}

/**
 * Validates the segment address (of node).
 *
 * @param seg_addr points to the start address (of the node) in the segment.
 *
 * @return True if seg_addr is VALID according to the segment
 *                address semantics.
 */
static bool segaddr_is_valid(const struct segaddr *seg_addr)
{
	return (0xff000000000001f0ull & seg_addr->as_core) == 0;
}

/**
 * Returns a segaddr formatted segment address.
 *
 * @param addr  is the start address (of the node) in the segment.
 *        shift is the size of the node as pow-of-2 value.
 *
 * @return Formatted Segment address.
 */
static struct segaddr segaddr_build(const void *addr, int shift)
{
	struct segaddr sa;
	M0_PRE(node_shift_is_valid(shift));
	M0_PRE(addr_is_aligned(addr));
	sa.as_core = ((uint64_t)addr) | (shift - NODE_SHIFT_MIN);
	M0_POST(segaddr_is_valid(&sa));
	M0_POST(segaddr_addr(&sa) == addr);
	M0_POST(segaddr_shift(&sa) == shift);
	return sa;
}

/**
 * Returns the CPU addressable pointer from the formatted segment address.
 *
 * @param seg_addr points to the formatted segment address.
 *
 * @return CPU addressable value.
 */
static void* segaddr_addr(const struct segaddr *seg_addr)
{
	M0_PRE(segaddr_is_valid(seg_addr));
	return (void *)(seg_addr->as_core & ~((1ULL << NODE_SHIFT_MIN) - 1));
}

/**
 * Returns the size (pow-of-2) of the node extracted out of the segment address.
 *
 * @param seg_addr points to the formatted segment address.
 *
 * @return Size of the node as pow-of-2 value.
 */
static int segaddr_shift(const struct segaddr *addr)
{
	M0_PRE(segaddr_is_valid(addr));
	return (addr->as_core & 0xf) + NODE_SHIFT_MIN;
}

#if 0
static void node_type_register(const struct node_type *nt)
{
	struct mod *m = mod_get();

	M0_PRE(IS_IN_ARRAY(nt->nt_id, m->m_ntype));
	M0_PRE(m->m_ntype[nt->nt_id] == NULL);
	m->m_ntype[nt->nt_id] = nt;
}

static void node_type_unregister(const struct node_type *nt)
{
	struct mod *m = mod_get();

	M0_PRE(IS_IN_ARRAY(nt->nt_id, m->m_ntype));
	M0_PRE(m->m_ntype[nt->nt_id] == nt);
	m->m_ntype[nt->nt_id] = NULL;
}

static void tree_type_register(const struct m0_btree_type *tt)
{
	struct mod *m = mod_get();

	M0_PRE(IS_IN_ARRAY(tt->tt_id, m->m_ttype));
	M0_PRE(m->m_ttype[tt->tt_id] == NULL);
	m->m_ttype[tt->tt_id] = tt;
}

static void tree_type_unregister(const struct m0_btree_type *tt)
{
	struct mod *m = mod_get();

	M0_PRE(IS_IN_ARRAY(tt->tt_id, m->m_ttype));
	M0_PRE(m->m_ttype[tt->tt_id] == tt);
	m->m_ttype[tt->tt_id] = NULL;
}
#endif

struct seg_ops {
	int64_t    (*so_tree_get)(struct node_op *op,
			          struct segaddr *addr, int nxt);
	int64_t    (*so_tree_create)(struct node_op *op,
	                             struct m0_btree_type *tt,
				     int rootshift, struct m0_be_tx *tx,
				     int nxt);
	int64_t    (*so_tree_delete)(struct node_op *op, struct td *tree,
				     struct m0_be_tx *tx, int nxt);
	void       (*so_tree_put)(struct td *tree);
	int64_t    (*so_node_get)(struct node_op *op, struct td *tree,
			          struct segaddr *addr, int nxt);
	void       (*so_node_put)(struct nd *node);
	struct nd *(*so_node_try)(struct td *tree, struct segaddr *addr);
	int64_t    (*so_node_alloc)(struct node_op *op, struct td *tree,
				    int shift, const struct node_type *nt,
				    struct m0_be_tx *tx, int nxt);
	int64_t    (*so_node_free)(struct node_op *op, struct nd *node,
				   struct m0_be_tx *tx, int nxt);
	void       (*so_node_op_fini)(struct node_op *op);
};

static struct seg_ops *segops;

/**
 * Locates a tree descriptor whose root node points to the node at addr and
 * return this tree to the caller.
 * If an existing tree descriptor pointing to this root node is not found then
 * a new tree descriptor is allocated from the free pool and the root node is
 * assigned to this new tree descriptor.
 * If root node pointer is not provided then this function will just allocate a
 * tree descriptor and return it to the caller. This functionality currently is
 * used by the create_tree function.
 *
 * @param op is used to exchange operation parameters and return values..
 * @param addr is the segment address of root node.
 * @param nxt is the next state to be returned to the caller.
 *
 * @return Next state to proceed in.
 */
static int64_t tree_get(struct node_op *op, struct segaddr *addr, int nxt)
{
	int        nxt_state;

	nxt_state = segops->so_tree_get(op, addr, nxt);

	return nxt_state;
}

#ifndef __KERNEL__

/**
 * Creates a tree with an empty root node.
 *
 * @param op is used to exchange operation parameters and return values.
 * @param tt is the btree type to be assiged to the newly created btree.
 * @param rootshift is the size of the root node.
 * @param tx captures the operation in a transaction.
 * @param nxt is the next state to be returned to the caller.
 *
 * @return Next state to proceed in.
 */
static int64_t tree_create(struct node_op *op, struct m0_btree_type *tt,
			   int rootshift, struct m0_be_tx *tx, int nxt)
{
	return segops->so_tree_create(op, tt, rootshift, tx, nxt);
}

/**
 * Deletes an existing tree.
 *
 * @param op is used to exchange operation parameters and return values..
 * @param tree points to the tree to be deleted.
 * @param tx captures the operation in a transaction.
 * @param nxt is the next state to be returned to the caller.
 *
 * @return Next state to proceed in.
 */
static int64_t tree_delete(struct node_op *op, struct td *tree,
			   struct m0_be_tx *tx, int nxt)
{
	M0_PRE(tree != NULL);
	return segops->so_tree_delete(op, tree, tx, nxt);
}
#endif
/**
 * Returns the tree to the free tree pool if the reference count for this tree
 * reaches zero.
 *
 * @param tree points to the tree to be released.
 *
 * @return Next state to proceed in.
 */
static void tree_put(struct td *tree)
{
	segops->so_tree_put(tree);
}


#ifndef __KERNEL__
/**
 * This function loads the node descriptor for the node at segaddr in memory.
 * If a node descriptor pointing to this node is already loaded in memory then
 * this function will increment the reference count in the node descriptor
 * before returning it to the caller.
 * If the parameter tree is NULL then the function assumes the node at segaddr
 * to be the root node and will also load the tree descriptor in memory for
 * this root node.
 *
 * @param op load operation to perform.
 * @param tree pointer to tree whose node is to be loaded or NULL if tree has
 *             not been loaded.
 * @param addr node address in the segment.
 * @param nxt state to return on successful completion
 *
 * @return next state
 */
static int64_t node_get(struct node_op *op, struct td *tree,
			struct segaddr *addr, int nxt){
	return segops->so_node_get(op, tree, addr, nxt);
}


/**
 * This function decrements the reference count for this node and if the
 * reference count reaches '0' then the node is made available for future
 * mode_get requests.
 *
 * @param op load operation to perform.
 * @param tree pointer to tree whose node is to be loaded or NULL if tree has
 *             not been loaded.
 * @param addr node address in the segment.
 * @param nxt state to return on successful completion
 *
 * @return next state
 */
static void node_put(struct nd *node){
	M0_PRE(node != NULL);
	segops->so_node_put(node);
}
#endif

# if 0
static struct nd *node_try(struct td *tree, struct segaddr *addr){
	return segops->so_node_try(tree, addr);
}
#endif



/**
 * Allocates node in the segment and a node-descriptor if all the resources are
 * available.
 *
 * @param op indicates node allocate operation.
 * @param tree points to the tree this node will be a part-of.
 * @param size is a power-of-2 size of this node.
 * @param nt points to the node type
 * @param ksize is the size of key (if constant) if not this contains '0'.
 * @param vsize is the size of value (if constant) if not this contains '0'.
 * @param tx points to the transaction which captures this operation.
 * @param nxt tells the next state to return when operation completes
 *
 * @return int64_t
 */
static int64_t node_alloc(struct node_op *op, struct td *tree, int size,
			  const struct node_type *nt, int ksize, int vsize,
			  struct m0_be_tx *tx, int nxt)
{
	int  nxt_state;

	nxt_state = segops->so_node_alloc(op, tree, size, nt, tx, nxt);

	nt->nt_init(op->no_node, size, ksize, vsize, tx);

	return nxt_state;
}

#ifndef __KERNEL__
static int64_t node_free(struct node_op *op, struct nd *node,
			 struct m0_be_tx *tx, int nxt)
{
	node->n_type->nt_fini(node);
	return segops->so_node_free(op, node, tx, nxt);
}

static void node_op_fini(struct node_op *op)
{
	segops->so_node_op_fini(op);
}

#endif

static int64_t mem_node_get(struct node_op *op, struct td *tree,
			    struct segaddr *addr, int nxt);
static int64_t mem_node_alloc(struct node_op *op, struct td *tree, int shift,
			      const struct node_type *nt, struct m0_be_tx *tx,
			      int nxt);
static int64_t mem_node_free(struct node_op *op, struct nd *node,
			     struct m0_be_tx *tx, int nxt);
static const struct node_type fixed_format;

static int64_t mem_tree_get(struct node_op *op, struct segaddr *addr, int nxt)
{
	struct td *tree = NULL;
	int        i    = 0;
	uint32_t   offset;

	m0_rwlock_write_lock(&trees_lock);

	M0_ASSERT(trees_loaded <= ARRAY_SIZE(trees));

	/**
	 *  If existing allocated tree is found then return it after increasing
	 *  the reference count.
	 */
	if (addr != NULL && trees_loaded)
		for (i = 0; i < ARRAY_SIZE(trees); i++) {
			tree = &trees[i];
			m0_rwlock_write_lock(&tree->t_lock);
			if (tree->r_ref != 0) {
				M0_ASSERT(tree->t_root != NULL);
				if (tree->t_root->n_addr.as_core ==
				    addr->as_core) {
					tree->r_ref++;
					op->no_node = tree->t_root;
					op->no_tree = tree;
					m0_rwlock_write_unlock(&tree->t_lock);
					m0_rwlock_write_unlock(&trees_lock);
					return nxt;
				}
			}
			m0_rwlock_write_unlock(&tree->t_lock);
		}

	/** Assign a free tree descriptor to this tree. */
	for (i = 0; i < ARRAY_SIZE(trees_in_use); i++) {
		uint64_t   t = ~trees_in_use[i];

		if (t != 0) {
			offset = __builtin_ffsl(t);
			M0_ASSERT(offset != 0);
			offset--;
			trees_in_use[i] |= (1ULL << offset);
			offset += (i * sizeof trees_in_use[0]);
			tree = &trees[offset];
			trees_loaded++;
			break;
		}
	}

	M0_ASSERT(tree != NULL && tree->r_ref == 0);

	m0_rwlock_init(&tree->t_lock);

	m0_rwlock_write_lock(&tree->t_lock);
	tree->r_ref++;

	if (addr) {
		mem_node_get(op, tree, addr, nxt);
		tree->t_root         =  op->no_node;
		tree->t_root->n_addr = *addr;
		tree->t_root->n_tree =  tree;
		//tree->t_height = tree_height_get(op->no_node);
	}

	op->no_node = tree->t_root;
	op->no_tree = tree;
	//op->no_addr = tree->t_root->n_addr;

	m0_rwlock_write_unlock(&tree->t_lock);

	m0_rwlock_write_unlock(&trees_lock);

	return nxt;
}

static int64_t mem_tree_create(struct node_op *op, struct m0_btree_type *tt,
			       int rootshift, struct m0_be_tx *tx, int nxt)
{
	struct td *tree;

	/**
	 * Creates root node and then assigns a tree descriptor for this root
	 * node.
	 */

	tree_get(op, NULL, nxt);

	tree = op->no_tree;
	node_alloc(op, tree, rootshift, &fixed_format, 8, 8, NULL, nxt);

	m0_rwlock_write_lock(&tree->t_lock);
	tree->t_root = op->no_node;
	tree->t_type = tt;
	m0_rwlock_write_unlock(&tree->t_lock);

	return nxt;
}

static int64_t mem_tree_delete(struct node_op *op, struct td *tree,
			       struct m0_be_tx *tx, int nxt)
{
	struct nd *root = tree->t_root;
	op->no_tree = tree;
	op->no_node = root;
	mem_node_free(op, root, tx, nxt);
	tree_put(tree);
	return nxt;
}

static void mem_tree_put(struct td *tree)
{
	m0_rwlock_write_lock(&tree->t_lock);

	M0_ASSERT(tree->r_ref > 0);
	M0_ASSERT(tree->t_root != NULL);

	tree->r_ref--;

	if (tree->r_ref == 0) {
		int i;
		int array_offset;
		int bit_offset_in_array;

		m0_rwlock_write_lock(&trees_lock);
		M0_ASSERT(trees_loaded > 0);
		i = tree - &trees[0];
		array_offset = i / sizeof(trees_in_use[0]);
		bit_offset_in_array = i % sizeof(trees_in_use[0]);
		trees_in_use[array_offset] &= ~(1ULL << bit_offset_in_array);
		trees_loaded--;
		m0_rwlock_write_unlock(&tree->t_lock);
		m0_rwlock_fini(&tree->t_lock);
		m0_rwlock_write_unlock(&trees_lock);
	}
	m0_rwlock_write_unlock(&tree->t_lock);
}

static int64_t mem_node_get(struct node_op *op, struct td *tree,
			    struct segaddr *addr, int nxt)
{
	int nxt_state = nxt;

	/**
	 *  In this implementation we assume to have the node descritors for
	 *  ALL the nodes present in memory. If the tree pointer is NULL then
	 *  we load the tree in memory before returning the node descriptor to
	 * the caller.
	 */

	if (tree == NULL) {
		nxt_state = mem_tree_get(op, addr, nxt);
	}

	op->no_node = segaddr_addr(addr) + (1ULL << segaddr_shift(addr));
	op->no_node->n_ref++;
	return nxt_state;
}

static void mem_node_put(struct nd *node)
{
	/**
	 * This implementation does not perform any action, but the final one
	 * should decrement the reference count of the node and if this
	 * reference count goes to '0' then detach this node descriptor from the
	 * existing node and make this node descriptor available for 'node_get'.
	 */
	node->n_ref--;
}

static struct nd *mem_node_try(struct td *tree, struct segaddr *addr)
{
	return NULL;
}

static int64_t mem_node_alloc(struct node_op *op, struct td *tree, int shift,
			      const struct node_type *nt, struct m0_be_tx *tx,
			      int nxt)
{
	void          *area;
	struct nd     *node;
	int            size = 1ULL << shift;

	M0_PRE(op->no_opc == NOP_ALLOC);
	M0_PRE(node_shift_is_valid(shift));
	area = m0_alloc_aligned(sizeof *node + size, shift);
	M0_ASSERT(area != NULL);
	node = area + size;
	node->n_addr = segaddr_build(area, shift);
	node->n_tree = tree;
	node->n_type = nt;
	node->n_seq  = 0;
	node->n_ref  = 1;
	m0_rwlock_init(&node->n_lock);
	op->no_node = node;
	op->no_addr = node->n_addr;
	op->no_tree = tree;
	return nxt;
}

static int64_t mem_node_free(struct node_op *op, struct nd *node,
			     struct m0_be_tx *tx, int nxt)
{
	int shift = node->n_type->nt_shift(node);
	m0_free_aligned(((void *)node) - (1ULL << shift),
			sizeof *node + (1ULL << shift), shift);
	return nxt;
}

static void mem_node_op_fini(struct node_op *op)
{
}

static const struct seg_ops mem_seg_ops = {
	.so_tree_get     = &mem_tree_get,
	.so_tree_create  = &mem_tree_create,
	.so_tree_delete  = &mem_tree_delete,
	.so_tree_put     = &mem_tree_put,
	.so_node_get     = &mem_node_get,
	.so_node_put     = &mem_node_put,
	.so_node_try     = &mem_node_try,
	.so_node_alloc   = &mem_node_alloc,
	.so_node_free    = &mem_node_free,
	.so_node_op_fini = &mem_node_op_fini
};

/**
 *  Structure of the node in persistent store.
 */
struct ff_head {
	struct m0_format_header ff_fmt;   /*< Node Header */
	struct node_header      ff_seg;   /*< Node type information */
	uint16_t                ff_used;  /*< Count of records */
	uint8_t                 ff_shift; /*< Node size as pow-of-2 */
	uint8_t                 ff_level; /*< Level in Btree */
	uint16_t                ff_ksize; /*< Size of key in bytes */
	uint16_t                ff_vsize; /*< Size of value in bytes */
	struct m0_format_footer ff_foot;  /*< Node Footer */
	/**
	 *  This space is used to host the Keys and Values upto the size of the
	 *  node
	 */
} M0_XCA_RECORD M0_XCA_DOMAIN(be);


static void ff_init(const struct nd *node, int shift, int ksize, int vsize,
		    struct m0_be_tx *tx);
static void ff_fini(const struct nd *node);
static int  ff_count(const struct nd *node);
static int  ff_count_rec(const struct nd *node);
static int  ff_space(const struct nd *node);
static int  ff_level(const struct nd *node);
static int  ff_shift(const struct nd *node);
static int  ff_valsize(const struct nd *node);
static int  ff_keysize(const struct nd *node);
static bool ff_isunderflow(const struct nd *node, bool predict);
static bool ff_isoverflow(const struct nd *node);
static void ff_fid(const struct nd *node, struct m0_fid *fid);
static void ff_rec(struct slot *slot);
static void ff_node_key(struct slot *slot);
static void ff_child(struct slot *slot, struct segaddr *addr);
static bool ff_isfit(struct slot *slot);
static void ff_done(struct slot *slot, struct m0_be_tx *tx, bool modified);
static void ff_make(struct slot *slot, struct m0_be_tx *tx);
static bool ff_find(struct slot *slot, const struct m0_btree_key *key);
static void ff_fix(const struct nd *node, struct m0_be_tx *tx);
static void ff_cut(const struct nd *node, int idx, int size,
		   struct m0_be_tx *tx);
static void ff_del(const struct nd *node, int idx, struct m0_be_tx *tx);
static void ff_set_level(const struct nd *node, uint8_t new_level,
			 struct m0_be_tx *tx);
static void generic_move(struct nd *src, struct nd *tgt,
			 enum dir dir, int nr, struct m0_be_tx *tx);
static bool ff_invariant(const struct nd *node);
static bool ff_verify(const struct nd *node);
/**
 *  Implementation of node which supports fixed format/size for Keys and Values
 *  contained in it.
 */
static const struct node_type fixed_format = {
	.nt_id          = BNT_FIXED_FORMAT,
	.nt_name        = "m0_bnode_fixed_format",
	//.nt_tag,
	.nt_init        = ff_init,
	.nt_fini        = ff_fini,
	.nt_count       = ff_count,
	.nt_count_rec   = ff_count_rec,
	.nt_space       = ff_space,
	.nt_level       = ff_level,
	.nt_shift       = ff_shift,
	.nt_keysize     = ff_keysize,
	.nt_valsize     = ff_valsize,
	.nt_isunderflow = ff_isunderflow,
	.nt_isoverflow  = ff_isoverflow,
	.nt_fid         = ff_fid,
	.nt_rec         = ff_rec,
	.nt_key         = ff_node_key,
	.nt_child       = ff_child,
	.nt_isfit       = ff_isfit,
	.nt_done        = ff_done,
	.nt_make        = ff_make,
	.nt_find        = ff_find,
	.nt_fix         = ff_fix,
	.nt_cut         = ff_cut,
	.nt_del         = ff_del,
	.nt_set_level   = ff_set_level,
	.nt_move        = generic_move,
	.nt_invariant   = ff_invariant,
	.nt_verify      = ff_verify,
};

static struct ff_head *ff_data(const struct nd *node)
{
	return segaddr_addr(&node->n_addr);
}

static void *ff_key(const struct nd *node, int idx)
{
	struct ff_head *h    = ff_data(node);
	void           *area = h + 1;

	M0_PRE(ergo(!(h->ff_used == 0 && idx == 0),
		   (0 <= idx && idx <= h->ff_used)));
	return area + (h->ff_ksize + h->ff_vsize) * idx;
}

static void *ff_val(const struct nd *node, int idx)
{
	struct ff_head *h    = ff_data(node);
	void           *area = h + 1;

	M0_PRE(ergo(!(h->ff_used == 0 && idx == 0),
		    0 <= idx && idx <= h->ff_used));
	return area + (h->ff_ksize + h->ff_vsize) * idx + h->ff_ksize;
}

static bool ff_rec_is_valid(const struct slot *slot)
{
	struct ff_head *h = ff_data(slot->s_node);
	bool   val_is_valid;
	val_is_valid = h->ff_level > 0 ?
		       m0_vec_count(&slot->s_rec.r_val.ov_vec) <= h->ff_vsize :
		       m0_vec_count(&slot->s_rec.r_val.ov_vec) == h->ff_vsize;

	return
	   _0C(m0_vec_count(&slot->s_rec.r_key.k_data.ov_vec) == h->ff_ksize) &&
	   _0C(val_is_valid);
}

static bool ff_invariant(const struct nd *node)
{
	const struct ff_head *h = ff_data(node);

	return  _0C(h->ff_shift == segaddr_shift(&node->n_addr)) &&
		_0C(node->n_skip_rec_count_check ||
		    ergo(h->ff_level > 0, h->ff_used > 0));
}

static bool ff_verify(const struct nd *node)
{
	/* TBD: implemente function to verify node. */
	/*
	const struct ff_head *h = ff_data(node);
	return m0_format_footer_verify(h, true);
	*/
	return true;
}

static void ff_init(const struct nd *node, int shift, int ksize, int vsize,
		    struct m0_be_tx *tx)
{
	struct ff_head *h   = ff_data(node);

	M0_PRE(ksize != 0);
	M0_PRE(vsize != 0);
	M0_SET0(h);

	h->ff_shift = shift;
	h->ff_ksize = ksize;
	h->ff_vsize = vsize;
	/**
	 * ToDo: We need to capture the changes occuring in the header using
	 * m0_be_tx_capture().
	 * Capture only those fields where there is any updation instead of the
	 * whole header.
	 */
}

static void ff_fini(const struct nd *node)
{
}

static int ff_count(const struct nd *node)
{
	int used = ff_data(node)->ff_used;
	if (ff_data(node)->ff_level > 0)
		used --;
	return used;
}

static int ff_count_rec(const struct nd *node)
{
	return ff_data(node)->ff_used;
}

static int ff_space(const struct nd *node)
{
	struct ff_head *h = ff_data(node);
	return (1ULL << h->ff_shift) - sizeof *h -
		(h->ff_ksize + h->ff_vsize) * h->ff_used;
}

static int ff_level(const struct nd *node)
{
	return ff_data(node)->ff_level;
}

static int ff_shift(const struct nd *node)
{
	return ff_data(node)->ff_shift;
}

static int ff_keysize(const struct nd *node)
{
	return ff_data(node)->ff_ksize;
}

static int ff_valsize(const struct nd *node)
{
	return ff_data(node)->ff_vsize;
}

static bool ff_isunderflow(const struct nd *node, bool predict)
{
	int16_t rec_count = ff_data(node)->ff_used;
	if (predict)
		rec_count--;
	return  rec_count == 0;
}

static bool ff_isoverflow(const struct nd *node)
{
	struct ff_head *h = ff_data(node);
	return (ff_space(node) < h->ff_ksize + h->ff_vsize) ? true : false;
}

static void ff_fid(const struct nd *node, struct m0_fid *fid)
{
}

static void ff_node_key(struct slot *slot);

static void ff_rec(struct slot *slot)
{
	struct ff_head *h = ff_data(slot->s_node);

	M0_PRE(ergo(!(h->ff_used == 0 && slot->s_idx == 0),
		    slot->s_idx <= h->ff_used));

	slot->s_rec.r_val.ov_vec.v_nr = 1;
	slot->s_rec.r_val.ov_vec.v_count[0] = h->ff_vsize;
	slot->s_rec.r_val.ov_buf[0] = ff_val(slot->s_node, slot->s_idx);
	ff_node_key(slot);
	M0_POST(ff_rec_is_valid(slot));
}

static void ff_node_key(struct slot *slot)
{
	const struct nd  *node = slot->s_node;
	struct ff_head   *h    = ff_data(node);

	M0_PRE(ergo(!(h->ff_used == 0 && slot->s_idx == 0),
		    slot->s_idx <= h->ff_used));

	slot->s_rec.r_key.k_data.ov_vec.v_nr = 1;
	slot->s_rec.r_key.k_data.ov_vec.v_count[0] = h->ff_ksize;
	slot->s_rec.r_key.k_data.ov_buf[0] = ff_key(slot->s_node, slot->s_idx);
}

static void ff_child(struct slot *slot, struct segaddr *addr)
{
	const struct nd *node = slot->s_node;
	struct ff_head  *h    = ff_data(node);

	M0_PRE(slot->s_idx < h->ff_used);
	*addr = *(struct segaddr *)ff_val(node, slot->s_idx);
}

static bool ff_isfit(struct slot *slot)
{
	struct ff_head *h = ff_data(slot->s_node);

	M0_PRE(ff_rec_is_valid(slot));
	return h->ff_ksize + h->ff_vsize <= ff_space(slot->s_node);
}

static void ff_done(struct slot *slot, struct m0_be_tx *tx, bool modified)
{
}

static void ff_make(struct slot *slot, struct m0_be_tx *tx)
{
	const struct nd *node  = slot->s_node;
	struct ff_head  *h     = ff_data(node);
	int              rsize = h->ff_ksize + h->ff_vsize;
	void            *start = ff_key(node, slot->s_idx);

	M0_PRE(ff_rec_is_valid(slot));
	M0_PRE(ff_isfit(slot));
	memmove(start + rsize, start, rsize * (h->ff_used - slot->s_idx));
	/**
	 * ToDo: We need to capture the changes occuring in the memory whose
	 * address starts from "start + rsize" and has its respective size using
	 * m0_be_tx_capture().
	 */
	h->ff_used++;
	/**
	 * ToDo: We need to capture the changes occuring in the header's ff_used
	 * field using m0_be_tx_capture().
	 */
}

static bool ff_find(struct slot *slot, const struct m0_btree_key *find_key)
{
	struct ff_head          *h     = ff_data(slot->s_node);
	int                      i     = -1;
	int                      j     = node_count(slot->s_node);
	struct m0_btree_key      key;
	void                    *p_key;
	m0_bcount_t              ksize = h->ff_ksize;
	struct m0_bufvec_cursor  cur_1;
	struct m0_bufvec_cursor  cur_2;
	int                      diff;
	int                      m;

	key.k_data = M0_BUFVEC_INIT_BUF(&p_key, &ksize);

	M0_PRE(find_key->k_data.ov_vec.v_count[0] == h->ff_ksize);
	M0_PRE(find_key->k_data.ov_vec.v_nr == 1);

	while (i + 1 < j) {
		m = (i + j) / 2;

		key.k_data.ov_buf[0] = ff_key(slot->s_node, m);

		m0_bufvec_cursor_init(&cur_1, &key.k_data);
		m0_bufvec_cursor_init(&cur_2, &find_key->k_data);
		diff = m0_bufvec_cursor_cmp(&cur_1, &cur_2);

		M0_ASSERT(i < m && m < j);
		if (diff < 0)
			i = m;
		else if (diff > 0)
			j = m;
		else {
			i = j = m;
			break;
		}
	}

	slot->s_idx = j;

	return (i == j);
}

static void ff_fix(const struct nd *node, struct m0_be_tx *tx)
{
}

static void ff_cut(const struct nd *node, int idx, int size,
		   struct m0_be_tx *tx)
{
	M0_PRE(size == ff_data(node)->ff_vsize);
}

static void ff_del(const struct nd *node, int idx, struct m0_be_tx *tx)
{
	struct ff_head *h     = ff_data(node);
	int             rsize = h->ff_ksize + h->ff_vsize;
	void           *start = ff_key(node, idx);

	M0_PRE(idx < h->ff_used);
	M0_PRE(h->ff_used > 0);
	memmove(start, start + rsize, rsize * (h->ff_used - idx - 1));
	/**
	 * ToDo: We need to capture the changes occuring in the memory whose
	 * address starts from "start" and has its respective size using
	 * m0_be_tx_capture().
	 */
	h->ff_used--;
	/**
	 * ToDo: We need to capture the changes occuring in the header's ff_used
	 * field using m0_be_tx_capture().
	 */
}

static void ff_set_level(const struct nd *node, uint8_t new_level,
			 struct m0_be_tx *tx)
{
	struct ff_head *h = ff_data(node);

	h->ff_level = new_level;
	/**
	 * ToDo: We need to capture the changes occuring in the node-header's
	 * ff_level field using m0_be_tx_capture().
	 */
}

static void generic_move(struct nd *src, struct nd *tgt,
			 enum dir dir, int nr, struct m0_be_tx *tx)
{
	struct slot  rec;
	struct slot  tmp;
	m0_bcount_t  rec_ksize;
	m0_bcount_t  rec_vsize;
	m0_bcount_t  temp_ksize;
	m0_bcount_t  temp_vsize;
	void        *rec_p_key;
	void        *rec_p_val;
	void        *temp_p_key;
	void        *temp_p_val;
	int          srcidx;
	int          tgtidx;
	int          last_idx_src;
	int          last_idx_tgt;

	rec.s_rec.r_key.k_data = M0_BUFVEC_INIT_BUF(&rec_p_key, &rec_ksize);
	rec.s_rec.r_val        = M0_BUFVEC_INIT_BUF(&rec_p_val, &rec_vsize);

	tmp.s_rec.r_key.k_data = M0_BUFVEC_INIT_BUF(&temp_p_key, &temp_ksize);
	tmp.s_rec.r_val        = M0_BUFVEC_INIT_BUF(&temp_p_val, &temp_vsize);

	M0_PRE(src != tgt);

	last_idx_src = node_count_rec(src);
	last_idx_tgt = node_count_rec(tgt);

	srcidx = dir == D_LEFT ? 0 : last_idx_src - 1;
	tgtidx = dir == D_LEFT ? last_idx_tgt : 0;

	while (true) {
		if (nr == 0 || (nr == NR_EVEN &&
			       (node_space(tgt) <= node_space(src))) ||
			       (nr == NR_MAX && (srcidx == -1 ||
			       node_count_rec(src) == 0)))
			break;

		/** Get the record at src index in rec. */
		rec.s_node = src;
		rec.s_idx  = srcidx;
		node_rec(&rec);

		/**
		 *  With record from src in rec; check if that record can fit in
		 *  the target node. If yes then make space to host this record
		 *  in target node.
		 */
		rec.s_node = tgt;
		rec.s_idx  = tgtidx;
		if (!node_isfit(&rec))
			break;
		node_make(&rec, tx);

		/** Get the location in the target node where the record from
		 *  the source node will be copied later
		 */
		tmp.s_node = tgt;
		tmp.s_idx  = tgtidx;
		node_rec(&tmp);

		rec.s_node = src;
		rec.s_idx  = srcidx;
		m0_bufvec_copy(&tmp.s_rec.r_key.k_data, &rec.s_rec.r_key.k_data,
			       m0_vec_count(&rec.s_rec.r_key.k_data.ov_vec));
		m0_bufvec_copy(&tmp.s_rec.r_val, &rec.s_rec.r_val,
			       m0_vec_count(&rec.s_rec.r_val.ov_vec));
		node_del(src, srcidx, tx);
		if (nr > 0)
			nr--;
		node_done(&tmp, tx, true);
		if (dir == D_LEFT)
			tgtidx++;
		else
			srcidx--;
	}
	node_fix(src, tx);
	node_fix(tgt, tx);

	/**
	 * ToDo: We need to capture the changes occuring in the "src" node
	 * using m0_be_tx_capture().
	 * Only the modified memory from the node needs to be updated.
	 */

	/**
	 * ToDo: We need to capture the changes occuring in the "tgt" node
	 * using m0_be_tx_capture().
	 * Only the modified memory from the node needs to be updated.
	 */
}

/** Insert operation section start point: */
#ifndef __KERNEL__

static bool cookie_is_set(struct m0_bcookie *k_cookie)
{
	/* TBD : function definition */
	return false;
}

static bool cookie_is_used(void)
{
	/* TBD : function definition */
	return false;
}

static bool cookie_is_valid(struct td *tree, struct m0_bcookie *k_cookie)
{
	/* TBD : function definition */
	/* if given key is in cookie's last and first key */

	return false;
}

static int fail(struct m0_btree_op *bop, int rc)
{
	bop->bo_op.o_sm.sm_rc = rc;
	return P_CLEANUP;
	/* return m0_sm_op_sub(&bop->bo_op, P_CLEANUP, P_DONE); */
}

/**
 * checks if given node is still exists
 */
static bool node_is_valid(const struct nd *node)
{
	/* function definition is yet to be implemented */
	return true;
}

/**
 * This function will validate the cookie or path traversed by the operation and
 * return result. If if cookie is used it will validate cookie else check for
 * traversed path.
 *
 * @param oi which provide all information about traversed nodes.
 * @param tree needed in case of cookie validation.
 * @param cookie provided by the user which needs to get validate if used.
 * @return bool return true if validation succeed else false.
 */
static bool path_check(struct m0_btree_oimpl *oi, struct td *tree,
		       struct m0_bcookie *k_cookie)
{
	int        total_level = oi->i_used;
	struct nd *l_node      = oi->i_level[total_level].l_node;

	if (cookie_is_used())
		return cookie_is_valid(tree, k_cookie);

	while (total_level >= 0) {
		if (!node_is_valid(l_node)) {
			node_op_fini(&oi->i_nop);
			return false;
		}
		if (oi->i_level[total_level].l_seq != l_node->n_seq)
			return false;
		total_level--;
	}
	return true;
}

/**
 * Validates the sibling node and its sequence number.
 *
 * @param oi provides traversed nodes information.
 * @return bool return true if validation succeeds else false.
 */
static bool sibling_node_check(struct m0_btree_oimpl *oi)
{
	struct nd *l_sibling = oi->i_level[oi->i_used].l_sibling;

	if (l_sibling == NULL || oi->i_pivot == -1)
		return true;

	if (!node_is_valid(l_sibling)) {
		node_op_fini(&oi->i_nop);
		return false;
	}
	if (oi->i_level[oi->i_used].l_sib_seq != l_sibling->n_seq)
		return false;
	return true;
}

static bool locked(struct td *tree)
{
	return false;
}

static int64_t lock_op_init(struct m0_sm_op *bo_op, struct node_op  *i_nop,
			    struct td       *tree, int nxt)
{
	/** parameters which has passed but not will be used while state machine
	 *  implementation for  locks
	 */
	m0_rwlock_write_lock(&tree->t_lock);
	return nxt;
}

static void lock_op_unlock(struct td *tree)
{
	m0_rwlock_write_unlock(&tree->t_lock);
}

static struct m0_btree_oimpl *level_alloc(int height)
{
	struct m0_btree_oimpl *oi;

	oi = m0_alloc(sizeof *oi);
	if (oi == NULL)
		return NULL;
	oi->i_level = m0_alloc(height * (sizeof *oi->i_level));
	if (oi->i_level == NULL) {
		m0_free(oi);
		oi = NULL;
	}
	return oi;
}

static void level_cleanup(struct m0_btree_oimpl *oi,
			  struct m0_be_tx *tx)
{
	int i;
	for (i = 0; i <= oi->i_used; ++i) {
		if (oi->i_level[i].l_node != NULL) {
			node_put(oi->i_level[i].l_node);
			oi->i_level[i].l_node = NULL;
		}
		if (oi->i_level[i].l_alloc != NULL) {
			node_put(oi->i_level[i].l_alloc);
			oi->i_nop.no_opc = NOP_FREE;
			/**
			 * node_free() will not cause any I/O delay since this
			 * node was allocated in P_ALLOC phase in put_tick and
			 * I/O delay would have happened during the allocation.
			 */
			node_free(&oi->i_nop, oi->i_level[i].l_alloc, tx, 0);
			oi->i_level[i].l_alloc = NULL;
		}
	}
<<<<<<< HEAD
	if (oi->i_used > 0 && oi->i_level[1].l_sibling != NULL) {
		node_put(oi->i_level[1].l_sibling);
		oi->i_level[1].l_sibling = NULL;
=======
	if (oi->i_level[oi->i_used].l_sibling != NULL) {
		node_put(oi->i_level[oi->i_used].l_sibling);
		oi->i_level[oi->i_used].l_sibling = NULL;
>>>>>>> e85b4781
	}
	if (oi->i_extra_node != NULL) {
		node_put(oi->i_extra_node);
		oi->i_nop.no_opc = NOP_FREE;
		node_free(&oi->i_nop, oi->i_extra_node, tx, 0);
		oi->i_extra_node = NULL;
	}

	m0_free(oi->i_level);
	m0_free(oi);
}

/**
 * Checks if given segaddr is within segment boundaries.
*/
static bool address_in_segment(struct segaddr addr)
{
	//TBD: function definition
	return true;
}

/**
 * This function will be called when there is possiblity of overflow at required
 * node present at particular level. TO handle the overflow this function will
 * allocate new nodes. It will store of newly allocated node in l_alloc and
 * i_extra_node(for root node).
 *
 * @param bop structure for btree operation which contains all required data.
 * @return int64_t return state which needs to get executed next.
 */
static int64_t btree_put_alloc_phase(struct m0_btree_op *bop)
{
	struct td             *tree       = bop->bo_arbor->t_desc;
	struct m0_btree_oimpl *oi         = bop->bo_i;
	struct level          *lev        = &oi->i_level[oi->i_used];

	if (oi->i_used == 0) {
		if ((oi->i_extra_node == NULL || lev->l_alloc == NULL)) {
			/**
			 * If we reach root node and there is possibility of
			 * overflow at root,allocate two nodes: l_alloc,
			 * i_extra_node. i)l_alloc is required in case of
			 * splitting operation of root ii)i_extra_node is
			 * required if splitting is done at root node so to have
			 * pointers to these splitted nodes at root level, there
			 * will be need for new node.
			 * Depending on the level of node, shift can be updated.
			 */
			if (oi->i_nop.no_node == NULL) {
				int ksize = node_keysize(lev->l_node);
				int vsize = node_valsize(lev->l_node);
				int shift = node_shift(lev->l_node);
				oi->i_nop.no_opc = NOP_ALLOC;
				return node_alloc(&oi->i_nop, tree,
						  shift,
						  lev->l_node->n_type,
						  ksize, vsize,
						  bop->bo_tx, P_ALLOC);
			}
			if (oi->i_nop.no_op.o_sm.sm_rc == 0) {
				if (oi->i_extra_node == NULL)
					oi->i_extra_node = oi->i_nop.no_node;
				else
					lev->l_alloc = oi->i_nop.no_node;

				oi->i_nop.no_node = NULL;

				return P_ALLOC;
			} else {
				node_op_fini(&oi->i_nop);
				oi->i_used = bop->bo_arbor->t_height - 1;
				level_cleanup(oi, bop->bo_tx);
				return P_INIT;
			}
		}
		/* Reset oi->i_used */
		oi->i_used = bop->bo_arbor->t_height - 1;
		return P_LOCK;
	} else {
		if (oi->i_nop.no_node == NULL) {
			int ksize = node_keysize(lev->l_node);
			int vsize = node_valsize(lev->l_node);
			int shift = node_shift(lev->l_node);
			oi->i_nop.no_opc = NOP_ALLOC;
			return node_alloc(&oi->i_nop, tree, shift,
					  lev->l_node->n_type, ksize,
					  vsize, bop->bo_tx, P_ALLOC);
		}
		if (oi->i_nop.no_op.o_sm.sm_rc == 0) {
			lev->l_alloc = oi->i_nop.no_node;
			oi->i_nop.no_node = NULL;

			oi->i_used--;
			return P_ALLOC;
		} else {
			node_op_fini(&oi->i_nop);
			oi->i_used = bop->bo_arbor->t_height - 1;
			level_cleanup(oi, bop->bo_tx);
			return P_INIT;
		}
	}
}

/**
 * This function gets called when splitting is done at root node. This function
 * is responsible to handle this scanario and ultimately root will point out to
 * the two splitted node.
 * @param bop structure for btree operation which contains all required data
 * @param new_rec will contain key and value as address pointing to newly
 * allocated node at root
 * @return int64_t return state which needs to get executed next
 */
static int64_t btree_put_root_split_handle(struct m0_btree_op *bop,
					   struct m0_btree_rec *new_rec)
{
	struct td              *tree       = bop->bo_arbor->t_desc;
	struct m0_btree_oimpl  *oi         = bop->bo_i;
	struct level           *lev        = &oi->i_level[0];
	m0_bcount_t             ksize;
	void                   *p_key;
	m0_bcount_t             vsize;
	void                   *p_val;
	struct m0_btree_rec     temp_rec;
	m0_bcount_t             ksize_2;
	void                   *p_key_2;
	m0_bcount_t             vsize_2;
	void                   *p_val_2;
	struct m0_btree_rec     temp_rec_2;

	bop->bo_rec   = *new_rec;

	temp_rec.r_key.k_data = M0_BUFVEC_INIT_BUF(&p_key, &ksize);
	temp_rec.r_val        = M0_BUFVEC_INIT_BUF(&p_val, &vsize);

	/**
	 * When splitting is done at root node, tree height needs to get
	 * increased by one. As, we do not want to change the pointer to the
	 * root node, we will copy all contents from root to i_extra_node and
	 * make i_extra_node as one of the child of existing root
	 * 1) First copy all contents from root node to extra_node
	 * 2) add new 2 records at root node:
	 *      i.for first record, key = rec.r_key, value = rec.r_val
	 *      ii.for second record, key = null, value = segaddr(i_extra_node)
	 */

	int curr_max_level = node_level(lev->l_node);

<<<<<<< HEAD
=======
	node_set_level(oi->i_extra_node, curr_max_level, bop->bo_tx);
	node_set_level(lev->l_node, curr_max_level + 1, bop->bo_tx);

>>>>>>> e85b4781
	/* skip the invarient check for level */
	oi->i_extra_node->n_skip_rec_count_check   = true;
	lev->l_node->n_skip_rec_count_check = true;

	node_set_level(oi->i_extra_node, curr_max_level);
	node_set_level(lev->l_node, curr_max_level + 1);

	node_move(lev->l_node, oi->i_extra_node, D_RIGHT, NR_MAX,
		  bop->bo_tx);
	oi->i_extra_node->n_skip_rec_count_check = false;
	/* M0_ASSERT(node_count(lev->l_node) == 0); */

	/* 2) add new 2 records at root node. */

	/* Add first rec at root */
	struct slot node_slot = {
		.s_node = lev->l_node,
		.s_idx  = 0
	};
	node_slot.s_rec = bop->bo_rec;

	/* M0_ASSERT(node_isfit(&node_slot)) */
	node_make(&node_slot, bop->bo_tx);
	node_slot.s_rec = temp_rec;
	node_rec(&node_slot);
	m0_bufvec_copy(&node_slot.s_rec.r_key.k_data, &bop->bo_rec.r_key.k_data,
		       m0_vec_count(&bop->bo_rec.r_key.k_data.ov_vec));
	m0_bufvec_copy(&node_slot.s_rec.r_val, &bop->bo_rec.r_val,
		       m0_vec_count(&bop->bo_rec.r_val.ov_vec));

	/* if we need to update vec_count for root, update here */
	lev->l_node->n_skip_rec_count_check = false;
	node_done(&node_slot, bop->bo_tx, true);

	/* Add second rec at root */
	temp_rec_2.r_key.k_data = M0_BUFVEC_INIT_BUF(&p_key_2, &ksize_2);
	temp_rec_2.r_val        = M0_BUFVEC_INIT_BUF(&p_val_2, &vsize_2);

	node_slot.s_idx  = 1;
	node_slot.s_rec = temp_rec;
	/* M0_ASSERT(node_isfit(&node_slot)) */
	node_make(&node_slot, bop->bo_tx);
	node_slot.s_rec = temp_rec_2;
	node_rec(&node_slot);

	temp_rec.r_val.ov_buf[0] = &(oi->i_extra_node->n_addr);
	m0_bufvec_copy(&node_slot.s_rec.r_val, &temp_rec.r_val,
		       m0_vec_count(&temp_rec.r_val.ov_vec));
	/* if we need to update vec_count for root slot, update at this place */

	node_done(&node_slot, bop->bo_tx, true);
	node_fix(lev->l_node, bop->bo_tx);

	/* Increase height by one */
	tree->t_height++;


	node_put(lev->l_alloc);
	lev->l_alloc = NULL;
	node_put(oi->i_extra_node);
	oi->i_extra_node = NULL;

	lock_op_unlock(tree);
	return P_CLEANUP;
}

/**
 * This function is called when there is overflow and splitting needs to be
 * done. It will move some records from right node(l_node) to left node(l_alloc)
 * and find the appropriate slot for given record. It will store the node and
 * index (where we need to insert given record) in tgt slot as a result.
 *
 * @param l_alloc It is the newly allocated node, where we want to move record.
 * @param l_node It is the current node, from where we want to move record.
 * @param rec It is the given record for which we want to find slot
 * @param tgt result of record find will get stored in tgt slot
 * @param tx It represents the transaction of which the current operation is
 * part of.
 */
static void btree_put_split_and_find(struct nd *l_alloc , struct nd *l_node,
				     struct m0_btree_rec *rec,
				     struct slot *tgt, struct m0_be_tx *tx)
{
	struct slot r_slot ;
	struct slot l_slot;
	struct m0_bufvec_cursor  cur_1;
	struct m0_bufvec_cursor  cur_2;
	int                      diff;
	m0_bcount_t              ksize;
	void                    *p_key;
	m0_bcount_t              vsize;
	void                    *p_val;
	struct m0_btree_rec      temp_rec;

	/* intialised slot for left and right node*/
	l_slot.s_node = l_alloc;
	r_slot.s_node = l_node;
	/* 1)Move some records from current node to new node */
	l_alloc->n_skip_rec_count_check = true;
	node_set_level(l_alloc, node_level(l_node), tx);

	node_move(l_node, l_alloc, D_LEFT, NR_EVEN, tx);
	l_alloc->n_skip_rec_count_check = false;

	/*2) Find appropriate slot for given record */
	temp_rec.r_key.k_data = M0_BUFVEC_INIT_BUF(&p_key, &ksize);
	temp_rec.r_val        = M0_BUFVEC_INIT_BUF(&p_val, &vsize);

	r_slot.s_idx = 0;
	r_slot.s_rec = temp_rec;
	node_key(&r_slot);

	m0_bufvec_cursor_init(&cur_1, &rec->r_key.k_data);
	m0_bufvec_cursor_init(&cur_2, &r_slot.s_rec.r_key.k_data);

	diff = m0_bufvec_cursor_cmp(&cur_1, &cur_2);
	tgt->s_node = diff < 0 ? l_slot.s_node : r_slot.s_node;

	/**
	 * Corner case: If given record needs to be inseted at internal left
	 * node and if the key of given record is greater than key at last index
	 * of left record, initialised tgt->s_idx explicitly, as node_find will
	 * not compare key with last indexed key.
	 */
	if (node_level(tgt->s_node) > 0 && tgt->s_node == l_slot.s_node) {
		l_slot.s_idx = node_count(l_slot.s_node);
		l_slot.s_rec = temp_rec;
		node_key(&l_slot);
		m0_bufvec_cursor_init(&cur_2, &l_slot.s_rec.r_key.k_data);
		diff = m0_bufvec_cursor_cmp(&cur_1, &cur_2);
		if (diff > 0) {
			tgt->s_idx = node_count(l_slot.s_node) + 1;
			return;
		}
	}
	node_find(tgt, &rec->r_key);
}

/**
 * This function is responsible to handle the overflow at node at particular
 * level. It will get called when given record is not able to fit in node. This
 * function will split the node and update bop->bo_rec which needs to get added
 * at parent node.
 *
 * If record is not able to fit in the node, split the node
 *     1) Move some records from current node(l_node) to new node(l_alloc).
 *     2) Insert given record to appropriate node.
 *     3) Modify last key from left node(in case of internal node) and key,
 *       value for record which needs to get inserted at parent.
 *
 * @param bop structure for btree operation which contains all required data.
 * @return int64_t return state which needs to get executed next.
 */
static int64_t btree_put_makespace_phase(struct m0_btree_op *bop)
{
	struct m0_btree_oimpl *oi         = bop->bo_i;
	struct level          *lev = &oi->i_level[oi->i_used];
	m0_bcount_t            ksize;
	void                  *p_key;
	m0_bcount_t            vsize;
	void                  *p_val;
	struct m0_btree_rec    temp_rec;
	m0_bcount_t            ksize_1;
	void                  *p_key_1;
	m0_bcount_t            vsize_1;
	void                  *p_val_1;
	struct m0_btree_rec    temp_rec_1;
	uint64_t               newvalue;
	m0_bcount_t            newvsize  = INTERNAL_NODE_VALUE_SIZE;
	void                  *newv_ptr  = &newvalue;
	struct m0_btree_rec    new_rec;
	struct slot            tgt;
	struct slot            node_slot;
	int                    i;

	temp_rec.r_key.k_data = M0_BUFVEC_INIT_BUF(&p_key, &ksize);
	temp_rec.r_val        = M0_BUFVEC_INIT_BUF(&p_val, &vsize);

	/**
	 * move records from current node to new node and find slot for given
	 * record
	 */
	btree_put_split_and_find(lev->l_alloc, lev->l_node,
				 &bop->bo_rec, &tgt, bop->bo_tx);
	tgt.s_rec = bop->bo_rec;
	node_make (&tgt, bop->bo_tx);
	tgt.s_rec = temp_rec;
	node_rec(&tgt);
	tgt.s_rec.r_flags = M0_BSC_SUCCESS;
	int rc = bop->bo_cb.c_act(&bop->bo_cb, &tgt.s_rec);
	if (rc) {
		/* If callback failed, undo make space, splitted node */
		node_del(tgt.s_node, tgt.s_idx, bop->bo_tx);
		node_done(&tgt, bop->bo_tx, true);
		node_fix(lev->l_node, bop->bo_tx);
		node_move(lev->l_alloc, lev->l_node, D_RIGHT,
		          NR_MAX, bop->bo_tx);
		lock_op_unlock(bop->bo_arbor->t_desc);
		return fail(bop, rc);
	}
	node_done(&tgt, bop->bo_tx, true);
	node_fix(tgt.s_node, bop->bo_tx);

	/* Initialized new record which will get inserted at parent */
	node_slot.s_node = lev->l_node;
	node_slot.s_idx = 0;
	node_slot.s_rec = temp_rec;
	node_key(&node_slot);
	new_rec.r_key = node_slot.s_rec.r_key;

	newvalue      = INTERNAL_NODE_VALUE_SIZE;
	newv_ptr      = &(lev->l_alloc->n_addr);
	new_rec.r_val = M0_BUFVEC_INIT_BUF(&newv_ptr, &newvsize);

	temp_rec_1.r_key.k_data   = M0_BUFVEC_INIT_BUF(&p_key_1, &ksize_1);
	temp_rec_1.r_val          = M0_BUFVEC_INIT_BUF(&p_val_1, &vsize_1);

	for (i = oi->i_used - 1; i >= 0; i--) {
		node_put(lev->l_alloc);
		lev->l_alloc = NULL;

		lev = &oi->i_level[i];
		node_slot.s_node = lev->l_node;
		node_slot.s_idx  = lev->l_idx;
		node_slot.s_rec  = new_rec;
		if (node_isfit(&node_slot)) {
			struct m0_btree_rec *rec;
			node_make(&node_slot, bop->bo_tx);
			node_slot.s_rec = temp_rec_1;
			node_rec(&node_slot);
			rec = &new_rec;
			m0_bufvec_copy(&node_slot.s_rec.r_key.k_data,
			       	       &rec->r_key.k_data,
			               m0_vec_count(&rec->r_key.k_data.ov_vec));
			m0_bufvec_copy(&node_slot.s_rec.r_val, &rec->r_val,
				       m0_vec_count(&rec->r_val.ov_vec));

			node_done(&node_slot, bop->bo_tx, true);
			node_fix(lev->l_node, bop->bo_tx);

			lock_op_unlock(bop->bo_arbor->t_desc);
			return P_CLEANUP;
		}

		btree_put_split_and_find(lev->l_alloc, lev->l_node, &new_rec,
					 &tgt, bop->bo_tx);
		tgt.s_rec = new_rec;
		node_make(&tgt, bop->bo_tx);
		tgt.s_rec = temp_rec_1;
		node_rec(&tgt);
		m0_bufvec_copy(&tgt.s_rec.r_key.k_data, &new_rec.r_key.k_data,
			       m0_vec_count(&new_rec.r_key.k_data.ov_vec));
		m0_bufvec_copy(&tgt.s_rec.r_val, &new_rec.r_val,
			       m0_vec_count(&new_rec.r_val.ov_vec));
		node_slot.s_node = lev->l_alloc;
		node_slot.s_idx = node_count(node_slot.s_node);
		node_slot.s_rec = temp_rec;
		node_key(&node_slot);
		new_rec.r_key = node_slot.s_rec.r_key;
		newv_ptr = &(lev->l_alloc->n_addr);
	}

	/**
	 * If we reach root node and splitting is done at root handle spliting
	 * of root
	*/
	return btree_put_root_split_handle(bop, &new_rec);
}

/* get_tick for insert operation */
static int64_t btree_put_tick(struct m0_sm_op *smop)
{
	struct m0_btree_op    *bop        = M0_AMB(bop, smop, bo_op);
	struct td             *tree       = bop->bo_arbor->t_desc;
	uint64_t               flags      = bop->bo_flags;
	struct m0_btree_oimpl *oi         = bop->bo_i;
	struct level          *lev;

	switch (bop->bo_op.o_sm.sm_state) {
	case P_INIT:
		if ((flags & BOF_COOKIE) &&
		    cookie_is_set(&bop->bo_rec.r_key.k_cookie))
			return P_COOKIE;
		else
			return P_SETUP;
	case P_COOKIE:
		if (cookie_is_valid(tree, &bop->bo_rec.r_key.k_cookie) &&
		    !node_isoverflow(oi->i_cookie_node))
			return P_LOCK;
		else
			return P_SETUP;
	case P_SETUP: {
		bop->bo_arbor->t_height = tree->t_height;
		bop->bo_i = level_alloc(bop->bo_arbor->t_height);
		if (bop->bo_i == NULL)
			return fail(bop, M0_ERR(-ENOMEM));
		bop->bo_i->i_key_found = false;
		return P_LOCKALL;
	}
	case P_LOCKALL:
		if (bop->bo_flags & BOF_LOCKALL) {
			/* return m0_sm_op_sub(&bop->bo_op, P_LOCK, P_DOWN); */
			m0_rwlock_write_lock(&tree->t_lock);
		}
		/* Fall through to the next stage */
	case P_DOWN:
		oi->i_used = 0;
		/* Load root node. */
		return node_get(&oi->i_nop, tree, &tree->t_root->n_addr,
				P_NEXTDOWN);
	case P_NEXTDOWN:
		if (oi->i_nop.no_op.o_sm.sm_rc == 0) {
			struct slot    node_slot = {};
			struct segaddr child_node_addr;

			lev = &oi->i_level[oi->i_used];
			lev->l_node = oi->i_nop.no_node;
			node_slot.s_node = oi->i_nop.no_node;
			lev->l_seq = lev->l_node->n_seq;
			/* Verify node footer */
			M0_ASSERT(node_verify(lev->l_node));

			oi->i_nop.no_node = NULL;

			oi->i_key_found = node_find(&node_slot,
						    &bop->bo_rec.r_key);
			lev->l_idx = node_slot.s_idx;
			if (node_level(node_slot.s_node) > 0) {
				if (oi->i_key_found) {
					lev->l_idx++;
					node_slot.s_idx++;
				}
				node_child(&node_slot, &child_node_addr);
				if (!address_in_segment(child_node_addr)) {
					node_op_fini(&oi->i_nop);
					return fail(bop, M0_ERR(-EFAULT));
				}
				oi->i_used++;
				return node_get(&oi->i_nop, tree,
						&child_node_addr, P_NEXTDOWN);
			} else{
				if (oi->i_key_found)
					return P_LOCK;
				return P_ALLOC;
			}
		} else {
			node_op_fini(&oi->i_nop);
			return fail(bop, oi->i_nop.no_op.o_sm.sm_rc);
		}
	case P_ALLOC: {
		bool alloc = false;
		do {
			lev = &oi->i_level[oi->i_used];
			/* Validate lev->l_node */
			if (!node_is_valid(lev->l_node)) {
				oi->i_used = bop->bo_arbor->t_height - 1;
				level_cleanup(oi, bop->bo_tx);
				return P_INIT;
			}
			if (!node_isoverflow(lev->l_node))
				break;
			if (oi->i_used == 0) {
				if (lev->l_alloc == NULL ||
				    oi->i_extra_node == NULL)
					alloc = true;
				break;
			} else if (lev->l_alloc == NULL) {
				alloc = true;
				break;
			}

			oi->i_used--;
		} while (1);

		if (alloc)
			return btree_put_alloc_phase(bop);
		/* Reset oi->i_used */
		oi->i_used = bop->bo_arbor->t_height - 1;
		return P_LOCK;
	}
	case P_LOCK:
		if (!locked(tree))
			return lock_op_init(&bop->bo_op, &bop->bo_i->i_nop,
					    bop->bo_arbor->t_desc, P_CHECK);
		else
			return P_CHECK;
	case P_CHECK: {
		oi->i_trial++;
		if (!path_check(oi, tree, &bop->bo_rec.r_key.k_cookie)) {
			if (oi->i_trial == MAX_TRIALS) {
				if (bop->bo_flags & BOF_LOCKALL)
					return fail(bop, -ETOOMANYREFS);
				else
					bop->bo_flags |= BOF_LOCKALL;
			}
			if (bop->bo_arbor->t_height != tree->t_height) {
				/* If height decreased or increased */
				lock_op_unlock(tree);
				return m0_sm_op_sub(&bop->bo_op, P_CLEANUP,
					            P_INIT);
			} else {
				/* If height same */
				lock_op_unlock(tree);
				return P_DOWN;
			}
		}
		/* Fall through to the next step i.e. P_MAKESPACE */
	}
	case P_MAKESPACE: {
		if (oi->i_key_found) {
			struct m0_btree_rec rec;
			rec.r_flags = M0_BSC_KEY_EXISTS;
			int rc = bop->bo_cb.c_act(&bop->bo_cb, &rec);
			if (rc) {
				lock_op_unlock(tree);
				return fail(bop, rc);
			}
			lock_op_unlock(tree);
			return P_CLEANUP;
		}

		lev = &oi->i_level[oi->i_used];
		struct slot slot_for_right_node = {
			.s_node = lev->l_node,
			.s_idx  = lev->l_idx,
			.s_rec  = bop->bo_rec
		};
		if (!node_isfit(&slot_for_right_node))
			return btree_put_makespace_phase(bop);
		node_make (&slot_for_right_node, bop->bo_tx);
		/** Fallthrough to the P_ACT  **/
	}
	case P_ACT: {
		m0_bcount_t          ksize;
		void                *p_key;
		m0_bcount_t          vsize;
		void                *p_val;
		struct m0_btree_rec *rec;
		struct slot          node_slot;

		lev = &oi->i_level[oi->i_used];

		node_slot.s_node = lev->l_node;
		node_slot.s_idx  = lev->l_idx;

		rec = &node_slot.s_rec;
		rec->r_key.k_data =  M0_BUFVEC_INIT_BUF(&p_key, &ksize);
		rec->r_val        =  M0_BUFVEC_INIT_BUF(&p_val, &vsize);

		node_rec(&node_slot);

		/**
		 * If we are at leaf node, and we have made the space
		 * for inserting a record, callback will be called.
		 * Callback will be provided with the record. It is
		 * user's responsibility to fill the value as well as
		 * key in the given record. if callback failed,we will
		 * revert back the changes made on btree. Detailed
		 * explination is provided at P_MAKESPACE stage.
		 */
		rec->r_flags = M0_BSC_SUCCESS;
		int rc = bop->bo_cb.c_act(&bop->bo_cb, rec);
		if (rc) {
			/* handle if callback fail i.e undo make */
			node_del(node_slot.s_node, node_slot.s_idx, bop->bo_tx);
			node_done(&node_slot, bop->bo_tx, true);
			node_fix(lev->l_node, bop->bo_tx);
			lock_op_unlock(tree);
			return fail(bop, rc);
		}
		node_done(&node_slot, bop->bo_tx, true);
		node_fix(lev->l_node, bop->bo_tx);

		lock_op_unlock(tree);
		return P_CLEANUP;
	}
	case P_CLEANUP: {
		level_cleanup(oi, bop->bo_tx);
		return P_DONE;
		/* return m0_sm_op_ret(&bop->bo_op); */
	}
	default:
		M0_IMPOSSIBLE("Wrong state: %i", bop->bo_op.o_sm.sm_state);
	};
}
/* Insert operation section end point */
#endif
#ifndef __KERNEL__
//static struct m0_sm_group G;

static struct m0_sm_state_descr btree_states[P_NR] = {
	[P_INIT] = {
		.sd_flags   = M0_SDF_INITIAL,
		.sd_name    = "P_INIT",
		.sd_allowed = M0_BITS(P_COOKIE, P_SETUP, P_ACT, P_DONE),
	},
	[P_COOKIE] = {
		.sd_flags   = 0,
		.sd_name    = "P_COOKIE",
		.sd_allowed = M0_BITS(P_LOCK, P_SETUP),
	},
	[P_SETUP] = {
		.sd_flags   = 0,
		.sd_name    = "P_SETUP",
		.sd_allowed = M0_BITS(P_LOCKALL, P_CLEANUP),
	},
	[P_LOCKALL] = {
		.sd_flags   = 0,
		.sd_name    = "P_LOCKALL",
		.sd_allowed = M0_BITS(P_LOCK, P_DOWN, P_NEXTDOWN),
	},
	[P_DOWN] = {
		.sd_flags   = 0,
		.sd_name    = "P_DOWN",
		.sd_allowed = M0_BITS(P_NEXTDOWN),
	},
	[P_NEXTDOWN] = {
		.sd_flags   = 0,
		.sd_name    = "P_NEXTDOWN",
<<<<<<< HEAD
		.sd_allowed = M0_BITS(P_NEXTDOWN, P_ALLOC, P_STORE_CHILD,
				      P_CLEANUP, P_SETUP, P_LOCK),
=======
		.sd_allowed = M0_BITS(P_NEXTDOWN, P_ALLOC, P_CLEANUP, P_LOCK,
				      P_SIBLING),
	},
	[P_SIBLING] = {
		.sd_flags   = 0,
		.sd_name    = "P_SIBLING",
		.sd_allowed = M0_BITS(P_SIBLING, P_LOCK),
>>>>>>> e85b4781
	},
	[P_ALLOC] = {
		.sd_flags   = 0,
		.sd_name    = "P_ALLOC",
		.sd_allowed = M0_BITS(P_ALLOC, P_LOCK, P_CLEANUP, P_INIT),
	},
	[P_STORE_CHILD] = {
		.sd_flags   = 0,
		.sd_name    = "P_STORE_CHILD",
		.sd_allowed = M0_BITS(P_LOCK, P_CHECK),
	},
	[P_LOCK] = {
		.sd_flags   = 0,
		.sd_name    = "P_LOCK",
		.sd_allowed = M0_BITS(P_CHECK),
	},
	[P_CHECK] = {
		.sd_flags   = 0,
		.sd_name    = "P_CHECK",
		.sd_allowed = M0_BITS(P_MAKESPACE, P_CLEANUP, P_DOWN, P_ACT,
				      P_FREENODE, P_INIT),
	},
	[P_MAKESPACE] = {
		.sd_flags   = 0,
		.sd_name    = "P_MAKESPACE",
		.sd_allowed = M0_BITS(P_CLEANUP, P_ACT),
	},
	[P_ACT] = {
		.sd_flags   = 0,
		.sd_name    = "P_ACT",
		.sd_allowed = M0_BITS(P_FREENODE, P_CLEANUP, P_DONE),
	},
	[P_FREENODE] = {
		.sd_flags   = 0,
		.sd_name    = "P_FREENODE",
		.sd_allowed = M0_BITS(P_FREENODE, P_CLEANUP, P_DONE),
	},
	[P_CLEANUP] = {
		.sd_flags   = 0,
		.sd_name    = "P_CLEANUP",
		.sd_allowed = M0_BITS(P_SETUP, P_DONE, P_INIT),
	},
	[P_DONE] = {
		.sd_flags   = M0_SDF_TERMINAL,
		.sd_name    = "P_DONE",
		.sd_allowed = 0,
	},
};

static struct m0_sm_trans_descr btree_trans[256] = {
	{ "create-init", P_INIT,  P_ACT  },
<<<<<<< HEAD
	{ "create-act",  P_ACT,   P_DONE },
=======
	{ "create-act",  P_ACT,   P_DOWN },
>>>>>>> e85b4781
	{ "destroy", P_INIT, P_DONE},
	{ "put/get-init-cookie", P_INIT, P_COOKIE },
	{ "put/get-init", P_INIT, P_SETUP },
	{ "put/get-cookie-valid", P_COOKIE, P_LOCK },
	{ "put/get-cookie-invalid", P_COOKIE, P_SETUP },
	{ "put/get-setup", P_SETUP, P_LOCKALL },
	{ "put/get-setup-failed", P_SETUP, P_CLEANUP },
	{ "put/get-lockall-lock", P_LOCKALL, P_LOCK },
	{ "put/get-lockall", P_LOCKALL, P_DOWN },
	{ "put/get-lockall-ft", P_LOCKALL, P_NEXTDOWN},
	{ "put/get-down", P_DOWN, P_NEXTDOWN },
	{ "put/get-nextdown-repeat", P_NEXTDOWN, P_NEXTDOWN },
	{ "put-nextdown-next", P_NEXTDOWN, P_ALLOC },
<<<<<<< HEAD
	{ "del-nextdown-load", P_NEXTDOWN, P_STORE_CHILD },
=======
	{ "get-nextdown-next", P_NEXTDOWN, P_LOCK },
	{ "iter-nextdown-sibling", P_NEXTDOWN, P_SIBLING },
	{ "iter-sibling-repeat", P_SIBLING, P_SIBLING },
	{ "iter-sibling-next", P_SIBLING, P_LOCK },
>>>>>>> e85b4781
	{ "put/get-nextdown-failed", P_NEXTDOWN, P_CLEANUP },
	{ "put/get-nextdown-setup", P_NEXTDOWN, P_SETUP},
	{ "get-nextdown-next", P_NEXTDOWN, P_LOCK},
	{ "put-alloc-repeat", P_ALLOC, P_ALLOC },
	{ "put-alloc-next", P_ALLOC, P_LOCK },
	{ "put-alloc-failed", P_ALLOC, P_CLEANUP },
	{ "put-alloc-fail", P_ALLOC, P_INIT },
	{ "del-load-lock", P_STORE_CHILD, P_LOCK },
	{ "del-load-check", P_STORE_CHILD, P_CHECK },
	{ "put/get-lock", P_LOCK, P_CHECK },
	{ "put/get-check-height-inc", P_CHECK, P_CLEANUP },
	{ "put/get-check-height-decr", P_CHECK, P_DOWN },
	{ "put/get-check-ft", P_CHECK, P_ACT },
	{ "put-check-ft-makespace", P_CHECK, P_MAKESPACE },
	{ "put-check-init", P_CHECK, P_INIT },
	{ "del-act-free", P_CHECK, P_FREENODE },
	{ "put-makespace-cleanup", P_MAKESPACE, P_CLEANUP },
	{ "put-makespace", P_MAKESPACE, P_ACT },
	{ "put/get-act", P_ACT, P_CLEANUP },
<<<<<<< HEAD
	{ "del-act", P_ACT, P_FREENODE },
	{ "del-freenode-repeat", P_FREENODE, P_FREENODE },
	{ "del-freenode-cleanup", P_FREENODE, P_CLEANUP },
	{ "del-freenode-done", P_FREENODE, P_DONE},
=======
	{ "iter-cleanup-setup", P_CLEANUP, P_SETUP },
>>>>>>> e85b4781
	{ "put/get-done", P_CLEANUP, P_DONE },
	{ "put-restart", P_CLEANUP, P_INIT },
};

static struct m0_sm_conf btree_conf = {
	.scf_name      = "btree-conf",
	.scf_nr_states = ARRAY_SIZE(btree_states),
	.scf_state     = btree_states,
	.scf_trans_nr  = ARRAY_SIZE(btree_trans),
	.scf_trans     = btree_trans
};

#endif

#ifndef __KERNEL__
/**
 * calc_shift is used to calculate the shift for the given number of bytes.
 * Shift is the exponent of nearest power-of-2 value greater than or equal to
 * number of bytes.
 *
 * @param value It represents the number of bytes
 * @return int returns the shift value.
 */

int calc_shift(int value)
{
	unsigned int sample = (unsigned int) value;
	unsigned int pow    = 0;

	while (sample > 0)
	{
		sample >>=1;
		pow += 1;
	}

	return pow - 1;
}

/**
 * btree_create_tick function is the main function used to create btree.
 * It traverses through multiple states to perform its operation.
 *
 * @param smop Represents the state machine operation
 * @return int64_t It returns the next state to be executed.
 */

int64_t btree_create_tick(struct m0_sm_op *smop)
{
	struct m0_btree_op    *bop = M0_AMB(bop, smop, bo_op);
	struct m0_btree_oimpl *oi = bop->bo_i;
	struct m0_btree_idata *data = &bop->b_data;
	int                    k_size = data->bt->ksize == -1 ? MAX_KEY_SIZE :
					data->bt->ksize;
	int                    v_size = data->bt->vsize == -1 ? MAX_VAL_SIZE :
					data->bt->vsize;


	switch(bop->bo_op.o_sm.sm_state)
	{
		case P_INIT:
			bop->bo_i = m0_alloc(sizeof *bop->bo_i);
			if (bop->bo_i == NULL)
				return M0_ERR(-ENOMEM);
			oi = bop->bo_i;
			bop->bo_arbor = m0_alloc(sizeof *bop->bo_arbor);
			if (bop->bo_arbor == NULL)
				return M0_ERR(-ENOMEM);

			oi->i_nop.no_addr = segaddr_build(data->addr,
							  calc_shift(
							  data->num_bytes));
			return tree_get(&oi->i_nop, &oi->i_nop.no_addr, P_ACT);

		case P_ACT:
			oi->i_nop.no_node->n_type = data->nt;

			node_init(&oi->i_nop, k_size, v_size, bop->bo_tx);

			m0_rwlock_write_lock(&bop->bo_arbor->t_lock);
			bop->bo_arbor->t_desc           = oi->i_nop.no_tree;
			bop->bo_arbor->t_type           = data->bt;
			bop->bo_arbor->t_desc->t_height = 1;
			m0_rwlock_write_unlock(&bop->bo_arbor->t_lock);

			m0_free(oi);

			return P_DONE;

		default:
			return 0;
	}
}

/**
 * btree_destroy_tick function is the main function used to destroy btree.
 *
 * @param smop Represents the state machine operation
 * @return int64_t It returns the next state to be executed.
 */

int64_t btree_destroy_tick(struct m0_sm_op *smop)
{
	struct m0_btree_op *bop = M0_AMB(bop, smop, bo_op);

	switch(bop->bo_op.o_sm.sm_state)
	{
		case P_INIT:
			M0_PRE(bop->bo_arbor != NULL);
			M0_PRE(bop->bo_arbor->t_desc != NULL);
			M0_PRE(node_invariant(bop->bo_arbor->t_desc->t_root));

			/** The following pre-condition is currently a
			 *  compulsion as the delete routine has not been
			 *  implemented yet.
			 *  Once it is implemented, this pre-condition can be
			 *  modified to compulsorily remove the records and get
			 *  the node count to 0.
			 */

			M0_PRE(node_count(bop->bo_arbor->t_desc->t_root) == 0);
			bop->bo_i = m0_alloc(sizeof *bop->bo_i);

			tree_delete(&bop->bo_i->i_nop, bop->bo_arbor->t_desc,
				    bop->bo_tx, P_ACT);
			/**
			 * ToDo: We need to capture the changes occuring in the
			 * root node after tree_descriptor has been freed using
			 * m0_be_tx_capture().
			 * Only those fields that have changed need to be
			 * updated.
			 */
			m0_free(bop->bo_arbor);
			m0_free(bop->bo_i);
			bop->bo_arbor = NULL;
			bop->bo_i = NULL;

			return P_DONE;

		default:
			return 0;
	}
}

/* Based on the flag get the next/previous sibling index. */
static int sibling_index_get(int index, uint64_t flags, bool key_exists)
{
	if (flags & BOF_NEXT)
		return key_exists ? ++index : index;
	return --index;
}

/* Checks if the index is in the range of valid key range for node. */
static bool index_is_valid(struct level *lev)
{
	return (lev->l_idx >= 0) && (lev->l_idx < node_count(lev->l_node));
}

/**
 *  Search from the leaf + 1 level till the root level and find a node
 *  which has valid sibling. Once found, get the leftmost leaf record from the
 *  sibling subtree.
 */
int  btree_sibling_first_key_get(struct m0_btree_oimpl *oi, struct td *tree,
				 struct slot *s)
{
	int             i;
	struct level   *lev;
	struct segaddr  child;

	for (i = oi->i_used - 1; i >= 0; i--) {
		lev = &oi->i_level[i];
		if (lev->l_idx < node_count(lev->l_node)) {
			s->s_node = oi->i_nop.no_node = lev->l_node;
			s->s_idx = lev->l_idx + 1;
			while (i-- >= 0) {
				node_child(s, &child);
				if (!address_in_segment(child))
					return M0_ERR(-EFAULT);
				node_get(&oi->i_nop, tree,
					 &child, P_CLEANUP);
				s->s_idx = 0;
				s->s_node = oi->i_nop.no_node;
			}
			node_rec(s);
			return 0;
		}
	}
	s->s_rec.r_flags = M0_BSC_KEY_NOT_FOUND;
	return 0;

}

/** Tree GET (lookup) state machine. */
static int64_t btree_get_tick(struct m0_sm_op *smop)
{
	struct m0_btree_op    *bop   = M0_AMB(bop, smop, bo_op);
	struct td             *tree  = bop->bo_arbor->t_desc;
	struct m0_btree_oimpl *oi    = bop->bo_i;
	struct level          *lev;

	switch (bop->bo_op.o_sm.sm_state) {
	case P_INIT:
		if ((bop->bo_flags & BOF_COOKIE) &&
		    cookie_is_set(&bop->bo_rec.r_key.k_cookie))
			return P_COOKIE;
		else
			return P_SETUP;
	case P_COOKIE:
		if (cookie_is_valid(tree, &bop->bo_rec.r_key.k_cookie))
			return P_LOCK;
		else
			return P_SETUP;
	case P_SETUP:
		bop->bo_arbor->t_height = tree->t_height;
		oi = level_alloc(tree->t_height);
		if (oi == NULL)
			return fail(bop, M0_ERR(-ENOMEM));
		return P_LOCKALL;
	case P_LOCKALL:
		if (bop->bo_flags & BOF_LOCKALL)
			/* return m0_sm_op_sub(&bop->bo_op, P_LOCK, P_DOWN); */
			return P_LOCK;
		/** Fall through if LOCKALL flag is not set. */
	case P_DOWN:
		oi->i_used = 0;
		return node_get(&oi->i_nop, tree, &tree->t_root->n_addr,
				P_NEXTDOWN);
	case P_NEXTDOWN:
		if (oi->i_nop.no_op.o_sm.sm_rc == 0) {
			struct slot    node_slot = {};
			struct segaddr child;

			lev = &oi->i_level[oi->i_used];
			lev->l_node = oi->i_nop.no_node;
			node_slot.s_node = oi->i_nop.no_node;
			lev->l_seq = lev->l_node->n_seq;
			oi->i_key_found = node_find(&node_slot,
						    &bop->bo_rec.r_key);
			lev->l_idx = node_slot.s_idx;

			if (node_level(node_slot.s_node) > 0) {
				if (oi->i_key_found) {
					node_slot.s_idx++;
					lev->l_idx++;
				}
				node_child(&node_slot, &child);
				if (!address_in_segment(child)) {
					node_op_fini(&oi->i_nop);
					return fail(bop, M0_ERR(-EFAULT));
				}
				oi->i_used++;
				return node_get(&oi->i_nop, tree,
						&child, P_NEXTDOWN);
			} else
				return P_LOCK;
		} else {
			node_op_fini(&oi->i_nop);
			return fail(bop, oi->i_nop.no_op.o_sm.sm_rc);
		}
	case P_LOCK:
		if (!locked(tree))
			return lock_op_init(&bop->bo_op, &bop->bo_i->i_nop,
					    bop->bo_arbor->t_desc, P_CHECK);
		else
			return P_CHECK;
	case P_CHECK:
		oi->i_trial++;
		if (!path_check(oi, tree, &bop->bo_rec.r_key.k_cookie)) {
			if (oi->i_trial == MAX_TRIALS) {
				if (bop->bo_flags & BOF_LOCKALL)
					return fail(bop, -ETOOMANYREFS);
				else
					bop->bo_flags |= BOF_LOCKALL;
			}
			if (bop->bo_arbor->t_height != tree->t_height) {
				/* If height increased */
				lock_op_unlock(tree);
				return m0_sm_op_sub(&bop->bo_op, P_CLEANUP,
				                    P_INIT);
			} else {
				/* If height decreased */
				lock_op_unlock(tree);
				return P_DOWN;
			}
		}
		/** Fall through if path_check is successful. */
	case P_ACT: {
		m0_bcount_t  ksize;
		m0_bcount_t  vsize;
		void        *pkey;
		void        *pval;
		struct slot  s = {};
		int          rc;

		lev = &oi->i_level[oi->i_used];

		s.s_node             = lev->l_node;
		s.s_idx              = lev->l_idx;
		s.s_rec.r_key.k_data = M0_BUFVEC_INIT_BUF(&pkey, &ksize);
		s.s_rec.r_val        = M0_BUFVEC_INIT_BUF(&pval, &vsize);
		s.s_rec.r_flags      = M0_BSC_SUCCESS;
		/**
		 *  There are two cases based on the flag set by user :
		 *  1. Flag BRF_EQUAL: If requested key found return record else
		 *  return key not exist.
		 *  2. Flag BRF_SLANT: If the key index(found during P_NEXTDOWN)
		 *  is less than total number of keys, return the record at key
		 *  index. Else loop through the levels to find valid sibling.
		 *  If valid sibling found, return first key of the sibling
		 *  subtree else return key not exist.
		 */
		if (bop->bo_flags & BOF_EQUAL) {
			if (oi->i_key_found)
				node_rec(&s);
			else
				s.s_rec.r_flags = M0_BSC_KEY_NOT_FOUND;
		} else {
			if (lev->l_idx < node_count(lev->l_node))
				node_rec(&s);
			else {
				rc = btree_sibling_first_key_get(oi, tree, &s);
				if (rc != 0) {
					node_op_fini(&oi->i_nop);
					return fail(bop, rc);
				}
			}
		}

		bop->bo_cb.c_act(&bop->bo_cb, &s.s_rec);

		lock_op_unlock(tree);
		return P_CLEANUP;
	}
	case P_CLEANUP:
		level_cleanup(oi, bop->bo_tx);
		return P_DONE;
		//return m0_sm_op_ret(&bop->bo_op);
	default:
		M0_IMPOSSIBLE("Wrong state: %i", bop->bo_op.o_sm.sm_state);
	};
}

/** Iterator state machine. */
int64_t btree_iter_tick(struct m0_sm_op *smop)
{
	struct m0_btree_op    *bop   = M0_AMB(bop, smop, bo_op);
	struct td             *tree  = bop->bo_arbor->t_desc;
	struct m0_btree_oimpl *oi    = bop->bo_i;
	struct level          *lev;

	switch (bop->bo_op.o_sm.sm_state) {
	case P_INIT:
		if ((bop->bo_flags & BOF_COOKIE) &&
		    cookie_is_set(&bop->bo_rec.r_key.k_cookie))
			return P_COOKIE;
		else
			return P_SETUP;
	case P_COOKIE:
		if (cookie_is_valid(tree, &bop->bo_rec.r_key.k_cookie))
			return P_LOCK;
		else
			return P_SETUP;
	case P_SETUP:
		bop->bo_arbor->t_height = tree->t_height;
		oi = level_alloc(tree->t_height);
		if (oi == NULL)
			return fail(bop, M0_ERR(-ENOMEM));
		return P_LOCKALL;
	case P_LOCKALL:
		if (bop->bo_flags & BOF_LOCKALL)
			return m0_sm_op_sub(&bop->bo_op, P_LOCK, P_DOWN);
		/** Fall through if LOCKALL flag is not set. */
	case P_DOWN:
		oi->i_used  = 0;
		oi->i_pivot = -1;
		return node_get(&oi->i_nop, tree, &tree->t_root->n_addr,
				P_NEXTDOWN);
	case P_NEXTDOWN:
		if (oi->i_nop.no_op.o_sm.sm_rc == 0) {
			struct slot    s = {};
			struct segaddr child;

			lev = &oi->i_level[oi->i_used];
			lev->l_node = oi->i_nop.no_node;
			s.s_node = oi->i_nop.no_node;
			lev->l_seq = lev->l_node->n_seq;
			oi->i_key_found = node_find(&s, &bop->bo_rec.r_key);
			lev->l_idx = s.s_idx;

			if (node_level(s.s_node) > 0) {
				if (oi->i_key_found) {
					s.s_idx++;
					lev->l_idx++;
				}
				/**
				 * Check if the node has valid left or right
				 * index based on previous/next flag. If valid
				 * left/right index found, mark this level as
				 * pivot level.The pivot level is the level
				 * closest to leaf level having valid sibling
				 * index.
				 */
				if (((bop->bo_flags & BOF_NEXT) &&
				    (lev->l_idx < node_count(lev->l_node))) ||
				    ((bop->bo_flags & BOF_PREV) &&
				    (lev->l_idx > 0)))
					oi->i_pivot = oi->i_used;

				node_child(&s, &child);
				if (!address_in_segment(child)) {
					node_op_fini(&oi->i_nop);
					return fail(bop, M0_ERR(-EFAULT));
				}
				oi->i_used++;
				return node_get(&oi->i_nop, tree,
						&child, P_NEXTDOWN);
			} else	{
				/* Get sibling index based on PREV/NEXT flag. */
				lev->l_idx = sibling_index_get(s.s_idx,
							       bop->bo_flags,
							       oi->i_key_found);
				/**
				 * In the following cases jump to LOCK state:
				 * 1. the found key idx is within the valid
				 *    index range of the node.
				 * 2.i_pivot is equal to -1. It means, tree
				 *   traversal reached at the leaf level without
				 *   finding any valid sibling in the non-leaf
				 *   levels.
				 *   This indicates that the search key is the
				 *   boundary key (rightmost for NEXT flag and
				 *   leftmost for PREV flag).
				 */
				if (index_is_valid(lev) || oi->i_pivot == -1)
					return P_LOCK;

				/**
				 * We are here, it means we want to load
				 * sibling node of the leaf node.
				 * Start traversing the sibling node path
				 * starting from the pivot level. If the node
				 * at pivot level is still valid, load sibling
				 * idx's child node else clean up and restart
				 * state machine.
				 */
				lev = &oi->i_level[oi->i_pivot];

				if (!node_is_valid(lev->l_node)) {
					node_op_fini(&oi->i_nop);
					bop->bo_flags |= BOF_LOCKALL;
					return m0_sm_op_sub(&bop->bo_op,
							    P_CLEANUP, P_SETUP);
				}
				if (lev->l_seq != lev->l_node->n_seq) {
					bop->bo_flags |= BOF_LOCKALL;
					return m0_sm_op_sub(&bop->bo_op,
							    P_CLEANUP, P_SETUP);
				}

				s.s_node = lev->l_node;
				s.s_idx = sibling_index_get(lev->l_idx,
							    bop->bo_flags,
							    true);
				/**
				 * We have already checked node and its sequence
				 * number validity. Do we still need to check
				 * sibling index validity?
				 */

				node_child(&s, &child);
				if (!address_in_segment(child)) {
					node_op_fini(&oi->i_nop);
					return fail(bop, M0_ERR(-EFAULT));
				}
				return node_get(&oi->i_nop, tree,
						&child, P_SIBLING);
			}
		} else {
			node_op_fini(&oi->i_nop);
			return fail(bop, oi->i_nop.no_op.o_sm.sm_rc);
		}
	case P_SIBLING:
		if (oi->i_nop.no_op.o_sm.sm_rc == 0) {
			struct slot    s = {};
			struct segaddr child;

			s.s_node = oi->i_nop.no_node;

			if (node_level(s.s_node) > 0) {
				s.s_idx = (bop->bo_flags & BOF_NEXT) ? 0 :
					  node_count(s.s_node);
				node_child(&s, &child);
				if (!address_in_segment(child)) {
					node_op_fini(&oi->i_nop);
					return fail(bop, M0_ERR(-EFAULT));
				}
				return node_get(&oi->i_nop, tree,
						&child, P_SIBLING);
			} else {
				lev = &oi->i_level[oi->i_used];
				lev->l_sibling = oi->i_nop.no_node;
				lev->l_sib_seq = lev->l_sibling->n_seq;
				return P_LOCK;
			}
		} else {
			node_op_fini(&oi->i_nop);
			return fail(bop, oi->i_nop.no_op.o_sm.sm_rc);
		}

	case P_LOCK:
		if (!locked(tree))
			return lock_op_init(&bop->bo_op, &bop->bo_i->i_nop,
					    bop->bo_arbor->t_desc, P_CHECK);
		else
			return P_CHECK;
	case P_CHECK:
		oi->i_trial++;
		if (!path_check(oi, tree, &bop->bo_rec.r_key.k_cookie) ||
		    !sibling_node_check(oi)) {
			if (oi->i_trial == MAX_TRIALS) {
				if (bop->bo_flags & BOF_LOCKALL)
					return fail(bop, -ETOOMANYREFS);
				else
					bop->bo_flags |= BOF_LOCKALL;
			}
			if (bop->bo_arbor->t_height != tree->t_height) {
				lock_op_unlock(tree);
				return m0_sm_op_sub(&bop->bo_op, P_CLEANUP,
				                    P_SETUP);
			} else {
				lock_op_unlock(tree);
				return P_DOWN;
			}
		}
		/**
		 * Fall through if path_check and sibling_node_check are
		 * successful.
		 */
	case P_ACT: {
		m0_bcount_t		 ksize;
		m0_bcount_t		 vsize;
		void			*pkey;
		void			*pval;
		struct slot		 s = {};

		lev = &oi->i_level[oi->i_used];

		s.s_rec.r_key.k_data = M0_BUFVEC_INIT_BUF(&pkey, &ksize);
		s.s_rec.r_val	     = M0_BUFVEC_INIT_BUF(&pval, &vsize);
		s.s_rec.r_flags      = M0_BSC_SUCCESS;

		/* Return record if idx fit in the node. */
		if (index_is_valid(lev)) {
			s.s_node = lev->l_node;
			s.s_idx  = lev->l_idx;
			node_rec(&s);
		} else if (oi->i_pivot == -1)
			/* Handle rightmost/leftmost key case. */
			s.s_rec.r_flags = M0_BSC_KEY_BTREE_BOUNDARY;
		else {
			/* Return sibling record based on flag. */
			s.s_node = lev->l_sibling;
			s.s_idx = (bop->bo_flags & BOF_NEXT) ? 0 :
				  node_count(s.s_node) - 1;
			node_rec(&s);
		}
		bop->bo_cb.c_act(&bop->bo_cb, &s.s_rec);
		lock_op_unlock(tree);
		return m0_sm_op_sub(&bop->bo_op, P_CLEANUP, P_DONE);
	}
	case P_CLEANUP:
		level_cleanup(oi, bop->bo_tx);
		return m0_sm_op_ret(&bop->bo_op);
	default:
		M0_IMPOSSIBLE("Wrong state: %i", bop->bo_op.o_sm.sm_state);
	};
}

<<<<<<< HEAD
/* Delete Operation */
=======
int64_t btree_del_tick(struct m0_sm_op *smop)
{
	struct m0_btree_op *bop = M0_AMB(bop, smop, bo_op);
	//ToDo: Implement complete destroy tick function.
	switch(bop->bo_op.o_sm.sm_state)
	{
		case P_INIT:
			return P_ACT;
>>>>>>> e85b4781

/**
 * This function will get called if there is an underflow at current node after
 * deletion of the record. Currently, underflow condition is defined based on
 * record count. If record count is 0, there will be underflow. To resolve
 * underflow,
 * 1) delete the node from parent.
 * 2) check if there is an underflow at parent due to deletion of it's child.
 * 3) if there is an underflow,
 *        if, we have reached root, handle underflow at root.
 *        else, repeat steps from step 1.
 *    else, return next phase which needs to be executed.
 *
 * @param bop will provide all required information about btree operation.
 * @return int64_t return state which needs to get executed next.
 */
static int64_t btree_del_resolve_underflow(struct m0_btree_op *bop)
{
	struct td              *tree        = bop->bo_arbor->t_desc;
	struct m0_btree_oimpl  *oi          = bop->bo_i;
	int                     used_count  = oi->i_used;
	struct level           *lev         = &oi->i_level[used_count];
	bool                    flag        = false;
	struct slot             node_slot;
	int                     curr_root_level;
	struct slot             root_slot;
	struct nd              *root_child;

	do {
		lev->l_freenode = true;
		used_count--;
		lev = &oi->i_level[used_count];
		node_del(lev->l_node, lev->l_idx, bop->bo_tx);
		lev->l_node->n_skip_rec_count_check = true;
		node_slot.s_node = lev->l_node;
		node_slot.s_idx  = lev->l_idx;
		node_done(&node_slot, bop->bo_tx, true);

		/**
		 * once underflow is resolved at child by deleteing child node
		 * from parent, determine next step:
		 * If we reach the root node,
		 *      if record count > 1, go to P_FREENODE.
		 *      if record count = 0, set level = 0, height=1, go to
		 *         P_FREENODE.
		 *       else record count == 1, break the loop handle root case
		 *           condition.
		 * else if record count at parent is greater than 0, go to
		 *         P_FREENODE.
		 *      else, resolve the underflow at parent reapeat the steps
		 *            in loop.
		 */
		if (used_count == 0) {
			if (node_count_rec(lev->l_node) > 1)
				flag = true;
			else if (node_count_rec(lev->l_node) == 0) {
				node_set_level(lev->l_node, 0);
				tree->t_height = 1;
				flag = true;
			} else
				break;
		}

		node_fix(node_slot.s_node, bop->bo_tx);
		/* check if underflow after deletion */
		if (flag || !node_isunderflow(lev->l_node, false)) {
			lev->l_node->n_skip_rec_count_check = false;
			lock_op_unlock(tree);
			return P_FREENODE;
		}
		lev->l_node->n_skip_rec_count_check = false;

	} while (1);

	/**
	 * handle root cases :
	 * If we have reached the root and root contains only one child pointer
	 * due to the deletion of l_node from the level below the root,
	 * 1) get the root's only child
	 * 2) delete the existing record from root
	 * 3) copy the record from its only child to root
	 * 4) free that child node
	 */

<<<<<<< HEAD
	curr_root_level  = node_level(lev->l_node);
	root_slot.s_node = lev->l_node;
	root_slot.s_idx  = 0;
	node_del(lev->l_node, 0, bop->bo_tx);
	node_done(&root_slot, bop->bo_tx, true);
=======
void m0_btree_create(void *addr, int nob, const struct m0_btree_type *bt,
		     const struct node_type *nt, struct m0_be_tx *tx,
		     struct m0_btree_op *bop)
{
	bop->b_data.addr      = addr;
	bop->b_data.num_bytes = nob;
	bop->b_data.bt        = bt;
	bop->b_data.nt        = nt;
>>>>>>> e85b4781

	/* l_sib is node below root which is root's only child */
	root_child = oi->i_level[1].l_sibling;
	root_child->n_skip_rec_count_check = true;

<<<<<<< HEAD
	node_move(root_child, lev->l_node, D_RIGHT, NR_MAX, bop->bo_tx);
=======
/**
 * m0_btree_destroy is the API which is used by motr to destroy btree.
 *
 * @param arbor It is the address of m0_btree allocated by the caller of this
 * function
 * @param bop It represents the structure containing all the relevant details
 * for carrying out btree operations.
 */

void m0_btree_destroy(struct m0_btree *arbor, struct m0_btree_op *bop)
{
	bop->bo_arbor = arbor;
	bop->bo_tx    = NULL;
>>>>>>> e85b4781

	M0_ASSERT(node_count_rec(root_child) == 0);
	node_set_level(lev->l_node, curr_root_level - 1);
	tree->t_height--;
	lev->l_node->n_skip_rec_count_check = false;
	oi->i_level[1].l_sibling->n_skip_rec_count_check = false;

	lock_op_unlock(tree);
	node_put(oi->i_level[1].l_sibling);
	oi->i_level[1].l_sibling = NULL;
	return node_free(&oi->i_nop, root_child, bop->bo_tx, P_FREENODE);
}

/**
 * Validates the child node of root and its sequence number if it is loaded.
 *
 * @param oi provides traversed nodes information.
 * @return bool return true if validation succeeds else false.
 */
static bool child_node_check(struct m0_btree_oimpl *oi)
{
	struct nd *l_node;

	if (cookie_is_used() || oi->i_used == 0)
		return true;

	l_node = oi->i_level[1].l_sibling;

	if (l_node) {
		if (!node_is_valid(l_node))
			return false;
		if (oi->i_level[1].l_sib_seq != l_node->n_seq)
			return false;
	}
	return true;
}

/**
 * This function will determine if there is requirement of loading root child.
 * If root contains only two records and if any of them is going to get deleted,
 * it is required to load the other child of root as well to handle root case.
 *
 * @param bop will provide all required information about btree operation.
 * @return int8_t return -1 if any ancestor node is not valid. return 1, if
 *                loading of child is needed, else return 0;
 */
<<<<<<< HEAD
static int8_t root_child_is_req(struct m0_btree_op *bop)
{
	struct m0_btree_oimpl *oi = bop->bo_i;
	int8_t                 load = 0;
	int                    used_count = oi->i_used;
	do {
		if (!node_is_valid(oi->i_level[used_count].l_node))
			return -1;
		if (used_count == 0) {
			if (node_count_rec(oi->i_level[used_count].l_node) == 2)
				load = 1;
			break;
		}
		if (!node_isunderflow(oi->i_level[used_count].l_node, true))
			break;

		used_count--;
	}while (1);
	return load;
=======
void m0_btree_iter(struct m0_btree *arbor, const struct m0_btree_key *key,
		   const struct m0_btree_cb *cb, uint64_t flags,
		   struct m0_btree_op *bop)
{
	M0_PRE(flags & BOF_NEXT || flags & BOF_PREV);

	bop->bo_opc = M0_BO_ITER;
	bop->bo_arbor = arbor;
	bop->bo_rec.r_key = *key;
	bop->bo_flags = flags;
	bop->bo_cb = *cb;
	m0_sm_op_init(&bop->bo_op, &btree_iter_tick, &bop->bo_op_exec,
		      &btree_conf, &bop->bo_sm_group);
>>>>>>> e85b4781
}

/**
 * This function will get called if root is an internal node and it contains
 * only two records. It will check if there is requirement for loading root's
 * other child and accordingly return the next state for execution.
 *
 * @param bop will provide all required information about btree operation.
 * @return int64_t return state which needs to get executed next.
 */
static int64_t root_case_handle(struct m0_btree_op *bop)
{
	/**
	 * If root is an internal node and it contains only two records, check
	 * if any record is going to be deleted if yes, we also have to load
	 * other child of root so that we can copy the content from that child
	 * at root and decrease the level by one.
	 */
	struct m0_btree_oimpl *oi = bop->bo_i;
	int8_t                 load;

	load = root_child_is_req(bop);
	if (load == -1) {
		level_cleanup(oi, bop->bo_tx);
		return P_SETUP;
	}
	if (load) {
		struct slot     root_slot = {};
		struct segaddr  root_child;
		struct level   *root_lev = &oi->i_level[0];

		root_slot.s_node = root_lev->l_node;
		root_slot.s_idx  = root_lev->l_idx == 0 ? 1 : 0;

		node_child(&root_slot, &root_child);
		if (!address_in_segment(root_child)) {
			node_op_fini(&oi->i_nop);
			return fail(bop, M0_ERR(-EFAULT));
		}

		return node_get(&oi->i_nop, bop->bo_arbor->t_desc,
				&root_child, P_STORE_CHILD);
	}
	return P_LOCK;
}

/* State machine implementation for delete operation */
static int64_t btree_del_tick(struct m0_sm_op *smop)
{
	struct m0_btree_op    *bop        = M0_AMB(bop, smop, bo_op);
	struct td             *tree       = bop->bo_arbor->t_desc;
	uint64_t               flags      = bop->bo_flags;
	struct m0_btree_oimpl *oi         = bop->bo_i;
	struct level          *lev;

	switch (bop->bo_op.o_sm.sm_state) {
	case P_INIT:
		if ((flags & BOF_COOKIE) &&
		    cookie_is_set(&bop->bo_rec.r_key.k_cookie))
			return P_COOKIE;
		else
			return P_SETUP;
	case P_COOKIE:
		if (cookie_is_valid(tree, &bop->bo_rec.r_key.k_cookie) &&
		    !node_isunderflow(oi->i_cookie_node, true))
			return P_LOCK;
		else
			return P_SETUP;
	case P_SETUP: {
		bop->bo_arbor->t_height = tree->t_height;
		bop->bo_i = level_alloc(bop->bo_arbor->t_height);
		if (bop->bo_i == NULL)
			return fail(bop, M0_ERR(-ENOMEM));
		bop->bo_i->i_key_found = false;
		return P_LOCKALL;
	}
	case P_LOCKALL:
		if (bop->bo_flags & BOF_LOCKALL) {
			/* return m0_sm_op_sub(&bop->bo_op, P_LOCK, P_DOWN); */
			m0_rwlock_write_lock(&tree->t_lock);
		}
		/* Fall through to the next stage */
	case P_DOWN:
		oi->i_used = 0;
		/* Load root node. */
		return node_get(&oi->i_nop, tree, &tree->t_root->n_addr,
				P_NEXTDOWN);
	case P_NEXTDOWN:
		if (oi->i_nop.no_op.o_sm.sm_rc == 0) {
			struct slot    node_slot = {};
			struct segaddr child_node_addr;

			lev = &oi->i_level[oi->i_used];
			lev->l_node = oi->i_nop.no_node;
			node_slot.s_node = oi->i_nop.no_node;
			lev->l_seq = lev->l_node->n_seq;
			/* verify node footer */
			M0_ASSERT(node_verify(lev->l_node));

			oi->i_nop.no_node = NULL;

			oi->i_key_found = node_find(&node_slot,
						    &bop->bo_rec.r_key);
			lev->l_idx = node_slot.s_idx;

			if (node_level(node_slot.s_node) > 0) {
				if (oi->i_key_found) {
					lev->l_idx++;
					node_slot.s_idx++;
				}
				node_child(&node_slot, &child_node_addr);

				if (!address_in_segment(child_node_addr)) {
					node_op_fini(&oi->i_nop);
					return fail(bop, M0_ERR(-EFAULT));
				}
				oi->i_used++;
				return node_get(&oi->i_nop, tree,
						&child_node_addr, P_NEXTDOWN);
			} else {
				if (!oi->i_key_found)
					return P_LOCK;
				/**
				 * If root is an internal node and it contains
				 * only two record, if any of the record is
				 * going to be deleted, load the other child of
				 * root.
				 */
				if (oi->i_used > 0 &&
				    node_count_rec(oi->i_level[0].l_node) == 2)
					return root_case_handle(bop);

				return P_LOCK;
			}
		} else {
			node_op_fini(&oi->i_nop);
			return fail(bop, oi->i_nop.no_op.o_sm.sm_rc);
		}
	case P_STORE_CHILD: {
		/* store child of the root. */
		oi->i_level[1].l_sibling = oi->i_nop.no_node;
		oi->i_level[1].l_sib_seq = oi->i_nop.no_node->n_seq;
		/* Fall through to the next step */
	}
	case P_LOCK:
		if (!locked(tree))
			return lock_op_init(&bop->bo_op, &bop->bo_i->i_nop,
					    bop->bo_arbor->t_desc, P_CHECK);
		else
			return P_CHECK;
	case P_CHECK: {
		oi->i_trial++;
		if (!path_check(oi, tree, &bop->bo_rec.r_key.k_cookie) ||
		    !child_node_check(oi)) {
			if (oi->i_trial == MAX_TRIALS) {
				if (bop->bo_flags & BOF_LOCKALL)
					return fail(bop, -ETOOMANYREFS);
				else
					bop->bo_flags |= BOF_LOCKALL;
			}
			if (bop->bo_arbor->t_height != tree->t_height) {
				/* If height has changed */
				lock_op_unlock(tree);
				level_cleanup(oi, bop->bo_tx);
				return P_INIT;
			} else {
				/* If height is same */
				lock_op_unlock(tree);
				return P_DOWN;
			}
		}
		/* Fall through to the next step */
	}
	case P_ACT: {
		struct m0_btree_rec rec;
		struct slot         node_slot;
		/**
		 *  if key exists, delete the key, if there is an underflow, go
		 *  to resolve function else return P_CLEANUP.
		*/

		if (!oi->i_key_found)
			rec.r_flags = M0_BSC_KEY_NOT_FOUND;
		else {
			lev = &oi->i_level[oi->i_used];
			node_slot.s_node = lev->l_node;
			node_slot.s_idx  = lev->l_idx;
			node_del(node_slot.s_node, node_slot.s_idx, bop->bo_tx);
			lev->l_node->n_skip_rec_count_check = true;
			node_done(&node_slot, bop->bo_tx, true);
			node_fix(node_slot.s_node, bop->bo_tx);

			rec.r_flags = M0_BSC_SUCCESS;
		}
		int rc = bop->bo_cb.c_act(&bop->bo_cb, &rec);
		if (rc) {
			lock_op_unlock(tree);
			return fail(bop, rc);
		}

		if (oi->i_key_found) {
			if (oi->i_used == 0 ||
			    !node_isunderflow(lev->l_node, false)) {
				/* No Underflow */
				lev->l_node->n_skip_rec_count_check = false;
				lock_op_unlock(tree);
				return P_CLEANUP;
			}
			lev->l_node->n_skip_rec_count_check = false;
			return btree_del_resolve_underflow(bop);
		}
		lock_op_unlock(tree);
		return P_CLEANUP;
	}
	case P_FREENODE : {
		struct nd *node;
		int64_t    nxt = P_FREENODE;

		lev = &oi->i_level[oi->i_used];
		if (lev->l_freenode) {
			if (oi->i_used == 0) {
				oi->i_used = bop->bo_arbor->t_height - 1;
				nxt = P_CLEANUP;
			} else
				oi->i_used --;

			node = lev->l_node;
			node_put(lev->l_node);
			lev->l_node = NULL;
			oi->i_nop.no_opc = NOP_FREE;
			return node_free(&oi->i_nop, node,
					 bop->bo_tx, nxt);
		}
		oi->i_used = bop->bo_arbor->t_height - 1;
		/* Fall through */
	}
	case P_CLEANUP : {
		level_cleanup(oi, bop->bo_tx);
		return P_DONE;
		//return m0_sm_op_ret(&bop->bo_op);
	}
	default:
		M0_IMPOSSIBLE("Wrong state: %i", bop->bo_op.o_sm.sm_state);
	};
}

int  m0_btree_open(void *addr, int nob, struct m0_btree **out)
{
	return 0;
}

void m0_btree_close(struct m0_btree *arbor)
{
}

/**
 * m0_btree_create is the API which is used by motr to create btree.
 *
 * @param addr It is the address of root node allocated by the caller of this
 * function
 * @param nob It is the size of root node.
 * @param bt It is the type of btree to be created.
 * @param tx It represents the transaction of which the current operation is
 * part of.
 * @param bop It represents the structure containing all the relevant details
 * for carrying out btree operations.
 */

void m0_btree_create(void *addr, int nob, const struct m0_btree_type *bt,
		     const struct node_type *nt, struct m0_be_tx *tx,
		     struct m0_btree_op *bop)
{
	bop->b_data.addr	= addr;
	bop->b_data.num_bytes	= nob;
	bop->b_data.bt		= bt;
	bop->b_data.nt		= nt;

	m0_sm_op_init(&bop->bo_op, &btree_create_tick, &bop->bo_op_exec,
		      &btree_conf, &bop->bo_sm_group);
}

void m0_btree_destroy(struct m0_btree *arbor, struct m0_btree_op *bop)
{
	bop->bo_arbor	= arbor;
	bop->bo_tx	= NULL;

	m0_sm_op_init(&bop->bo_op, &btree_destroy_tick, &bop->bo_op_exec,
		      &btree_conf, &bop->bo_sm_group);
}

/**
 * Looks up for the key/slant key by the given search key in the btree.
 * The callback routine returns record if key is found else it returns error.
 *
 * @param arbor Btree parameteres.`
 * @param key   Key to be searched in the btree.
 * @param cb    Callback routine to return operation output.
 * @param flags Operation specific flags (cookie, slant etc.).
 * @param bop   Btree operation related parameters.
 */
void m0_btree_get(struct m0_btree *arbor, const struct m0_btree_key *key,
		  const struct m0_btree_cb *cb, uint64_t flags,
		  struct m0_btree_op *bop)
{
	bop->bo_opc = M0_BO_GET;
	bop->bo_arbor = arbor;
	bop->bo_rec.r_key = *key;
	bop->bo_flags = flags;
	bop->bo_cb = *cb;
	m0_sm_op_init(&bop->bo_op, &btree_get_tick, &bop->bo_op_exec,
		      &btree_conf, &bop->bo_sm_group);
}

/**
 * Iterates through the tree and finds next/previous key of the given search
 * key based on the flag. The callback routine returns record if key is found
 * else it returns error.
 *
 * @param arbor Btree parameteres.`
 * @param key   Key to be searched in the btree.
 * @param cb    Callback routine to return operation output.
 * @param flags Operation specific flags (cookie, slant, prev, next etc.).
 * @param bop   Btree operation related parameters.
 */
void m0_btree_iter(struct m0_btree *arbor, const struct m0_btree_key *key,
		   const struct m0_btree_cb *cb, uint64_t flags,
		   struct m0_btree_op *bop)
{
	m0_sm_op_init(&bop->bo_op, &btree_iter_tick, &bop->bo_op_exec,
		      &btree_conf, &bop->bo_sm_group);
}

/**
 * m0_btree_put is the API which is used by motr to put the given record into
 * the btree.
 *
 * @param arbor It provides all the required data about the tree in which user
 * wants to insert record.
 * @param tx It represents the transaction of which the current operation is
 * part of.
 * @param rec It represents the record which needs to get inserted. Note that,
 * user may or may not provide valid value but record should be provided with
 * valid key, key size and value size as it is needed for operation.
 * @param cb It represents callback which will get called by the operation to
 * allow user to insert key and record at provided place.
 * @param flags
 * @param bop It represents the structure containing all the relevant details
 * for carrying out btree operations.
 */
void m0_btree_put(struct m0_btree *arbor, const struct m0_btree_rec *rec,
		  const struct m0_btree_cb *cb, uint64_t flags,
		  struct m0_btree_op *bop, struct m0_be_tx *tx)
{
	bop->bo_opc    = M0_BO_PUT;
	bop->bo_arbor  = arbor;
	bop->bo_rec    = *rec;
	bop->bo_cb     = *cb;
	bop->bo_tx     = tx;
	bop->bo_flags  = flags;
	bop->bo_i      = NULL;

	m0_sm_op_init(&bop->bo_op, &btree_put_tick, &bop->bo_op_exec,
		      &btree_conf, &bop->bo_sm_group);
}

void m0_btree_del(struct m0_btree *arbor, const struct m0_btree_key *key,
		  const struct m0_btree_cb *cb, uint64_t flags,
		  struct m0_btree_op *bop, struct m0_be_tx *tx)
{
	bop->bo_opc       = M0_BO_DEL;
	bop->bo_arbor     = arbor;
	bop->bo_rec.r_key = *key;
	bop->bo_cb        = *cb;
	bop->bo_tx        = tx;
	bop->bo_flags     = flags;
	bop->bo_i         = NULL;

	m0_sm_op_init(&bop->bo_op, &btree_del_tick, &bop->bo_op_exec,
		      &btree_conf, &bop->bo_sm_group);
}

#endif

#ifndef __KERNEL__
/**
 *  --------------------------
 *  Section START - Unit Tests
 *  --------------------------
 */

/**
 * The code contained below is 'ut'. This is a little experiment to contain the
 * ut code in the same file containing the functionality code. We are open to
 * changes iff enough reasons are found that this model either does not work or
 * is not intuitive or maintainable.
 */

#define m0_be_tx_init(tx,tid,dom,sm_group,persistent,discarded,filler,datum) \
	do {                                                                 \
	                                                                     \
	} while (0)

#define m0_be_tx_prep(tx,credit)                                             \
	do {                                                                 \
                                                                             \
	} while (0)

static bool btree_ut_initialised = false;
static void btree_ut_init(void)
{
	if (!btree_ut_initialised) {
		segops = (struct seg_ops *)&mem_seg_ops;
		m0_btree_mod_init();
		btree_ut_initialised = true;
	}
}

static void btree_ut_fini(void)
{
	segops = NULL;
	m0_btree_mod_fini();
	btree_ut_initialised = false;
}

/**
 * This test will create a few nodes and then delete them before exiting. The
 * main intent of this test is to debug the create and delete nodes functions.
 */
static void m0_btree_ut_node_create_delete(void)
{
	struct node_op          op;
	struct m0_btree_type    tt;
	struct td              *tree;
	struct td              *tree_clone;
	struct nd              *node1;
	struct nd              *node2;
	const struct node_type *nt    = &fixed_format;

	M0_ENTRY();

	btree_ut_init();

	M0_SET0(&op);

	M0_ASSERT(trees_loaded == 0);

	// Create a Fixed-Format tree.
	op.no_opc = NOP_ALLOC;
	tree_create(&op, &tt, 10, NULL, 0);

	tree = op.no_tree;

	M0_ASSERT(tree->r_ref == 1);
	M0_ASSERT(tree->t_root != NULL);
	M0_ASSERT(trees_loaded == 1);

	// Add a few nodes to the created tree.
	op.no_opc = NOP_ALLOC;
	node_alloc(&op, tree, 10, nt, 8, 8, NULL, 0);
	node1 = op.no_node;

	op.no_opc = NOP_ALLOC;
	node_alloc(&op,  tree, 10, nt, 8, 8, NULL, 0);
	node2 = op.no_node;

	op.no_opc = NOP_FREE;
	node_free(&op, node1, NULL, 0);

	op.no_opc = NOP_FREE;
	node_free(&op, node2, NULL, 0);

	/* Get another reference to the same tree. */
	tree_get(&op, &tree->t_root->n_addr, 0);
	tree_clone = op.no_tree;
	M0_ASSERT(tree_clone->r_ref == 2);
	M0_ASSERT(tree->t_root == tree_clone->t_root);
	M0_ASSERT(trees_loaded == 1);


	tree_put(tree_clone);
	M0_ASSERT(trees_loaded == 1);

	// Done playing with the tree - delete it.
	op.no_opc = NOP_FREE;
	tree_delete(&op, tree, NULL, 0);
	M0_ASSERT(trees_loaded == 0);

	btree_ut_fini();
	M0_LEAVE();
}


static bool add_rec(struct nd *node,
		    uint64_t   key,
		    uint64_t   val)
{
	struct ff_head      *h = ff_data(node);
	struct slot          slot;
	struct m0_btree_key  find_key;
	m0_bcount_t          ksize;
	void                *p_key;
	m0_bcount_t          vsize;
	void                *p_val;

	/**
	 * To add a record if space is available in the node to hold a new
	 * record:
	 * 1) Search index in the node where the new record is to be inserted.
	 * 2) Get the location in the node where the key & value should be
	 *    inserted.
	 * 3) Insert the new record at the determined location.
	 */

	ksize = h->ff_ksize;
	p_key = &key;
	vsize = h->ff_vsize;
	p_val = &val;

	M0_SET0(&slot);
	slot.s_node                            = node;
	slot.s_rec.r_key.k_data.ov_vec.v_nr    = 1;
	slot.s_rec.r_key.k_data.ov_vec.v_count = &ksize;
	slot.s_rec.r_val.ov_vec.v_nr           = 1;
	slot.s_rec.r_val.ov_vec.v_count        = &vsize;

	if (node_count(node) != 0) {
		if (!node_isfit(&slot))
			return false;
		find_key.k_data.ov_vec.v_nr = 1;
		find_key.k_data.ov_vec.v_count = &ksize;
		find_key.k_data.ov_buf = &p_key;
		node_find(&slot, &find_key);
	}

	node_make(&slot, NULL);

	slot.s_rec.r_key.k_data.ov_buf = &p_key;
	slot.s_rec.r_val.ov_buf = &p_val;

	node_rec(&slot);

	*((uint64_t *)p_key) = key;
	*((uint64_t *)p_val) = val;

	return true;
}

static void get_next_rec_to_add(struct nd *node, uint64_t *key,  uint64_t *val)
{
	struct slot          slot;
	uint64_t             proposed_key;
	struct m0_btree_key  find_key;
	m0_bcount_t          ksize;
	void                *p_key;
	m0_bcount_t          vsize;
	void                *p_val;
	struct ff_head      *h = ff_data(node);

	M0_SET0(&slot);
	slot.s_node = node;

	ksize = h->ff_ksize;
	proposed_key = rand();

	find_key.k_data = M0_BUFVEC_INIT_BUF(&p_key, &ksize);

	slot.s_rec.r_key.k_data = M0_BUFVEC_INIT_BUF(&p_key, &ksize);

	slot.s_rec.r_val = M0_BUFVEC_INIT_BUF(&p_val, &vsize);

	while (true) {
		uint64_t found_key;

		proposed_key %= 256;
		p_key = &proposed_key;

		if (node_count(node) == 0)
			break;
		node_find(&slot, &find_key);
		node_rec(&slot);

		if (slot.s_idx >= node_count(node))
			break;

		found_key = *(uint64_t *)p_key;

		if (found_key == proposed_key)
			proposed_key++;
		else
			break;
	}

	*key = proposed_key;
	memset(val, *key, sizeof(*val));
}

void get_rec_at_index(struct nd *node, int idx, uint64_t *key,  uint64_t *val)
{
	struct slot          slot;
	m0_bcount_t          ksize;
	void                *p_key;
	m0_bcount_t          vsize;
	void                *p_val;

	M0_SET0(&slot);
	slot.s_node = node;
	slot.s_idx  = idx;

	M0_ASSERT(idx<node_count(node));

	slot.s_rec.r_key.k_data.ov_vec.v_nr = 1;
	slot.s_rec.r_key.k_data.ov_vec.v_count = &ksize;
	slot.s_rec.r_key.k_data.ov_buf = &p_key;

	slot.s_rec.r_val.ov_vec.v_nr = 1;
	slot.s_rec.r_val.ov_vec.v_count = &vsize;
	slot.s_rec.r_val.ov_buf = &p_val;

	node_rec(&slot);

	if (key != NULL)
		*key = *(uint64_t *)p_key;

	if (val != NULL)
		*val = *(uint64_t *)p_val;
}

void get_key_at_index(struct nd *node, int idx, uint64_t *key)
{
	struct slot          slot;
	m0_bcount_t          ksize;
	void                *p_key;

	M0_SET0(&slot);
	slot.s_node = node;
	slot.s_idx  = idx;

	M0_ASSERT(idx<node_count(node));

	slot.s_rec.r_key.k_data.ov_vec.v_nr = 1;
	slot.s_rec.r_key.k_data.ov_vec.v_count = &ksize;
	slot.s_rec.r_key.k_data.ov_buf = &p_key;

	node_key(&slot);

	if (key != NULL)
		*key = *(uint64_t *)p_key;
}
/**
 * This unit test will create a tree, add a node and then populate the node with
 * some records. It will also confirm the records are in ascending order of Key.
 */
static void m0_btree_ut_node_add_del_rec(void)
{
	struct node_op          op;
	struct m0_btree_type    tt;
	struct td              *tree;
	struct nd              *node1;
	const struct node_type *nt      = &fixed_format;
	uint64_t                key;
	uint64_t                val;
	uint64_t                prev_key;
	uint64_t                curr_key;
	time_t                  curr_time;
	int                     run_loop;

	M0_ENTRY();

	time(&curr_time);
	printf("\nUsing seed %lu", curr_time);
	srand(curr_time);

	run_loop = 50000;

	btree_ut_init();

	M0_SET0(&op);

	op.no_opc = NOP_ALLOC;
	tree_create(&op, &tt, 10, NULL, 0);

	tree = op.no_tree;

	op.no_opc = NOP_ALLOC;
	node_alloc(&op, tree, 10, nt, 8, 8, NULL, 0);
	node1 = op.no_node;

	while (run_loop--) {
		int i;

		/** Add records */
		i = 0;
		while (true) {
			get_next_rec_to_add(node1, &key, &val);
			if (!add_rec(node1, key, val))
				break;
			M0_ASSERT(++i == node_count(node1));
		}

		/** Confirm all the records are in ascending value of key. */
		get_rec_at_index(node1, 0, &prev_key, NULL);
		for (i = 1; i < node_count(node1); i++) {
			get_rec_at_index(node1, i, &curr_key, NULL);
			M0_ASSERT(prev_key < curr_key);
			prev_key = curr_key;
		}

		/** Delete all the records from the node. */
		i = node_count(node1) - 1;
		while (node_count(node1) != 0) {
			int j = rand() % node_count(node1);
			node_del(node1, j, NULL);
			M0_ASSERT(i-- == node_count(node1));
		}
	}

	printf("\n");
	op.no_opc = NOP_FREE;
	node_free(&op, node1, NULL, 0);

	// Done playing with the tree - delete it.
	op.no_opc = NOP_FREE;
	tree_delete(&op, tree, NULL, 0);

	btree_ut_fini();

	M0_LEAVE();
}

/**
 * In this unit test we exercise a few tree operations in both valid and invalid
 * conditions.
 */
static void m0_btree_ut_basic_tree_oper(void)
{
	void                   *invalid_addr = (void *)0xbadbadbadbad;
	struct m0_btree        *btree;
	struct m0_btree_type    btree_type = {  .tt_id = M0_BT_UT_KV_OPS,
						.ksize = 8,
						.vsize = 8, };
	struct m0_be_tx        *tx = NULL;
	struct m0_btree_op      b_op = {};
	void                   *temp_node;
	const struct node_type *nt = &fixed_format;

	/** Prepare transaction to capture tree operations. */
	m0_be_tx_init(tx, 0, NULL, NULL, NULL, NULL, NULL, NULL);
	m0_be_tx_prep(tx, NULL);
	btree_ut_init();
	/**
	 *  Run a valid scenario which:
	 *  1) Creates a btree
	 *  2) Closes the btree
	 *  3) Opens the btree
	 *  4) Closes the btree
	 *  5) Destroys the btree
	 */

	/** Create temp node space*/
	temp_node = m0_alloc_aligned((1024 + sizeof(struct nd)), 10);
	M0_BTREE_OP_SYNC_WITH_RC(&b_op.bo_op,
				 m0_btree_create(temp_node, 1024, &btree_type,
						 nt, tx, &b_op),
				 &b_op.bo_sm_group, &b_op.bo_op_exec);

	m0_btree_close(b_op.bo_arbor);

	m0_btree_open(temp_node, 1024, &btree);

	m0_btree_close(btree);

	btree = b_op.bo_arbor;

	M0_BTREE_OP_SYNC_WITH_RC(&b_op.bo_op, m0_btree_destroy(btree, &b_op),
				 &b_op.bo_sm_group, &b_op.bo_op_exec);

	/**
	 * Commenting this line as btree destroy will take care of it.
	 *
	 * m0_free_aligned(temp_node, (1024 + sizeof(struct nd)), 10);
	 */

	/** Now run some invalid cases */

	/** Open a non-existent btree */
	m0_btree_open(invalid_addr, 1024, &btree);

	/** Close a non-existent btree */
	m0_btree_close(btree);

	/** Destroy a non-existent btree */
	/**
	 * Commenting this case till the time we can gracefully handle failure.
	 *
	 * M0_BTREE_OP_SYNC_WITH_RC(&b_op.bo_op, m0_btree_destroy(btree, &b_op),
	 *			 &b_op.bo_sm_group, &b_op.bo_op_exec);
	 */

	/** Create a new btree */
	temp_node = m0_alloc_aligned((1024 + sizeof(struct nd)), 10);
	M0_BTREE_OP_SYNC_WITH_RC(&b_op.bo_op,
				 m0_btree_create(temp_node, 1024, &btree_type,
						 nt, tx, &b_op),
				 &b_op.bo_sm_group, &b_op.bo_op_exec);

	/** Close it */
	m0_btree_close(b_op.bo_arbor);

	/** Try closing again */
	m0_btree_close(b_op.bo_arbor);

	/** Re-open it */
	m0_btree_open(invalid_addr, 1024, &btree);

	/** Open it again */
	m0_btree_open(invalid_addr, 1024, &btree);

	/** Destory it */
	M0_BTREE_OP_SYNC_WITH_RC(&b_op.bo_op, m0_btree_destroy(btree, &b_op),
				 &b_op.bo_sm_group, &b_op.bo_op_exec);

	/** Attempt to reopen the destroyed tree */
	m0_btree_open(invalid_addr, 1024, &btree);
	btree_ut_fini();

}

struct cb_data {
	/** Key that needs to be stored or retrieved. */
	struct m0_btree_key *key;

	/** Value associated with the key that is to be stored or retrieved. */
	struct m0_bufvec    *value;

	/** If value is retrieved (GET) then check if has expected contents. */
	bool                 check_value;

	/**
	 *  This field is filled by the callback routine with the flags which
	 *  the CB routine received from the _tick(). This flag can then be
	 *  analyzed by the caller for further processing.
	 */
	uint32_t             flags;
};

static int btree_kv_put_cb(struct m0_btree_cb *cb, struct m0_btree_rec *rec)
{
	struct m0_bufvec_cursor  scur;
	struct m0_bufvec_cursor  dcur;
	m0_bcount_t              ksize;
	m0_bcount_t              vsize;
	struct cb_data          *datum = cb->c_datum;

	/** The caller can look at these flags if he needs to. */
	datum->flags = rec->r_flags;

	if (rec->r_flags == M0_BSC_KEY_EXISTS)
		return M0_BSC_KEY_EXISTS;

	ksize = m0_vec_count(&datum->key->k_data.ov_vec);
	M0_ASSERT(m0_vec_count(&rec->r_key.k_data.ov_vec) >= ksize);

	vsize = m0_vec_count(&datum->value->ov_vec);
	M0_ASSERT(m0_vec_count(&rec->r_val.ov_vec) >= vsize);

	m0_bufvec_cursor_init(&scur, &datum->key->k_data);
	m0_bufvec_cursor_init(&dcur, &rec->r_key.k_data);
	m0_bufvec_cursor_copy(&dcur, &scur, ksize);

	m0_bufvec_cursor_init(&scur, datum->value);
	m0_bufvec_cursor_init(&dcur, &rec->r_val);
	m0_bufvec_cursor_copy(&dcur, &scur, vsize);

	return 0;
}

static int btree_kv_get_cb(struct m0_btree_cb *cb, struct m0_btree_rec *rec)
{
	struct m0_bufvec_cursor  scur;
	struct m0_bufvec_cursor  dcur;
	m0_bcount_t              ksize;
	m0_bcount_t              vsize;
	struct cb_data          *datum = cb->c_datum;

	if (rec->r_flags == M0_BSC_KEY_NOT_FOUND ||
	    rec->r_flags == M0_BSC_KEY_BTREE_BOUNDARY)
     		return rec->r_flags;

	ksize = m0_vec_count(&datum->key->k_data.ov_vec);
	M0_PRE(m0_vec_count(&rec->r_key.k_data.ov_vec) <= ksize);

	vsize = m0_vec_count(&datum->value->ov_vec);
	M0_PRE(m0_vec_count(&rec->r_val.ov_vec) <= vsize);

	m0_bufvec_cursor_init(&dcur, &datum->key->k_data);
	m0_bufvec_cursor_init(&scur, &rec->r_key.k_data);
	m0_bufvec_cursor_copy(&dcur, &scur, ksize);

	m0_bufvec_cursor_init(&dcur, datum->value);
	m0_bufvec_cursor_init(&scur, &rec->r_val);
	m0_bufvec_cursor_copy(&dcur, &scur, vsize);

	if (datum->check_value) {
		struct m0_bufvec_cursor kcur;
		struct m0_bufvec_cursor vcur;
		m0_bcount_t             v_off = 0;

		while (v_off <= vsize) {
			m0_bufvec_cursor_init(&kcur, &rec->r_key.k_data);
			m0_bufvec_cursor_init(&vcur, &rec->r_val);
			m0_bufvec_cursor_move(&vcur, v_off);

			if (m0_bufvec_cursor_cmp(&kcur,&vcur)) {
				M0_ASSERT(0);
			}
			v_off += ksize;
		}
	}

	return 0;
}

static int btree_kv_del_cb(struct m0_btree_cb *cb, struct m0_btree_rec *rec)
{
	struct cb_data          *datum = cb->c_datum;

	/** The caller can look at these flags if he needs to. */
	datum->flags = rec->r_flags;

	if (rec->r_flags == M0_BSC_KEY_NOT_FOUND)
		return M0_BSC_KEY_NOT_FOUND;

	return 0;
}

/**
 * This unit test exercises the KV operations for both valid and invalid
 * conditions.
 */
static void m0_btree_ut_basic_kv_oper(void)
{
	struct m0_btree_type    btree_type  = {.tt_id = M0_BT_UT_KV_OPS,
					      .ksize = 8,
					      .vsize = 8, };
	struct m0_be_tx        *tx          = NULL;
	struct m0_btree_op      b_op        = {};
	struct m0_btree        *tree;
	void                   *temp_node;
	int                     i;
	time_t                  curr_time;
	struct m0_btree_cb      ut_cb;
	uint64_t                first_key;
	bool                    first_key_initialized = false;
	struct m0_btree_op      kv_op                 = {};
	const struct node_type *nt                    = &fixed_format;

	M0_ENTRY();

	time(&curr_time);
	printf("\nUsing seed %lu", curr_time);
	srandom(curr_time);

	/** Prepare transaction to capture tree operations. */
	m0_be_tx_init(tx, 0, NULL, NULL, NULL, NULL, NULL, NULL);
	m0_be_tx_prep(tx, NULL);
	btree_ut_init();
	/**
	 *  Run valid scenario:
	 *  1) Create a btree
	 *  2) Adds a few records to the created tree.
	 *  3) Confirms the records are present in the tree.
	 *  4) Deletes all the records from the tree.
	 *  4) Close the btree
	 *  5) Destroy the btree
	 */

	/** Create temp node space and use it as root node for btree */
	temp_node = m0_alloc_aligned((1024 + sizeof(struct nd)), 10);
	M0_BTREE_OP_SYNC_WITH_RC(&b_op.bo_op,
				 m0_btree_create(temp_node, 1024, &btree_type,
						 nt, tx, &b_op),
				 &b_op.bo_sm_group, &b_op.bo_op_exec);

	tree = b_op.bo_arbor;

	for (i = 0; i < 2048; i++) {
		uint64_t             key;
		uint64_t             value;
		struct cb_data       put_data;
		struct m0_btree_rec  rec;
		m0_bcount_t          ksize  = sizeof key;
		m0_bcount_t          vsize  = sizeof value;
		void                *k_ptr  = &key;
		void                *v_ptr  = &value;

		/**
		 *  There is a very low possibility of hitting the same key
		 *  again. This is fine as it helps debug the code when insert
		 *  is called with the same key instead of update function.
		 */
		key = value = m0_byteorder_cpu_to_be64(random());

		if (!first_key_initialized) {
			first_key = key;
			first_key_initialized = true;
		}

		rec.r_key.k_data   = M0_BUFVEC_INIT_BUF(&k_ptr, &ksize);
		rec.r_val          = M0_BUFVEC_INIT_BUF(&v_ptr, &vsize);

		put_data.key       = &rec.r_key;
		put_data.value     = &rec.r_val;

		ut_cb.c_act        = btree_kv_put_cb;
		ut_cb.c_datum      = &put_data;

		M0_BTREE_OP_SYNC_WITH_RC(&kv_op.bo_op,
					 m0_btree_put(tree, &rec, &ut_cb, 0,
						      &kv_op, tx),
					 &kv_op.bo_sm_group, &kv_op.bo_op_exec);
	}

	{
		uint64_t             key;
		uint64_t             value;
		struct cb_data       get_data;
		struct m0_btree_key  get_key;
		struct m0_bufvec     get_value;
		m0_bcount_t          ksize            = sizeof key;
		m0_bcount_t          vsize            = sizeof value;
		void                *k_ptr            = &key;
		void                *v_ptr            = &value;
		uint64_t             find_key;
		void                *find_key_ptr     = &find_key;
		m0_bcount_t          find_key_size    = sizeof find_key;
		struct m0_btree_key  find_key_in_tree;

		get_key.k_data = M0_BUFVEC_INIT_BUF(&k_ptr, &ksize);
		get_value      = M0_BUFVEC_INIT_BUF(&v_ptr, &vsize);

		get_data.key    = &get_key;
		get_data.value  = &get_value;

		ut_cb.c_act   = btree_kv_get_cb;
		ut_cb.c_datum = &get_data;

		find_key = first_key;

		find_key_in_tree.k_data =
				M0_BUFVEC_INIT_BUF(&find_key_ptr, &find_key_size);

		M0_BTREE_OP_SYNC_WITH_RC(&kv_op.bo_op,
					 m0_btree_get(tree,
						      &find_key_in_tree,
						      &ut_cb, BOF_EQUAL, &kv_op),
					 &kv_op.bo_sm_group, &kv_op.bo_op_exec);

		for (i = 1; i < 2048; i++) {
			find_key = key;
			M0_BTREE_OP_SYNC_WITH_RC(&kv_op.bo_op,
						 m0_btree_iter(tree,
							       &find_key_in_tree,
							       &ut_cb, BOF_NEXT,
							       &kv_op),
						 &kv_op.bo_sm_group,
						 &kv_op.bo_op_exec);
		}
	}

	m0_btree_close(tree);
	/**
	 * Commenting this code as the delete operation is not done here.
	 * Due to this, the destroy operation will crash.
	 *
	 *
	 * M0_BTREE_OP_SYNC_WITH_RC(&b_op.bo_op,
	 *				 m0_btree_destroy(b_op.bo_arbor, &b_op),
	 *				 &b_op.bo_sm_group, &b_op.bo_op_exec);
	 */
	btree_ut_fini();
}

#define MIN_STREAM_CNT             5
#define MAX_STREAM_CNT             20

#define MIN_RECS_PER_STREAM        5
#define MAX_RECS_PER_STREAM        2048

/**
 * This unit test exercises the KV operations triggered by multiple streams.
 */
static void m0_btree_ut_multi_stream_kv_oper(void)
{
	void                   *temp_node;
	int                     i;
	time_t                  curr_time;
	struct m0_btree_cb      ut_cb;
	struct m0_be_tx        *tx              = NULL;
	struct m0_btree_op      b_op            = {};
	uint32_t                stream_count    = 0;
	uint64_t                recs_per_stream = 0;
	struct m0_btree_op      kv_op           = {};
	struct m0_btree        *tree;
	const struct node_type *nt              = &fixed_format;
	struct m0_btree_type    btree_type      = {.tt_id = M0_BT_UT_KV_OPS,
						  .ksize = sizeof(uint64_t),
						  .vsize = btree_type.ksize*2,
						  };

	M0_ENTRY();

	time(&curr_time);
	printf("\nUsing seed %lu", curr_time);
	srandom(curr_time);

	stream_count = (random() % (MAX_STREAM_CNT - MIN_STREAM_CNT)) +
			MIN_STREAM_CNT;

	recs_per_stream = (random()%
			   (MAX_RECS_PER_STREAM - MIN_RECS_PER_STREAM)) +
			    MIN_RECS_PER_STREAM;

	/** Prepare transaction to capture tree operations. */
	m0_be_tx_init(tx, 0, NULL, NULL, NULL, NULL, NULL, NULL);
	m0_be_tx_prep(tx, NULL);
	btree_ut_init();
	/**
	 *  Run valid scenario:
	 *  1) Create a btree
	 *  2) Adds records in multiple streams to the created tree.
	 *  3) Confirms the records are present in the tree.
	 *  4) Deletes all the records from the tree using multiple streams.
	 *  5) Close the btree
	 *  6) Destroy the btree
	 */

	/** Create temp node space and use it as root node for btree */
	temp_node = m0_alloc_aligned((1024 + sizeof(struct nd)), 10);
	M0_BTREE_OP_SYNC_WITH_RC(&b_op.bo_op,
				 m0_btree_create(temp_node, 1024, &btree_type,
						 nt, tx, &b_op),
				 &b_op.bo_sm_group, &b_op.bo_op_exec);
	tree = b_op.bo_arbor;

	for (i = 1; i <= recs_per_stream; i++) {
		uint64_t             key;
		uint64_t             value[btree_type.vsize / sizeof(uint64_t)];
		struct cb_data       put_data;
		struct m0_btree_rec  rec;
		m0_bcount_t          ksize  = sizeof key;
		m0_bcount_t          vsize  = sizeof value;
		void                *k_ptr  = &key;
		void                *v_ptr  = &value;
		uint32_t             stream_num;

		for (stream_num = 0; stream_num < stream_count; stream_num++) {
			int k;

			key = i + (stream_num * recs_per_stream);
			key = m0_byteorder_cpu_to_be64(key);
			for (k = 0; k < ARRAY_SIZE(value);k++) {
				value[k] = key;
			}

			rec.r_key.k_data   = M0_BUFVEC_INIT_BUF(&k_ptr, &ksize);
			rec.r_val          = M0_BUFVEC_INIT_BUF(&v_ptr, &vsize);

			put_data.key       = &rec.r_key;
			put_data.value     = &rec.r_val;

			ut_cb.c_act        = btree_kv_put_cb;
			ut_cb.c_datum      = &put_data;

			M0_BTREE_OP_SYNC_WITH_RC(&kv_op.bo_op,
						 m0_btree_put(tree, &rec,
							      &ut_cb, 0,
							      &kv_op, tx),
						 &kv_op.bo_sm_group,
						 &kv_op.bo_op_exec);
		}
	}

	for (i = 1; i <= (recs_per_stream*stream_count); i++) {
		uint64_t             key;
		uint64_t             value[btree_type.vsize/sizeof(uint64_t)];
		struct cb_data       get_data;
		struct m0_btree_key  get_key;
		struct m0_bufvec     get_value;
		m0_bcount_t          ksize             = sizeof key;
		m0_bcount_t          vsize             = sizeof value;
		void                *k_ptr             = &key;
		void                *v_ptr             = &value;
		uint64_t             find_key;
		void                *find_key_ptr      = &find_key;
		m0_bcount_t          find_key_size     = sizeof find_key;
		struct m0_btree_key  find_key_in_tree;

		find_key = m0_byteorder_cpu_to_be64(i);
		find_key_in_tree.k_data =
			M0_BUFVEC_INIT_BUF(&find_key_ptr, &find_key_size);

		get_key.k_data = M0_BUFVEC_INIT_BUF(&k_ptr, &ksize);
		get_value      = M0_BUFVEC_INIT_BUF(&v_ptr, &vsize);

		get_data.key         = &get_key;
		get_data.value       = &get_value;
		get_data.check_value = true;

		ut_cb.c_act   = btree_kv_get_cb;
		ut_cb.c_datum = &get_data;

		M0_BTREE_OP_SYNC_WITH_RC(&kv_op.bo_op,
					 m0_btree_get(tree,
						      &find_key_in_tree,
						      &ut_cb, BOF_EQUAL, &kv_op),
					 &kv_op.bo_sm_group, &kv_op.bo_op_exec);
	}

	for (i = 1; i <= recs_per_stream; i++) {
		uint64_t             del_key;
		struct m0_btree_key  del_key_in_tree;
		void                *p_del_key    = &del_key;
		m0_bcount_t          del_key_size = sizeof del_key;
		struct cb_data       del_data;
		uint32_t             stream_num;

		del_data = (struct cb_data) { .key = &del_key_in_tree,
						 .value = NULL,
						 .check_value = false,
						};

		del_key_in_tree.k_data =
				M0_BUFVEC_INIT_BUF(&p_del_key, &del_key_size);

		ut_cb.c_act   = btree_kv_del_cb;
		ut_cb.c_datum = &del_data;

		for (stream_num = 0; stream_num < stream_count; stream_num++) {
			del_key = i + (stream_num * recs_per_stream);
			del_key = m0_byteorder_cpu_to_be64(del_key);

			M0_BTREE_OP_SYNC_WITH_RC(&kv_op.bo_op,
						 m0_btree_del(tree,
							      &del_key_in_tree,
							      &ut_cb, 0,
							      &kv_op, tx),
						 &kv_op.bo_sm_group,
						 &kv_op.bo_op_exec);
		}
	}

	m0_btree_close(tree);

	/**
	 * Commenting this code as the delete operation is not done here.
	 * Due to this, the destroy operation will crash.
	 *
	 *
	 * M0_BTREE_OP_SYNC_WITH_RC(&b_op.bo_op,
	 *				 m0_btree_destroy(b_op.bo_arbor, &b_op),
	 *				 &b_op.bo_sm_group, &b_op.bo_op_exec);
	 */

	btree_ut_fini();
}

struct btree_ut_thread_info {
	struct m0_thread   ti_q;             /** Used for thread operations. */
	struct m0_bitmap   ti_cpu_map;       /** CPU map to run this thread. */
	uint64_t           ti_key_first;     /** First Key value to use. */
	uint64_t           ti_key_last;      /** Last Key value to use. */
	uint16_t           ti_thread_id;     /** Thread ID <= 65535. */
	struct m0_btree   *ti_tree;          /** Tree for KV operations */
	uint16_t           ti_key_size;      /** Key size in bytes. */
	uint16_t           ti_value_size;    /** Value size in bytes. */
	bool               ti_random_bursts; /** Burstiness in IO pattern. */

	/**
	 *  The fields below are used by the thread functions (init and func)
	 *  to share information. These fields should not be touched by thread
	 *  launcher.
	 */
	struct random_data  ti_random_buf;    /** Buffer used by random func. */
	char               *ti_rnd_state_ptr; /** State array used by RNG. */
};


/**
 *  All the threads wait for this variable to turn TRUE.
 *  The main thread sets to TRUE once it has initialized all the threads so
 *  that all the threads start running on different CPU cores and can compete
 *  for the same btree nodes to work on thus exercising possible race
 *  conditions.
 */
static volatile bool thread_start = false;

/**
 * Thread init function which will do basic setup such as setting CPU affinity
 * for the thread. Any other initialization that might be needed such as
 * resource allocation/initialization needed for the thread handler function
 * can also be done here.
 */
static int btree_ut_thread_init(struct btree_ut_thread_info *ti)
{
	M0_ALLOC_ARR(ti->ti_rnd_state_ptr, 64);
	if (ti->ti_rnd_state_ptr == NULL) {
		return -ENOMEM;
	}

	M0_SET0(&ti->ti_random_buf);
	initstate_r(ti->ti_thread_id + 1, ti->ti_rnd_state_ptr, 64,
		    &ti->ti_random_buf);

	srandom_r(ti->ti_thread_id + 1, &ti->ti_random_buf);

	return m0_thread_confine(&ti->ti_q, &ti->ti_cpu_map);
}

/**
 * This routine is a thread handler which launches PUT, GET, ITER and DEL
 * operations on the btree passed as parameter.
 */
static void btree_ut_thread_kv_oper(struct btree_ut_thread_info *ti)
{
	uint64_t               key[ti->ti_key_size / sizeof(uint64_t)];
	uint64_t               value[ti->ti_value_size / sizeof(uint64_t)];
	m0_bcount_t            ksize         = sizeof key;
	m0_bcount_t            vsize         = sizeof value;
	void                  *k_ptr         = &key;
	void                  *v_ptr         = &value;
	struct m0_btree_rec    rec;
	struct m0_btree_cb     ut_cb;
	struct cb_data         data;

	uint64_t               get_key[ti->ti_key_size / sizeof(uint64_t)];
	uint64_t               get_value[ti->ti_value_size / sizeof(uint64_t)];
	m0_bcount_t            get_ksize     = sizeof get_key;
	m0_bcount_t            get_vsize     = sizeof get_value;
	void                  *get_k_ptr     = &get_key;
	void                  *get_v_ptr     = &get_value;
	struct m0_btree_rec    get_rec;
	struct m0_btree_cb     ut_get_cb;
	struct cb_data         get_data;

	uint64_t               key_iter;
	struct m0_btree_op     kv_op     = {};
	struct m0_btree       *tree;
	struct m0_be_tx       *tx        = NULL;

	/**
	 *  Currently our thread routine only supports Keys and Values which are
	 *  a multiple of 8 bytes.
	 */
	M0_ASSERT(ti->ti_key_size % sizeof(uint64_t) == 0);
	M0_ASSERT(ti->ti_value_size % sizeof(uint64_t) == 0);

	/** Prepare transaction to capture tree operations. */
	m0_be_tx_init(tx, 0, NULL, NULL, NULL, NULL, NULL, NULL);
	m0_be_tx_prep(tx, NULL);

	key_iter = ti->ti_key_first;

	rec.r_key.k_data   = M0_BUFVEC_INIT_BUF(&k_ptr, &ksize);
	rec.r_val          = M0_BUFVEC_INIT_BUF(&v_ptr, &vsize);

	data.key           = &rec.r_key;
	data.value         = &rec.r_val;

	ut_cb.c_act        = btree_kv_put_cb;
	ut_cb.c_datum      = &data;

	get_rec.r_key.k_data   = M0_BUFVEC_INIT_BUF(&get_k_ptr, &get_ksize);
	get_rec.r_val          = M0_BUFVEC_INIT_BUF(&get_v_ptr, &get_vsize);

	get_data.key           = &get_rec.r_key;
	get_data.value         = &get_rec.r_val;
	get_data.check_value   = true;

	ut_get_cb.c_act        = btree_kv_get_cb;
	ut_get_cb.c_datum      = &get_data;

	tree                   = ti->ti_tree;

	/** Wait till all the threads have been initialised. */
	while (!thread_start)
	;

	while (key_iter <= ti->ti_key_last) {
		uint64_t  key_start;
		uint64_t  key_end;
		uint64_t  keys_put_count = 0;
		uint64_t  keys_found_count = 0;
		int       i;
		int32_t   r;
		uint64_t  iter_dir;
		uint64_t  del_key;

		key_start = key_iter;
		if (ti->ti_random_bursts) {
			random_r(&ti->ti_random_buf, &r);
			key_end = (r % (ti->ti_key_last - key_start)) +
				  key_start;
		} else
			key_end = ti->ti_key_last;

		/** PUT keys and their corresponding values in the tree. */
		while (key_start <= key_end) {
			/**
			 *  Embed the thread-id in LSB so that different threads
			 *  will target the same node thus causing race
			 *  conditions useful to mimic and test btree operations
			 *  in a loaded system.
			 */
			key[0] = (key_start << (sizeof(ti->ti_thread_id) * 8)) +
				ti->ti_thread_id;
			key[0] = m0_byteorder_cpu_to_be64(key[0]);
			for (i = 1; i < ARRAY_SIZE(key); i++)
				key[i] = key[0];

			value[0] = key[0];
			for (i = 1; i < ARRAY_SIZE(value); i++)
				value[i] = value[0];

			M0_BTREE_OP_SYNC_WITH_RC(&kv_op.bo_op,
						 m0_btree_put(tree, &rec,
							      &ut_cb, 0,
							      &kv_op, tx),
						 &kv_op.bo_sm_group,
						 &kv_op.bo_op_exec);
			M0_ASSERT(data.flags == 0);

			keys_put_count++;
			key_start++;
		}

		/** GET and ITERATE over the keys which we inserted above. */

		/**  Randomly decide the iteration direction. */
		random_r(&ti->ti_random_buf, &r);

		key_start = key_iter;
		if (r % 2) {
			/** Iterate forward. */
			iter_dir = BOF_NEXT;
			key[0] = (key_start <<
				  (sizeof(ti->ti_thread_id) * 8)) +
				 ti->ti_thread_id;
			key[0] = m0_byteorder_cpu_to_be64(key[0]);
			for (i = 1; i < ARRAY_SIZE(key); i++)
				key[i] = key[0];
		} else {
			/** Iterate backward. */
			iter_dir = BOF_PREV;
			key[0] = (key_end <<
				  (sizeof(ti->ti_thread_id) * 8)) +
				 ti->ti_thread_id;
			key[0] = m0_byteorder_cpu_to_be64(key[0]);
			for (i = 1; i < ARRAY_SIZE(key); i++)
				key[i] = key[0];
		}

		M0_BTREE_OP_SYNC_WITH_RC(&kv_op.bo_op,
					 m0_btree_get(tree,
						      &rec.r_key, &ut_get_cb,
						      BOF_EQUAL, &kv_op),
					 &kv_op.bo_sm_group,
					 &kv_op.bo_op_exec);
		keys_found_count++;

		while (get_data.flags != M0_BSC_KEY_NOT_FOUND) {
			M0_BTREE_OP_SYNC_WITH_RC(&kv_op.bo_op,
						 m0_btree_iter(tree,
							       &rec.r_key,
							       &ut_get_cb,
							       iter_dir,
							       &kv_op),
						 &kv_op.bo_sm_group,
						 &kv_op.bo_op_exec);
			keys_found_count++;

			/** Copy over the gotten key for the next search. */
			for (i = 1; i < ARRAY_SIZE(key); i++)
				key[i] = get_key[0];
		}

		M0_ASSERT(keys_found_count == keys_put_count);

		/**
		 *  DEL the keys which we had created in this iteration. The
		 *  direction of traversing the delete keys is randomly
		 *  selected.
		 */
		random_r(&ti->ti_random_buf, &r);

		key_start = key_iter;
		del_key = (r % 2 == 0) ? key_start : key_end;
		while (keys_found_count) {
			key[0] = (del_key << (sizeof(ti->ti_thread_id) * 8)) +
				 ti->ti_thread_id;
			key[0] = m0_byteorder_cpu_to_be64(key[0]);
			for (i = 1; i < ARRAY_SIZE(key); i++)
				key[i] = key[0];

			M0_BTREE_OP_SYNC_WITH_RC(&kv_op.bo_op,
						 m0_btree_del(tree, &rec.r_key,
							      &ut_cb, 0,
							      &kv_op, tx),
						 &kv_op.bo_sm_group,
						 &kv_op.bo_op_exec);
			del_key = (r % 2 == 0) ? del_key + 1 : del_key - 1;
			keys_found_count--;
		}

		key_iter = key_end + 1;
	}

	/** Free resources. */
	m0_free(ti->ti_rnd_state_ptr);
}


/**
 * This function allocates an array pointed by cpuid_ptr and fills it with the
 * CPU ID of the CPUs which are currently online.
 */
static void online_cpu_id_get(uint16_t **cpuid_ptr, uint16_t *cpu_count)
{
	size_t           cpu_max;
	uint32_t         cpuid;
	struct m0_bitmap map_cpu_online  = {};
	int              rc;

	*cpu_count = 0;
	cpu_max = m0_processor_nr_max();
	rc = m0_bitmap_init(&map_cpu_online, cpu_max);
	if (rc != 0)
		return;

	m0_processors_online(&map_cpu_online);

	for (cpuid = 0; cpuid < map_cpu_online.b_nr; cpuid++) {
		if (m0_bitmap_get(&map_cpu_online, cpuid)) {
			(*cpu_count)++;
		}
	}

	if (*cpu_count) {
		M0_ALLOC_ARR(*cpuid_ptr, *cpu_count);
		M0_ASSERT(*cpuid_ptr != NULL);

		*cpu_count = 0;
		for (cpuid = 0; cpuid < map_cpu_online.b_nr; cpuid++) {
			if (m0_bitmap_get(&map_cpu_online, cpuid)) {
				(*cpuid_ptr)[*cpu_count] = cpuid;
				(*cpu_count)++;
			}
		}
	}
}

struct btree_ut_tree_info {
	struct m0_btree *tree;
};

/**
 * This test launches multiple threads which launch KV operations against one
 * btree in parallel. If thread_count is passed as '0' then one thread per core
 * is launched. If tree_count is passed as '0' then one tree per thread is
 * created.
 */
static void btree_ut_num_threads_num_trees_kv_oper(uint32_t thread_count,
						   uint32_t tree_count)
{
	int                          rc;
	struct btree_ut_thread_info *ti;
	int                          threads_to_run;
	int                          i;
	struct btree_ut_tree_info   *ut_trees;
	uint16_t                     cpu;
	void                        *temp_node;
	struct m0_btree_op           b_op        = {};
	struct m0_be_tx             *tx          = NULL;
	const struct node_type      *nt          = &fixed_format;
	struct m0_btree_type         btree_type  = {.tt_id = M0_BT_UT_KV_OPS,
						    .ksize = sizeof(uint64_t),
						    .vsize = btree_type.ksize*2,
						   };
	uint16_t                    *cpuid_ptr;
	uint16_t                     cpu_count;
	size_t                       cpu_max;

	/**
	 *  1) Create one btree to be used by all the threads.
	 *  2) Assign CPU cores to the threads.
	 *  3) Init and Start the threads which do KV operations.
	 *  4) Wait till all the threads are done.
	 *  5) Close the btree
	 *  6) Destroy the btree
	 */

	/** Prepare transaction to capture tree operations. */
	m0_be_tx_init(tx, 0, NULL, NULL, NULL, NULL, NULL, NULL);
	m0_be_tx_prep(tx, NULL);
	btree_ut_init();

	online_cpu_id_get(&cpuid_ptr, &cpu_count);

	if (thread_count == 0)
		threads_to_run = cpu_count -1; /** Skip Core-0 */
	else
		threads_to_run = thread_count;

	if (tree_count == 0)
		tree_count = threads_to_run;

	M0_ASSERT(threads_to_run >= tree_count);

	thread_start = false;

	M0_ALLOC_ARR(ut_trees, tree_count);
	M0_ASSERT(ut_trees != NULL);

	for (i = 0; i < tree_count; i++) {
		M0_SET0(&b_op);

		/** Create temp node space and use it as root node for btree */
		temp_node = m0_alloc_aligned((1024 + sizeof(struct nd)), 10);

		M0_BTREE_OP_SYNC_WITH_RC(&b_op.bo_op,
					 m0_btree_create(temp_node, 1024,
							 &btree_type,nt, tx,
							 &b_op),
					 &b_op.bo_sm_group, &b_op.bo_op_exec);

		ut_trees[i].tree = b_op.bo_arbor;
	}

	M0_ALLOC_ARR(ti, threads_to_run);
	M0_ASSERT(ti != NULL);

	cpu_max = m0_processor_nr_max();

	cpu = 1; /** We skip Core-0 for Linux kernel and other processes. */
	for (i = 0; i < threads_to_run; i++) {
		rc = m0_bitmap_init(&ti[i].ti_cpu_map, cpu_max);
		m0_bitmap_set(&ti[i].ti_cpu_map, cpuid_ptr[cpu], true);
		cpu++;
		if (cpu >= cpu_count)
			/**
			 *  Circle around if thread count is higher than the
			 *  CPU cores in the system.
			 */
			cpu = 1;

		ti[i].ti_key_first  = 1;
		ti[i].ti_key_last    = ti[i].ti_key_first + MAX_RECS_PER_STREAM;
		ti[i].ti_thread_id  = i;
		ti[i].ti_tree       = ut_trees[i % tree_count].tree;
		ti[i].ti_key_size   = btree_type.ksize;
		ti[i].ti_value_size = btree_type.vsize;
	}

	for (i = 0; i < threads_to_run; i++) {
		rc = M0_THREAD_INIT(&ti[i].ti_q, struct btree_ut_thread_info *,
				    btree_ut_thread_init,
				    &btree_ut_thread_kv_oper, &ti[i],
				    "Thread-%d", i);
		M0_ASSERT(rc == 0);
	}

	/** Initialized all the threads by now. Let's get rolling ... */
	thread_start = true;

	for (i = 0; i < threads_to_run;i++) {
		m0_thread_join(&ti[i].ti_q);
		m0_thread_fini(&ti[i].ti_q);
	}

	for (i = 0; i < tree_count; i++) {
		m0_btree_close(ut_trees[i].tree);
	}

	m0_free(ut_trees);

	/**
	 * Commenting this code as the delete operation is not done here.
	 * Due to this, the destroy operation will crash.
	 *
	 *
	 * M0_BTREE_OP_SYNC_WITH_RC(&b_op.bo_op,
	 *				 m0_btree_destroy(b_op.bo_arbor, &b_op),
	 *				 &b_op.bo_sm_group, &b_op.bo_op_exec);
	 */

	m0_free(ti);
	btree_ut_fini();
}

static void m0_btree_ut_mt_st_kv_oper(void)
{
	btree_ut_num_threads_num_trees_kv_oper(0, 1);
}

static void m0_btree_ut_mt_mt_kv_oper(void)
{
	btree_ut_num_threads_num_trees_kv_oper(0, 0);
}

#if 0
/**
 * Commenting this ut as it is not required as a part for test-suite but my
 * required for testing purpose
**/

/**
 * This function is for traversal of tree in breadth-first order and it will
 * print level and key-value pair for each node.
 */
static void m0_btree_ut_traversal(struct td *tree)
{
	struct nd *root = tree->t_root;
	struct nd *queue[1000000];
	int front = 0, rear = 0;
	queue[front] = root;

        int count = 0;
	int lev = -1;

	while (front != -1 && rear != -1)
	{
		//pop one elemet
		struct nd* element = queue[front];
		if (front == rear) {
			front = -1;
			rear = -1;
		} else {
			front++;
		}
		printf("\n");
		int level = node_level(element);
		if (level > 0) {
			printf("level : %d =>    ",level);
			if (level !=lev)
			{
				lev = level;
				count =0;

			}
			printf("count : %d =>\n",count++);
			int total_count = node_count(element);
			int j;
			for(j=0 ; j < total_count; j++)
			{
				uint64_t key = 0;
				get_key_at_index(element, j, &key);

				key = m0_byteorder_be64_to_cpu(key);
				printf("%"PRIu64"\t", key);

				struct segaddr child_node_addr;
				struct slot    node_slot = {};
				node_slot.s_node = element;

				node_slot.s_idx = j;
				node_child(&node_slot, &child_node_addr);
				struct node_op  i_nop;
				i_nop.no_opc = NOP_LOAD;
				node_get(&i_nop, tree, &child_node_addr,
					 P_NEXTDOWN);
				node_put(i_nop.no_node);
				if (front == -1) {
					front = 0;
				}
				rear++;
				if (rear == 999999) {
					printf("***********OVERFLOW**********");
					break;
				}
				queue[rear] = i_nop.no_node;
			}
			/* store last child: */
			struct segaddr child_node_addr;
			struct slot    node_slot = {};
			node_slot.s_node = element;

			node_slot.s_idx = j;
			node_child(&node_slot, &child_node_addr);
			struct node_op  i_nop;
			i_nop.no_opc = NOP_LOAD;
			node_get(&i_nop, tree, &child_node_addr, P_NEXTDOWN);
			node_put(i_nop.no_node);
			if (front == -1) {
				front = 0;
			}
			rear++;
			if (rear == 999999) {
				printf("***********OVERFLOW**********");
				break;
			}
			queue[rear] = i_nop.no_node;
			printf("\n\n");
		} else {
			printf("level : %d =>",level);
			if (level !=lev)
			{
				lev = level;
				count =0;

			}
			printf("count : %d =>\n",count++);
			int total_count = node_count(element);
			int j;
			for(j=0 ; j < total_count; j++)
			{
				uint64_t key = 0;
				uint64_t val = 0;
				get_rec_at_index(element, j, &key, &val);

				key = m0_byteorder_be64_to_cpu(key);
				val = m0_byteorder_be64_to_cpu(val);
				printf("%"PRIu64",%"PRIu64"\t", key, val);


			}
			printf("\n\n");
		}
	}
}
/**
 * This function will check if the keys of records present in the nodes at each
 * level are in increasing order or not.
 */
static void m0_btree_ut_invariant_check(struct td *tree)
{
	struct nd *root = tree->t_root;
	struct nd *queue[1000000];
	int front = 0, rear = 0;
	queue[front] = root;
	bool firstkey = true;
	int lev = -1;
	uint64_t prevkey;
	int max_level = node_level(root);
	while (front != -1 && rear != -1)
	{
		struct nd* element = queue[front];
		if (front == rear) {
			front = -1;
			rear = -1;
		} else {
			front++;
		}
		int level = node_level(element);
		if (level > 0) {
			if (level !=lev)
			{
				lev = level;
				firstkey = true;
			}
			int total_count = node_count(element);
			if (level == max_level){
				if (element->n_ref != 1){
					printf("***INVARIENT FAIL***");
					M0_ASSERT(0);
				}
			} else{
				if (element->n_ref != 0){
					printf("***INVARIENT FAIL***");
					M0_ASSERT(0);
				}
			}
			int j;
			for(j=0 ; j < total_count; j++)
			{
				uint64_t key = 0;
				get_key_at_index(element, j, &key);

				key = m0_byteorder_be64_to_cpu(key);
				if (!firstkey){
					if (key < prevkey){
						printf("***INVARIENT FAIL***");
						M0_ASSERT(0);
					}
				}
				prevkey = key;
				firstkey = false;
				struct segaddr child_node_addr;
				struct slot    node_slot = {};
				node_slot.s_node = element;

				node_slot.s_idx = j;
				node_child(&node_slot, &child_node_addr);
				struct node_op  i_nop;
				i_nop.no_opc = NOP_LOAD;
				node_get(&i_nop, tree, &child_node_addr,
					 P_NEXTDOWN);
				node_put(i_nop.no_node);
				if (front == -1) {
					front = 0;
				}
				rear++;
				if (rear == 999999) {
					printf("***********OVERFLW***********");
					break;
				}
				queue[rear] = i_nop.no_node;
			}
			struct segaddr child_node_addr;
			struct slot    node_slot = {};
			node_slot.s_node = element;

			node_slot.s_idx = j;
			node_child(&node_slot, &child_node_addr);
			struct node_op  i_nop;
			i_nop.no_opc = NOP_LOAD;
			node_get(&i_nop, tree, &child_node_addr, P_NEXTDOWN);
			node_put(i_nop.no_node);
			if (front == -1) {
				front = 0;
			}
			rear++;
			if (rear == 999999) {
				printf("***********OVERFLW***********");
				break;
			}
			queue[rear] = i_nop.no_node;
		} else {
			if (level !=lev)
			{
				lev = level;
				firstkey = true;
			}
			int total_count = node_count(element);
			if (level == max_level){
				if (element->n_ref != 1){
					printf("***INVARIENT FAIL***");
					M0_ASSERT(0);
				}
			} else{
				if (element->n_ref != 0){
					printf("***INVARIENT FAIL***");
					M0_ASSERT(0);
				}
			}
			int j;
			for(j=0 ; j < total_count; j++)
			{
				uint64_t key = 0;
				uint64_t val = 0;
				get_rec_at_index(element, j, &key, &val);

				key = m0_byteorder_be64_to_cpu(key);
				val = m0_byteorder_be64_to_cpu(val);
				if (!firstkey){
					if (key < prevkey){
						printf("***INVARIENT FAIL***");
						M0_ASSERT(0);
					}

				}
				prevkey = key;
				firstkey = false;
			}
		}
	}
}

static void m0_btree_ut_insert(struct td *tree)
{
	struct ff_head *h     = ff_data(tree->t_root);
	m0_bcount_t     ksize = h->ff_ksize;
	m0_bcount_t     vsize = h->ff_vsize;

	uint64_t total_record = 1000000;
	uint64_t temp = 1000000;

	uint64_t temp2;
	bool inc = false;

	tree->t_height = 1;
	while (total_record) {
		uint64_t               key;
		uint64_t               val;

		struct cb_data         put_data;
		struct m0_btree_key    put_key;
		struct m0_bufvec       put_value;
		struct m0_btree_cb     ut_cb;
		void                  *p_key;
		void                  *p_val;

		temp2 = inc ? temp - total_record : total_record;
		key = val = m0_byteorder_cpu_to_be64(temp2);

		p_key = &key;
		p_val = &val;

		/* printf("%"PRIu64",",key); */
		struct m0_btree_op bop;
		M0_SET0(&bop);
		struct m0_btree btree;
		M0_SET0(&btree);

		bop.bo_op.o_sm.sm_state = P_INIT;
		bop.bo_arbor = &btree;
		bop.bo_arbor->t_desc = tree;
		bop.bo_opc = M0_BO_PUT;

		bop.bo_rec.r_key.k_data = M0_BUFVEC_INIT_BUF(&p_key, &ksize);
		bop.bo_rec.r_val        = M0_BUFVEC_INIT_BUF(&p_val, &vsize);

		put_key.k_data     = M0_BUFVEC_INIT_BUF(&p_key, &ksize);
		put_value          = M0_BUFVEC_INIT_BUF(&p_val, &vsize);

		put_data.key       = &put_key;
		put_data.value     = &put_value;

		ut_cb.c_act   = btree_kv_put_cb;
		ut_cb.c_datum = &put_data;
		bop.bo_cb = ut_cb;

		while (1) {
			int64_t nxt = btree_put_tick(&bop.bo_op);
			if (nxt == P_DONE )
				break;
			bop.bo_op.o_sm.sm_state = nxt;
		}

		if (bop.bo_op.o_sm.sm_rc == M0_BSC_KEY_EXISTS) {
			printf("M0_BSC_KEY_EXISTS");
		} else if (bop.bo_op.o_sm.sm_rc!=0)
		{
			printf("bop->bo_op.o_sm.sm_rc  not 0");
		}

		total_record--;
	}
	printf("\nAfter INSERTION");
	printf("level : %d\n", node_level(tree->t_root));
	m0_btree_ut_invariant_check(tree);
}

static void m0_btree_ut_delete(struct td *tree)
{
	struct ff_head *h     = ff_data(tree->t_root);
	m0_bcount_t     ksize = h->ff_ksize;

	uint64_t total_record = 1000000;
	uint64_t temp = 1000000;

	bool inc = false;
	uint64_t temp2;
	while (total_record) {
		uint64_t               key;

		struct cb_data         put_data;
		struct m0_btree_key    put_key;
		struct m0_btree_cb     ut_cb;
		void                  *p_key;

		temp2 = inc ? temp - total_record : total_record;
		key = m0_byteorder_cpu_to_be64(temp2);
		/* printf("%"PRIu64",",key); */

		p_key = &key;

		struct m0_btree_op bop;
		M0_SET0(&bop);
		struct m0_btree btree;
		M0_SET0(&btree);

		bop.bo_op.o_sm.sm_state = P_INIT;
		bop.bo_arbor = &btree;
		bop.bo_arbor->t_desc = tree;
		bop.bo_opc = M0_BO_DEL;

		bop.bo_rec.r_key.k_data = M0_BUFVEC_INIT_BUF(&p_key, &ksize);

		put_key.k_data     = M0_BUFVEC_INIT_BUF(&p_key, &ksize);

		put_data.key       = &put_key;

		ut_cb.c_act   = btree_kv_del_cb;
		ut_cb.c_datum = &put_data;
		bop.bo_cb = ut_cb;

		while (1) {
			int64_t nxt = btree_del_tick(&bop.bo_op);

			if (nxt == P_DONE )
			{
				break;
			}
			bop.bo_op.o_sm.sm_state = nxt;
		}

		if (bop.bo_op.o_sm.sm_rc == M0_BSC_KEY_NOT_FOUND) {
			printf("M0_BSC_KEY_NOT_FOUND");
		} else if (bop.bo_op.o_sm.sm_rc!=0)
		{
			printf("bop->bo_op.o_sm.sm_rc  not 0");
		}

		total_record--;

		/*printf("%"PRIu64",",temp2);
		printf("\n**********After Deletion****************");
		m0_btree_ut_traversal(tree);
		m0_btree_ut_invariant_check(tree);*/
		M0_ASSERT(tree->t_height == node_level(tree->t_root) + 1);

	}
	printf("\nAfter Deletion");
	m0_btree_ut_traversal(tree);
	m0_btree_ut_invariant_check(tree);
}

/**
 * This ut will put records in the tree and delete those records in sequencial
 * manner.
 */
static void m0_btree_ut_put_del_operation(void)
{
	struct node_op          op;
	struct m0_btree_type    tt;
	struct td              *tree;

	M0_ENTRY();

	btree_ut_init();

	M0_SET0(&op);

	op.no_opc = NOP_ALLOC;

	tree_create(&op, &tt, 10, NULL, 0);

	tree = op.no_tree;

	M0_ASSERT(tree->r_ref == 1);
	M0_ASSERT(tree->t_root != NULL);

	tree->t_height = 1;

	m0_btree_ut_insert(tree);
	m0_btree_ut_delete(tree);

	/*
	printf("\nAfter AGAIN INSERT ");
	m0_btree_ut_traversal(tree);
	*/

	op.no_opc = NOP_FREE;
	tree_delete(&op, tree, NULL, 0);

	btree_ut_fini();
	M0_LEAVE();
}
#endif

struct m0_ut_suite btree_ut = {
	.ts_name = "btree-ut",
	.ts_yaml_config_string = "{ valgrind: { timeout: 3600 },"
	"  helgrind: { timeout: 3600 },"
	"  exclude:  ["
	"   "
	"  ] }",
	.ts_init = NULL,
	.ts_fini = NULL,
	.ts_tests = {
		{"node_create_delete",  m0_btree_ut_node_create_delete},
		{"node_add_del_rec",    m0_btree_ut_node_add_del_rec},
		{"basic_tree_op",       m0_btree_ut_basic_tree_oper},
		{"basic_kv_ops",        m0_btree_ut_basic_kv_oper},
		{"multi_stream_kv_op",  m0_btree_ut_multi_stream_kv_oper},
		{"multi_thread_single_tree_kv_op",
					m0_btree_ut_mt_st_kv_oper},
		{"multi_thread_multi_tree_kv_op",
					m0_btree_ut_mt_mt_kv_oper},
		/* {"btree_kv_add_del",    m0_btree_ut_put_del_operation}, */
		{NULL, NULL}
	}
};

#endif  /** KERNEL */
#undef M0_TRACE_SUBSYSTEM


/*
 * Test plan:
 *
 * - test how cookies affect performance (for large trees and small trees);
 */
/** @} end of btree group */

/*
 *  Local variables:
 *  c-indentation-style: "K&R"
 *  c-basic-offset: 8
 *  tab-width: 8
 *  fill-column: 80
 *  scroll-step: 1
 *  End:
 */
/*
 * vim: tabstop=8 shiftwidth=8 noexpandtab textwidth=80 nowrap
 */

/*  LocalWords:  btree allocator smop smops
 */<|MERGE_RESOLUTION|>--- conflicted
+++ resolved
@@ -1050,13 +1050,9 @@
 static void node_op_fini(struct node_op *op);
 #endif
 #ifndef __KERNEL__
-<<<<<<< HEAD
-static void node_init(struct node_op *n_op, int ksize, int vsize);
-static bool node_verify(const struct nd *node);
-=======
 static void node_init(struct node_op *n_op, int ksize, int vsize,
 		      struct m0_be_tx *tx);
->>>>>>> e85b4781
+static bool node_verify(const struct nd *node);
 #endif
 static int  node_count(const struct nd *node);
 static int  node_count_rec(const struct nd *node);
@@ -1119,12 +1115,11 @@
 	/** nd for required node at currrent level. **/
 	struct nd *l_node;
 
-<<<<<<< HEAD
-	/** Store sequence counter for l_node when it is loaded **/
-=======
 	/** Sequence number of the node */
->>>>>>> e85b4781
 	uint64_t   l_seq;
+
+	/** nd for sibling node at current level. **/
+	struct nd *l_sibling;
 
 	/** Sequence number of the sibling node */
 	uint64_t   l_sib_seq;
@@ -1135,22 +1130,9 @@
 	/** nd for newly allocated node at the level. **/
 	struct nd *l_alloc;
 
-<<<<<<< HEAD
-	/** nd for sibling of required node at current level. **/
-	struct nd *l_sibling;
-
-	/** Store sequence counter for l_sib when it is loaded **/
-	uint64_t   l_sib_seq;
-
-	/** nd for right sibling of required node at current level. **/
-	struct nd *l_next;
-
 	/** flag for indicating if node needs to get freed. **/
 	bool       l_freenode;
-=======
-	/** nd for sibling node at current level. **/
-	struct nd *l_sibling;
->>>>>>> e85b4781
+
 };
 
 /**
@@ -1353,13 +1335,8 @@
 static void node_set_level(const struct nd *node, uint8_t new_level,
 			   struct m0_be_tx *tx)
 {
-<<<<<<< HEAD
 	M0_PRE(node_invariant(node));
-	node->n_type->nt_set_level(node, new_level);
-=======
-	//M0_PRE(node_invariant(node));
 	node->n_type->nt_set_level(node, new_level, tx);
->>>>>>> e85b4781
 }
 
 static void node_move(struct nd *src, struct nd *tgt,
@@ -2576,15 +2553,13 @@
 			oi->i_level[i].l_alloc = NULL;
 		}
 	}
-<<<<<<< HEAD
 	if (oi->i_used > 0 && oi->i_level[1].l_sibling != NULL) {
 		node_put(oi->i_level[1].l_sibling);
 		oi->i_level[1].l_sibling = NULL;
-=======
+	}
 	if (oi->i_level[oi->i_used].l_sibling != NULL) {
 		node_put(oi->i_level[oi->i_used].l_sibling);
 		oi->i_level[oi->i_used].l_sibling = NULL;
->>>>>>> e85b4781
 	}
 	if (oi->i_extra_node != NULL) {
 		node_put(oi->i_extra_node);
@@ -2732,18 +2707,12 @@
 
 	int curr_max_level = node_level(lev->l_node);
 
-<<<<<<< HEAD
-=======
-	node_set_level(oi->i_extra_node, curr_max_level, bop->bo_tx);
-	node_set_level(lev->l_node, curr_max_level + 1, bop->bo_tx);
-
->>>>>>> e85b4781
 	/* skip the invarient check for level */
 	oi->i_extra_node->n_skip_rec_count_check   = true;
 	lev->l_node->n_skip_rec_count_check = true;
 
-	node_set_level(oi->i_extra_node, curr_max_level);
-	node_set_level(lev->l_node, curr_max_level + 1);
+	node_set_level(oi->i_extra_node, curr_max_level, bop->bo_tx);
+	node_set_level(lev->l_node, curr_max_level + 1, bop->bo_tx);
 
 	node_move(lev->l_node, oi->i_extra_node, D_RIGHT, NR_MAX,
 		  bop->bo_tx);
@@ -3257,18 +3226,13 @@
 	[P_NEXTDOWN] = {
 		.sd_flags   = 0,
 		.sd_name    = "P_NEXTDOWN",
-<<<<<<< HEAD
 		.sd_allowed = M0_BITS(P_NEXTDOWN, P_ALLOC, P_STORE_CHILD,
-				      P_CLEANUP, P_SETUP, P_LOCK),
-=======
-		.sd_allowed = M0_BITS(P_NEXTDOWN, P_ALLOC, P_CLEANUP, P_LOCK,
-				      P_SIBLING),
+				      P_CLEANUP, P_SETUP, P_LOCK, P_SIBLING),
 	},
 	[P_SIBLING] = {
 		.sd_flags   = 0,
 		.sd_name    = "P_SIBLING",
 		.sd_allowed = M0_BITS(P_SIBLING, P_LOCK),
->>>>>>> e85b4781
 	},
 	[P_ALLOC] = {
 		.sd_flags   = 0,
@@ -3320,11 +3284,7 @@
 
 static struct m0_sm_trans_descr btree_trans[256] = {
 	{ "create-init", P_INIT,  P_ACT  },
-<<<<<<< HEAD
 	{ "create-act",  P_ACT,   P_DONE },
-=======
-	{ "create-act",  P_ACT,   P_DOWN },
->>>>>>> e85b4781
 	{ "destroy", P_INIT, P_DONE},
 	{ "put/get-init-cookie", P_INIT, P_COOKIE },
 	{ "put/get-init", P_INIT, P_SETUP },
@@ -3338,14 +3298,11 @@
 	{ "put/get-down", P_DOWN, P_NEXTDOWN },
 	{ "put/get-nextdown-repeat", P_NEXTDOWN, P_NEXTDOWN },
 	{ "put-nextdown-next", P_NEXTDOWN, P_ALLOC },
-<<<<<<< HEAD
 	{ "del-nextdown-load", P_NEXTDOWN, P_STORE_CHILD },
-=======
 	{ "get-nextdown-next", P_NEXTDOWN, P_LOCK },
 	{ "iter-nextdown-sibling", P_NEXTDOWN, P_SIBLING },
 	{ "iter-sibling-repeat", P_SIBLING, P_SIBLING },
 	{ "iter-sibling-next", P_SIBLING, P_LOCK },
->>>>>>> e85b4781
 	{ "put/get-nextdown-failed", P_NEXTDOWN, P_CLEANUP },
 	{ "put/get-nextdown-setup", P_NEXTDOWN, P_SETUP},
 	{ "get-nextdown-next", P_NEXTDOWN, P_LOCK},
@@ -3365,14 +3322,11 @@
 	{ "put-makespace-cleanup", P_MAKESPACE, P_CLEANUP },
 	{ "put-makespace", P_MAKESPACE, P_ACT },
 	{ "put/get-act", P_ACT, P_CLEANUP },
-<<<<<<< HEAD
 	{ "del-act", P_ACT, P_FREENODE },
 	{ "del-freenode-repeat", P_FREENODE, P_FREENODE },
 	{ "del-freenode-cleanup", P_FREENODE, P_CLEANUP },
 	{ "del-freenode-done", P_FREENODE, P_DONE},
-=======
 	{ "iter-cleanup-setup", P_CLEANUP, P_SETUP },
->>>>>>> e85b4781
 	{ "put/get-done", P_CLEANUP, P_DONE },
 	{ "put-restart", P_CLEANUP, P_INIT },
 };
@@ -3951,18 +3905,7 @@
 	};
 }
 
-<<<<<<< HEAD
 /* Delete Operation */
-=======
-int64_t btree_del_tick(struct m0_sm_op *smop)
-{
-	struct m0_btree_op *bop = M0_AMB(bop, smop, bo_op);
-	//ToDo: Implement complete destroy tick function.
-	switch(bop->bo_op.o_sm.sm_state)
-	{
-		case P_INIT:
-			return P_ACT;
->>>>>>> e85b4781
 
 /**
  * This function will get called if there is an underflow at current node after
@@ -4019,7 +3962,7 @@
 			if (node_count_rec(lev->l_node) > 1)
 				flag = true;
 			else if (node_count_rec(lev->l_node) == 0) {
-				node_set_level(lev->l_node, 0);
+				node_set_level(lev->l_node, 0, bop->bo_tx);
 				tree->t_height = 1;
 				flag = true;
 			} else
@@ -4047,47 +3990,20 @@
 	 * 4) free that child node
 	 */
 
-<<<<<<< HEAD
 	curr_root_level  = node_level(lev->l_node);
 	root_slot.s_node = lev->l_node;
 	root_slot.s_idx  = 0;
 	node_del(lev->l_node, 0, bop->bo_tx);
 	node_done(&root_slot, bop->bo_tx, true);
-=======
-void m0_btree_create(void *addr, int nob, const struct m0_btree_type *bt,
-		     const struct node_type *nt, struct m0_be_tx *tx,
-		     struct m0_btree_op *bop)
-{
-	bop->b_data.addr      = addr;
-	bop->b_data.num_bytes = nob;
-	bop->b_data.bt        = bt;
-	bop->b_data.nt        = nt;
->>>>>>> e85b4781
 
 	/* l_sib is node below root which is root's only child */
 	root_child = oi->i_level[1].l_sibling;
 	root_child->n_skip_rec_count_check = true;
 
-<<<<<<< HEAD
 	node_move(root_child, lev->l_node, D_RIGHT, NR_MAX, bop->bo_tx);
-=======
-/**
- * m0_btree_destroy is the API which is used by motr to destroy btree.
- *
- * @param arbor It is the address of m0_btree allocated by the caller of this
- * function
- * @param bop It represents the structure containing all the relevant details
- * for carrying out btree operations.
- */
-
-void m0_btree_destroy(struct m0_btree *arbor, struct m0_btree_op *bop)
-{
-	bop->bo_arbor = arbor;
-	bop->bo_tx    = NULL;
->>>>>>> e85b4781
 
 	M0_ASSERT(node_count_rec(root_child) == 0);
-	node_set_level(lev->l_node, curr_root_level - 1);
+	node_set_level(lev->l_node, curr_root_level - 1, bop->bo_tx);
 	tree->t_height--;
 	lev->l_node->n_skip_rec_count_check = false;
 	oi->i_level[1].l_sibling->n_skip_rec_count_check = false;
@@ -4131,7 +4047,6 @@
  * @return int8_t return -1 if any ancestor node is not valid. return 1, if
  *                loading of child is needed, else return 0;
  */
-<<<<<<< HEAD
 static int8_t root_child_is_req(struct m0_btree_op *bop)
 {
 	struct m0_btree_oimpl *oi = bop->bo_i;
@@ -4151,21 +4066,6 @@
 		used_count--;
 	}while (1);
 	return load;
-=======
-void m0_btree_iter(struct m0_btree *arbor, const struct m0_btree_key *key,
-		   const struct m0_btree_cb *cb, uint64_t flags,
-		   struct m0_btree_op *bop)
-{
-	M0_PRE(flags & BOF_NEXT || flags & BOF_PREV);
-
-	bop->bo_opc = M0_BO_ITER;
-	bop->bo_arbor = arbor;
-	bop->bo_rec.r_key = *key;
-	bop->bo_flags = flags;
-	bop->bo_cb = *cb;
-	m0_sm_op_init(&bop->bo_op, &btree_iter_tick, &bop->bo_op_exec,
-		      &btree_conf, &bop->bo_sm_group);
->>>>>>> e85b4781
 }
 
 /**
@@ -4494,6 +4394,13 @@
 		   const struct m0_btree_cb *cb, uint64_t flags,
 		   struct m0_btree_op *bop)
 {
+	M0_PRE(flags & BOF_NEXT || flags & BOF_PREV);
+
+	bop->bo_opc = M0_BO_ITER;
+	bop->bo_arbor = arbor;
+	bop->bo_rec.r_key = *key;
+	bop->bo_flags = flags;
+	bop->bo_cb = *cb;
 	m0_sm_op_init(&bop->bo_op, &btree_iter_tick, &bop->bo_op_exec,
 		      &btree_conf, &bop->bo_sm_group);
 }
