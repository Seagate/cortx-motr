--- conflicted
+++ resolved
@@ -561,12 +561,9 @@
 
 #include "be/ut/helper.h"  /** m0_be_ut_backend_init() */
 #include "be/engine.h"     /** m0_be_engine_tx_size_max() */
-<<<<<<< HEAD
 #include "motr/iem.h"       /* M0_MOTR_IEM_DESC */
-=======
 #include "be/alloc.h"      /** m0_be_chunk_header_size() */
 
->>>>>>> 4b9b9ee5
 
 #ifndef __KERNEL__
 #include <stdlib.h>
@@ -987,15 +984,9 @@
 	const struct m0_format_tag  nt_tag;
 
 	/** Initializes newly allocated node */
-<<<<<<< HEAD
-	void (*nt_init)(const struct segaddr *addr, int shift, int ksize,
-			int vsize, uint32_t ntype, uint64_t crc_type,
+	void (*nt_init)(const struct segaddr *addr, int ksize, int vsize,
+			int nsize, uint32_t ntype, uint64_t crc_type,
 			uint64_t gen, struct m0_fid fid);
-=======
-	void (*nt_init)(const struct segaddr *addr, int ksize, int vsize,
-			int nsize, uint32_t ntype, uint64_t gen,
-			struct m0_fid fid);
->>>>>>> 4b9b9ee5
 
 	/** Cleanup of the node if any before deallocation */
 	void (*nt_fini)(const struct nd *node);
@@ -1331,16 +1322,10 @@
 			      int ksize, int vsize,
 			      struct m0_be_tx *tx, int nxt);
 static void bnode_op_fini(struct node_op *op);
-<<<<<<< HEAD
-static int bnode_access(struct segaddr *addr, int shift, int nxt);
-static int  bnode_init(struct segaddr *addr, int ksize, int vsize,
-		       const struct node_type *nt,
-		       const enum m0_btree_crc_type crc_type, uint64_t gen,
-=======
 static int bnode_access(struct segaddr *addr, int nxt);
 static int  bnode_init(struct segaddr *addr, int ksize, int vsize, int nsize,
-		       const struct node_type *nt, uint64_t gen,
->>>>>>> 4b9b9ee5
+		       const struct node_type *nt,
+		       const enum m0_btree_crc_type crc_type,uint64_t gen,
 		       struct m0_fid fid, int nxt);
 static uint32_t bnode_crctype_get(const struct nd *node);
 #if 0
@@ -1568,14 +1553,9 @@
 	return nxt;
 }
 
-<<<<<<< HEAD
-static int bnode_init(struct segaddr *addr, int ksize, int vsize,
+static int bnode_init(struct segaddr *addr, int ksize, int vsize, int nsize,
 		      const struct node_type *nt,
-		      const enum m0_btree_crc_type crc_type, uint64_t gen,
-=======
-static int bnode_init(struct segaddr *addr, int ksize, int vsize, int nsize,
-		      const struct node_type *nt, uint64_t gen,
->>>>>>> 4b9b9ee5
+		      const enum m0_btree_crc_type crc_type,uint64_t gen,
 		      struct m0_fid fid, int nxt)
 {
 	/**
@@ -1589,12 +1569,7 @@
 	 * requires some time to complete its operation.
 	 */
 
-<<<<<<< HEAD
-	nt->nt_init(addr, segaddr_shift(addr), ksize, vsize, nt->nt_id,
-		    crc_type, gen, fid);
-=======
-	nt->nt_init(addr, ksize, vsize, nsize, nt->nt_id, gen, fid);
->>>>>>> 4b9b9ee5
+	nt->nt_init(addr, ksize, vsize, nsize, nt->nt_id, crc_type, gen, fid);
 	return nxt;
 }
 
@@ -2489,16 +2464,10 @@
  *
  * @return int64_t
  */
-<<<<<<< HEAD
-static int64_t bnode_alloc(struct node_op *op, struct td *tree, int shift,
+static int64_t bnode_alloc(struct node_op *op, struct td *tree, int nsize,
 			   const struct node_type *nt,
-			   const enum m0_btree_crc_type crc_type,
-			   int ksize, int vsize,
-=======
-static int64_t bnode_alloc(struct node_op *op, struct td *tree, int nsize,
-			   const struct node_type *nt, int ksize, int vsize,
->>>>>>> 4b9b9ee5
-			   struct m0_be_tx *tx, int nxt)
+			   const enum m0_btree_crc_type crc_type, int ksize,
+			   int vsize, struct m0_be_tx *tx, int nxt)
 {
 	int            nxt_state = nxt;
 	void          *area;
@@ -2519,12 +2488,8 @@
 	op->no_addr = segaddr_build(area, page_shift);
 	op->no_tree = tree;
 
-<<<<<<< HEAD
-	nxt_state = bnode_init(&op->no_addr, ksize, vsize, nt, crc_type,
-=======
 	nxt_state = bnode_init(&op->no_addr, ksize, vsize, nsize, nt,
->>>>>>> 4b9b9ee5
-			       tree->t_seg->bs_gen, tree->t_fid, nxt);
+			       crc_type, tree->t_seg->bs_gen, tree->t_fid, nxt);
 	/**
 	 * TODO: Consider adding a state here to return in case we might need to
 	 * visit bnode_init() again to complete its execution.
@@ -2571,14 +2536,9 @@
 	 */
 } M0_XCA_RECORD M0_XCA_DOMAIN(be);
 
-<<<<<<< HEAD
-static void ff_init(const struct segaddr *addr, int shift, int ksize, int vsize,
+static void ff_init(const struct segaddr *addr, int ksize, int vsize, int nsize,
 		    uint32_t ntype, uint64_t crc_type, uint64_t gen,
 		    struct m0_fid fid);
-=======
-static void ff_init(const struct segaddr *addr, int ksize, int vsize, int nsize,
-		    uint32_t ntype, uint64_t gen, struct m0_fid fid);
->>>>>>> 4b9b9ee5
 static void ff_fini(const struct nd *node);
 static uint32_t ff_crctype_get(const struct nd *node);
 static int  ff_count_rec(const struct nd *node);
@@ -2805,14 +2765,9 @@
 	return true;
 }
 
-<<<<<<< HEAD
-static void ff_init(const struct segaddr *addr, int shift, int ksize, int vsize,
-		    uint32_t ntype, uint64_t crc_type, uint64_t gen,
+static void ff_init(const struct segaddr *addr, int ksize, int vsize, int nsize,
+		    uint32_t ntype, uint64_t gen, uint64_t crc_type,
 		    struct m0_fid fid)
-=======
-static void ff_init(const struct segaddr *addr, int ksize, int vsize, int nsize,
-		    uint32_t ntype, uint64_t gen, struct m0_fid fid)
->>>>>>> 4b9b9ee5
 {
 	struct ff_head *h   = segaddr_addr(addr);
 
@@ -2820,12 +2775,7 @@
 	M0_PRE(vsize != 0);
 	M0_SET0(h);
 
-<<<<<<< HEAD
-	/* Todo: get CRC type from user while creating tree. */
-	h->ff_seg.h_crc_type  = CRC_TYPE_NO_CRC;
-	h->ff_shift           = shift;
-=======
->>>>>>> 4b9b9ee5
+	h->ff_seg.h_crc_type  = crc_type;
 	h->ff_ksize           = ksize;
 	h->ff_vsize           = vsize;
 	h->ff_nsize           = nsize;
@@ -3490,15 +3440,9 @@
 
 #define OFFSET_SIZE sizeof(uint32_t)
 
-<<<<<<< HEAD
-static void fkvv_init(const struct segaddr *addr, int shift, int ksize,
-		      int vsize, uint32_t ntype, uint64_t crc_type,
+static void fkvv_init(const struct segaddr *addr, int ksize, int vsize,
+		      int nsize, uint32_t ntype, uint64_t crc_type,
 		      uint64_t gen, struct m0_fid fid);
-=======
-static void fkvv_init(const struct segaddr *addr, int ksize, int vsize,
-		      int nsize, uint32_t ntype, uint64_t gen,
-		      struct m0_fid fid);
->>>>>>> 4b9b9ee5
 static void fkvv_fini(const struct nd *node);
 static uint32_t fkvv_crctype_get(const struct nd *node);
 static int  fkvv_count_rec(const struct nd *node);
@@ -3594,27 +3538,16 @@
 	return segaddr_addr(&node->n_addr);
 }
 
-<<<<<<< HEAD
-static void fkvv_init(const struct segaddr *addr, int shift, int ksize,
-		      int vsize, uint32_t ntype, uint64_t crc_type,
+static void fkvv_init(const struct segaddr *addr, int ksize, int vsize,
+		      int nsize, uint32_t ntype, uint64_t crc_type,
 		      uint64_t gen, struct m0_fid fid)
-=======
-static void fkvv_init(const struct segaddr *addr, int ksize, int vsize,
-		      int nsize, uint32_t ntype, uint64_t gen,
-		      struct m0_fid fid)
->>>>>>> 4b9b9ee5
 {
 	struct fkvv_head *h       = segaddr_addr(addr);
 
 	M0_PRE(ksize != 0);
 	M0_SET0(h);
 
-<<<<<<< HEAD
-	/* Todo: get CRC type from user while creating tree. */
-	h->fkvv_seg.h_crc_type    = CRC_TYPE_NO_CRC;
-	h->fkvv_shift             = shift;
-=======
->>>>>>> 4b9b9ee5
+	h->fkvv_seg.h_crc_type    = crc_type;
 	h->fkvv_ksize             = ksize;
 	h->fkvv_nsize             = nsize;
 	h->fkvv_seg.h_node_type   = ntype;
@@ -4414,15 +4347,9 @@
  */
 #define INT_OFFSET sizeof(uint32_t)
 
-<<<<<<< HEAD
-static void vkvv_init(const struct segaddr *addr, int shift, int ksize,
-		      int vsize, uint32_t ntype, uint64_t crc_type,
+static void vkvv_init(const struct segaddr *addr, int ksize, int vsize,
+		      int nsize, uint32_t ntype, uint64_t crc_type,
 		      uint64_t gen, struct m0_fid fid);
-=======
-static void vkvv_init(const struct segaddr *addr, int ksize, int vsize,
-		      int nsize, uint32_t ntype, uint64_t gen,
-		      struct m0_fid fid);
->>>>>>> 4b9b9ee5
 static void vkvv_fini(const struct nd *node);
 static uint32_t vkvv_crctype_get(const struct nd *node);
 static int  vkvv_count_rec(const struct nd *node);
@@ -4560,28 +4487,16 @@
  *         will call a function to return the offset for the directory
  *         present in the middle of the node memory for leaf nodes.
  */
-<<<<<<< HEAD
-static void vkvv_init(const struct segaddr *addr, int shift, int ksize,
-		      int vsize, uint32_t ntype, uint64_t crc_type,
+static void vkvv_init(const struct segaddr *addr, int ksize, int vsize,
+		      int nsize, uint32_t ntype, uint64_t crc_type,
 		      uint64_t gen, struct m0_fid fid)
-=======
-static void vkvv_init(const struct segaddr *addr, int ksize, int vsize,
-		      int nsize, uint32_t ntype, uint64_t gen,
-		      struct m0_fid fid)
->>>>>>> 4b9b9ee5
 {
 	struct vkvv_head *h     = segaddr_addr(addr);
 	M0_SET0(h);
 
-<<<<<<< HEAD
-	/* Todo: get CRC type from user while creating tree. */
-	h->vkvv_seg.h_crc_type  = CRC_TYPE_NO_CRC;
-	h->vkvv_dir_offset      = ((1ULL << shift) - sizeof(*h))/2;
-	h->vkvv_shift           = shift;
-=======
+	h->vkvv_seg.h_crc_type  = crc_type;
 	h->vkvv_dir_offset      = (nsize - sizeof(*h))/2;
 	h->vkvv_nsize           = nsize;
->>>>>>> 4b9b9ee5
 	h->vkvv_seg.h_node_type = ntype;
 	h->vkvv_seg.h_gen       = gen;
 	h->vkvv_seg.h_fid       = fid;
@@ -6637,28 +6552,16 @@
 				 * Depending on the level of node, shift can be
 				 * updated.
 				 */
-<<<<<<< HEAD
 				int ksize   = bnode_keysize(lev->l_node);
 				int vsize   = bnode_valsize(lev->l_node);
-				int shift   = bnode_shift(lev->l_node);
+				int nsize   = bnode_nsize(tree->t_root);
 				int crctype = bnode_crctype_get(lev->l_node);
 				oi->i_nop.no_opc = NOP_ALLOC;
 				bnode_unlock(lev->l_node);
 				return bnode_alloc(&oi->i_nop, tree,
-						  shift, lev->l_node->n_type,
+						  nsize, lev->l_node->n_type,
 						  crctype, ksize, vsize,
 						  bop->bo_tx, P_ALLOC_STORE);
-=======
-				int ksize = bnode_keysize(lev->l_node);
-				int vsize = bnode_valsize(lev->l_node);
-				int nsize = bnode_nsize(tree->t_root);
-				oi->i_nop.no_opc = NOP_ALLOC;
-				bnode_unlock(lev->l_node);
-				return bnode_alloc(&oi->i_nop, tree,
-						  nsize, lev->l_node->n_type,
-						  ksize, vsize, bop->bo_tx,
-						  P_ALLOC_STORE);
->>>>>>> 4b9b9ee5
 
 			}
 			bnode_unlock(lev->l_node);
@@ -6685,12 +6588,9 @@
 			if (lev->l_alloc == NULL) {
 				int ksize;
 				int vsize;
-<<<<<<< HEAD
-				int shift;
+				int nsize;
 				int crctype;
-=======
-				int nsize;
->>>>>>> 4b9b9ee5
+
 				lev->l_alloc = oi->i_nop.no_node;
 				oi->i_nop.no_node = NULL;
 				bnode_lock(lev->l_node);
@@ -6699,28 +6599,16 @@
 					return m0_sm_op_sub(&bop->bo_op,
 							    P_CLEANUP, P_SETUP);
 				}
-<<<<<<< HEAD
-				ksize   = bnode_keysize(lev->l_node);
+				ksize  = bnode_keysize(lev->l_node);
 				vsize   = bnode_valsize(lev->l_node);
-				shift   = bnode_shift(lev->l_node);
+				nsize   = bnode_nsize(tree->t_root);
 				crctype = bnode_crctype_get(lev->l_node);
 				oi->i_nop.no_opc = NOP_ALLOC;
 				bnode_unlock(lev->l_node);
 				return bnode_alloc(&oi->i_nop, tree,
-						  shift, lev->l_node->n_type,
+						  nsize, lev->l_node->n_type,
 						  crctype, ksize, vsize,
 						  bop->bo_tx, P_ALLOC_STORE);
-=======
-				ksize = bnode_keysize(lev->l_node);
-				vsize = bnode_valsize(lev->l_node);
-				nsize = bnode_nsize(tree->t_root);
-				oi->i_nop.no_opc = NOP_ALLOC;
-				bnode_unlock(lev->l_node);
-				return bnode_alloc(&oi->i_nop, tree,
-						  nsize, lev->l_node->n_type,
-						  ksize, vsize, bop->bo_tx,
-						  P_ALLOC_STORE);
->>>>>>> 4b9b9ee5
 
 			} else if (oi->i_extra_node == NULL) {
 				oi->i_extra_node = oi->i_nop.no_node;
@@ -7160,13 +7048,8 @@
 		oi->i_nop.no_addr = segaddr_build(data->addr, calc_shift(data->
 						  num_bytes));
 		return bnode_init(&oi->i_nop.no_addr, k_size, v_size,
-<<<<<<< HEAD
-				  data->nt, data->crc_type, bop->bo_seg->bs_gen,
-				  data->fid, P_TREE_GET);
-=======
-				  data->num_bytes, data->nt,
+				  data->num_bytes, data->nt, data->crc_type,
 				  bop->bo_seg->bs_gen, data->fid, P_TREE_GET);
->>>>>>> 4b9b9ee5
 
 	case P_TREE_GET:
 		return tree_get(&oi->i_nop, &oi->i_nop.no_addr, P_ACT);
@@ -12193,6 +12076,7 @@
 
 	rc = M0_BTREE_OP_SYNC_WITH_RC(&b_op, m0_btree_create(rnode, rnode_sz,
 							     &bt,
+							     CRC_TYPE_NO_CRC,
 							     &b_op, &btree, seg,
 							     &fid, tx, NULL));
 	M0_ASSERT(rc == M0_BSC_SUCCESS);
