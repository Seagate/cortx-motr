/* -*- C -*- */
/*
 * Copyright (c) 2013-2021 Seagate Technology LLC and/or its Affiliates
 *
 * Licensed under the Apache License, Version 2.0 (the "License");
 * you may not use this file except in compliance with the License.
 * You may obtain a copy of the License at
 *
 *     http://www.apache.org/licenses/LICENSE-2.0
 *
 * Unless required by applicable law or agreed to in writing, software
 * distributed under the License is distributed on an "AS IS" BASIS,
 * WITHOUT WARRANTIES OR CONDITIONS OF ANY KIND, either express or implied.
 * See the License for the specific language governing permissions and
 * limitations under the License.
 *
 * For any questions about this software or licensing,
 * please email opensource@seagate.com or cortx-questions@seagate.com.
 *
 */

/**
 * @addtogroup btree
 *
 * Overview
 * --------
 *
 * Glossary
 * --------
 *
 * Btree documentation and implementation use the following terms.
 *
 * - segment, segment device, log device: segment is an area of motr process
 *   address space in which meta-data are memory mapped. motr meta-data beck-end
 *   (BE) retrieves meta-data from and stores them to a segment device. To
 *   achieve transactional meta-data updates, meta-data are also logged to a log
 *   device.
 *
 * - btree is a persistent container of key-value records, implemented by this
 *   module. Key-value records and additional internal btree data are stored in
 *   a segment. When a btree is actively used, some additional state is kept in
 *   memory outside of the segment. A btree is an instance of btree type, which
 *   specifies certain operational parameters.
 *
 *   btree persistent state is stored as a collection of btree nodes. The nodes
 *   are allocated within a segment. A btree node is a contiguous region of a
 *   segment allocated to hold tree state. The nodes of a tree can have
 *   different size subject to tree type constraints. There are 2 types of
 *   nodes:
 *
 *       -# internal nodes contain delimiting keys and pointers to child nodes;
 *
 *       -# leaf nodes contain key-value records.
 *
 *   A tree always has at least a root node. The root node can be either leaf
 *   (if the tree is small) or internal. Root node is allocated when the tree is
 *   created. All other nodes are allocated and freed dynamically.
 *
 * - tree structure. An internal node has a set of children. A descendant of a
 *   node is either its child or a descendant of a child. The parent of a node
 *   is the (only) node (necessarily internal) of which the node is a child. An
 *   ancestor of a node is either its parent or the parent of an ancestor. The
 *   sub-tree rooted at a node is the node together with all its descendants.
 *
 *   A node has a level, assigned when the node is allocated. Leaves are on the
 *   level 0 and the level of an internal node is one larger than the
 *   (identical) level of its children. In other words, the tree is balanced:
 *   the path from the root to any leaf has the same length;
 *
 * - delimiting key is a key separating ("delimiting") two children of an
 *   internal node. E.g., in the diagram below, key[0] of the root node is the
 *   delimiting key for child[0] and child[1]. btree algorithms guarantee that
 *   any key in the sub-tree rooted an a child is less than the delimiting key
 *   between this child and the next one, and not less than the delimiting key
 *   between this child and the previous one;
 *
 * - node split ...
 *
 * - adding new root ...
 *
 * - tree traversal is a process of descending through the tree from the root to
 *   the target leaf. Tree traversal takes a key as an input and returns the
 *   leaf node that contains the given key (or should contain it, if the key is
 *   missing from the tree). Such a leaf is unique by btree construction. All
 *   tree operations (lookup, insertion, deletion) start with tree traversal.
 *
 *   Traversal starts with the root. By doing binary search over delimiting keys
 *   in the root node, the target child, at which the sub-tree with the target
 *   key is rooted, is found. The child is loaded in memory, if necessary, and
 *   the process continues until a leaf is reached.
 *
 * - smop. State machine operation (smop, m0_sm_op) is a type of state machine
 *   (m0_sm) tailored for asynchronous non-blocking execution. See sm/op.h for
 *   details.
 *
 * Functional specification
 * ------------------------
 *
 * Logical specification
 * ---------------------
 *
 * Lookup
 * ......
 *
 * Tree lookup (GET) operation traverses a tree to find a given key. If the key
 * is found, the key and its value are the result of the operation. If the key
 * is not present in the tree, the operation (depending on flags) either fails,
 * or returns the next key (the smallest key in the tree greater than the
 * missing key) and its value.
 *
 * Lookup takes a "cookie" as an additional optional parameter. A cookie
 * (returned by a previous tree operation) is a safe pointer to the leaf node. A
 * cookie can be tested to check whether it still points to a valid cached leaf
 * node containing the target key. If the check is successful, the lookup
 * completes.
 *
 * Otherwise, lookup performs a tree traversal.
 *
 * @verbatim
 *
 *                        INIT------->COOKIE
 *                          |           | |
 *                          +----+ +----+ |
 *                               | |      |
 *                               v v      |
 *                     +--------SETUP<----+-------+
 *                     |          |       |       |
 *                     |          v       |       |
 *                     +-------LOCKALL<---+-------+
 *                     |          |       |       |
 *                     |          v       |       |
 *                     +--------DOWN<-----+-------+
 *                     |          |       |       |
 *                     |          v       v       |
 *                     |  +-->NEXTDOWN-->LOCK-->CHECK
 *                     |  |     |  |              |
 *                     |  +-----+  |              v
 *                     |           |             ACT
 *                     |           |              |
 *                     |           |              v
 *                     +-----------+---------->CLEANUP-->DONE
 *
 *
 * @endverbatim
 *
 * (https://asciiflow.com/#/share/eJyrVspLzE1VslJydw1RKC5JLElVyE1MzsjMS1XSUcpJrEwtAspVxyhVxChZWVga68QoVQJZRuYGQFZJakUJkBOjpKCg4OnnGfJoyh4saNouZ39%2Fb0%2FXmJg8BRAAiikgAIgHxEiSaAiHEEwDsiFwDqrktD1gjCSJ3aFgFOwaEhrwaHoLHiXICGIYqkuwsDCUTcOjDCvy8Xf2dvTxIdJldHMWELn4h%2FsRH2BUcdw0LMqQE5yfa0QI2FkwAVDoIZKjh6uzN5I2hNWoSROX%2BcgpEYuWaRgux1Dk6BxCUA22IMBjGxUQMGR8XB39gMkfxnfx93ONUapVqgUAYgr3kQ%3D%3D))
 *
 * @verbatim
 *
 *                                                   OPERATION
 *                           +----------------------------tree
 *                           |                            level
 *                           |                            +---+
 *                           |     +----------------------+[0]|
 *                           v     v                      +---+
 *                           +-----+---------+   +--------+[1]|
 *                           |HEADR|ROOT NODE|   |        +---+
 *                           +-----++-+--+---+   |  +-----+[2]|
 *                                  | |  |       |  |     +---+
 *                         <--------+ |  +->     |  |  +--+[3]|
 *                                    v          |  |  |  +---+
 *                                 +--------+    |  |  |  |[4]| == NULL
 *                                 |INTERNAL|<---+  |  |  +---+
 *                                 +-+--+--++       |  |  |...|
 *                                   |  |  |        |  |  +---+
 *                          +--------+  |  +->      |  |  |[N]| == NULL
 *                          |           |           |  |  +---+
 *                          v           v           |  |
 *                         +--------+               |  |
 *                         |INTERNAL|<--------------+  |
 *                         +-+-+--+-+                  |
 *                           | |  |                    |
 *                      <----+ |  +----+               |
 *                             |       |               |
 *                             v       v               |
 *                                     +---------+     |
 *                                     |LEAF     |<----+
 *                                     +---------+
 *
 * @endverbatim
 *
 * (https://asciiflow.com/#/share/eJytU70OwiAQfhVyc9NoNf49hLoLAwOJgxpTiWljTBwcHRya6sP4NH0SESsebakMkgt80Lvv7uPoATZ8LWACMuZ7Ee%2F4CgJY8VTE6uxAIaEwGY3GAYVUoWgwVEiKRKoNBdIyZnNKN2otsscfTcZCGF4D%2FpJmy%2BVy0WElaf54zxURCl2K7OS2K3EVo%2Fm7rE6YaXT6zNjUyZ1gsaTclaqJtTYljF4JW1TrwDAMrWBD944lODGGyCtHXl%2BsoSkXldVjSI%2Fjwmyt9hW4Gn47N%2BmrBdtakBpdXJ95Odecch8nVytQ5eTTFN9g87UaUC2%2ByKoP2tMwl76jKcN%2FX9P45sp%2Fu%2Fg108daCCkc4fgEE6VxEw%3D%3D)
 *
 * Insertion (PUT)
 * ...............
 *
 * @verbatim
 *
 *                      INIT------->COOKIE
 *                        |           | |
 *                        +----+ +----+ |
 *                             | |      |
 *                             v v      |
 *                           SETUP<-----+--------+
 *                             |        |        |
 *                             v        |        |
 *                          LOCKALL<----+------+ |
 *                             |        |      | |
 *                             v        |      | |
 *                           DOWN<------+----+ | |
 *                     +----+  |        |    | | |
 *                     |    |  v        v    | | |
 *                     +-->NEXTDOWN-->LOCK-->CHECK
 *                             |        ^      |
 *                             v        |      v
 *                        +--ALLOC------+ +---MAKESPACE<-+
 *                        |    ^          |       |      |
 *                        +----+          v       v      |
 *                                       ACT-->NEXTUP----+
 *                                                |
 *                                                v
 *                                             CLEANUP-->DONE
 *
 * @endverbatim
 *
 * (https://asciiflow.com/#/share/eJyVUj1rwzAQ%2FSvi5gwlS0M2oQhq7EqGOLSDFlMELSQeWg8JIVBCxw4djNrf0TH41%2FiXVA62LNnKR8UZTrqnu%2Bent4UsXUmYQrxI0Fue5hKt0qfnl0zCCJbpRr7q2lbAWsB0MhmPBGx0Nr690Vku17neCEABC5KqePeEOhDOw4AKkSGEqmKPulXvqqJsS4V790sffbpHPx3carBvN05JlcdvUJrTZBFX3x%2F67ProzTRpaaW94WcxESchjqIraXj%2But%2Fdg%2FJw6KNm%2FIH9g0Nz11P0cBrcMTWbmfJjm1AHRh%2BTI8vWTbVynbXuKAkdZazOv0atS6ooY8FmsH4aTk7KYOIeh3QeY0KNhqaPQ8GlNjSsT9AhYa%2Bb7YVJ4uimbX7SxZ51GaDOAUhEMatHNm8z44wK2MHuDxf739Y%3D))
 *
 * MAKESPACE provides sufficient free space in the current node. It handles
 * multple cases:
 *
 *     - on the leaf level, provide space for the new record being inserted;
 *
 *     - on an internal level, provide space for the new child pointer;
 *
 *     - insert new root.
 *
 * For an insert operation, the cookie is usable only if it is not stale (the
 * node is still here) and there is enough free space in the leaf node to
 * complete insertion without going up through the tree.
 *
 * Deletion (DEL)
 * ..............
 * There are basically 2 cases for deletion
 * 1. No underflow after deletion
 * 2. Underflow after deletion
 *  a. Balance by borrowing key from sibling
 *  b. Balance by merging with sibling
 *    b.i. No underflow at parent node
 *    b.ii. Underflow at parent node
 *      b.ii.A. Borrow key-pivot from sibling at parent node
 *      b.ii.B. Merge with sibling at parent node
 * @verbatim
 *
 *
 *                       INIT-------->COOKIE
 *                        |             | |
 *                        +-----+ +-----+ |
 *                              | |       |
 *                              v v       |
 *                             SETUP<-----+--------+
 *                               |        |        |
 *                               v        |        |
 *                            LOCKALL<----+------+ |
 *                               |        |      | |
 *                               v        |      | |
 *                             DOWN<------+----+ | |
 *                       +----+  |        |    | | |
 *                       |    |  v        |    | | |
 *                       +-->NEXTDOWN     |    | | |
 *                               |        |    | | |
 *                               v        v    | | |
 *                          +---LOAD--->LOCK-->CHECK     +--MOVEUP
 *                          |     ^              |       |      |
 *                          +-----+              v       v      |
 *                                              ACT--->RESOLVE--+
 *                                               |        |
 *                                               v        |
 *                                            CLEANUP<----+
 *                                               |
 *                                               v
 *                                             DONE
 * @endverbatim
 *
 * Phases Description:
 * step 1. NEXTDOWN: traverse down the tree searching for given key till we
 * 		      reach leaf node containing that key
 * step 2. LOAD : load left and/or, right only if there are chances of underflow
 * 		  at the node (i.e.number of keys == min or any other conditions
 * 		  defined for underflow can be used)
 * step 3. CHECK : check if any of the nodes referenced (or loaded) during the
 * 		   traversal have changed if the nodes have changed then repeat
 * 		   traversal again after UNLOCKING the tree if the nodes have
 * 		   not changed then check will call ACT
 * step 4. ACT: This state will find the key and delete it. If there is no
 * 		underflow, move to CLEANUP, otherwise move to RESOLVE.
 * step 5. RESOLVE: This state will resolve underflow, it will get sibling and
 * 		    perform merging or rebalancing with sibling. Once the
 * 		    underflow is resolved at the node, if there is an underflow
 * 		    at parent node Move to MOVEUP, else move to CEANUP.
 * step 6. MOVEUP: This state moves to the parent node
 *
 *
 * Iteration (PREVIOUS or NEXT)
 * ................
 * @verbatim
 *
 *			 INIT------->COOKIE
 * 			   |           | |
 * 			   +----+ +----+ |
 * 			        | |      |
 * 			        v v      |
 * 			      SETUP<-----+---------------+
 * 			        |        |               |
 * 			        v        |               |
 * 			     LOCKALL<----+-------+       |
 * 			        |        |       |       |
 * 			        v        |       |       |
 * 			      DOWN<------+-----+ |       |
 * 			+----+  |        |     | |       |
 * 			|    |  v        v     | |       |
 * 			+---NEXTDOWN-->LOCK-->CHECK-->CLEANUP
 * 			 +----+ |        ^      |      ^   |
 * 			 |    | v        |      v      |   v
 * 			 +---SIBLING-----+     ACT-----+  DONE
 *
 * @endverbatim
 *
 * Iteration operation traverses a tree to find the next or previous key
 * (depending on the the flag) to the given key. If the next or previous key is
 * found then the key and its value are returned as the result of operation.
 * Otherwise, a flag, indicating boundary keys, is returned.
 *
 * Iteration also takes a "cookie" as an additional optional parameter. A cookie
 * (returned by a previous tree operation) is a safe pointer to the leaf node. A
 * cookie can be tested to check whether it still points to a valid cached leaf
 * node containing the target key. If the check is successful and the next or
 * previous key is present in the cached leaf node then return its record
 * otherwise traverse through the tree to find next or previous tree.
 *
 * Iterator start traversing the tree till the leaf node to find the
 * next/previous key to the search key. While traversing down the the tree, it
 * marks level as pivot if the node at that level has valid sibling. At the end
 * of the tree traversal, the level which is closest to leaf level and has valid
 * sibling will be marked as pivot level.
 *
 * These are the possible scenarios after tree travesal:
 * case 1: The search key has valid sibling in the leaf node i.e. search key is
 *	   greater than first key (for previous key search operation) or search
 *	   key is less than last key (for next key search operation).
 *	   Return the next/previous key's record to the caller.
 * case 2: The pivot level is not updated with any of the non-leaf level. It
 *         means the search key is rightmost(for next operation) or leftmost(for
 *	   previous operation). Return a flag indicating the search key is
 *         boundary key.
 * case 3: The search key does not have valid sibling in the leaf node i.e.
 *	   search key is less than or equal to the first key (for previous key
 *	   search operation) or search key is greater than or equal to last key
 *	   (for next key search operation) and pivot level is updated with
 *	   non-leaf level.
 *	   In this case, start loading the sibling nodes from the node at pivot
 *	   level till the leaf level. Return the last record (for previous key
 *	   operation) or first record (for next operation) from the sibling leaf
 *	   node.
 *
 * Phases Description:
 * NEXTDOWN: This state will load nodes found during tree traversal for the
 *           search key.It will also update the pivot internal node. On reaching
 *           the leaf node if the found next/previous key is not valid and
 *           pivot level is updated, load the sibling index's child node from
 *           the internal node pivot level.
 * SIBLING: Load the sibling records (first key for next operation or last key
 *	    for prev operation) from the sibling nodes till leaf node.
 * CHECK: Check the traversal path for node with key and also the validity of
 *	  leaf sibling node (if loaded). If the traverse path of any of the node
 *	  has changed, repeat traversal again after UNLOCKING the tree else go
 *	  to ACT.
 * ACT: ACT will perform following actions:
 *	1. If it has a valid leaf node sibling index (next/prev key index)
 *	   return record.
 *	2. If the leaf node sibling index is invalid and pivot node is also
 *	   invalid, it means we are at the boundary of th btree (i.e. rightmost
 *	   or leftmost key). Return flag indicating boundary keys.
 *	3. If the leaf node sibling index is invalid and pivot level was updated
 *	   with the non-leaf level, return the record (first record for next
 *	   operation or last record for prev operation) from the sibling node.
 *
 * Data structures
 * ---------------
 *
 * Concurrency
 * -----------
 *
 * Persistent state
 * ----------------
 *
 * @verbatim
 *
 *
 *              +----------+----------+--------+----------+-----+----------+
 *              | root hdr | child[0] | key[0] | child[1] | ... | child[N] |
 *              +----------+----+-----+--------+----+-----+-----+----+-----+
 *                              |                   |                |
 *                              |                   |                |
 *                              |                   |                |
 *                              |                   |                |
 *  <---------------------------+                   |                +-------->
 *                                                  |
 *                                                  |
 * +------------------------------------------------+
 * |
 * |
 * v
 * +----------+----------+--------+----------+-----+----------+
 * | node hdr | child[0] | key[0] | child[1] | ... | child[N] |
 * +----------+----+-----+--------+----+-----+-----+----+-----+
 *                 |                   |                |
 *                 |                   |                |
 *   <-------------+                   |                +---------->
 *                                     |
 *                                     |
 *                                     |
 * +-----------------------------------+
 * |
 * |
 * v
 * +----------+----------+--------+----------+-----+----------+
 * | node hdr | child[0] | key[0] | child[1] | ... | child[N] |
 * +----------+----+-----+--------+----+-----+-----+----+-----+
 *                 |                   |                |
 *                 |                   .                |
 *   <-------------+                   .                +---------->
 *                                     .
 *
 *
 * +-------------------- ...
 * |
 * v
 * +----------+--------+--------+--------+--------+-----+--------+--------+
 * | leaf hdr | key[0] | val[0] | key[1] | val[1] | ... | key[N] | val[N] |
 * +----------+--------+--------+--------+--------+-----+--------+--------+
 *
 * @endverbatim
 *
 * (https://asciiflow.com/#/share/eJyrVspLzE1VslLKL0stSszJUUjJTEwvSsxV0lHKSaxMLQLKVMcoVcQoWVmYWerEKFUCWUbmhkBWSWpFCZATo6SADB5N2TPkUExMHrofFIry80sUMlKKwJzkjMyclGiDWDAnO7USxoSIG0I4enp6SIJ%2BYEEsJg85hO4HdADyM1GiI8isR9N20SIqiHYDUWjaLkLexhEU5Gsb8MSMK4WjkNMGr1OJ8YhCXn5KKlXKrgH3EHlhQEQewS5KJe2PprcQ716ijSaAiM7N2D1JDZX0j%2BlHWLJtz6MpDXjRGgoUkKGXoJYJYGc3IWfbJuRs24TItk3I2bYJmm2bkLNtE9iwKYTs3ELIjVtw6yUmcki1bgbWfNeEPalhUUi0dj1cmsGZFn%2BgIVxLnMGEYoHoLKsHVAdBFGYZUIqBpDZSMgy9i3DqlQ5NCjmpiWnwTIVU%2FZUl5iBXioYIUbQqESTrh5BFqhsJZrKBDwRywk2pVqkWAP5HeOE%3D))
 *
 * Liveness and ownership
 * ----------------------
 *
 * Use cases
 * ---------
 *
 * Tests
 * -----
 *
 * State machines
 * --------------
 *
 * Sub-modules
 * -----------
 *
 * Node
 * ....
 *
 * Node sub-module provides interfaces that the rest of btree implementation
 * uses to access nodes. This interface includes operations to:
 *
 *     - load an existing node to memory. This is an asynchronous operation
 *       implemented as a smop. It uses BE pager interface to initiate read
 *       operation;
 *
 *     - pin a node in memory, release pinned node;
 *
 *     - access node header;
 *
 *     - access keys, values and child pointers in the node;
 *
 *     - access auxiliary information, for example, flags, check-sums;
 *
 *     - allocate a new node or free an existing one. These smops use BE
 *       allocator interface.
 *
 * Node code uses BE pager and allocator interfaces and BE transaction interface
 * (m0_be_tx_capture()).
 *
 * Node itself exists in the segment (and the corresponding segment device). In
 * addition, for each actively used node, an additional data-structure, called
 * "node descriptor" (nd) is allocated in memory outside of the segment. The
 * descriptor is used to track the state of its node.
 *
 * Node format is constrained by conflicting requirements:
 *
 *     - space efficiency: as many keys, values and pointers should fit in a
 *       node as possible, to improve cache utilisation and reduce the number of
 *       read operations necessary for tree traversal. This is especially
 *       important for the leaf nodes, because they consitute the majority of
 *       tree nodes;
 *
 *     - processor efficiency: key lookup be as cheap as possible (in terms of
 *       processor cycles). This is especially important for the internal nodes,
 *       because each tree traversal inspects multiple internal nodes before it
 *       gets to the leaf;
 *
 *     - fault-tolerance. It is highly desirable to be able to recover as much
 *       as possible of btree contents in case of media corruption. Because
 *       btree can be much larger than the primary memory, this means that each
 *       btree node should be self-contained so that it can be recovered
 *       individually.
 *
 * To satisfy all these constraints, the format of leaves is different from the
 * format of internal nodes.
 *
 * @verbatim
 *
 *  node index
 * +-----------+                                     segment
 * |           |                                    +-----------------------+
 * | . . . . . |   +-------------+                  |                       |
 * +-----------+   |             v                  |                       |
 * | &root     +---+           +----+               |   +------+            |
 * +-----------+      +--------| nd |---------------+-->| root |            |
 * | . . . . . |      v        +----+               |   +----+-+            |
 * |           |   +----+                           |        |              |
 * |           |   | td |                           |        |              |
 * |           |   +----+                           |        v              |
 * |           |      ^        +----+               |        +------+       |
 * |           |      +--------| nd |---------------+------->| node |       |
 * | . . . . . |               +---++               |        +------+       |
 * +-----------+                ^  |                |                       |
 * | &node     +----------------+  +-----+          |                       |
 * +-----------+                         v          |                       |
 * | . . . . . |                   +--------+       |                       |
 * |           |                   | nodeop |       |                       |
 * |           |                   +-----+--+       |                       |
 * |           |                         |          |                       |
 * +-----------+                         v          |                       |
 *                                 +--------+       |                       |
 *                                 | nodeop |       +-----------------------+
 *                                 +--------+
 *
 * @endverbatim
 *
 * (https://asciiflow.com/#/share/eJzNVM1OwzAMfpXIB04TEhxg2kPwBLlMJEKTWDK1OXSaJqGdd%2BBQTTwHR8TT9Elow0Z%2FsBundGitD2li%2B%2Fv82c0GzHypYQYPVmmhdPqYLFbOJilM4Hm%2B1kl5tJGQSZhN76YTCetydXt%2FU66czlz5IUGYKnZhlM6kNEX%2ByTHBeVL9tNTGfWdt7DPjmVQ4dqRw7d%2BaQlQOlCBNPUrLbqbiMAxOXCXWOky9Xl1RII4OsXUGNRdG%2FaHvh48qhZeAIvprBtpqn0MbRjTR1xZLZAB6IYRTgT9tcOph7LszTUN47%2FfGHqcnhG8roh%2FyjJOJDqq%2FeDFyyIw26Y6uBsdEF6ZqELbPuaV85WHNaS4BigwSQ2puFB8H1tvRsA4RQCFap7mzKzF64v%2BpADm7qHaTWX689kX%2BQtjraCC7us27OnQsY1HI6TrfJGxh%2BwUTzJjQ))
 *
 * Interfaces
 * ----------
 *
 * Failures
 * --------
 *
 * Compatibility
 * -------------
 *
 * @{
 */

#define M0_TRACE_SUBSYSTEM M0_TRACE_SUBSYS_BTREE
#include "lib/trace.h"
#include "lib/rwlock.h"
#include "lib/thread.h"     /** struct m0_thread */
#include "lib/bitmap.h"     /** struct m0_bitmap */
#include "lib/byteorder.h"   /** m0_byteorder_cpu_to_be64() */
#include "btree/btree.h"
#include "fid/fid.h"
#include "format/format.h"   /** m0_format_header ff_fmt */
#include "module/instance.h"
#include "lib/memory.h"
#include "lib/misc.h"
#include "lib/assert.h"
#include "ut/ut.h"          /** struct m0_ut_suite */
#include "lib/tlist.h"     /** m0_tl */
#include "lib/time.h"      /** m0_time_t */

#ifndef __KERNEL__
#include <stdlib.h>
#include <time.h>
#include <unistd.h>
#endif

/**
 *  --------------------------------------------
 *  Section START - BTree Structure and Operations
 *  --------------------------------------------
 */

struct td;
struct m0_btree {
	const struct m0_btree_type *t_type;
	unsigned                    t_height;
	struct td                  *t_desc;
};

enum base_phase {
	P_INIT = M0_SOS_INIT,
	P_DONE = M0_SOS_DONE,
	P_DOWN = M0_SOS_NR,
	P_NEXTDOWN,
	P_SIBLING,
	P_ALLOC,
	P_STORE_CHILD,
	P_SETUP,
	P_LOCKALL,
	P_LOCK,
	P_CHECK,
	P_MAKESPACE,
	P_ACT,
	P_FREENODE,
	P_CLEANUP,
	P_FINI,
	P_COOKIE,
	P_TIMECHECK,
	P_NR
};

enum btree_node_type {
	BNT_FIXED_FORMAT                         = 1,
	BNT_FIXED_KEYSIZE_VARIABLE_VALUESIZE     = 2,
	BNT_VARIABLE_KEYSIZE_FIXED_VALUESIZE     = 3,
	BNT_VARIABLE_KEYSIZE_VARIABLE_VALUESIZE  = 4,
};

enum {
	M0_TREE_COUNT = 20,
	M0_NODE_COUNT = 100,
};

enum {
	MAX_NODE_SIZE            = 10, /*node size is a power-of-2 this value.*/
	MAX_KEY_SIZE             = 8,
	MAX_VAL_SIZE             = 8,
	MAX_TRIALS               = 3,
	INTERNAL_NODE_VALUE_SIZE = sizeof(void *),
};

#if 0
static int fail(struct m0_btree_op *bop, int rc)
{
	bop->bo_op.o_sm.sm_rc = rc;
	return m0_sm_op_sub(&bop->bo_op, P_CLEANUP, P_DONE);
}

static int get_tick(struct m0_btree_op *bop)
{
	struct td             *tree  = (void *)bop->bo_arbor;
	uint64_t               flags = bop->bo_flags;
	struct m0_btree_oimpl *oi    = bop->bo_i;
	struct level          *level = &oi->i_level[oi->i_used];

	switch (bop->bo_op.o_sm.sm_state) {
	case P_INIT:
		if ((flags & BOF_COOKIE) && cookie_is_set(&bop->bo_key.k_cookie))
			return P_COOKIE;
		else
			return P_SETUP;
	case P_COOKIE:
		if (cookie_is_valid(tree, &bop->bo_key.k_cookie))
			return P_LOCK;
		else
			return P_SETUP;
	case P_SETUP:
		alloc(bop->bo_i, tree->t_height);
		if (bop->bo_i == NULL)
			return fail(bop, M0_ERR(-ENOMEM));
		return P_LOCKALL;
	case P_LOCKALL:
		if (bop->bo_flags & BOF_LOCKALL)
			return m0_sm_op_sub(&bop->bo_op, P_LOCK, P_DOWN);
	case P_DOWN:
		oi->i_used = 0;
		/* Load root node. */
		return node_get(&oi->i_nop, tree, &tree->t_root, P_NEXTDOWN);
	case P_NEXTDOWN:
		if (oi->i_nop.no_op.o_sm.sm_rc == 0) {
			struct slot    slot = {};
			struct segaddr down;

			level->l_node = slot.s_node = oi->i_nop.no_node;
			node_op_fini(&oi->i_nop);
			node_find(&slot, bop->bo_rec.r_key);
			if (node_level(slot.s_node) > 0) {
				level->l_idx = slot.s_idx;
				node_child(&slot, &down);
				oi->i_used++;
				return node_get(&oi->i_nop, tree,
						&down, P_NEXTDOWN);
			} else
				return P_LOCK;
		} else {
			node_op_fini(&oi->i_nop);
			return fail(bop, oi->i_nop.no_op.o_sm.sm_rc);
		}
	case P_LOCK:
		if (!locked)
			return lock_op_init(&bop->bo_op, &bop->bo_i->i_lop,
					    P_CHECK);
		else
			return P_CHECK;
	case P_CHECK:
		if (used_cookie || check_path())
			return P_ACT;
		if (too_many_restarts) {
			if (bop->bo_flags & BOF_LOCKALL)
				return fail(bop, -ETOOMANYREFS);
			else
				bop->bo_flags |= BOF_LOCKALL;
		}
		if (height_increased) {
			return m0_sm_op_sub(&bop->bo_op, P_CLEANUP, P_INIT);
		} else {
			oi->i_used = 0;
			return P_DOWN;
		}
	case P_ACT: {
		struct slot slot = {
			.s_node = level->l_node;
			.s_idx  = level->l_idx;
		};
		node_rec(&slot);
		bop->bo_cb->c_act(&bop->bo_cb, &slot.s_rec);
		lock_op_unlock(&bop->bo_i->i_lop);
		return m0_sm_op_sub(&bop->bo_op, P_CLEANUP, P_DONE);
	}
	case P_CLEANUP: {
		int i;

		for (i = 0; i < oi->i_used; ++i) {
			if (oi->i_level[i].l_node != NULL) {
				node_put(oi->i_level[i].l_node);
				oi->i_level[i].l_node = NULL;
			}
		}
		free(bop->bo_i);
		return m0_sm_op_ret(&bop->bo_op);
	}
	default:
		M0_IMPOSSIBLE("Wrong state: %i", bop->bo_op.o_sm.sm_state);
	};
}
#endif

/**
 *  --------------------------------------------
 *  Section END - BTree Structure and Operations
 *  --------------------------------------------
 */

/**
 *  ---------------------------------------------------
 *  Section START - BTree Node Structure and Operations
 *  ---------------------------------------------------
 */


/**
 * "Address" of a node in a segment.
 *
 * Highest 8 bits (56--63) are reserved and must be 0.
 *
 * Lowest 4 bits (0--3) contains the node size, see below.
 *
 * Next 5 bits (4--8) are reserved and must be 0.
 *
 * Remaining 47 (9--55) bits contain the address in the segment, measured in 512
 * byte units.
 *
 * @verbatim
 *
 *  6      5 5                                            0 0   0 0  0
 *  3      6 5                                            9 8   4 3  0
 * +--------+----------------------------------------------+-----+----+
 * |   0    |                     ADDR                     |  0  | X  |
 * +--------+----------------------------------------------+-----+----+
 *
 * @endverbatim
 *
 * Node size is 2^(9+X) bytes (i.e., the smallest node is 512 bytes and the
 * largest node is 2^(9+15) == 16MB).
 *
 * Node address is ADDR << 9.
 *
 * This allows for 128T nodes (2^47) and total of 64PB (2^56) of meta-data per
 * segment.
 */
struct segaddr {
	uint64_t as_core;
};

enum {
	NODE_SHIFT_MIN = 9,
};

static struct segaddr segaddr_build(const void *addr, int shift);
static void          *segaddr_addr (const struct segaddr *addr);
static int            segaddr_shift(const struct segaddr *addr);

/**
 * B-tree node in a segment.
 *
 * This definition is private to the node sub-module.
 */
struct segnode;

/**
 * Tree descriptor.
 *
 * A tree descriptor is allocated for each b-tree actively used by the b-tree
 * module.
 */
struct td {
	const struct m0_btree_type *t_type;

	/**
	 * The lock that protects the fields below. The fields above are
	 * read-only after the tree root is loaded into memory.
	 */
	struct m0_rwlock            t_lock;
	struct nd                  *t_root;
	int                         t_height;
	int                         t_ref;

	/**
	 * Start time is basically used in tree close to calculate certain time-
	 * frame for other threads to complete their operation when tree_close
	 * is called. This is used when the nd_active list has more members than
	 * expected.
	 */
	m0_time_t               t_starttime;
};

/** Special values that can be passed to node_move() as 'nr' parameter. */
enum {
	/**
	 * Move records so that both nodes has approximately the same amount of
	 * free space.
	 */
	NR_EVEN = -1,
	/**
	 * Move as many records as possible without overflowing the target node.
	 */
	NR_MAX  = -2
};

/** Direction of move in node_move(). */
enum dir {
	/** Move (from right to) left. */
	D_LEFT = 1,
	/** Move (from left to) right. */
	D_RIGHT
};

struct nd;
struct slot;

/**
 *  Different types of btree node formats are supported. While the basic btree
 *  operations remain the same, the differences are encapsulated in the nodes
 *  contained in the btree.
 *  Each supported node type provides the same interface to implement the btree
 *  operations so that the node-specific changes are captured in the node
 *  implementation.
 */
struct node_type {
	uint32_t                    nt_id;
	const char                 *nt_name;
	const struct m0_format_tag  nt_tag;

	/** Initializes newly allocated node */
	void (*nt_init)(const struct segaddr *addr, int shift, int ksize,
			int vsize, uint32_t ntype, struct m0_be_tx *tx);

	/** Cleanup of the node if any before deallocation */
	void (*nt_fini)(const struct nd *node);

	/** Returns count of keys in the node */
	int  (*nt_count)(const struct nd *node);

	/** Returns count of records/values in the node*/
	int  (*nt_count_rec)(const struct nd *node);

	/** Returns the space (in bytes) available in the node */
	int  (*nt_space)(const struct nd *node);

	/** Returns level of this node in the btree */
	int  (*nt_level)(const struct nd *node);

	/** Returns size of the node (as a shift value) */
	int  (*nt_shift)(const struct nd *node);

	/**
	 * Returns size of the key of node. In case of variable key size return
	 * -1.
	 */
	int  (*nt_keysize)(const struct nd *node);

	/**
	 * Returns size of the value of node. In case variable value size
	 * return -1.
	 */
	int  (*nt_valsize)(const struct nd *node);

	/**
	 * If predict is set as true, function determines if there is
	 * possibility of underflow else it determines if there is an underflow
	 * at node.
	 */
	bool  (*nt_isunderflow)(const struct nd *node, bool predict);

	/** Returns true if there is possibility of overflow. */
	bool  (*nt_isoverflow)(const struct nd *node);

	/** Returns unique FID for this node */
	void (*nt_fid)  (const struct nd *node, struct m0_fid *fid);

	/** Returns record (KV pair) for specific index. */
	void (*nt_rec)  (struct slot *slot);

	/** Returns Key at a specifix index */
	void (*nt_key)  (struct slot *slot);

	/** Returns Child pointer (in segment) at specific index */
	void (*nt_child)(struct slot *slot, struct segaddr *addr);

	/**
	 *  Returns TRUE if node has space to fit a new entry whose key and
	 *  value length is provided in slot.
	 */
	bool (*nt_isfit)(struct slot *slot);

	/**
	 *  Node changes related to last record have completed; any post
	 *  processing related to the record needs to be done in this function.
	 */
	void (*nt_done) (struct slot *slot, struct m0_be_tx *tx, bool modified);

	/** Makes space in the node for inserting new entry at specific index */
	void (*nt_make) (struct slot *slot, struct m0_be_tx *tx);

	/** Returns index of the record containing the key in the node */
	bool (*nt_find) (struct slot *slot, const struct m0_btree_key *key);

	/**
	 *  All the changes to the node have completed. Any post processing can
	 *  be done here.
	 */
	void (*nt_fix)  (const struct nd *node, struct m0_be_tx *tx);

	/**
	 *  Changes the size of the value (increase or decrease) for the
	 *  specified key
	 */
	void (*nt_cut)  (const struct nd *node, int idx, int size,
			 struct m0_be_tx *tx);

	/** Deletes the record from the node at specific index */
	void (*nt_del)  (const struct nd *node, int idx,
			 struct m0_be_tx *tx);

	/** Updates the level of node */
	void (*nt_set_level)  (const struct nd *node, uint8_t new_level,
			       struct m0_be_tx *tx);

	/** Moves record(s) between nodes */
	void (*nt_move) (struct nd *src, struct nd *tgt,
			 enum dir dir, int nr, struct m0_be_tx *tx);

	/** Validates node composition */
	bool (*nt_invariant)(const struct nd *node);

	/** 'Does a thorough validation */
	bool (*nt_verify)(const struct nd *node);

	/** Does minimal (or basic) validation */
	bool (*nt_isvalid)(const struct nd *node);
	/** Saves opaque data. */
	void (*nt_opaque_set)(const struct segaddr *addr, void *opaque);

	/** Gets opaque data. */
	void* (*nt_opaque_get)(const struct segaddr *addr);

	/** Gets node type from segment. */
	uint32_t (*nt_ntype_get)(const struct segaddr *addr);

	/** Gets key size from segment. */
	/* uint16_t (*nt_ksize_get)(const struct segaddr *addr); */

	/** Gets value size from segment. */
	/* uint16_t (*nt_valsize_get)(const struct segaddr *addr); */
};

/**
 * Node descriptor.
 *
 * This structure is allocated (outside of the segment) for each node actively
 * used by the b-tree module. Node descriptors are cached.
 */
struct nd {
	struct segaddr          n_addr;
	struct td              *n_tree;
	const struct node_type *n_type;

	/**
	 * Skip record count invariant check. If n_skip_rec_count_check is true,
	 * it will skip invariant check record count as it is required for some
	 * scenarios.
	 */
	bool                    n_skip_rec_count_check;

	/**
	 * Linkage into node descriptor list.
	 * ndlist_tl, btree_active_nds, btree_lru_nds.
	 */
	struct m0_tlink	        n_linkage;
	uint64_t                n_magic;

	/**
	 * The lock that protects the fields below. The fields above are
	 * read-only after the node is loaded into memory.
	 */
	struct m0_rwlock        n_lock;

	/**
	 * Node refernce count. n_ref count indicates the number of times this
	 * node is fetched for different operations (KV delete, put, get etc.).
	 * If the n_ref count is non-zero the node should be in active node
	 * descriptor list. Once n_ref count reaches, it means the node is not
	 * in use by any operation and is safe to move to global lru list.
	 */
	int                     n_ref;

	/**
	 * Transaction reference count. A non-zero txref value indicates
	 * the active transactions for this node. Once the txref count goes to
	 * '0' the segment data in the mmapped memory can be released if the
	 * kernel starts to run out of physical memory in the system.
	 */
	int                     n_txref;

	uint64_t                n_seq;
	struct node_op         *n_op;

	/**
	 * flag for indicating if node needs to get freed. This flag is set by
	 * node_free() when it cannot free the node as reference count of node
	 * is non-zero. When the reference count goes to '0' because of
	 * subsequent node_put's the node will then get freed.
	 */
	bool                    n_delayed_free;
};

enum node_opcode {
	NOP_LOAD = 1,
	NOP_ALLOC,
	NOP_FREE
};

/**
 * Node operation state-machine.
 *
 * This represents a state-machine used to execute a potentially blocking tree
 * or node operation.
 */
struct node_op {
	/** Operation to do. */
	enum node_opcode no_opc;
	struct m0_sm_op  no_op;

	/** Which tree to operate on. */
	struct td       *no_tree;

	/** Address of the node withing the segment. */
	struct segaddr   no_addr;

	/** The node to operate on. */
	struct nd       *no_node;

	/** Optional transaction. */
	struct m0_be_tx *no_tx;

	/** Next operation acting on the same node. */
	struct node_op  *no_next;
};


/**
 * Key-value record within a node.
 *
 * When the node is a leaf, ->s_rec means key and value. When the node is
 * internal, ->s_rec means the key and the corresponding child pointer
 * (potentially with some node-format specific data such as child checksum).
 *
 * Slot is used as a parameter of many node_*() functions. In some functions,
 * all fields must be set by the caller. In others, only ->s_node and ->s_idx
 * are set by the caller, and the function sets ->s_rec.
 */
struct slot {
	const struct nd     *s_node;
	int                  s_idx;
	struct m0_btree_rec  s_rec;
};

static int64_t tree_get   (struct node_op *op, struct segaddr *addr, int nxt);
#ifndef __KERNEL__
static int64_t tree_create(struct node_op *op, struct m0_btree_type *tt,
			   int rootshift, struct m0_be_tx *tx, int nxt);
static int64_t tree_delete(struct node_op *op, struct td *tree,
			   struct m0_be_tx *tx, int nxt);
#endif
static void    tree_put   (struct td *tree);

static int64_t    node_get  (struct node_op *op, struct td *tree,
			     struct segaddr *addr, int nxt);
#ifndef __KERNEL__
static void       node_put  (struct node_op *op, struct nd *node,
			     struct m0_be_tx *tx);
#endif


#if 0
static struct nd *node_try  (struct td *tree, struct segaddr *addr);
#endif

static int64_t    node_alloc(struct node_op *op, struct td *tree, int size,
			     const struct node_type *nt, int ksize, int vsize,
			     struct m0_be_tx *tx, int nxt);
static int64_t    node_free(struct node_op *op, struct nd *node,
			    struct m0_be_tx *tx, int nxt);
#ifndef __KERNEL__
static void node_op_fini(struct node_op *op);
#endif
#ifndef __KERNEL__
static void node_init(struct segaddr *addr, int ksize, int vsize,
		      const struct node_type *nt, struct m0_be_tx *tx);
#endif
#if 0
static bool node_verify(const struct nd *node);
#endif
static int  node_count(const struct nd *node);
static int  node_count_rec(const struct nd *node);
static int  node_space(const struct nd *node);
#ifndef __KERNEL__
static int  node_level(const struct nd *node);
static int  node_shift(const struct nd *node);
static int  node_keysize(const struct nd *node);
static int  node_valsize(const struct nd *node);
static bool  node_isunderflow(const struct nd *node, bool predict);
static bool  node_isoverflow(const struct nd *node);
#endif
#if 0
static void node_fid  (const struct nd *node, struct m0_fid *fid);
#endif

static void node_rec  (struct slot *slot);
#ifndef __KERNEL__
static void node_key  (struct slot *slot);
static void node_child(struct slot *slot, struct segaddr *addr);
#endif
static bool node_isfit(struct slot *slot);
static void node_done (struct slot *slot, struct m0_be_tx *tx, bool modified);
static void node_make (struct slot *slot, struct m0_be_tx *tx);

#ifndef __KERNEL__
static bool node_find (struct slot *slot, const struct m0_btree_key *key);
#endif
static void node_seq_cnt_update (struct nd *node);
static void node_fix  (const struct nd *node, struct m0_be_tx *tx);
#if 0
static void node_cut  (const struct nd *node, int idx, int size,
		       struct m0_be_tx *tx);
#endif
static void node_del  (const struct nd *node, int idx, struct m0_be_tx *tx);
static void node_refcnt_update(struct nd *node, bool increment);

#ifndef __KERNEL__
static void node_set_level  (const struct nd *node, uint8_t new_level,
			     struct m0_be_tx *tx);
static void node_move (struct nd *src, struct nd *tgt,
		       enum dir dir, int nr, struct m0_be_tx *tx);
#endif

/**
 * Common node header.
 *
 * This structure is located at the beginning of every node, right after
 * m0_format_header. It is used by the segment operations (node_op) to identify
 * node and tree types.
 */
struct node_header {
	uint32_t h_node_type;
	uint32_t h_tree_type;
	uint64_t h_opaque;
};

/**
 * This structure will store information required at particular level
 */
struct level {
	/** nd for required node at currrent level. **/
	struct nd *l_node;

	/** Sequence number of the node */
	uint64_t   l_seq;

	/** nd for sibling node at current level. **/
	struct nd *l_sibling;

	/** Sequence number of the sibling node */
	uint64_t   l_sib_seq;

	/** Index for required record from the node. **/
	int        l_idx;

	/** nd for newly allocated node at the level. **/
	struct nd *l_alloc;

	/**
	 * This is the flag for indicating if node needs to be freed. Currently
	 * this flag is set in delete operation and is used by P_FREENODE phase
	 * to determine if the node should be freed.
	 */
	bool       l_freenode;
};

/**
 * Btree implementation structure.
 *
 * This structure will get created for each operation on btree and it will be
 * used while executing the given operation.
 */
struct m0_btree_oimpl {
	struct node_op  i_nop;
	/* struct lock_op  i_lop; */

	/** Count of entries initialized in l_level array. **/
	unsigned        i_used;

	/** Array of levels for storing data about each level. **/
	struct level   *i_level;

	/** Level from where sibling nodes needs to be loaded. **/
	int             i_pivot;

	/** Store node_find() output. */
	bool            i_key_found;

	/** When there will be requirement for new node in case of root
	 * splitting i_extra_node will be used. **/
	struct nd      *i_extra_node;

	/** Track number of trials done to complete operation. **/
	unsigned        i_trial;

	/** Used to store height of tree at the beginning of any operation **/
	unsigned        i_height;

	/** Node descriptor for cookie if it is going to be used. **/
	struct nd      *i_cookie_node;

};

static struct td        trees[M0_TREE_COUNT];
static uint64_t         trees_in_use[ARRAY_SIZE_FOR_BITS(M0_TREE_COUNT,
							 sizeof(uint64_t))];
static uint32_t         trees_loaded = 0;
static struct m0_rwlock trees_lock;

/**
 * Node descriptor LRU list.
 * Following actions will be performed on node descriptors:
 * 1. If nds are not active, they will be moved from btree_active_nds to
 * btree_lru_nds list head.
 * 2. If the nds in btree_lru_nds become active, they will be moved to
 * btree_active_nds list head.
 * 3. Based on certain conditions, the nds can be freed from btree_lru_nds
 * list tail.
 */
static struct m0_tl     btree_lru_nds;

/**
 * Active node descriptor list contains the node descriptors that are
 * currently in use by the trees.
 * Node descriptors are linked through nd:n_linkage to this list.
 */
struct m0_tl btree_active_nds;

/**
 * node descriptor list lock.
 * It protects node descriptor movement between lru node descriptor list and
 * active node descriptor list.
 */
static struct m0_rwlock list_lock;

M0_TL_DESCR_DEFINE(ndlist, "node descr list", static, struct nd,
		   n_linkage, n_magic, M0_BTREE_ND_LIST_MAGIC,
		   M0_BTREE_ND_LIST_HEAD_MAGIC);
M0_TL_DEFINE(ndlist, static, struct nd);

static void node_init(struct segaddr *addr, int ksize, int vsize,
		      const struct node_type *nt, struct m0_be_tx *tx)
{
	nt->nt_init(addr, segaddr_shift(addr), ksize, vsize, nt->nt_id, tx);
}

static bool node_invariant(const struct nd *node)
{
	return node->n_type->nt_invariant(node);
}

#if 0
static bool node_verify(const struct nd *node)
{
	return node->n_type->nt_verify(&node->n_addr);
}
#endif

#ifndef __KERNEL__
static bool node_isvalid(const struct nd *node)
{
	return node->n_type->nt_isvalid(node);
}

#endif
static int node_count(const struct nd *node)
{
	M0_PRE(node_invariant(node));
	return node->n_type->nt_count(node);
}

static int node_count_rec(const struct nd *node)
{
	M0_PRE(node_invariant(node));
	return node->n_type->nt_count_rec(node);
}
static int node_space(const struct nd *node)
{
	M0_PRE(node_invariant(node));
	return node->n_type->nt_space(node);
}

#ifndef __KERNEL__
static int node_level(const struct nd *node)
{
	M0_PRE(node_invariant(node));
	return (node->n_type->nt_level(node));
}

static int node_shift(const struct nd *node)
{
	M0_PRE(node_invariant(node));
	return (node->n_type->nt_shift(node));
}
static int node_keysize(const struct nd *node)
{
	M0_PRE(node_invariant(node));
	return (node->n_type->nt_keysize(node));
}

static int node_valsize(const struct nd *node)
{
	M0_PRE(node_invariant(node));
	return (node->n_type->nt_valsize(node));
}

/**
 * If predict is set as true,
 *        If predict is 'true' the function returns a possibility of underflow if
 *         another record is deleted from this node without addition of any more
 *         records.
 * If predict is 'false' the function returns the node's current underflow
 * state.
 */
static bool  node_isunderflow(const struct nd *node, bool predict)
{
	M0_PRE(node_invariant(node));
	return node->n_type->nt_isunderflow(node, predict);
}

static bool  node_isoverflow(const struct nd *node)
{
	M0_PRE(node_invariant(node));
	return node->n_type->nt_isoverflow(node);
}
#endif
#if 0
static void node_fid(const struct nd *node, struct m0_fid *fid)
{
	M0_PRE(node_invariant(node));
	node->n_type->nt_fid(node, fid);
}
#endif

static void node_rec(struct slot *slot)
{
	M0_PRE(node_invariant(slot->s_node));
	slot->s_node->n_type->nt_rec(slot);
}

#ifndef __KERNEL__
static void node_key(struct slot *slot)
{
	M0_PRE(node_invariant(slot->s_node));
	slot->s_node->n_type->nt_key(slot);
}

static void node_child(struct slot *slot, struct segaddr *addr)
{
	M0_PRE(node_invariant(slot->s_node));
	slot->s_node->n_type->nt_child(slot, addr);
}
#endif

static bool node_isfit(struct slot *slot)
{
	M0_PRE(node_invariant(slot->s_node));
	return slot->s_node->n_type->nt_isfit(slot);
}

static void node_done(struct slot *slot, struct m0_be_tx *tx, bool modified)
{
	M0_PRE(node_invariant(slot->s_node));
	slot->s_node->n_type->nt_done(slot, tx, modified);
}

static void node_make(struct slot *slot, struct m0_be_tx *tx)
{
	M0_PRE(node_invariant(slot->s_node));
	slot->s_node->n_type->nt_make(slot, tx);
}

#ifndef __KERNEL__
static bool node_find(struct slot *slot, const struct m0_btree_key *key)
{
	M0_PRE(node_invariant(slot->s_node));
	return slot->s_node->n_type->nt_find(slot, key);
}
#endif

/**
 * Increment the sequence counter by one. This function needs to called whenever
 * there is change in node.
 */
static void node_seq_cnt_update(struct nd *node)
{
	M0_PRE(node_invariant(node));
	node->n_seq++;
}

static void node_fix(const struct nd *node, struct m0_be_tx *tx)
{
	M0_PRE(node_invariant(node));
	node->n_type->nt_fix(node, tx);
}

#if 0
static void node_cut(const struct nd *node, int idx, int size,
		     struct m0_be_tx *tx)
{
	M0_PRE(node_invariant(node));
	node->n_type->nt_cut(node, idx, size, tx);
}
#endif

static void node_del(const struct nd *node, int idx, struct m0_be_tx *tx)
{
	M0_PRE(node_invariant(node));
	node->n_type->nt_del(node, idx, tx);
}

/**
 * Updates the node reference count
 *
 * @param node The node descriptor whose ref count needs to be updated.
 * @param increment If true increase ref count.
 *		    If false decrease ref count.
 */
static void node_refcnt_update(struct nd *node, bool increment)
{
	M0_ASSERT(ergo(!increment, node->n_ref != 0));
	increment ? node->n_ref++ : node->n_ref--;
}

#ifndef __KERNEL__
static void node_set_level(const struct nd *node, uint8_t new_level,
			   struct m0_be_tx *tx)
{
	M0_PRE(node_invariant(node));
	node->n_type->nt_set_level(node, new_level, tx);
}

static void node_move(struct nd *src, struct nd *tgt,
		      enum dir dir, int nr, struct m0_be_tx *tx)
{
	M0_PRE(node_invariant(src));
	M0_PRE(node_invariant(tgt));
	M0_IN(dir,(D_LEFT, D_RIGHT));
	tgt->n_type->nt_move(src, tgt, dir, nr, tx);
}

static void node_lock(struct nd *node)
{
	m0_rwlock_write_lock(&node->n_lock);
}

static void node_unlock(struct nd *node)
{
	m0_rwlock_write_unlock(&node->n_lock);
}
#endif

static struct mod *mod_get(void)
{
	return m0_get()->i_moddata[M0_MODULE_BTREE];
}

enum {
	NTYPE_NR = 0x100,
	TTYPE_NR = 0x100
};

struct mod {
	const struct node_type     *m_ntype[NTYPE_NR];
	const struct m0_btree_type *m_ttype[TTYPE_NR];
};

int m0_btree_mod_init(void)
{
	struct mod *m;

	M0_SET_ARR0(trees);
	M0_SET_ARR0(trees_in_use);
	trees_loaded = 0;
	m0_rwlock_init(&trees_lock);

	/** Initialtise lru list, active list and lock. */
	ndlist_tlist_init(&btree_lru_nds);
	ndlist_tlist_init(&btree_active_nds);
	m0_rwlock_init(&list_lock);

	M0_ALLOC_PTR(m);
	if (m != NULL) {
		m0_get()->i_moddata[M0_MODULE_BTREE] = m;
		return 0;
	} else
		return M0_ERR(-ENOMEM);
}

void m0_btree_mod_fini(void)
{
	struct nd* node;

	if (!ndlist_tlist_is_empty(&btree_lru_nds))
		m0_tl_teardown(ndlist, &btree_lru_nds, node) {
			ndlist_tlink_fini(node);
			m0_rwlock_fini(&node->n_lock);
			m0_free(node);
		}
	ndlist_tlist_fini(&btree_lru_nds);

	if (!ndlist_tlist_is_empty(&btree_active_nds))
		m0_tl_teardown(ndlist, &btree_active_nds, node) {
			ndlist_tlink_fini(node);
			m0_rwlock_fini(&node->n_lock);
			m0_free(node);
		}
	ndlist_tlist_fini(&btree_active_nds);

	m0_rwlock_fini(&list_lock);
	m0_rwlock_fini(&trees_lock);
	m0_free(mod_get());
}

static bool node_shift_is_valid(int shift)
{
	return shift >= NODE_SHIFT_MIN && shift < NODE_SHIFT_MIN + 0x10;
}

/**
 * Tells if the segment address is aligned to 512 bytes.
 * This function should be called right after the allocation to make sure that
 * the allocated memory starts at a properly aligned address.
 *
 * @param addr is the start address of the allocated space.
 *
 * @return True if the input address is properly aligned.
 */
static bool addr_is_aligned(const void *addr)
{
	return ((size_t)addr & ((1ULL << NODE_SHIFT_MIN) - 1)) == 0;
}

/**
 * Validates the segment address (of node).
 *
 * @param seg_addr points to the start address (of the node) in the segment.
 *
 * @return True if seg_addr is VALID according to the segment
 *                address semantics.
 */
static bool segaddr_is_valid(const struct segaddr *seg_addr)
{
	return (0xff000000000001f0ull & seg_addr->as_core) == 0;
}

/**
 * Returns a segaddr formatted segment address.
 *
 * @param addr  is the start address (of the node) in the segment.
 *        shift is the size of the node as pow-of-2 value.
 *
 * @return Formatted Segment address.
 */
static struct segaddr segaddr_build(const void *addr, int shift)
{
	struct segaddr sa;
	M0_PRE(node_shift_is_valid(shift));
	M0_PRE(addr_is_aligned(addr));
	sa.as_core = ((uint64_t)addr) | (shift - NODE_SHIFT_MIN);
	M0_POST(segaddr_is_valid(&sa));
	M0_POST(segaddr_addr(&sa) == addr);
	M0_POST(segaddr_shift(&sa) == shift);
	return sa;
}

/**
 * Returns the CPU addressable pointer from the formatted segment address.
 *
 * @param seg_addr points to the formatted segment address.
 *
 * @return CPU addressable value.
 */
static void* segaddr_addr(const struct segaddr *seg_addr)
{
	M0_PRE(segaddr_is_valid(seg_addr));
	return (void *)(seg_addr->as_core & ~((1ULL << NODE_SHIFT_MIN) - 1));
}

/**
 * Returns the size (pow-of-2) of the node extracted out of the segment address.
 *
 * @param seg_addr points to the formatted segment address.
 *
 * @return Size of the node as pow-of-2 value.
 */
static int segaddr_shift(const struct segaddr *addr)
{
	M0_PRE(segaddr_is_valid(addr));
	return (addr->as_core & 0xf) + NODE_SHIFT_MIN;
}

#if 0
static void node_type_register(const struct node_type *nt)
{
	struct mod *m = mod_get();

	M0_PRE(IS_IN_ARRAY(nt->nt_id, m->m_ntype));
	M0_PRE(m->m_ntype[nt->nt_id] == NULL);
	m->m_ntype[nt->nt_id] = nt;
}

static void node_type_unregister(const struct node_type *nt)
{
	struct mod *m = mod_get();

	M0_PRE(IS_IN_ARRAY(nt->nt_id, m->m_ntype));
	M0_PRE(m->m_ntype[nt->nt_id] == nt);
	m->m_ntype[nt->nt_id] = NULL;
}

static void tree_type_register(const struct m0_btree_type *tt)
{
	struct mod *m = mod_get();

	M0_PRE(IS_IN_ARRAY(tt->tt_id, m->m_ttype));
	M0_PRE(m->m_ttype[tt->tt_id] == NULL);
	m->m_ttype[tt->tt_id] = tt;
}

static void tree_type_unregister(const struct m0_btree_type *tt)
{
	struct mod *m = mod_get();

	M0_PRE(IS_IN_ARRAY(tt->tt_id, m->m_ttype));
	M0_PRE(m->m_ttype[tt->tt_id] == tt);
	m->m_ttype[tt->tt_id] = NULL;
}
#endif

struct seg_ops {
	int64_t    (*so_tree_get)(struct node_op *op,
			          struct segaddr *addr, int nxt);
	int64_t    (*so_tree_create)(struct node_op *op,
	                             struct m0_btree_type *tt,
				     int rootshift, struct m0_be_tx *tx,
				     int nxt);
	int64_t    (*so_tree_delete)(struct node_op *op, struct td *tree,
				     struct m0_be_tx *tx, int nxt);
	void       (*so_tree_put)(struct td *tree);
<<<<<<< HEAD
=======
	int64_t    (*so_node_get)(struct node_op *op, struct td *tree,
			          struct segaddr *addr, int nxt);
	void       (*so_node_put)(struct nd *node);
	struct nd *(*so_node_try)(struct td *tree, struct segaddr *addr);
	int64_t    (*so_node_alloc)(struct node_op *op, struct td *tree,
				    int shift, const struct node_type *nt,
				    struct m0_be_tx *tx, int nxt);
	int64_t    (*so_node_free)(struct node_op *op, int shift,
				   struct m0_be_tx *tx, int nxt);
	void       (*so_node_op_fini)(struct node_op *op);
>>>>>>> d57d783c
};

static struct seg_ops *segops;
static int64_t mem_tree_get(struct node_op *op, struct segaddr *addr, int nxt);
/**
 * Locates a tree descriptor whose root node points to the node at addr and
 * return this tree to the caller.
 * If an existing tree descriptor pointing to this root node is not found then
 * a new tree descriptor is allocated from the free pool and the root node is
 * assigned to this new tree descriptor.
 * If root node pointer is not provided then this function will just allocate a
 * tree descriptor and return it to the caller. This functionality currently is
 * used by the create_tree function.
 *
 * @param op is used to exchange operation parameters and return values..
 * @param addr is the segment address of root node.
 * @param nxt is the next state to be returned to the caller.
 *
 * @return Next state to proceed in.
 */
static int64_t tree_get(struct node_op *op, struct segaddr *addr, int nxt)
{
	int        nxt_state;

	nxt_state = segops->so_tree_get(op, addr, nxt);

	return nxt_state;
}

#ifndef __KERNEL__

/**
 * Creates a tree with an empty root node.
 *
 * @param op is used to exchange operation parameters and return values.
 * @param tt is the btree type to be assiged to the newly created btree.
 * @param rootshift is the size of the root node.
 * @param tx captures the operation in a transaction.
 * @param nxt is the next state to be returned to the caller.
 *
 * @return Next state to proceed in.
 */
static int64_t tree_create(struct node_op *op, struct m0_btree_type *tt,
			   int rootshift, struct m0_be_tx *tx, int nxt)
{
	return segops->so_tree_create(op, tt, rootshift, tx, nxt);
}

/**
 * Deletes an existing tree.
 *
 * @param op is used to exchange operation parameters and return values..
 * @param tree points to the tree to be deleted.
 * @param tx captures the operation in a transaction.
 * @param nxt is the next state to be returned to the caller.
 *
 * @return Next state to proceed in.
 */
static int64_t tree_delete(struct node_op *op, struct td *tree,
			   struct m0_be_tx *tx, int nxt)
{
	M0_PRE(tree != NULL);
	return segops->so_tree_delete(op, tree, tx, nxt);
}
#endif
/**
 * Returns the tree to the free tree pool if the reference count for this tree
 * reaches zero.
 *
 * @param tree points to the tree to be released.
 *
 * @return Next state to proceed in.
 */
static void tree_put(struct td *tree)
{
	segops->so_tree_put(tree);
}

static const struct node_type fixed_format;

/**
 * This function loads the node descriptor for the node at segaddr in memory.
 * If a node descriptor pointing to this node is already loaded in memory then
 * this function will increment the reference count in the node descriptor
 * before returning it to the caller.
 * If the parameter tree is NULL then the function assumes the node at segaddr
 * to be the root node and will also load the tree descriptor in memory for
 * this root node.
 *
 * @param op load operation to perform.
 * @param tree pointer to tree whose node is to be loaded or NULL if tree has
 *             not been loaded.
 * @param addr node address in the segment.
 * @param nxt state to return on successful completion
 *
 * @return next state
 */
static int64_t node_get(struct node_op *op, struct td *tree,
			struct segaddr *addr, int nxt)
{
	int                     nxt_state;
	const struct node_type *nt;
	struct nd              *node;
	bool                    in_lrulist;

	nxt_state = nxt;
	if (tree == NULL) {
		nxt_state = mem_tree_get(op, addr, nxt);
	}

	/**
	 * TODO : Add following AIs after decoupling of node descriptor and
	 * segment code.
	 * 1. Get node_header::h_node_type segment address
	 *	ntype = nt_ntype_get(addr);
	 * 2.Add node_header::h_node_type (enum btree_node_type) to struct
	 * node_type mapping. Use this mapping to get the node_type structure.
	 */
	/**
	 * Temporarily taking fixed_format as nt. Remove this once above AI is
	 * implemented
	 * */
	nt = &fixed_format;
	op->no_node = nt->nt_opaque_get(addr);

	/**
	 * TODO: Adding list_lock to protect from multiple threads
	 * accessing the same node descriptor concurrently.
	 * Replace it with a different global lock once hash
	 * functionality is implemented.
	 */
	m0_rwlock_write_lock(&list_lock);
	if (op->no_node != NULL &&
	    op->no_node->n_addr.as_core == addr->as_core) {

		if (op->no_node->n_delayed_free) {
			op->no_op.o_sm.sm_rc = EACCES;
			m0_rwlock_write_unlock(&list_lock);
			return nxt_state;
		}

		in_lrulist = op->no_node->n_ref == 0;
		node_refcnt_update(op->no_node, true);
		if (in_lrulist) {
			/**
			 * The node descriptor is in LRU list. Remove from lru
			 * list and add to active list.
			 */
			ndlist_tlist_del(op->no_node);
			ndlist_tlist_add(&btree_active_nds, op->no_node);
			/**
			 * Update nd::n_tree  to point to tree descriptor as we
			 * as we had set it to NULL in node_put(). For more
			 * details Refer comment in node_put().
			 */
			op->no_node->n_tree = tree;
		}
	} else {
		/**
		 * If node descriptor is already allocated for the node, no need
		 * to allocate node descriptor again.
		 */
		op->no_node = nt->nt_opaque_get(addr);
		if (op->no_node != NULL &&
		    op->no_node->n_addr.as_core == addr->as_core) {
			node_refcnt_update(op->no_node, true);
			m0_rwlock_write_unlock(&list_lock);
			return nxt_state;
		}
		/**
		 * If node descriptor is not present allocate a new one
		 * and assign to node.
		 */
		node = m0_alloc(sizeof *node);
		/**
		 * TODO: If Node-alloc fails, free up any node descriptor from
		 * lru list and add assign to node. Unmap and map back the node
		 * segment. Take up with BE segment task.
		 */
		M0_ASSERT(node != NULL);
		node->n_addr = *addr;
		node->n_tree = tree;
		node->n_type = nt;
		node->n_seq  = m0_time_now();
		node->n_ref  = 1;
		node->n_delayed_free = false;
		m0_rwlock_init(&node->n_lock);
		op->no_node = node;
		nt->nt_opaque_set(addr, node);
		ndlist_tlink_init_at(op->no_node, &btree_active_nds);
	}
	m0_rwlock_write_unlock(&list_lock);
	return nxt_state;
}

#ifndef __KERNEL__
/**
 * This function decrements the reference count for this node descriptor and if
 * the reference count reaches '0' then the node descriptor is moved to LRU
 * list.
 *
 * @param op load operation to perform.
 * @param node node descriptor.
 * @param tx changes will be captured in this transaction.
 *
 */
static void node_put(struct node_op *op, struct nd *node, struct m0_be_tx *tx)
{
	int shift;

	M0_PRE(node != NULL);
<<<<<<< HEAD
	int        shift = node->n_type->nt_shift(node);

	node_lock(node);
	node_refcnt_update(node, false);
	if (node->n_ref == 0) {
		/**
		 * The node descriptor is in tree's active list. Remove from
		 * active list and add to lru list
		 */
		tree_lock(node->n_tree, lock_acquired);
		ndlist_tlist_del(node);
		tree_unlock(node->n_tree, lock_acquired);
		node->n_seq = 0;

		m0_rwlock_write_lock(&lru_lock);
		ndlist_tlist_add(&btree_lru_nds, node);
		m0_rwlock_write_unlock(&lru_lock);
		/**
		 * In case tree desriptor gets deallocated while node sits in
		 * the LRU list, we do not want node descriptor to point to an
		 * invalid tree descriptor. Hence setting nd::n_tree to NULL, it
		 * will again be populated in node_get().
		 */
		node->n_tree = NULL;
	}
	node_unlock(node);

	if (node->n_delayed_free && node->n_ref == 0) {
		ndlist_tlink_del_fini(node);
		m0_rwlock_fini(&node->n_lock);
		op->no_addr = node->n_addr;
		m0_free(node);
		m0_free_aligned(segaddr_addr(&op->no_addr), 1ULL << shift,
				shift);
=======

	segops->so_node_put(node);

	m0_rwlock_write_lock(&list_lock);
	node_refcnt_update(node, false);
	if (node->n_ref == 0) {
		/**
		 * The node descriptor is in tree's active list. Remove from
		 * active list and add to lru list
		 */
		ndlist_tlist_del(node);
		ndlist_tlist_add(&btree_lru_nds, node);
		/**
		 * In case tree desriptor gets deallocated while node sits in
		 * the LRU list, we do not want node descriptor to point to an
		 * invalid tree descriptor. Hence setting nd::n_tree to NULL, it
		 * will again be populated in node_get().
		 */
		node->n_tree = NULL;

		if (node->n_delayed_free) {
			ndlist_tlink_del_fini(node);
			m0_rwlock_fini(&node->n_lock);
			op->no_addr = node->n_addr;
			shift = node->n_type->nt_shift(node);
			m0_free(node);
			m0_rwlock_write_unlock(&list_lock);
			segops->so_node_free(op, shift, tx, 0);
			return;
		}
>>>>>>> d57d783c
	}
	m0_rwlock_write_unlock(&list_lock);
}
#endif

# if 0
static struct nd *node_try(struct td *tree, struct segaddr *addr){
	return NULL;
}
#endif



/**
 * Allocates node in the segment and a node-descriptor if all the resources are
 * available.
 *
 * @param op indicates node allocate operation.
 * @param tree points to the tree this node will be a part-of.
 * @param size is a power-of-2 size of this node.
 * @param nt points to the node type
 * @param ksize is the size of key (if constant) if not this contains '0'.
 * @param vsize is the size of value (if constant) if not this contains '0'.
 * @param tx points to the transaction which captures this operation.
 * @param nxt tells the next state to return when operation completes
 *
 * @return int64_t
 */
static int64_t node_alloc(struct node_op *op, struct td *tree, int size,
			  const struct node_type *nt, int ksize, int vsize,
			  struct m0_be_tx *tx, int nxt)
{
	int        nxt_state = nxt;
	void      *area;
	int        actual_size = 1ULL << size;

	M0_PRE(op->no_opc == NOP_ALLOC);
	M0_PRE(node_shift_is_valid(size));
	area = m0_alloc_aligned(actual_size, size);
	M0_ASSERT(area != NULL);
	op->no_addr = segaddr_build(area, size);
	op->no_tree = tree;

	node_init(&op->no_addr, ksize, vsize, nt, tx);

<<<<<<< HEAD
	nxt_state = node_get(op, tree, &op->no_addr, lock_aquired, nxt_state);
=======
	nxt_state = node_get(op, tree, &op->no_addr, nxt_state);
>>>>>>> d57d783c

	return nxt_state;
}

static int64_t node_free(struct node_op *op, struct nd *node,
			 struct m0_be_tx *tx, int nxt)
{
	int shift = node->n_type->nt_shift(node);

	m0_rwlock_write_lock(&list_lock);
	node_refcnt_update(node, false);
	node->n_delayed_free = true;
	node->n_type->nt_fini(node);

	if (node->n_ref == 0) {
		ndlist_tlink_del_fini(node);
		m0_rwlock_fini(&node->n_lock);
		op->no_addr = node->n_addr;
		m0_free(node);
<<<<<<< HEAD
		m0_free_aligned(segaddr_addr(&op->no_addr), 1ULL << shift,
				shift);
=======
		m0_rwlock_write_unlock(&list_lock);
		return segops->so_node_free(op, shift, tx, nxt);
>>>>>>> d57d783c
	}
	m0_rwlock_write_unlock(&list_lock);
	return nxt;
}

#ifndef __KERNEL__
static void node_op_fini(struct node_op *op)
{
}

#endif

static int64_t mem_tree_get(struct node_op *op, struct segaddr *addr, int nxt)
{
	struct td              *tree = NULL;
	int                     i    = 0;
	uint32_t                offset;
	struct nd              *node = NULL;
	const struct node_type *nt;

	m0_rwlock_write_lock(&trees_lock);

	M0_ASSERT(trees_loaded <= ARRAY_SIZE(trees));

	/**
	 *  If existing allocated tree is found then return it after increasing
	 *  the reference count.
	 */
	if (addr != NULL && trees_loaded) {
	/**
	 * TODO : Add following AIs after decoupling of node descriptor and
	 * segment code.
	 * 1. Get node_header::h_node_type segment address
	 *	ntype = segaddr_ntype_get(addr);
	 * 2.Add node_header::h_node_type (enum btree_node_type) to struct
	 * node_type mapping. Use this mapping to get the node_type structure.
	 */
	/**
	 * Temporarily taking fixed_format as nt. Remove this once above AI is
	 * implemented
	 * */
		nt = &fixed_format;
		node = nt->nt_opaque_get(addr);
		if (node != NULL && node->n_tree != NULL) {
			tree = node->n_tree;
			m0_rwlock_write_lock(&tree->t_lock);
			if (tree->t_root->n_addr.as_core == addr->as_core) {
				tree->t_ref++;
				op->no_node = tree->t_root;
				op->no_tree = tree;
				m0_rwlock_write_unlock(&tree->t_lock);
				m0_rwlock_write_unlock(&trees_lock);
				return nxt;
			}
			m0_rwlock_write_unlock(&tree->t_lock);
		}
	}

	/** Assign a free tree descriptor to this tree. */
	for (i = 0; i < ARRAY_SIZE(trees_in_use); i++) {
		uint64_t   t = ~trees_in_use[i];

		if (t != 0) {
			offset = __builtin_ffsl(t);
			M0_ASSERT(offset != 0);
			offset--;
			trees_in_use[i] |= (1ULL << offset);
			offset += (i * sizeof trees_in_use[0]);
			tree = &trees[offset];
			trees_loaded++;
			break;
		}
	}

	M0_ASSERT(tree != NULL && tree->t_ref == 0);

	m0_rwlock_init(&tree->t_lock);

	m0_rwlock_write_lock(&tree->t_lock);
	tree->t_ref++;

	if (addr) {
		m0_rwlock_write_unlock(&tree->t_lock);
		node_get(op, tree, addr, nxt);
		m0_rwlock_write_lock(&tree->t_lock);

		tree->t_root         =  op->no_node;
		tree->t_root->n_addr = *addr;
		tree->t_root->n_tree =  tree;
		tree->t_starttime    =  0;
		//tree->t_height = tree_height_get(op->no_node);
	}

	op->no_node = tree->t_root;
	op->no_tree = tree;
	//op->no_addr = tree->t_root->n_addr;

	m0_rwlock_write_unlock(&tree->t_lock);

	m0_rwlock_write_unlock(&trees_lock);

	return nxt;
}

static int64_t mem_tree_create(struct node_op *op, struct m0_btree_type *tt,
			       int rootshift, struct m0_be_tx *tx, int nxt)
{
	struct td *tree;

	/**
	 * Creates root node and then assigns a tree descriptor for this root
	 * node.
	 */

	tree_get(op, NULL, nxt);

	tree = op->no_tree;
	node_alloc(op, tree, rootshift, &fixed_format, 8, 8, NULL, nxt);

	m0_rwlock_write_lock(&tree->t_lock);
	tree->t_root = op->no_node;
	tree->t_type = tt;
	m0_rwlock_write_unlock(&tree->t_lock);

	return nxt;
}

static int64_t mem_tree_delete(struct node_op *op, struct td *tree,
			       struct m0_be_tx *tx, int nxt)
{
	struct nd *root = tree->t_root;

	op->no_tree = tree;
	op->no_node = root;
	node_free(op, op->no_node, tx, nxt);
	tree_put(tree);
	return nxt;
}

static void mem_tree_put(struct td *tree)
{
	m0_rwlock_write_lock(&tree->t_lock);

	M0_ASSERT(tree->t_ref > 0);
	M0_ASSERT(tree->t_root != NULL);

	tree->t_ref--;

	if (tree->t_ref == 0) {
		int i;
		int array_offset;
		int bit_offset_in_array;

		m0_rwlock_write_lock(&trees_lock);
		M0_ASSERT(trees_loaded > 0);
		i = tree - &trees[0];
		array_offset = i / sizeof(trees_in_use[0]);
		bit_offset_in_array = i % sizeof(trees_in_use[0]);
		trees_in_use[array_offset] &= ~(1ULL << bit_offset_in_array);
		trees_loaded--;
		m0_rwlock_write_unlock(&tree->t_lock);
		m0_rwlock_fini(&tree->t_lock);
		m0_rwlock_write_unlock(&trees_lock);
	}
	m0_rwlock_write_unlock(&tree->t_lock);
}

<<<<<<< HEAD
=======
static int64_t mem_node_get(struct node_op *op, struct td *tree,
			    struct segaddr *addr, int nxt)
{
	int                     nxt_state = nxt;

	if (tree == NULL) {
		nxt_state = mem_tree_get(op, addr, nxt);
	}
	return nxt_state;
}

static void mem_node_put(struct nd *node)
{
}

static struct nd *mem_node_try(struct td *tree, struct segaddr *addr)
{
	return NULL;
}
>>>>>>> d57d783c



static const struct seg_ops mem_seg_ops = {
	.so_tree_get     = &mem_tree_get,
	.so_tree_create  = &mem_tree_create,
	.so_tree_delete  = &mem_tree_delete,
	.so_tree_put     = &mem_tree_put,
};

/**
 *  Structure of the node in persistent store.
 */
struct ff_head {
	struct m0_format_header  ff_fmt;    /*< Node Header */
	struct node_header       ff_seg;    /*< Node type information */
	uint16_t                 ff_used;   /*< Count of records */
	uint8_t                  ff_shift;  /*< Node size as pow-of-2 */
	uint8_t                  ff_level;  /*< Level in Btree */
	uint16_t                 ff_ksize;  /*< Size of key in bytes */
	uint16_t                 ff_vsize;  /*< Size of value in bytes */
	struct m0_format_footer  ff_foot;   /*< Node Footer */
	void                    *ff_opaque; /*< opaque data */
	/**
	 *  This space is used to host the Keys and Values upto the size of the
	 *  node
	 */
} M0_XCA_RECORD M0_XCA_DOMAIN(be);

enum m0_be_bnode_format_version {
	M0_BE_BNODE_FORMAT_VERSION_1 = 1,

	/* future versions, uncomment and update M0_BE_BNODE_FORMAT_VERSION */
	/*M0_BE_BNODE_FORMAT_VERSION_2,*/
	/*M0_BE_BNODE_FORMAT_VERSION_3,*/

	/** Current version, should point to the latest version present */
	M0_BE_BNODE_FORMAT_VERSION = M0_BE_BNODE_FORMAT_VERSION_1
};

static void ff_init(const struct segaddr *addr, int shift, int ksize, int vsize,
		    uint32_t ntype, struct m0_be_tx *tx);
static void ff_fini(const struct nd *node);
static int  ff_count(const struct nd *node);
static int  ff_count_rec(const struct nd *node);
static int  ff_space(const struct nd *node);
static int  ff_level(const struct nd *node);
static int  ff_shift(const struct nd *node);
static int  ff_valsize(const struct nd *node);
static int  ff_keysize(const struct nd *node);
static bool ff_isunderflow(const struct nd *node, bool predict);
static bool ff_isoverflow(const struct nd *node);
static void ff_fid(const struct nd *node, struct m0_fid *fid);
static void ff_rec(struct slot *slot);
static void ff_node_key(struct slot *slot);
static void ff_child(struct slot *slot, struct segaddr *addr);
static bool ff_isfit(struct slot *slot);
static void ff_done(struct slot *slot, struct m0_be_tx *tx, bool modified);
static void ff_make(struct slot *slot, struct m0_be_tx *tx);
static bool ff_find(struct slot *slot, const struct m0_btree_key *key);
static void ff_fix(const struct nd *node, struct m0_be_tx *tx);
static void ff_cut(const struct nd *node, int idx, int size,
		   struct m0_be_tx *tx);
static void ff_del(const struct nd *node, int idx, struct m0_be_tx *tx);
static void ff_set_level(const struct nd *node, uint8_t new_level,
			 struct m0_be_tx *tx);
static void generic_move(struct nd *src, struct nd *tgt,
			 enum dir dir, int nr, struct m0_be_tx *tx);
static bool ff_invariant(const struct nd *node);
static bool ff_verify(const struct nd *node);
static bool ff_isvalid(const struct nd *node);
static void ff_opaque_set(const struct segaddr *addr, void *opaque);
static void *ff_opaque_get(const struct segaddr *addr);
uint32_t ff_ntype_get(const struct segaddr *addr);
/* uint16_t ff_ksize_get(const struct segaddr *addr); */
/* uint16_t ff_valsize_get(const struct segaddr *addr);  */

/**
 *  Implementation of node which supports fixed format/size for Keys and Values
 *  contained in it.
 */
static const struct node_type fixed_format = {
	.nt_id              = BNT_FIXED_FORMAT,
	.nt_name            = "m0_bnode_fixed_format",
	//.nt_tag,
	.nt_init            = ff_init,
	.nt_fini            = ff_fini,
	.nt_count           = ff_count,
	.nt_count_rec       = ff_count_rec,
	.nt_space           = ff_space,
	.nt_level           = ff_level,
	.nt_shift           = ff_shift,
	.nt_keysize         = ff_keysize,
	.nt_valsize         = ff_valsize,
	.nt_isunderflow     = ff_isunderflow,
	.nt_isoverflow      = ff_isoverflow,
	.nt_fid             = ff_fid,
	.nt_rec             = ff_rec,
	.nt_key             = ff_node_key,
	.nt_child           = ff_child,
	.nt_isfit           = ff_isfit,
	.nt_done            = ff_done,
	.nt_make            = ff_make,
	.nt_find            = ff_find,
	.nt_fix             = ff_fix,
	.nt_cut             = ff_cut,
	.nt_del             = ff_del,
	.nt_set_level       = ff_set_level,
	.nt_move            = generic_move,
	.nt_invariant       = ff_invariant,
	.nt_isvalid         = ff_isvalid,
	.nt_verify          = ff_verify,
	.nt_opaque_set      = ff_opaque_set,
	.nt_opaque_get      = ff_opaque_get,
	.nt_ntype_get       = ff_ntype_get,
	/* .nt_ksize_get    = ff_ksize_get, */
	/* .nt_valsize_get  = ff_valsize_get, */
};


/**
 * Returns the node type stored at segment address.
 *
 * @param seg_addr points to the formatted segment address.
 *
 * @return Node type.
 */
uint32_t ff_ntype_get(const struct segaddr *addr)
{
	struct node_header *h  =  segaddr_addr(addr) +
				  sizeof(struct m0_format_header);
	return h->h_node_type;
}

#if 0
/**
 * Returns the key size stored at segment address.
 *
 * @param seg_addr points to the formatted segment address.
 *
 * @return key size
 */
uint16_t ff_ksize_get(const struct segaddr *addr)
{
	struct ff_head *h  =  segaddr_addr(addr);
	return h->ff_ksize;
}

/**
 * Returns the value size stored at segment address.
 *
 * @param seg_addr points to the formatted segment address.
 *
 * @return value size
 */
uint16_t ff_valsize_get(const struct segaddr *addr)
{
	struct ff_head *h  =  segaddr_addr(addr);
	return h->ff_vsize;
}
#endif

static struct ff_head *ff_data(const struct nd *node)
{
	return segaddr_addr(&node->n_addr);
}

static void *ff_key(const struct nd *node, int idx)
{
	struct ff_head *h  = ff_data(node);
	void           *area = h + 1;

	M0_PRE(ergo(!(h->ff_used == 0 && idx == 0),
		   (0 <= idx && idx <= h->ff_used)));
	return area + (h->ff_ksize + h->ff_vsize) * idx;
}

static void *ff_val(const struct nd *node, int idx)
{
	struct ff_head *h = ff_data(node);
	void           *area = h + 1;

	M0_PRE(ergo(!(h->ff_used == 0 && idx == 0),
		    0 <= idx && idx <= h->ff_used));
	return area + (h->ff_ksize + h->ff_vsize) * idx + h->ff_ksize;
}

static bool ff_rec_is_valid(const struct slot *slot)
{
	struct ff_head *h = ff_data(slot->s_node);
	bool   val_is_valid;
	val_is_valid = h->ff_level > 0 ?
		       m0_vec_count(&slot->s_rec.r_val.ov_vec) <= h->ff_vsize :
		       m0_vec_count(&slot->s_rec.r_val.ov_vec) == h->ff_vsize;

	return
	   _0C(m0_vec_count(&slot->s_rec.r_key.k_data.ov_vec) == h->ff_ksize) &&
	   _0C(val_is_valid);
}

static bool ff_invariant(const struct nd *node)
{
	const struct ff_head *h = ff_data(node);

	return  _0C(h->ff_shift == segaddr_shift(&node->n_addr));
}

static bool ff_verify(const struct nd *node)
{
	const struct ff_head *h = ff_data(node);
	return m0_format_footer_verify(h, true) == 0;
}

static bool ff_isvalid(const struct nd *node)
{
	const struct ff_head *h = ff_data(node);
	struct m0_format_tag  tag;

	m0_format_header_unpack(&tag, &h->ff_fmt);
	if (tag.ot_version != M0_BE_BNODE_FORMAT_VERSION ||
	    tag.ot_type != M0_FORMAT_TYPE_BE_BNODE)
	    return false;

	return true;
}

static void ff_init(const struct segaddr *addr, int shift, int ksize, int vsize,
		    uint32_t ntype, struct m0_be_tx *tx)
{
	struct ff_head *h   = segaddr_addr(addr);

	M0_PRE(ksize != 0);
	M0_PRE(vsize != 0);
	M0_SET0(h);

	h->ff_shift           = shift;
	h->ff_ksize           = ksize;
	h->ff_vsize           = vsize;
	h->ff_seg.h_node_type = ntype;

	m0_format_header_pack(&h->ff_fmt, &(struct m0_format_tag){
		.ot_version       = M0_BE_BNODE_FORMAT_VERSION,
		.ot_type          = M0_FORMAT_TYPE_BE_BNODE,
		.ot_footer_offset = offsetof(struct ff_head, ff_foot)
	});
	m0_format_footer_update(h);

	/**
	 * ToDo: We need to capture the changes occuring in the header using
	 * m0_be_tx_capture().
	 * Capture only those fields where there is any updation instead of the
	 * whole header.
	 */
}

static void ff_fini(const struct nd *node)
{
	struct ff_head *h = ff_data(node);

	m0_format_header_pack(&h->ff_fmt, &(struct m0_format_tag){
		.ot_version       = 0,
		.ot_type          = 0,
		.ot_footer_offset = offsetof(struct ff_head, ff_foot)
	});
}

static int ff_count(const struct nd *node)
{
	struct ff_head *h = ff_data(node);
	int used = h->ff_used;
	if (h->ff_level > 0)
		used --;
	return used;
}

static int ff_count_rec(const struct nd *node)
{
	struct ff_head *h = ff_data(node);
	return h->ff_used;
}

static int ff_space(const struct nd *node)
{
	struct ff_head *h = ff_data(node);
	return (1ULL << h->ff_shift) - sizeof *h -
		(h->ff_ksize + h->ff_vsize) * h->ff_used;
}

static int ff_level(const struct nd *node)
{
	struct ff_head *h = ff_data(node);
	return h->ff_level;
}

static int ff_shift(const struct nd *node)
{
	struct ff_head *h = ff_data(node);
	return h->ff_shift;
}

static int ff_keysize(const struct nd *node)
{
	struct ff_head *h = ff_data(node);
	return h->ff_ksize;
}

static int ff_valsize(const struct nd *node)
{
	struct ff_head *h = ff_data(node);
	return h->ff_vsize;
}

static bool ff_isunderflow(const struct nd *node, bool predict)
{
	struct ff_head *h = ff_data(node);
	int16_t rec_count = h->ff_used;
	if (predict && rec_count != 0)
		rec_count--;
	return  rec_count == 0;
}

static bool ff_isoverflow(const struct nd *node)
{
	struct ff_head *h = ff_data(node);
	return (ff_space(node) < h->ff_ksize + h->ff_vsize) ? true : false;
}

static void ff_fid(const struct nd *node, struct m0_fid *fid)
{
}

static void ff_node_key(struct slot *slot);

static void ff_rec(struct slot *slot)
{
	struct ff_head *h = ff_data(slot->s_node);

	M0_PRE(ergo(!(h->ff_used == 0 && slot->s_idx == 0),
		    slot->s_idx <= h->ff_used));

	slot->s_rec.r_val.ov_vec.v_nr = 1;
	slot->s_rec.r_val.ov_vec.v_count[0] = h->ff_vsize;
	slot->s_rec.r_val.ov_buf[0] = ff_val(slot->s_node, slot->s_idx);
	ff_node_key(slot);
	M0_POST(ff_rec_is_valid(slot));
}

static void ff_node_key(struct slot *slot)
{
	const struct nd  *node = slot->s_node;
	struct ff_head   *h    = ff_data(node);

	M0_PRE(ergo(!(h->ff_used == 0 && slot->s_idx == 0),
		    slot->s_idx <= h->ff_used));

	slot->s_rec.r_key.k_data.ov_vec.v_nr = 1;
	slot->s_rec.r_key.k_data.ov_vec.v_count[0] = h->ff_ksize;
	slot->s_rec.r_key.k_data.ov_buf[0] = ff_key(slot->s_node, slot->s_idx);
}

static void ff_child(struct slot *slot, struct segaddr *addr)
{
	const struct nd *node = slot->s_node;
	struct ff_head  *h    = ff_data(node);

	M0_PRE(slot->s_idx < h->ff_used);
	*addr = *(struct segaddr *)ff_val(node, slot->s_idx);
}

static bool ff_isfit(struct slot *slot)
{
	struct ff_head *h = ff_data(slot->s_node);

	M0_PRE(ff_rec_is_valid(slot));
	return h->ff_ksize + h->ff_vsize <= ff_space(slot->s_node);
}

static void ff_done(struct slot *slot, struct m0_be_tx *tx, bool modified)
{
	/**
	 * not needed yet. In future if we want to calculate checksum per
	 * record, we might want to recode this function.
	*/
}

static void ff_make(struct slot *slot, struct m0_be_tx *tx)
{
	const struct nd *node  = slot->s_node;
	struct ff_head  *h     = ff_data(node);
	int              rsize = h->ff_ksize + h->ff_vsize;
	void            *start = ff_key(node, slot->s_idx);

	M0_PRE(ff_rec_is_valid(slot));
	M0_PRE(ff_isfit(slot));
	memmove(start + rsize, start, rsize * (h->ff_used - slot->s_idx));
	/**
	 * ToDo: We need to capture the changes occuring in the memory whose
	 * address starts from "start + rsize" and has its respective size using
	 * m0_be_tx_capture().
	 */
	h->ff_used++;
	/**
	 * ToDo: We need to capture the changes occuring in the header's ff_used
	 * field using m0_be_tx_capture().
	 */
}

static bool ff_find(struct slot *slot, const struct m0_btree_key *find_key)
{
	struct ff_head          *h     = ff_data(slot->s_node);
	int                      i     = -1;
	int                      j     = node_count(slot->s_node);
	struct m0_btree_key      key;
	void                    *p_key;
	m0_bcount_t              ksize = h->ff_ksize;
	struct m0_bufvec_cursor  cur_1;
	struct m0_bufvec_cursor  cur_2;
	int                      diff;
	int                      m;

	key.k_data = M0_BUFVEC_INIT_BUF(&p_key, &ksize);

	M0_PRE(find_key->k_data.ov_vec.v_count[0] == h->ff_ksize);
	M0_PRE(find_key->k_data.ov_vec.v_nr == 1);

	while (i + 1 < j) {
		m = (i + j) / 2;

		key.k_data.ov_buf[0] = ff_key(slot->s_node, m);

		m0_bufvec_cursor_init(&cur_1, &key.k_data);
		m0_bufvec_cursor_init(&cur_2, &find_key->k_data);
		diff = m0_bufvec_cursor_cmp(&cur_1, &cur_2);

		M0_ASSERT(i < m && m < j);
		if (diff < 0)
			i = m;
		else if (diff > 0)
			j = m;
		else {
			i = j = m;
			break;
		}
	}

	slot->s_idx = j;

	return (i == j);
}

static void ff_fix(const struct nd *node, struct m0_be_tx *tx)
{
	struct ff_head *h = ff_data(node);
	m0_format_footer_update(h);
}

static void ff_cut(const struct nd *node, int idx, int size,
		   struct m0_be_tx *tx)
{
	struct ff_head *h = ff_data(node);
	M0_PRE(size == h->ff_vsize);
}

static void ff_del(const struct nd *node, int idx, struct m0_be_tx *tx)
{
	struct ff_head *h  = ff_data(node);
	int             rsize = h->ff_ksize + h->ff_vsize;
	void           *start = ff_key(node, idx);

	M0_PRE(idx < h->ff_used);
	M0_PRE(h->ff_used > 0);
	memmove(start, start + rsize, rsize * (h->ff_used - idx - 1));
	/**
	 * ToDo: We need to capture the changes occuring in the memory whose
	 * address starts from "start" and has its respective size using
	 * m0_be_tx_capture().
	 */
	h->ff_used--;
	/**
	 * ToDo: We need to capture the changes occuring in the header's ff_used
	 * field using m0_be_tx_capture().
	 */
}

static void ff_set_level(const struct nd *node, uint8_t new_level,
			 struct m0_be_tx *tx)
{
	struct ff_head *h = ff_data(node);

	h->ff_level = new_level;
	/**
	 * ToDo: We need to capture the changes occuring in the node-header's
	 * ff_level field using m0_be_tx_capture().
	 */
}

static void ff_opaque_set(const struct  segaddr *addr, void *opaque)
{
	struct ff_head *h = segaddr_addr(addr);
	h->ff_opaque = opaque;
}

static void *ff_opaque_get(const struct segaddr *addr)
{
	struct ff_head *h = segaddr_addr(addr);
	return h->ff_opaque;
}

static void generic_move(struct nd *src, struct nd *tgt,
			 enum dir dir, int nr, struct m0_be_tx *tx)
{
	struct slot  rec;
	struct slot  tmp;
	m0_bcount_t  rec_ksize;
	m0_bcount_t  rec_vsize;
	m0_bcount_t  temp_ksize;
	m0_bcount_t  temp_vsize;
	void        *rec_p_key;
	void        *rec_p_val;
	void        *temp_p_key;
	void        *temp_p_val;
	int          srcidx;
	int          tgtidx;
	int          last_idx_src;
	int          last_idx_tgt;

	rec.s_rec.r_key.k_data = M0_BUFVEC_INIT_BUF(&rec_p_key, &rec_ksize);
	rec.s_rec.r_val        = M0_BUFVEC_INIT_BUF(&rec_p_val, &rec_vsize);

	tmp.s_rec.r_key.k_data = M0_BUFVEC_INIT_BUF(&temp_p_key, &temp_ksize);
	tmp.s_rec.r_val        = M0_BUFVEC_INIT_BUF(&temp_p_val, &temp_vsize);

	M0_PRE(src != tgt);

	last_idx_src = node_count_rec(src);
	last_idx_tgt = node_count_rec(tgt);

	srcidx = dir == D_LEFT ? 0 : last_idx_src - 1;
	tgtidx = dir == D_LEFT ? last_idx_tgt : 0;

	while (true) {
		if (nr == 0 || (nr == NR_EVEN &&
			       (node_space(tgt) <= node_space(src))) ||
			       (nr == NR_MAX && (srcidx == -1 ||
			       node_count_rec(src) == 0)))
			break;

		/** Get the record at src index in rec. */
		rec.s_node = src;
		rec.s_idx  = srcidx;
		node_rec(&rec);

		/**
		 *  With record from src in rec; check if that record can fit in
		 *  the target node. If yes then make space to host this record
		 *  in target node.
		 */
		rec.s_node = tgt;
		rec.s_idx  = tgtidx;
		if (!node_isfit(&rec))
			break;
		node_make(&rec, tx);

		/** Get the location in the target node where the record from
		 *  the source node will be copied later
		 */
		tmp.s_node = tgt;
		tmp.s_idx  = tgtidx;
		node_rec(&tmp);

		rec.s_node = src;
		rec.s_idx  = srcidx;
		m0_bufvec_copy(&tmp.s_rec.r_key.k_data, &rec.s_rec.r_key.k_data,
			       m0_vec_count(&rec.s_rec.r_key.k_data.ov_vec));
		m0_bufvec_copy(&tmp.s_rec.r_val, &rec.s_rec.r_val,
			       m0_vec_count(&rec.s_rec.r_val.ov_vec));
		node_del(src, srcidx, tx);
		if (nr > 0)
			nr--;
		node_done(&tmp, tx, true);
		if (dir == D_LEFT)
			tgtidx++;
		else
			srcidx--;
	}
	node_seq_cnt_update(src);
	node_fix(src, tx);
	node_seq_cnt_update(tgt);
	node_fix(tgt, tx);

	/**
	 * ToDo: We need to capture the changes occuring in the "src" node
	 * using m0_be_tx_capture().
	 * Only the modified memory from the node needs to be updated.
	 */

	/**
	 * ToDo: We need to capture the changes occuring in the "tgt" node
	 * using m0_be_tx_capture().
	 * Only the modified memory from the node needs to be updated.
	 */
}

/** Insert operation section start point: */
#ifndef __KERNEL__

static bool cookie_is_set(struct m0_bcookie *k_cookie)
{
	/* TBD : function definition */
	return false;
}

static bool cookie_is_used(void)
{
	/* TBD : function definition */
	return false;
}

static bool cookie_is_valid(struct td *tree, struct m0_bcookie *k_cookie)
{
	/* TBD : function definition */
	/* if given key is in cookie's last and first key */

	return false;
}

static int fail(struct m0_btree_op *bop, int rc)
{
	bop->bo_op.o_sm.sm_rc = rc;
	return m0_sm_op_sub(&bop->bo_op, P_CLEANUP, P_FINI);
}

/**
 * This function will validate the cookie or path traversed by the operation and
 * return result. If if cookie is used it will validate cookie else check for
 * traversed path.
 *
 * @param oi which provide all information about traversed nodes.
 * @param tree needed in case of cookie validation.
 * @param cookie provided by the user which needs to get validate if used.
 * @return bool return true if validation succeed else false.
 */
static bool path_check(struct m0_btree_oimpl *oi, struct td *tree,
		       struct m0_bcookie *k_cookie)
{
	int        total_level = oi->i_used;
	struct nd *l_node;

	if (cookie_is_used())
		return cookie_is_valid(tree, k_cookie);

	while (total_level >= 0) {
		l_node = oi->i_level[total_level].l_node;
		if (!node_isvalid(l_node)) {
			node_op_fini(&oi->i_nop);
			return false;
		}
		if (oi->i_level[total_level].l_seq != l_node->n_seq)
			return false;
		total_level--;
	}
	return true;
}

/**
 * Validates the sibling node and its sequence number.
 *
 * @param oi provides traversed nodes information.
 * @return bool return true if validation succeeds else false.
 */
static bool sibling_node_check(struct m0_btree_oimpl *oi)
{
	struct nd *l_sibling = oi->i_level[oi->i_used].l_sibling;

	if (l_sibling == NULL || oi->i_pivot == -1)
		return true;

	if (!node_isvalid(l_sibling)) {
		node_op_fini(&oi->i_nop);
		return false;
	}
	if (oi->i_level[oi->i_used].l_sib_seq != l_sibling->n_seq)
		return false;
	return true;
}

static int64_t lock_op_init(struct m0_sm_op *bo_op, struct node_op  *i_nop,
			    struct td *tree, int nxt)
{
	/** parameters which has passed but not will be used while state machine
	 *  implementation for  locks
	 */
	m0_rwlock_write_lock(&tree->t_lock);
	return nxt;
}

static void lock_op_unlock(struct td *tree)
{
	m0_rwlock_write_unlock(&tree->t_lock);
}

static void level_alloc(struct m0_btree_oimpl *oi, int height)
{
	oi->i_level = m0_alloc(height * (sizeof *oi->i_level));
}

static void level_cleanup(struct m0_btree_oimpl *oi, struct m0_be_tx *tx)
{
	/**
	 * This function assumes the thread is unlocked when level_cleanup runs.
	 * If ever there arises a need to call level_cleanup() with the lock
	 * owned by the calling thread then this routine will need some changes
	 * such as accepting a parameter which would tell us if the lock is
	 * already taken by this thread.
	 */
	int i;
	for (i = 0; i <= oi->i_used; ++i) {
		if (oi->i_level[i].l_node != NULL) {
			node_put(&oi->i_nop, oi->i_level[i].l_node, tx);
			oi->i_level[i].l_node = NULL;
		}
		if (oi->i_level[i].l_alloc != NULL) {
			oi->i_nop.no_opc = NOP_FREE;
			/**
			 * node_free() will not cause any I/O delay since this
			 * node was allocated in P_ALLOC phase in put_tick and
			 * I/O delay would have happened during the allocation.
			 */
			node_free(&oi->i_nop, oi->i_level[i].l_alloc, tx, 0);
			oi->i_level[i].l_alloc = NULL;
		}
		if (oi->i_level[i].l_sibling != NULL) {
			node_put(&oi->i_nop, oi->i_level[i].l_sibling, tx);
			oi->i_level[i].l_sibling = NULL;
		}
	}
	if (oi->i_extra_node != NULL) {
		oi->i_nop.no_opc = NOP_FREE;
		node_free(&oi->i_nop, oi->i_extra_node, tx, 0);
		oi->i_extra_node = NULL;
	}

	m0_free(oi->i_level);
}

/**
 * Checks if given segaddr is within segment boundaries.
*/
static bool address_in_segment(struct segaddr addr)
{
	//TBD: function definition
	return true;
}

/**
 * This function will be called when there is possiblity of overflow at required
 * node present at particular level. TO handle the overflow this function will
 * allocate new nodes. It will store of newly allocated node in l_alloc and
 * i_extra_node(for root node).
 *
 * @param bop structure for btree operation which contains all required data.
 * @return int64_t return state which needs to get executed next.
 */
static int64_t btree_put_alloc_phase(struct m0_btree_op *bop)
{
	struct td             *tree           = bop->bo_arbor->t_desc;
	struct m0_btree_oimpl *oi             = bop->bo_i;
	struct level          *lev            = &oi->i_level[oi->i_used];
	bool                   lock_acquired  = bop->bo_flags & BOF_LOCKALL;

	if (oi->i_used == 0) {
		if ((oi->i_extra_node == NULL || lev->l_alloc == NULL)) {
			/**
			 * If we reach root node and there is possibility of
			 * overflow at root, allocate two nodes: l_alloc,
			 * i_extra_node. i)l_alloc is required in case of
			 * splitting operation of root ii)i_extra_node is
			 * required if splitting is done at root node so to have
			 * pointers to these splitted nodes at root level, there
			 * will be need for new node.
			 * Depending on the level of node, shift can be updated.
			 */
			if (oi->i_nop.no_node == NULL) {
				int ksize = node_keysize(lev->l_node);
				int vsize = node_valsize(lev->l_node);
				int shift = node_shift(lev->l_node);
				oi->i_nop.no_opc = NOP_ALLOC;
				return node_alloc(&oi->i_nop, tree,
						  shift,
						  lev->l_node->n_type,
						  ksize, vsize, bop->bo_tx,
						  P_ALLOC);
			}
			if (oi->i_nop.no_op.o_sm.sm_rc == 0) {
				if (oi->i_extra_node == NULL)
					oi->i_extra_node = oi->i_nop.no_node;
				else
					lev->l_alloc = oi->i_nop.no_node;

				oi->i_nop.no_node = NULL;

				return P_ALLOC;
			} else {
				node_op_fini(&oi->i_nop);
				oi->i_used = oi->i_height - 1;
				if (lock_acquired)
					lock_op_unlock(tree);
				return m0_sm_op_sub(&bop->bo_op, P_CLEANUP,
					            P_SETUP);
			}
		}
		/* Reset oi->i_used */
		oi->i_used = oi->i_height - 1;
		return P_LOCK;
	} else {
		if (oi->i_nop.no_node == NULL) {
			int ksize = node_keysize(lev->l_node);
			int vsize = node_valsize(lev->l_node);
			int shift = node_shift(lev->l_node);
			oi->i_nop.no_opc = NOP_ALLOC;
			return node_alloc(&oi->i_nop, tree, shift,
					  lev->l_node->n_type, ksize,
					  vsize, bop->bo_tx,
					  P_ALLOC);
		}
		if (oi->i_nop.no_op.o_sm.sm_rc == 0) {
			lev->l_alloc = oi->i_nop.no_node;
			oi->i_nop.no_node = NULL;
			oi->i_used--;
			return P_ALLOC;
		} else {
			node_op_fini(&oi->i_nop);
			oi->i_used = oi->i_height - 1;
			if (lock_acquired)
				lock_op_unlock(tree);
			return m0_sm_op_sub(&bop->bo_op, P_CLEANUP, P_SETUP);
		}
	}
}

/**
 * This function gets called when splitting is done at root node. This function
 * is responsible to handle this scanario and ultimately root will point out to
 * the two splitted node.
 * @param bop structure for btree operation which contains all required data
 * @param new_rec will contain key and value as address pointing to newly
 * allocated node at root
 * @return int64_t return state which needs to get executed next
 */
static int64_t btree_put_root_split_handle(struct m0_btree_op *bop,
					   struct m0_btree_rec *new_rec)
{
	struct td              *tree       = bop->bo_arbor->t_desc;
	struct m0_btree_oimpl  *oi         = bop->bo_i;
	struct level           *lev        = &oi->i_level[0];
	m0_bcount_t             ksize;
	void                   *p_key;
	m0_bcount_t             vsize;
	void                   *p_val;
	struct m0_btree_rec     temp_rec;
	m0_bcount_t             ksize_2;
	void                   *p_key_2;
	m0_bcount_t             vsize_2;
	void                   *p_val_2;
	struct m0_btree_rec     temp_rec_2;

	bop->bo_rec   = *new_rec;

	temp_rec.r_key.k_data = M0_BUFVEC_INIT_BUF(&p_key, &ksize);
	temp_rec.r_val        = M0_BUFVEC_INIT_BUF(&p_val, &vsize);

	/**
	 * When splitting is done at root node, tree height needs to get
	 * increased by one. As, we do not want to change the pointer to the
	 * root node, we will copy all contents from root to i_extra_node and
	 * make i_extra_node as one of the child of existing root
	 * 1) First copy all contents from root node to extra_node
	 * 2) add new 2 records at root node:
	 *      i.for first record, key = rec.r_key, value = rec.r_val
	 *      ii.for second record, key = null, value = segaddr(i_extra_node)
	 */

	int curr_max_level = node_level(lev->l_node);

	/* skip the invarient check for level */
	node_lock(lev->l_node);
	node_lock(oi->i_extra_node);

	oi->i_extra_node->n_skip_rec_count_check = true;
	lev->l_node->n_skip_rec_count_check = true;

	node_set_level(oi->i_extra_node, curr_max_level, bop->bo_tx);
	node_set_level(lev->l_node, curr_max_level + 1, bop->bo_tx);

	node_move(lev->l_node, oi->i_extra_node, D_RIGHT, NR_MAX,
		  bop->bo_tx);
	oi->i_extra_node->n_skip_rec_count_check = false;
	/* M0_ASSERT(node_count(lev->l_node) == 0); */

	/* 2) add new 2 records at root node. */

	/* Add first rec at root */
	struct slot node_slot = {
		.s_node = lev->l_node,
		.s_idx  = 0
	};
	node_slot.s_rec = bop->bo_rec;

	/* M0_ASSERT(node_isfit(&node_slot)) */
	node_make(&node_slot, bop->bo_tx);
	node_slot.s_rec = temp_rec;
	node_rec(&node_slot);
	m0_bufvec_copy(&node_slot.s_rec.r_key.k_data, &bop->bo_rec.r_key.k_data,
		       m0_vec_count(&bop->bo_rec.r_key.k_data.ov_vec));
	m0_bufvec_copy(&node_slot.s_rec.r_val, &bop->bo_rec.r_val,
		       m0_vec_count(&bop->bo_rec.r_val.ov_vec));

	/* if we need to update vec_count for root, update here */
	lev->l_node->n_skip_rec_count_check = false;
	node_done(&node_slot, bop->bo_tx, true);

	/* Add second rec at root */
	temp_rec_2.r_key.k_data = M0_BUFVEC_INIT_BUF(&p_key_2, &ksize_2);
	temp_rec_2.r_val        = M0_BUFVEC_INIT_BUF(&p_val_2, &vsize_2);

	node_slot.s_idx  = 1;
	node_slot.s_rec = temp_rec;
	/* M0_ASSERT(node_isfit(&node_slot)) */
	node_make(&node_slot, bop->bo_tx);
	node_slot.s_rec = temp_rec_2;
	node_rec(&node_slot);

	temp_rec.r_val.ov_buf[0] = &(oi->i_extra_node->n_addr);
	m0_bufvec_copy(&node_slot.s_rec.r_val, &temp_rec.r_val,
		       m0_vec_count(&temp_rec.r_val.ov_vec));
	/* if we need to update vec_count for root slot, update at this place */

	node_done(&node_slot, bop->bo_tx, true);
	node_seq_cnt_update(lev->l_node);
	node_fix(lev->l_node, bop->bo_tx);

	/* Increase height by one */
	tree->t_height++;

	node_unlock(lev->l_node);
	node_unlock(oi->i_extra_node);

	node_put(&oi->i_nop, oi->i_extra_node, bop->bo_tx);
	oi->i_extra_node = NULL;

	lock_op_unlock(tree);
	return m0_sm_op_sub(&bop->bo_op, P_CLEANUP, P_FINI);
}

/**
 * This function is called when there is overflow and splitting needs to be
 * done. It will move some records from right node(l_node) to left node(l_alloc)
 * and find the appropriate slot for given record. It will store the node and
 * index (where we need to insert given record) in tgt slot as a result.
 *
 * @param l_alloc It is the newly allocated node, where we want to move record.
 * @param l_node It is the current node, from where we want to move record.
 * @param rec It is the given record for which we want to find slot
 * @param tgt result of record find will get stored in tgt slot
 * @param tx It represents the transaction of which the current operation is
 * part of.
 */
static void btree_put_split_and_find(struct nd *l_alloc, struct nd *l_node,
				     struct m0_btree_rec *rec,
				     struct slot *tgt, struct m0_be_tx *tx)
{
	struct slot r_slot ;
	struct slot l_slot;
	struct m0_bufvec_cursor  cur_1;
	struct m0_bufvec_cursor  cur_2;
	int                      diff;
	m0_bcount_t              ksize;
	void                    *p_key;
	m0_bcount_t              vsize;
	void                    *p_val;
	struct m0_btree_rec      temp_rec;

	/* intialised slot for left and right node*/
	l_slot.s_node = l_alloc;
	r_slot.s_node = l_node;
	/* 1)Move some records from current node to new node */
	l_alloc->n_skip_rec_count_check = true;
	node_set_level(l_alloc, node_level(l_node), tx);

	node_move(l_node, l_alloc, D_LEFT, NR_EVEN, tx);
	l_alloc->n_skip_rec_count_check = false;

	/*2) Find appropriate slot for given record */
	temp_rec.r_key.k_data = M0_BUFVEC_INIT_BUF(&p_key, &ksize);
	temp_rec.r_val        = M0_BUFVEC_INIT_BUF(&p_val, &vsize);

	r_slot.s_idx = 0;
	r_slot.s_rec = temp_rec;
	node_key(&r_slot);

	m0_bufvec_cursor_init(&cur_1, &rec->r_key.k_data);
	m0_bufvec_cursor_init(&cur_2, &r_slot.s_rec.r_key.k_data);

	diff = m0_bufvec_cursor_cmp(&cur_1, &cur_2);
	tgt->s_node = diff < 0 ? l_slot.s_node : r_slot.s_node;

	/**
	 * Corner case: If given record needs to be inseted at internal left
	 * node and if the key of given record is greater than key at last index
	 * of left record, initialised tgt->s_idx explicitly, as node_find will
	 * not compare key with last indexed key.
	 */
	if (node_level(tgt->s_node) > 0 && tgt->s_node == l_slot.s_node) {
		l_slot.s_idx = node_count(l_slot.s_node);
		l_slot.s_rec = temp_rec;
		node_key(&l_slot);
		m0_bufvec_cursor_init(&cur_2, &l_slot.s_rec.r_key.k_data);
		diff = m0_bufvec_cursor_cmp(&cur_1, &cur_2);
		if (diff > 0) {
			tgt->s_idx = node_count(l_slot.s_node) + 1;
			return;
		}
	}
	node_find(tgt, &rec->r_key);
}

/**
 * This function is responsible to handle the overflow at node at particular
 * level. It will get called when given record is not able to fit in node. This
 * function will split the node and update bop->bo_rec which needs to get added
 * at parent node.
 *
 * If record is not able to fit in the node, split the node
 *     1) Move some records from current node(l_node) to new node(l_alloc).
 *     2) Insert given record to appropriate node.
 *     3) Modify last key from left node(in case of internal node) and key,
 *       value for record which needs to get inserted at parent.
 *
 * @param bop structure for btree operation which contains all required data.
 * @return int64_t return state which needs to get executed next.
 */
static int64_t btree_put_makespace_phase(struct m0_btree_op *bop)
{
	struct m0_btree_oimpl *oi         = bop->bo_i;
	struct level          *lev = &oi->i_level[oi->i_used];
	m0_bcount_t            ksize;
	void                  *p_key;
	m0_bcount_t            vsize;
	void                  *p_val;
	struct m0_btree_rec    temp_rec;
	m0_bcount_t            ksize_1;
	void                  *p_key_1;
	m0_bcount_t            vsize_1;
	void                  *p_val_1;
	struct m0_btree_rec    temp_rec_1;
	uint64_t               newvalue;
	m0_bcount_t            newvsize  = INTERNAL_NODE_VALUE_SIZE;
	void                  *newv_ptr  = &newvalue;
	struct m0_btree_rec    new_rec;
	struct slot            tgt;
	struct slot            node_slot;
	int                    i;

	temp_rec.r_key.k_data = M0_BUFVEC_INIT_BUF(&p_key, &ksize);
	temp_rec.r_val        = M0_BUFVEC_INIT_BUF(&p_val, &vsize);

	/**
	 * move records from current node to new node and find slot for given
	 * record
	 */
	node_lock(lev->l_alloc);
	node_lock(lev->l_node);

	btree_put_split_and_find(lev->l_alloc, lev->l_node,
				 &bop->bo_rec, &tgt, bop->bo_tx);
	tgt.s_rec = bop->bo_rec;
	node_make (&tgt, bop->bo_tx);
	tgt.s_rec = temp_rec;
	node_rec(&tgt);
	tgt.s_rec.r_flags = M0_BSC_SUCCESS;
	int rc = bop->bo_cb.c_act(&bop->bo_cb, &tgt.s_rec);
	if (rc) {
		/* If callback failed, undo make space, splitted node */
		node_del(tgt.s_node, tgt.s_idx, bop->bo_tx);
		node_done(&tgt, bop->bo_tx, true);
		tgt.s_node == lev->l_node ? node_seq_cnt_update(lev->l_node) :
					    node_seq_cnt_update(lev->l_alloc);
		node_fix(lev->l_node, bop->bo_tx);

		node_move(lev->l_alloc, lev->l_node, D_RIGHT,
		          NR_MAX, bop->bo_tx);
		lock_op_unlock(bop->bo_arbor->t_desc);
		return fail(bop, rc);
	}
	node_done(&tgt, bop->bo_tx, true);
	tgt.s_node == lev->l_node ? node_seq_cnt_update(lev->l_node) :
				    node_seq_cnt_update(lev->l_alloc);
	node_fix(tgt.s_node, bop->bo_tx);

	node_unlock(lev->l_alloc);
	node_unlock(lev->l_node);

	/* Initialized new record which will get inserted at parent */
	node_slot.s_node = lev->l_node;
	node_slot.s_idx = 0;
	node_slot.s_rec = temp_rec;
	node_key(&node_slot);
	new_rec.r_key = node_slot.s_rec.r_key;

	newvalue      = INTERNAL_NODE_VALUE_SIZE;
	newv_ptr      = &(lev->l_alloc->n_addr);
	new_rec.r_val = M0_BUFVEC_INIT_BUF(&newv_ptr, &newvsize);

	temp_rec_1.r_key.k_data   = M0_BUFVEC_INIT_BUF(&p_key_1, &ksize_1);
	temp_rec_1.r_val          = M0_BUFVEC_INIT_BUF(&p_val_1, &vsize_1);

	node_put(&oi->i_nop, lev->l_alloc, bop->bo_tx);
	lev->l_alloc = NULL;

	for (i = oi->i_used - 1; i >= 0; i--) {
		lev = &oi->i_level[i];
		node_slot.s_node = lev->l_node;
		node_slot.s_idx  = lev->l_idx;
		node_slot.s_rec  = new_rec;
		if (node_isfit(&node_slot)) {
			struct m0_btree_rec *rec;

			node_lock(lev->l_node);

			node_make(&node_slot, bop->bo_tx);
			node_slot.s_rec = temp_rec_1;
			node_rec(&node_slot);
			rec = &new_rec;
			m0_bufvec_copy(&node_slot.s_rec.r_key.k_data,
			       	       &rec->r_key.k_data,
			               m0_vec_count(&rec->r_key.k_data.ov_vec));
			m0_bufvec_copy(&node_slot.s_rec.r_val, &rec->r_val,
				       m0_vec_count(&rec->r_val.ov_vec));

			node_done(&node_slot, bop->bo_tx, true);
			node_seq_cnt_update(lev->l_node);
			node_fix(lev->l_node, bop->bo_tx);

			node_unlock(lev->l_node);
			lock_op_unlock(bop->bo_arbor->t_desc);
			return m0_sm_op_sub(&bop->bo_op, P_CLEANUP, P_FINI);
		}

		node_lock(lev->l_alloc);
		node_lock(lev->l_node);

		btree_put_split_and_find(lev->l_alloc, lev->l_node, &new_rec,
					 &tgt, bop->bo_tx);
		tgt.s_rec = new_rec;
		node_make(&tgt, bop->bo_tx);
		tgt.s_rec = temp_rec_1;
		node_rec(&tgt);
		m0_bufvec_copy(&tgt.s_rec.r_key.k_data, &new_rec.r_key.k_data,
			       m0_vec_count(&new_rec.r_key.k_data.ov_vec));
		m0_bufvec_copy(&tgt.s_rec.r_val, &new_rec.r_val,
			       m0_vec_count(&new_rec.r_val.ov_vec));

		node_done(&tgt, bop->bo_tx, true);
		tgt.s_node == lev->l_node ? node_seq_cnt_update(lev->l_node) :
					    node_seq_cnt_update(lev->l_alloc);
		node_fix(tgt.s_node, bop->bo_tx);

		node_unlock(lev->l_alloc);
		node_unlock(lev->l_node);

		node_slot.s_node = lev->l_alloc;
		node_slot.s_idx = node_count(node_slot.s_node);
		node_slot.s_rec = temp_rec;
		node_key(&node_slot);
		new_rec.r_key = node_slot.s_rec.r_key;
		newv_ptr = &(lev->l_alloc->n_addr);

		node_put(&oi->i_nop, lev->l_alloc, bop->bo_tx);
		lev->l_alloc = NULL;
	}

	/**
	 * If we reach root node and splitting is done at root handle spliting
	 * of root
	*/
	return btree_put_root_split_handle(bop, &new_rec);
}

/* get_tick for insert operation */
static int64_t btree_put_kv_tick(struct m0_sm_op *smop)
{
	struct m0_btree_op    *bop            = M0_AMB(bop, smop, bo_op);
	struct td             *tree           = bop->bo_arbor->t_desc;
	uint64_t               flags          = bop->bo_flags;
	struct m0_btree_oimpl *oi             = bop->bo_i;
	bool                   lock_acquired  = bop->bo_flags & BOF_LOCKALL;
	struct level          *lev;


	switch (bop->bo_op.o_sm.sm_state) {
	case P_INIT:
		M0_ASSERT(bop->bo_i == NULL);
		bop->bo_i = m0_alloc(sizeof *oi);
		if (bop->bo_i == NULL) {
			bop->bo_op.o_sm.sm_rc = M0_ERR(-ENOMEM);
			return P_DONE;
		}
		if ((flags & BOF_COOKIE) &&
		    cookie_is_set(&bop->bo_rec.r_key.k_cookie))
			return P_COOKIE;
		else
			return P_SETUP;
	case P_COOKIE:
		if (cookie_is_valid(tree, &bop->bo_rec.r_key.k_cookie) &&
		    !node_isoverflow(oi->i_cookie_node))
			return P_LOCK;
		else
			return P_SETUP;
	case P_SETUP: {
		oi->i_height = tree->t_height;
		level_alloc(oi, oi->i_height);
		if (oi->i_level == NULL)
			return fail(bop, M0_ERR(-ENOMEM));
		bop->bo_i->i_key_found = false;
		return P_LOCKALL;
	}
	case P_LOCKALL:
		if (bop->bo_flags & BOF_LOCKALL)
			return lock_op_init(&bop->bo_op, &bop->bo_i->i_nop,
					    bop->bo_arbor->t_desc, P_DOWN);
		/** Fall through if LOCKALL flag is not set. */
	case P_DOWN:
		oi->i_used = 0;
		/* Load root node. */
		return node_get(&oi->i_nop, tree, &tree->t_root->n_addr,
				P_NEXTDOWN);
	case P_NEXTDOWN:
		if (oi->i_nop.no_op.o_sm.sm_rc == 0) {
			struct slot    node_slot = {};
			struct segaddr child_node_addr;

			lev = &oi->i_level[oi->i_used];
			lev->l_node = oi->i_nop.no_node;
			node_slot.s_node = oi->i_nop.no_node;

			node_lock(lev->l_node);
			lev->l_seq = lev->l_node->n_seq;

			/**
			 * Node validation is required to determine that the
			 * node(lev->l_node) which is pointed by current thread
			 * is not freed by any other thread till current thread
			 * reaches NEXTDOWN phase.
			 *
			 * Node verification is required to determine that no
			 * other thread which has lock is working on the same
			 * node(lev->l_node) which is pointed by current thread.
			 */
			if (!node_isvalid(lev->l_node)) {
				node_unlock(lev->l_node);
				return m0_sm_op_sub(&bop->bo_op, P_CLEANUP,
						    P_SETUP);
			}
			oi->i_nop.no_node = NULL;

			oi->i_key_found = node_find(&node_slot,
						    &bop->bo_rec.r_key);
			lev->l_idx = node_slot.s_idx;
			if (node_level(node_slot.s_node) > 0) {
				if (oi->i_key_found) {
					lev->l_idx++;
					node_slot.s_idx++;
				}
				node_child(&node_slot, &child_node_addr);
				if (!address_in_segment(child_node_addr)) {
					node_unlock(lev->l_node);
					node_op_fini(&oi->i_nop);
					return fail(bop, M0_ERR(-EFAULT));
				}
				oi->i_used++;

				if (oi->i_used >= oi->i_height) {
					/* If height of tree increased. */
					oi->i_used = oi->i_height - 1;
					node_unlock(lev->l_node);
					return m0_sm_op_sub(&bop->bo_op,
							    P_CLEANUP, P_SETUP);
				}
				node_unlock(lev->l_node);
				return node_get(&oi->i_nop, tree,
						&child_node_addr, P_NEXTDOWN);
			} else {
				node_unlock(lev->l_node);
				if (oi->i_key_found)
					return P_LOCK;
				return P_ALLOC;
			}
		} else {
			node_op_fini(&oi->i_nop);
			return fail(bop, oi->i_nop.no_op.o_sm.sm_rc);
		}
	case P_ALLOC: {
		bool alloc = false;
		do {
			lev = &oi->i_level[oi->i_used];
			/**
			 * Validate node to dertmine if lev->l_node is still
			 * exists.
			 */
			if (!node_isvalid(lev->l_node)) {
				oi->i_used = oi->i_height - 1;
				return m0_sm_op_sub(&bop->bo_op, P_CLEANUP,
						    P_SETUP);
			}
			if (!node_isoverflow(lev->l_node))
				break;
			if (oi->i_used == 0) {
				if (lev->l_alloc == NULL ||
				    oi->i_extra_node == NULL)
					alloc = true;
				break;
			} else if (lev->l_alloc == NULL) {
				alloc = true;
				break;
			}

			oi->i_used--;
		} while (1);

		if (alloc)
			return btree_put_alloc_phase(bop);
		/* Reset oi->i_used */
		oi->i_used = oi->i_height - 1;
		return P_LOCK;
	}
	case P_LOCK:
		if (!lock_acquired)
			return lock_op_init(&bop->bo_op, &bop->bo_i->i_nop,
					    bop->bo_arbor->t_desc, P_CHECK);
		/** Fall through if LOCK is already acquired. */
	case P_CHECK:
		if (!path_check(oi, tree, &bop->bo_rec.r_key.k_cookie)) {
			oi->i_trial++;
			if (oi->i_trial >= MAX_TRIALS) {
				if (bop->bo_flags & BOF_LOCKALL) {
					lock_op_unlock(bop->bo_arbor->t_desc);
					return fail(bop, -ETOOMANYREFS);
				} else
					bop->bo_flags |= BOF_LOCKALL;
			}
			if (oi->i_height != tree->t_height) {
				/* If height has changed. */
				lock_op_unlock(tree);
				return m0_sm_op_sub(&bop->bo_op, P_CLEANUP,
					            P_SETUP);
			} else {
				/* If height is same. */
				lock_op_unlock(tree);
				return P_LOCKALL;
			}
		}
		/** Fall through if path_check is successful. */
	case P_MAKESPACE: {
		if (oi->i_key_found) {
			struct m0_btree_rec rec;
			rec.r_flags = M0_BSC_KEY_EXISTS;
			int rc = bop->bo_cb.c_act(&bop->bo_cb, &rec);
			if (rc) {
				lock_op_unlock(tree);
				return fail(bop, rc);
			}
			lock_op_unlock(tree);
			return m0_sm_op_sub(&bop->bo_op, P_CLEANUP, P_FINI);
		}

		lev = &oi->i_level[oi->i_used];
		struct slot slot_for_right_node = {
			.s_node = lev->l_node,
			.s_idx  = lev->l_idx,
			.s_rec  = bop->bo_rec
		};
		if (!node_isfit(&slot_for_right_node))
			return btree_put_makespace_phase(bop);

		node_lock(lev->l_node);
		node_make(&slot_for_right_node, bop->bo_tx);
		/** Fall through if there is no overflow.  **/
	}
	case P_ACT: {
		m0_bcount_t          ksize;
		void                *p_key;
		m0_bcount_t          vsize;
		void                *p_val;
		struct m0_btree_rec *rec;
		struct slot          node_slot;

		lev = &oi->i_level[oi->i_used];

		node_slot.s_node = lev->l_node;
		node_slot.s_idx  = lev->l_idx;

		rec = &node_slot.s_rec;
		rec->r_key.k_data =  M0_BUFVEC_INIT_BUF(&p_key, &ksize);
		rec->r_val        =  M0_BUFVEC_INIT_BUF(&p_val, &vsize);

		node_rec(&node_slot);

		/**
		 * If we are at leaf node, and we have made the space
		 * for inserting a record, callback will be called.
		 * Callback will be provided with the record. It is
		 * user's responsibility to fill the value as well as
		 * key in the given record. if callback failed, we will
		 * revert back the changes made on btree. Detailed
		 * explination is provided at P_MAKESPACE stage.
		 */
		rec->r_flags = M0_BSC_SUCCESS;
		int rc = bop->bo_cb.c_act(&bop->bo_cb, rec);
		if (rc) {
			/* handle if callback fail i.e undo make */
			node_del(node_slot.s_node, node_slot.s_idx, bop->bo_tx);
			node_done(&node_slot, bop->bo_tx, true);
			node_seq_cnt_update(lev->l_node);
			node_fix(lev->l_node, bop->bo_tx);
			lock_op_unlock(tree);
			return fail(bop, rc);
		}
		node_done(&node_slot, bop->bo_tx, true);
		node_seq_cnt_update(lev->l_node);
		node_fix(lev->l_node, bop->bo_tx);

		node_unlock(lev->l_node);
		lock_op_unlock(tree);
		return m0_sm_op_sub(&bop->bo_op, P_CLEANUP, P_FINI);
	}
	case P_CLEANUP:
		level_cleanup(oi, bop->bo_tx);
		return m0_sm_op_ret(&bop->bo_op);
	case P_FINI :
		M0_ASSERT(oi);
		m0_free(oi);
		return P_DONE;
	default:
		M0_IMPOSSIBLE("Wrong state: %i", bop->bo_op.o_sm.sm_state);
	};
}
/* Insert operation section end point */

#endif
#ifndef __KERNEL__
//static struct m0_sm_group G;

static struct m0_sm_state_descr btree_states[P_NR] = {
	[P_INIT] = {
		.sd_flags   = M0_SDF_INITIAL,
		.sd_name    = "P_INIT",
		.sd_allowed = M0_BITS(P_COOKIE, P_SETUP, P_ACT, P_TIMECHECK,
				      P_DONE),
	},
	[P_COOKIE] = {
		.sd_flags   = 0,
		.sd_name    = "P_COOKIE",
		.sd_allowed = M0_BITS(P_LOCK, P_SETUP),
	},
	[P_SETUP] = {
		.sd_flags   = 0,
		.sd_name    = "P_SETUP",
		.sd_allowed = M0_BITS(P_LOCKALL, P_CLEANUP),
	},
	[P_LOCKALL] = {
		.sd_flags   = 0,
		.sd_name    = "P_LOCKALL",
		.sd_allowed = M0_BITS(P_DOWN, P_NEXTDOWN),
	},
	[P_DOWN] = {
		.sd_flags   = 0,
		.sd_name    = "P_DOWN",
		.sd_allowed = M0_BITS(P_NEXTDOWN),
	},
	[P_NEXTDOWN] = {
		.sd_flags   = 0,
		.sd_name    = "P_NEXTDOWN",
		.sd_allowed = M0_BITS(P_NEXTDOWN, P_ALLOC, P_STORE_CHILD,
				      P_CLEANUP, P_SETUP, P_LOCK, P_SIBLING),
	},
	[P_SIBLING] = {
		.sd_flags   = 0,
		.sd_name    = "P_SIBLING",
		.sd_allowed = M0_BITS(P_SIBLING, P_LOCK, P_CLEANUP),
	},
	[P_ALLOC] = {
		.sd_flags   = 0,
		.sd_name    = "P_ALLOC",
		.sd_allowed = M0_BITS(P_ALLOC, P_LOCK, P_CLEANUP, P_SETUP),
	},
	[P_STORE_CHILD] = {
		.sd_flags   = 0,
		.sd_name    = "P_STORE_CHILD",
		.sd_allowed = M0_BITS(P_CHECK, P_CLEANUP, P_LOCKALL,
				      P_FREENODE),
	},
	[P_LOCK] = {
		.sd_flags   = 0,
		.sd_name    = "P_LOCK",
		.sd_allowed = M0_BITS(P_CHECK, P_CLEANUP, P_LOCKALL,
				      P_FREENODE),
	},
	[P_CHECK] = {
		.sd_flags   = 0,
		.sd_name    = "P_CHECK",
		.sd_allowed = M0_BITS(P_CLEANUP, P_LOCKALL, P_FREENODE),
	},
	[P_MAKESPACE] = {
		.sd_flags   = 0,
		.sd_name    = "P_MAKESPACE",
		.sd_allowed = M0_BITS(P_CLEANUP),
	},
	[P_ACT] = {
		.sd_flags   = 0,
		.sd_name    = "P_ACT",
		.sd_allowed = M0_BITS(P_FREENODE, P_CLEANUP, P_DONE),
	},
	[P_FREENODE] = {
		.sd_flags   = 0,
		.sd_name    = "P_FREENODE",
		.sd_allowed = M0_BITS(P_FREENODE, P_CLEANUP, P_FINI),
	},
	[P_CLEANUP] = {
		.sd_flags   = 0,
		.sd_name    = "P_CLEANUP",
		.sd_allowed = M0_BITS(P_SETUP, P_FINI, P_INIT),
	},
	[P_FINI] = {
		.sd_flags   = 0,
		.sd_name    = "P_FINI",
		.sd_allowed = M0_BITS(P_DONE),
	},
	[P_TIMECHECK] = {
		.sd_flags   = 0,
		.sd_name    = "P_TIMECHECK",
		.sd_allowed = M0_BITS(P_TIMECHECK),
	},
	[P_DONE] = {
		.sd_flags   = M0_SDF_TERMINAL,
		.sd_name    = "P_DONE",
		.sd_allowed = 0,
	},
};

static struct m0_sm_trans_descr btree_trans[] = {
	{ "open/create/close-init", P_INIT, P_ACT  },
	{ "open/create/close-act", P_ACT, P_DONE },
	{ "close/destroy", P_INIT, P_DONE},
	{ "close-init-timecheck", P_INIT, P_TIMECHECK},
	{ "close-timecheck-repeat", P_TIMECHECK, P_TIMECHECK},
	{ "put/get-init-cookie", P_INIT, P_COOKIE },
	{ "put/get-init", P_INIT, P_SETUP },
	{ "put/get-cookie-valid", P_COOKIE, P_LOCK },
	{ "put/get-cookie-invalid", P_COOKIE, P_SETUP },
	{ "put/get-setup", P_SETUP, P_LOCKALL },
	{ "put/get-setup-failed", P_SETUP, P_CLEANUP },
	{ "put/get-lockall", P_LOCKALL, P_DOWN },
	{ "put/get-lockall-ft", P_LOCKALL, P_NEXTDOWN},
	{ "put/get-down", P_DOWN, P_NEXTDOWN },
	{ "put/get-nextdown-repeat", P_NEXTDOWN, P_NEXTDOWN },
	{ "put-nextdown-next", P_NEXTDOWN, P_ALLOC },
	{ "del-nextdown-load", P_NEXTDOWN, P_STORE_CHILD },
	{ "get-nextdown-next", P_NEXTDOWN, P_LOCK },
	{ "iter-nextdown-sibling", P_NEXTDOWN, P_SIBLING },
	{ "put/get-nextdown-failed", P_NEXTDOWN, P_CLEANUP },
	{ "put/get-nextdown-setup", P_NEXTDOWN, P_SETUP},
	{ "get-nextdown-next", P_NEXTDOWN, P_LOCK},
	{ "iter-sibling-repeat", P_SIBLING, P_SIBLING },
	{ "iter-sibling-next", P_SIBLING, P_LOCK },
	{ "iter-sibling-failed", P_SIBLING, P_CLEANUP },
	{ "put-alloc-repeat", P_ALLOC, P_ALLOC },
	{ "put-alloc-next", P_ALLOC, P_LOCK },
	{ "put-alloc-failed", P_ALLOC, P_CLEANUP },
	{ "put-alloc-fail", P_ALLOC, P_INIT },
	{ "del-child-check", P_STORE_CHILD, P_CHECK },
	{ "del-child-check-ht-changed", P_STORE_CHILD, P_CLEANUP },
	{ "del-child-check-ht-same", P_STORE_CHILD, P_LOCKALL },
	{ "del-child-check-act-free", P_STORE_CHILD, P_FREENODE },
	{ "put/get-lock", P_LOCK, P_CHECK },
	{ "put/get-lock-check-ht-changed", P_LOCK, P_CLEANUP },
	{ "put/get-lock-check-ht-same", P_LOCK, P_LOCKALL },
	{ "del-check-act-free", P_LOCK, P_FREENODE },
	{ "put/get-check-height-changed", P_CHECK, P_CLEANUP },
	{ "put/get-check-height-same", P_CHECK, P_LOCKALL },
	{ "del-act-free", P_CHECK, P_FREENODE },
	{ "put-makespace-cleanup", P_MAKESPACE, P_CLEANUP },
	{ "put-makespace", P_MAKESPACE, P_ACT },
	{ "put/get-act", P_ACT, P_CLEANUP },
	{ "del-act", P_ACT, P_FREENODE },
	{ "del-freenode-repeat", P_FREENODE, P_FREENODE },
	{ "del-freenode-cleanup", P_FREENODE, P_CLEANUP },
	{ "del-freenode-fini", P_FREENODE, P_FINI},
	{ "iter-cleanup-setup", P_CLEANUP, P_SETUP },
	{ "put/get-done", P_CLEANUP, P_FINI },
	{ "put/get-fini", P_FINI, P_DONE },
	{ "put-restart", P_CLEANUP, P_SETUP },
};

static struct m0_sm_conf btree_conf = {
	.scf_name      = "btree-conf",
	.scf_nr_states = ARRAY_SIZE(btree_states),
	.scf_state     = btree_states,
	.scf_trans_nr  = ARRAY_SIZE(btree_trans),
	.scf_trans     = btree_trans
};

#endif

#ifndef __KERNEL__
/**
 * calc_shift is used to calculate the shift for the given number of bytes.
 * Shift is the exponent of nearest power-of-2 value greater than or equal to
 * number of bytes.
 *
 * @param value represents the number of bytes
 * @return int  returns the shift value.
 */

int calc_shift(int value)
{
	unsigned int sample = (unsigned int) value;
	unsigned int pow    = 0;

	while (sample > 0)
	{
		sample >>=1;
		pow += 1;
	}

	return pow - 1;
}

/**
 * btree_create_tree_tick function is the main function used to create btree.
 * It traverses through multiple states to perform its operation.
 *
 * @param smop     represents the state machine operation
 * @return int64_t returns the next state to be executed.
 */
int64_t btree_create_tree_tick(struct m0_sm_op *smop)
{
	struct m0_btree_op    *bop    = M0_AMB(bop, smop, bo_op);
	struct m0_btree_oimpl *oi     = bop->bo_i;
	struct m0_btree_idata *data   = &bop->b_data;
	int                    k_size = data->bt->ksize == -1 ? MAX_KEY_SIZE :
					data->bt->ksize;
	int                    v_size = data->bt->vsize == -1 ? MAX_VAL_SIZE :
					data->bt->vsize;

	switch (bop->bo_op.o_sm.sm_state) {
	case P_INIT:
		/**
		 * This following check has been added to enforce the
		 * requirement that nodes have aligned addresses.
		 * However, in future, this check can be removed if
		 * such a requirement is invalidated.
		 */
		if (!addr_is_aligned(data->addr))
			return M0_ERR(-EFAULT);

		oi = m0_alloc(sizeof *bop->bo_i);
		if (oi == NULL)
			return M0_ERR(-ENOMEM);
		bop->bo_i = oi;
		bop->bo_arbor = m0_alloc(sizeof *bop->bo_arbor);
		if (bop->bo_arbor == NULL) {
			m0_free(oi);
			return M0_ERR(-ENOMEM);
		}

		oi->i_nop.no_addr = segaddr_build(data->addr, calc_shift(data->
							      num_bytes));
		node_init(&oi->i_nop.no_addr, k_size, v_size, data->nt,
			  bop->bo_tx);

		return tree_get(&oi->i_nop, &oi->i_nop.no_addr, P_ACT);

	case P_ACT:
		oi->i_nop.no_node->n_type = data->nt;
		oi->i_nop.no_tree->t_type = data->bt;

		bop->bo_arbor->t_desc           = oi->i_nop.no_tree;
		bop->bo_arbor->t_type           = data->bt;

		m0_rwlock_write_lock(&bop->bo_arbor->t_desc->t_lock);
		bop->bo_arbor->t_desc->t_height = 1;
		m0_rwlock_write_unlock(&bop->bo_arbor->t_desc->t_lock);

		m0_free(oi);
		bop->bo_i = NULL;
		return P_DONE;

	default:
		M0_IMPOSSIBLE("Wrong state: %i", bop->bo_op.o_sm.sm_state);
	}
}

/**
 * btree_destroy_tree_tick function is the main function used to destroy btree.
 *
 * @param smop     represents the state machine operation
 * @return int64_t returns the next state to be executed.
 */
int64_t btree_destroy_tree_tick(struct m0_sm_op *smop)
{
	struct m0_btree_op *bop = M0_AMB(bop, smop, bo_op);

	M0_PRE(bop->bo_op.o_sm.sm_state == P_INIT);
	M0_PRE(bop->bo_arbor != NULL);
	M0_PRE(bop->bo_arbor->t_desc != NULL);
	M0_PRE(node_invariant(bop->bo_arbor->t_desc->t_root));

	/** The following pre-condition is currently a
	 *  compulsion as the delete routine has not been
	 *  implemented yet.
	 *  Once it is implemented, this pre-condition can be
	 *  modified to compulsorily remove the records and get
	 *  the node count to 0.
	 */
	M0_PRE(node_count(bop->bo_arbor->t_desc->t_root) == 0);

	tree_put(bop->bo_arbor->t_desc);
	/**
	 * TODO: Currently just deleting the tree root node, as the assumption
	 * is tree will only have root node at this point.
	 */
	m0_rwlock_write_lock(&list_lock);
	ndlist_tlink_del_fini(bop->bo_arbor->t_desc->t_root);
	m0_rwlock_write_unlock(&list_lock);

	/**
	 * ToDo: We need to capture the changes occuring in the
	 * root node after tree_descriptor has been freed using
	 * m0_be_tx_capture().
	 * Only those fields that have changed need to be
	 * updated.
	 */
	m0_free(bop->bo_arbor);
	bop->bo_arbor = NULL;

	return P_DONE;
}

/**
 * btree_open_tree_tick function is used to traverse through different states to
 * facilitate the working of m0_btree_open().
 *
 * @param smop     represents the state machine operation
 * @return int64_t returns the next state to be executed.
 */
int64_t btree_open_tree_tick(struct m0_sm_op *smop)
{
	struct m0_btree_op    *bop  = M0_AMB(bop, smop, bo_op);
	struct m0_btree_oimpl *oi   = bop->bo_i;

	switch (bop->bo_op.o_sm.sm_state) {
	case P_INIT:

		/**
		 * ToDo:
		 * Here, we need to add a check to enforce the
		 * requirement that nodes are valid.
		 *
		 * Once the function node_isvalid() is implemented properly,
		 * we need to add the check here.
		 */

		oi = m0_alloc(sizeof *bop->bo_i);
		if (oi == NULL)
			return M0_ERR(-ENOMEM);
		bop->bo_i = oi;
		oi->i_nop.no_addr = segaddr_build(bop->b_data.addr,
						  calc_shift(bop->b_data.
							     num_bytes));

		return tree_get(&oi->i_nop, &oi->i_nop.no_addr, P_ACT);

	case P_ACT:
		bop->b_data.tree->t_type   = oi->i_nop.no_tree->t_type;
		bop->b_data.tree->t_height = oi->i_nop.no_tree->t_height;
		bop->b_data.tree->t_desc   = oi->i_nop.no_tree;

		m0_free(oi);
		return P_DONE;

	default:
		M0_IMPOSSIBLE("Wrong state: %i", bop->bo_op.o_sm.sm_state);
	}
}

/**
 * btree_close_tree_tick function is used to traverse through different states
 * to facilitate the working of m0_btree_close().
 *
 * @param smop     represents the state machine operation
 * @return int64_t returns the next state to be executed.
 */
int64_t btree_close_tree_tick(struct m0_sm_op *smop)
{
	struct m0_btree_op *bop  = M0_AMB(bop, smop, bo_op);
	struct td          *tree = bop->bo_arbor->t_desc;
	struct nd          *node;

	M0_PRE(tree->t_ref != 0);

	switch (bop->bo_op.o_sm.sm_state) {
	case P_INIT:
		if (tree->t_ref > 1) {
			tree_put(tree);
			return P_DONE;
		}
		tree->t_starttime = m0_time_now();
		/** put tree's root node. */
		node_put(tree->t_root->n_op, tree->t_root, bop->bo_tx);
		/** Fallthrough to P_TIMECHECK */
	case P_TIMECHECK:
		/**
		 * This code is meant for debugging. In future, this case needs
		 * to be handled in a better way.
		 */
		m0_rwlock_write_lock(&list_lock);
		m0_tl_for(ndlist, &btree_active_nds, node) {
			if (node->n_tree == tree && node->n_ref > 0) {
				if (m0_time_seconds(m0_time_now() -
						    tree->t_starttime) > 5) {
					M0_LOG(M0_ERROR, "tree close timeout");
					M0_ASSERT(false);
				}
				m0_rwlock_write_unlock(&list_lock);
				return P_TIMECHECK;
			}
		} m0_tl_endfor;
		m0_rwlock_write_unlock(&list_lock);
		/** Fallthrough to P_ACT */
	case P_ACT:
		tree->t_starttime = 0;
		tree_put(tree);
		return P_DONE;
	default:
		M0_IMPOSSIBLE("Wrong state: %i", bop->bo_op.o_sm.sm_state);
	}
}

/* Based on the flag get the next/previous sibling index. */
static int sibling_index_get(int index, uint64_t flags, bool key_exists)
{
	if (flags & BOF_NEXT)
		return key_exists ? ++index : index;
	return --index;
}

/* Checks if the index is in the range of valid key range for node. */
static bool index_is_valid(struct level *lev)
{
	return (lev->l_idx >= 0) && (lev->l_idx < node_count(lev->l_node));
}

/**
 *  Search from the leaf + 1 level till the root level and find a node
 *  which has valid sibling. Once found, get the leftmost leaf record from the
 *  sibling subtree.
 */
int  btree_sibling_first_key_get(struct m0_btree_oimpl *oi, struct td *tree,
				 struct slot *s)
{
	int             i;
	struct level   *lev;
	struct segaddr  child;

	for (i = oi->i_used - 1; i >= 0; i--) {
		lev = &oi->i_level[i];
		if (lev->l_idx < node_count(lev->l_node)) {
			s->s_node = oi->i_nop.no_node = lev->l_node;
			s->s_idx = lev->l_idx + 1;
			while (i != oi->i_used) {
				node_child(s, &child);
				if (!address_in_segment(child))
					return M0_ERR(-EFAULT);
				i++;
				node_get(&oi->i_nop, tree, &child, P_CLEANUP);
				s->s_idx = 0;
				s->s_node = oi->i_nop.no_node;
				oi->i_level[i].l_sibling = oi->i_nop.no_node;
			}
			node_rec(s);
			return 0;
		}
	}
	s->s_rec.r_flags = M0_BSC_KEY_NOT_FOUND;
	return 0;

}

/** Tree GET (lookup) state machine. */
static int64_t btree_get_kv_tick(struct m0_sm_op *smop)
{
	struct m0_btree_op    *bop            = M0_AMB(bop, smop, bo_op);
	struct td             *tree           = bop->bo_arbor->t_desc;
	struct m0_btree_oimpl *oi             = bop->bo_i;
	bool                   lock_acquired  = bop->bo_flags & BOF_LOCKALL;
	struct level          *lev;

	switch (bop->bo_op.o_sm.sm_state) {
	case P_INIT:
		M0_ASSERT(bop->bo_i == NULL);
		bop->bo_i = m0_alloc(sizeof *oi);
		if (bop->bo_i == NULL) {
			bop->bo_op.o_sm.sm_rc = M0_ERR(-ENOMEM);
			return P_DONE;
		}
		if ((bop->bo_flags & BOF_COOKIE) &&
		    cookie_is_set(&bop->bo_rec.r_key.k_cookie))
			return P_COOKIE;
		else
			return P_SETUP;
	case P_COOKIE:
		if (cookie_is_valid(tree, &bop->bo_rec.r_key.k_cookie))
			return P_LOCK;
		else
			return P_SETUP;
	case P_SETUP:
		oi->i_height = tree->t_height;
		level_alloc(oi, oi->i_height);
		if (oi->i_level == NULL)
			return fail(bop, M0_ERR(-ENOMEM));
		return P_LOCKALL;
	case P_LOCKALL:
		if (bop->bo_flags & BOF_LOCKALL)
			return lock_op_init(&bop->bo_op, &bop->bo_i->i_nop,
				            bop->bo_arbor->t_desc, P_DOWN);
		/** Fall through if LOCKALL flag is not set. */
	case P_DOWN:
		oi->i_used = 0;
		return node_get(&oi->i_nop, tree, &tree->t_root->n_addr,
				P_NEXTDOWN);
	case P_NEXTDOWN:
		if (oi->i_nop.no_op.o_sm.sm_rc == 0) {
			struct slot    node_slot = {};
			struct segaddr child;

			lev = &oi->i_level[oi->i_used];
			lev->l_node = oi->i_nop.no_node;
			node_slot.s_node = oi->i_nop.no_node;

			node_lock(lev->l_node);
			lev->l_seq = lev->l_node->n_seq;

			/**
			 * Node validation is required to determine that the
			 * node(lev->l_node) which is pointed by current thread
			 * is not freed by any other thread till current thread
			 * reaches NEXTDOWN phase.
			 *
			 * Node verification is required to determine that no
			 * other thread which has lock is working on the same
			 * node(lev->l_node) which is pointed by current thread.
			 */
			if (!node_isvalid(lev->l_node)) {
				node_unlock(lev->l_node);
				return m0_sm_op_sub(&bop->bo_op, P_CLEANUP,
						    P_SETUP);
			}

			oi->i_key_found = node_find(&node_slot,
						    &bop->bo_rec.r_key);
			lev->l_idx = node_slot.s_idx;

			if (node_level(node_slot.s_node) > 0) {
				if (oi->i_key_found) {
					node_slot.s_idx++;
					lev->l_idx++;
				}
				node_child(&node_slot, &child);
				if (!address_in_segment(child)) {
					node_unlock(lev->l_node);
					node_op_fini(&oi->i_nop);
					return fail(bop, M0_ERR(-EFAULT));
				}
				oi->i_used++;
				if (oi->i_used >= oi->i_height) {
					/* If height of tree increased. */
					oi->i_used = oi->i_height - 1;
					node_unlock(lev->l_node);
					return m0_sm_op_sub(&bop->bo_op,
							    P_CLEANUP, P_SETUP);
				}
				node_unlock(lev->l_node);
				return node_get(&oi->i_nop, tree, &child,
						P_NEXTDOWN);
			} else {
				node_unlock(lev->l_node);
				return P_LOCK;
			}
		} else {
			node_op_fini(&oi->i_nop);
			return fail(bop, oi->i_nop.no_op.o_sm.sm_rc);
		}
	case P_LOCK:
		if (!lock_acquired)
			return lock_op_init(&bop->bo_op, &bop->bo_i->i_nop,
					    bop->bo_arbor->t_desc, P_CHECK);
		/** Fall through if LOCK is already acquired. */
	case P_CHECK:
		if (!path_check(oi, tree, &bop->bo_rec.r_key.k_cookie)) {
			oi->i_trial++;
			if (oi->i_trial >= MAX_TRIALS) {
				if (bop->bo_flags & BOF_LOCKALL) {
					lock_op_unlock(bop->bo_arbor->t_desc);
					return fail(bop, -ETOOMANYREFS);
				} else
					bop->bo_flags |= BOF_LOCKALL;
			}
			if (oi->i_height != tree->t_height) {
				/* If height has changed. */
				lock_op_unlock(tree);
				return m0_sm_op_sub(&bop->bo_op, P_CLEANUP,
				                    P_SETUP);
			} else {
				/* If height is same. */
				lock_op_unlock(tree);
				return P_LOCKALL;
			}
		}
		/** Fall through if path_check is successful. */
	case P_ACT: {
		m0_bcount_t  ksize;
		m0_bcount_t  vsize;
		void        *pkey;
		void        *pval;
		struct slot  s = {};
		int          rc;

		lev = &oi->i_level[oi->i_used];

		s.s_node             = lev->l_node;
		s.s_idx              = lev->l_idx;
		s.s_rec.r_key.k_data = M0_BUFVEC_INIT_BUF(&pkey, &ksize);
		s.s_rec.r_val        = M0_BUFVEC_INIT_BUF(&pval, &vsize);
		s.s_rec.r_flags      = M0_BSC_SUCCESS;
		/**
		 *  There are two cases based on the flag set by user :
		 *  1. Flag BRF_EQUAL: If requested key found return record else
		 *  return key not exist.
		 *  2. Flag BRF_SLANT: If the key index(found during P_NEXTDOWN)
		 *  is less than total number of keys, return the record at key
		 *  index. Else loop through the levels to find valid sibling.
		 *  If valid sibling found, return first key of the sibling
		 *  subtree else return key not exist.
		 */
		if (bop->bo_flags & BOF_EQUAL) {
			if (oi->i_key_found)
				node_rec(&s);
			else
				s.s_rec.r_flags = M0_BSC_KEY_NOT_FOUND;
		} else {
			if (lev->l_idx < node_count(lev->l_node))
				node_rec(&s);
			else {
				rc = btree_sibling_first_key_get(oi, tree, &s);
				if (rc != 0) {
					node_op_fini(&oi->i_nop);
					return fail(bop, rc);
				}
			}
		}

		bop->bo_cb.c_act(&bop->bo_cb, &s.s_rec);

		lock_op_unlock(tree);
		return m0_sm_op_sub(&bop->bo_op, P_CLEANUP, P_FINI);
	}
	case P_CLEANUP:
		level_cleanup(oi, bop->bo_tx);
		return m0_sm_op_ret(&bop->bo_op);
	case P_FINI :
		M0_ASSERT(oi);
		m0_free(oi);
		return P_DONE;
	default:
		M0_IMPOSSIBLE("Wrong state: %i", bop->bo_op.o_sm.sm_state);
	};
}

/** Iterator state machine. */
int64_t btree_iter_kv_tick(struct m0_sm_op *smop)
{
	struct m0_btree_op    *bop            = M0_AMB(bop, smop, bo_op);
	struct td             *tree           = bop->bo_arbor->t_desc;
	struct m0_btree_oimpl *oi             = bop->bo_i;
	bool                   lock_acquired  = bop->bo_flags & BOF_LOCKALL;
	struct level          *lev;

	switch (bop->bo_op.o_sm.sm_state) {
	case P_INIT:
		M0_ASSERT(bop->bo_i == NULL);
		bop->bo_i = m0_alloc(sizeof *oi);
		if (bop->bo_i == NULL) {
			bop->bo_op.o_sm.sm_rc = M0_ERR(-ENOMEM);
			return P_DONE;
		}
		if ((bop->bo_flags & BOF_COOKIE) &&
		    cookie_is_set(&bop->bo_rec.r_key.k_cookie))
			return P_COOKIE;
		else
			return P_SETUP;
	case P_COOKIE:
		if (cookie_is_valid(tree, &bop->bo_rec.r_key.k_cookie))
			return P_LOCK;
		else
			return P_SETUP;
	case P_SETUP:
		oi->i_height = tree->t_height;
		level_alloc(oi, oi->i_height);
		if (oi->i_level == NULL)
			return fail(bop, M0_ERR(-ENOMEM));
		return P_LOCKALL;
	case P_LOCKALL:
		if (bop->bo_flags & BOF_LOCKALL)
			return lock_op_init(&bop->bo_op, &bop->bo_i->i_nop,
				            bop->bo_arbor->t_desc, P_DOWN);
		/** Fall through if LOCKALL flag is not set. */
	case P_DOWN:
		oi->i_used  = 0;
		oi->i_pivot = -1;
		return node_get(&oi->i_nop, tree, &tree->t_root->n_addr,
				P_NEXTDOWN);
	case P_NEXTDOWN:
		if (oi->i_nop.no_op.o_sm.sm_rc == 0) {
			struct slot    s = {};
			struct segaddr child;

			lev = &oi->i_level[oi->i_used];
			lev->l_node = oi->i_nop.no_node;
			s.s_node = oi->i_nop.no_node;

			node_lock(lev->l_node);
			lev->l_seq = lev->l_node->n_seq;

			/**
			 * Node validation is required to determine that the
			 * node(lev->l_node) which is pointed by current thread
			 * is not freed by any other thread till current thread
			 * reaches NEXTDOWN phase.
			 *
			 * Node verification is required to determine that no
			 * other thread which has lock is working on the same
			 * node(lev->l_node) which is pointed by current thread.
			 */
			if (!node_isvalid(lev->l_node)) {
				node_unlock(lev->l_node);
				return m0_sm_op_sub(&bop->bo_op, P_CLEANUP,
						    P_SETUP);
			}

			oi->i_key_found = node_find(&s, &bop->bo_rec.r_key);
			lev->l_idx = s.s_idx;

			if (node_level(s.s_node) > 0) {
				if (oi->i_key_found) {
					s.s_idx++;
					lev->l_idx++;
				}
				/**
				 * Check if the node has valid left or right
				 * index based on previous/next flag. If valid
				 * left/right index found, mark this level as
				 * pivot level.The pivot level is the level
				 * closest to leaf level having valid sibling
				 * index.
				 */
				if (((bop->bo_flags & BOF_NEXT) &&
				    (lev->l_idx < node_count(lev->l_node))) ||
				    ((bop->bo_flags & BOF_PREV) &&
				    (lev->l_idx > 0)))
					oi->i_pivot = oi->i_used;

				node_child(&s, &child);
				if (!address_in_segment(child)) {
					node_unlock(lev->l_node);
					node_op_fini(&oi->i_nop);
					return fail(bop, M0_ERR(-EFAULT));
				}
				oi->i_used++;
				if (oi->i_used >= oi->i_height) {
					/* If height of tree increased. */
					oi->i_used = oi->i_height - 1;
					node_unlock(lev->l_node);
					return m0_sm_op_sub(&bop->bo_op,
							    P_CLEANUP, P_SETUP);
				}
				node_unlock(lev->l_node);
				return node_get(&oi->i_nop, tree, &child,
						P_NEXTDOWN);
			} else	{
				/* Get sibling index based on PREV/NEXT flag. */
				lev->l_idx = sibling_index_get(s.s_idx,
							       bop->bo_flags,
							       oi->i_key_found);
				/**
				 * In the following cases jump to LOCK state:
				 * 1. the found key idx is within the valid
				 *    index range of the node.
				 * 2.i_pivot is equal to -1. It means, tree
				 *   traversal reached at the leaf level without
				 *   finding any valid sibling in the non-leaf
				 *   levels.
				 *   This indicates that the search key is the
				 *   boundary key (rightmost for NEXT flag and
				 *   leftmost for PREV flag).
				 */
				if (index_is_valid(lev) || oi->i_pivot == -1) {
					node_unlock(lev->l_node);
					return P_LOCK;
				}
				node_unlock(lev->l_node);
				/**
				 * We are here, it means we want to load
				 * sibling node of the leaf node.
				 * Start traversing the sibling node path
				 * starting from the pivot level. If the node
				 * at pivot level is still valid, load sibling
				 * idx's child node else clean up and restart
				 * state machine.
				 */
				lev = &oi->i_level[oi->i_pivot];
				node_lock(lev->l_node);

				if (!node_isvalid(lev->l_node)) {
					node_unlock(lev->l_node);
					node_op_fini(&oi->i_nop);
					bop->bo_flags |= BOF_LOCKALL;
					return m0_sm_op_sub(&bop->bo_op,
							    P_CLEANUP, P_SETUP);
				}
				if (lev->l_seq != lev->l_node->n_seq) {
					node_unlock(lev->l_node);
					bop->bo_flags |= BOF_LOCKALL;
					return m0_sm_op_sub(&bop->bo_op,
							    P_CLEANUP, P_SETUP);
				}

				s.s_node = lev->l_node;
				s.s_idx = sibling_index_get(lev->l_idx,
							    bop->bo_flags,
							    true);
				/**
				 * We have already checked node and its sequence
				 * number validity. Do we still need to check
				 * sibling index validity?
				 */

				node_child(&s, &child);
				if (!address_in_segment(child)) {
					node_unlock(lev->l_node);
					node_op_fini(&oi->i_nop);
					return fail(bop, M0_ERR(-EFAULT));
				}
				oi->i_pivot++;
				node_unlock(lev->l_node);
				return node_get(&oi->i_nop, tree, &child,
						P_SIBLING);
			}
		} else {
			node_op_fini(&oi->i_nop);
			return fail(bop, oi->i_nop.no_op.o_sm.sm_rc);
		}
	case P_SIBLING:
		if (oi->i_nop.no_op.o_sm.sm_rc == 0) {
			struct slot    s = {};
			struct segaddr child;

			lev = &oi->i_level[oi->i_pivot];
			lev->l_sibling = oi->i_nop.no_node;
			s.s_node = oi->i_nop.no_node;
			node_lock(lev->l_sibling);
			lev->l_sib_seq = lev->l_sibling->n_seq;

			/**
			 * Node validation is required to determine that the
			 * node(lev->l_node) which is pointed by current thread
			 * is not freed by any other thread till current thread
			 * reaches NEXTDOWN phase.
			 *
			 * Node verification is required to determine that no
			 * other thread which has lock is working on the same
			 * node(lev->l_node) which is pointed by current thread.
			 */
			if (!node_isvalid(s.s_node)) {
				node_unlock(lev->l_sibling);
				return m0_sm_op_sub(&bop->bo_op, P_CLEANUP,
						    P_SETUP);
			}

			if (node_level(s.s_node) > 0) {
				s.s_idx = (bop->bo_flags & BOF_NEXT) ? 0 :
					  node_count(s.s_node);
				node_child(&s, &child);
				if (!address_in_segment(child)) {
					node_unlock(lev->l_sibling);
					node_op_fini(&oi->i_nop);
					return fail(bop, M0_ERR(-EFAULT));
				}
				oi->i_pivot++;
				if (oi->i_pivot >= oi->i_height) {
					/* If height of tree increased. */
					node_unlock(lev->l_sibling);
					return m0_sm_op_sub(&bop->bo_op,
							    P_CLEANUP, P_SETUP);
				}
				node_unlock(lev->l_sibling);
				return node_get(&oi->i_nop, tree, &child,
						P_SIBLING);
			} else {
				node_unlock(lev->l_sibling);
				return P_LOCK;
			}
		} else {
			node_op_fini(&oi->i_nop);
			return fail(bop, oi->i_nop.no_op.o_sm.sm_rc);
		}
	case P_LOCK:
		if (!lock_acquired)
			return lock_op_init(&bop->bo_op, &bop->bo_i->i_nop,
					    bop->bo_arbor->t_desc, P_CHECK);
		/** Fall through if LOCK is already acquired. */
	case P_CHECK:
		if (!path_check(oi, tree, &bop->bo_rec.r_key.k_cookie) ||
		    !sibling_node_check(oi)) {
			oi->i_trial++;
			if (oi->i_trial >= MAX_TRIALS) {
				if (bop->bo_flags & BOF_LOCKALL) {
					lock_op_unlock(tree);
					return fail(bop, -ETOOMANYREFS);
				} else
					bop->bo_flags |= BOF_LOCKALL;
			}
			if (oi->i_height != tree->t_height) {
				lock_op_unlock(tree);
				return m0_sm_op_sub(&bop->bo_op, P_CLEANUP,
				                    P_SETUP);
			} else {
				lock_op_unlock(tree);
				return P_LOCKALL;
			}
		}
		/**
		 * Fall through if path_check and sibling_node_check are
		 * successful.
		 */
	case P_ACT: {
		m0_bcount_t		 ksize;
		m0_bcount_t		 vsize;
		void			*pkey;
		void			*pval;
		struct slot		 s = {};

		lev = &oi->i_level[oi->i_used];

		s.s_rec.r_key.k_data = M0_BUFVEC_INIT_BUF(&pkey, &ksize);
		s.s_rec.r_val	     = M0_BUFVEC_INIT_BUF(&pval, &vsize);
		s.s_rec.r_flags      = M0_BSC_SUCCESS;

		/* Return record if idx fit in the node. */
		if (index_is_valid(lev)) {
			s.s_node = lev->l_node;
			s.s_idx  = lev->l_idx;
			node_rec(&s);
		} else if (oi->i_pivot == -1)
			/* Handle rightmost/leftmost key case. */
			s.s_rec.r_flags = M0_BSC_KEY_BTREE_BOUNDARY;
		else {
			/* Return sibling record based on flag. */
			s.s_node = lev->l_sibling;
			s.s_idx = (bop->bo_flags & BOF_NEXT) ? 0 :
				  node_count(s.s_node) - 1;
			node_rec(&s);
		}
		bop->bo_cb.c_act(&bop->bo_cb, &s.s_rec);
		lock_op_unlock(tree);
		return m0_sm_op_sub(&bop->bo_op, P_CLEANUP, P_FINI);
	}
	case P_CLEANUP:
		level_cleanup(oi, bop->bo_tx);
		return m0_sm_op_ret(&bop->bo_op);
	case P_FINI:
		M0_ASSERT(oi);
		m0_free(oi);
		return P_DONE;
	default:
		M0_IMPOSSIBLE("Wrong state: %i", bop->bo_op.o_sm.sm_state);
	};
}

/* Delete Operation */

/**
 * This function will get called if there is an underflow at current node after
 * deletion of the record. Currently, underflow condition is defined based on
 * record count. If record count is 0, there will be underflow. To resolve
 * underflow,
 * 1) delete the node from parent.
 * 2) check if there is an underflow at parent due to deletion of it's child.
 * 3) if there is an underflow,
 *        if, we have reached root, handle underflow at root.
 *        else, repeat steps from step 1.
 *    else, return next phase which needs to be executed.
 *
 * @param bop will provide all required information about btree operation.
 * @return int64_t return state which needs to get executed next.
 */
static int64_t btree_del_resolve_underflow(struct m0_btree_op *bop)
{
	struct td              *tree        = bop->bo_arbor->t_desc;
	struct m0_btree_oimpl  *oi          = bop->bo_i;
	int                     used_count  = oi->i_used;
	struct level           *lev         = &oi->i_level[used_count];
	bool                    flag        = false;
	struct slot             node_slot;
	int                     curr_root_level;
	struct slot             root_slot;
	struct nd              *root_child;

	do {
		lev->l_freenode = true;
		used_count--;
		lev = &oi->i_level[used_count];
		node_lock(lev->l_node);

		node_del(lev->l_node, lev->l_idx, bop->bo_tx);
		lev->l_node->n_skip_rec_count_check = true;
		node_slot.s_node = lev->l_node;
		node_slot.s_idx  = lev->l_idx;
		node_done(&node_slot, bop->bo_tx, true);

		/**
		 * once underflow is resolved at child by deleteing child node
		 * from parent, determine next step:
		 * If we reach the root node,
		 *      if record count > 1, go to P_FREENODE.
		 *      if record count = 0, set level = 0, height=1, go to
		 *         P_FREENODE.
		 *       else record count == 1, break the loop handle root case
		 *           condition.
		 * else if record count at parent is greater than 0, go to
		 *         P_FREENODE.
		 *      else, resolve the underflow at parent reapeat the steps
		 *            in loop.
		 */
		if (used_count == 0) {
			if (node_count_rec(lev->l_node) > 1)
				flag = true;
			else if (node_count_rec(lev->l_node) == 0) {
				node_set_level(lev->l_node, 0, bop->bo_tx);
				tree->t_height = 1;
				flag = true;
			} else
				break;
		}
		node_seq_cnt_update(lev->l_node);
		node_fix(node_slot.s_node, bop->bo_tx);

		/* check if underflow after deletion */
		if (flag || !node_isunderflow(lev->l_node, false)) {
			lev->l_node->n_skip_rec_count_check = false;
			node_unlock(lev->l_node);
			lock_op_unlock(tree);
			return P_FREENODE;
		}
		lev->l_node->n_skip_rec_count_check = false;
		node_unlock(lev->l_node);

	} while (1);

	/**
	 * handle root cases :
	 * If we have reached the root and root contains only one child pointer
	 * due to the deletion of l_node from the level below the root,
	 * 1) get the root's only child
	 * 2) delete the existing record from root
	 * 3) copy the record from its only child to root
	 * 4) free that child node
	 */

	curr_root_level  = node_level(lev->l_node);
	root_slot.s_node = lev->l_node;
	root_slot.s_idx  = 0;
	node_del(lev->l_node, 0, bop->bo_tx);
	node_done(&root_slot, bop->bo_tx, true);

	/* l_sib is node below root which is root's only child */
	root_child = oi->i_level[1].l_sibling;
	node_lock(root_child);
	root_child->n_skip_rec_count_check = true;

	node_set_level(lev->l_node, curr_root_level - 1, bop->bo_tx);
	tree->t_height--;

	node_move(root_child, lev->l_node, D_RIGHT, NR_MAX, bop->bo_tx);
	M0_ASSERT(node_count_rec(root_child) == 0);

	lev->l_node->n_skip_rec_count_check = false;
	oi->i_level[1].l_sibling->n_skip_rec_count_check = false;

	node_unlock(lev->l_node);
	node_unlock(root_child);

	lock_op_unlock(tree);
	oi->i_level[1].l_sibling = NULL;
	return node_free(&oi->i_nop, root_child, bop->bo_tx, P_FREENODE);
}

/**
 * Validates the child node of root and its sequence number if it is loaded.
 *
 * @param oi provides traversed nodes information.
 * @return bool return true if validation succeeds else false.
 */
static bool child_node_check(struct m0_btree_oimpl *oi)
{
	struct nd *l_node;

	if (cookie_is_used() || oi->i_used == 0)
		return true;

	l_node = oi->i_level[1].l_sibling;

	if (l_node) {
		if (!node_isvalid(l_node))
			return false;
		if (oi->i_level[1].l_sib_seq != l_node->n_seq)
			return false;
	}
	return true;
}

/**
 * This function will determine if there is requirement of loading root child.
 * If root contains only two records and if any of them is going to get deleted,
 * it is required to load the other child of root as well to handle root case.
 *
 * @param bop will provide all required information about btree operation.
 * @return int8_t return -1 if any ancestor node is not valid. return 1, if
 *                loading of child is needed, else return 0;
 */
static int8_t root_child_is_req(struct m0_btree_op *bop)
{
	struct m0_btree_oimpl *oi = bop->bo_i;
	int8_t                 load = 0;
	int                    used_count = oi->i_used;
	do {
		if (!node_isvalid(oi->i_level[used_count].l_node))
			return -1;
		if (used_count == 0) {
			if (node_count_rec(oi->i_level[used_count].l_node) == 2)
				load = 1;
			break;
		}
		if (!node_isunderflow(oi->i_level[used_count].l_node, true))
			break;

		used_count--;
	}while (1);
	return load;
}

/**
 * This function will get called if root is an internal node and it contains
 * only two records. It will check if there is requirement for loading root's
 * other child and accordingly return the next state for execution.
 *
 * @param bop will provide all required information about btree operation.
 * @return int64_t return state which needs to get executed next.
 */
static int64_t root_case_handle(struct m0_btree_op *bop)
{
	/**
	 * If root is an internal node and it contains only two records, check
	 * if any record is going to be deleted if yes, we also have to load
	 * other child of root so that we can copy the content from that child
	 * at root and decrease the level by one.
	 */
	struct m0_btree_oimpl *oi            = bop->bo_i;
	int8_t                 load;

	load = root_child_is_req(bop);
	if (load == -1)
		return m0_sm_op_sub(&bop->bo_op, P_CLEANUP, P_SETUP);
	if (load) {
		struct slot     root_slot = {};
		struct segaddr  root_child;
		struct level   *root_lev = &oi->i_level[0];
		/* TBD: check if node_lock or node_count check is needed. */
		root_slot.s_node = root_lev->l_node;
		root_slot.s_idx  = root_lev->l_idx == 0 ? 1 : 0;

		node_child(&root_slot, &root_child);
		if (!address_in_segment(root_child)) {
			node_op_fini(&oi->i_nop);
			return fail(bop, M0_ERR(-EFAULT));
		}

		return node_get(&oi->i_nop, bop->bo_arbor->t_desc,
				&root_child, P_STORE_CHILD);
	}
	return P_LOCK;
}

/* State machine implementation for delete operation */
static int64_t btree_del_kv_tick(struct m0_sm_op *smop)
{
	struct m0_btree_op    *bop            = M0_AMB(bop, smop, bo_op);
	struct td             *tree           = bop->bo_arbor->t_desc;
	uint64_t               flags          = bop->bo_flags;
	struct m0_btree_oimpl *oi             = bop->bo_i;
	bool                   lock_acquired  = bop->bo_flags & BOF_LOCKALL;
	struct level          *lev;

	switch (bop->bo_op.o_sm.sm_state) {
	case P_INIT:
		M0_ASSERT(bop->bo_i == NULL);
		bop->bo_i = m0_alloc(sizeof *oi);
		if (bop->bo_i == NULL) {
			bop->bo_op.o_sm.sm_rc = M0_ERR(-ENOMEM);
			return P_DONE;
		}
		if ((flags & BOF_COOKIE) &&
		    cookie_is_set(&bop->bo_rec.r_key.k_cookie))
			return P_COOKIE;
		else
			return P_SETUP;
	case P_COOKIE:
		if (cookie_is_valid(tree, &bop->bo_rec.r_key.k_cookie) &&
		    !node_isunderflow(oi->i_cookie_node, true))
			return P_LOCK;
		else
			return P_SETUP;
	case P_SETUP: {
		oi->i_height = tree->t_height;
		level_alloc(oi, oi->i_height);
		if (oi->i_level == NULL)
			return fail(bop, M0_ERR(-ENOMEM));
		bop->bo_i->i_key_found = false;
		return P_LOCKALL;
	}
	case P_LOCKALL:
		if (bop->bo_flags & BOF_LOCKALL)
			return lock_op_init(&bop->bo_op, &bop->bo_i->i_nop,
					    bop->bo_arbor->t_desc, P_DOWN);
		/** Fall through if LOCKALL flag is not set. */
	case P_DOWN:
		oi->i_used = 0;
		/* Load root node. */
		return node_get(&oi->i_nop, tree, &tree->t_root->n_addr,
				P_NEXTDOWN);
	case P_NEXTDOWN:
		if (oi->i_nop.no_op.o_sm.sm_rc == 0) {
			struct slot    node_slot = {};
			struct segaddr child_node_addr;

			lev = &oi->i_level[oi->i_used];
			lev->l_node = oi->i_nop.no_node;
			node_slot.s_node = oi->i_nop.no_node;

			node_lock(lev->l_node);
			lev->l_seq = lev->l_node->n_seq;

			/**
			 * Node validation is required to determine that the
			 * node(lev->l_node) which is pointed by current thread
			 * is not freed by any other thread till current thread
			 * reaches NEXTDOWN phase.
			 *
			 * Node verification is required to determine that no
			 * other thread which has lock is working on the same
			 * node(lev->l_node) which is pointed by current thread.
			 */
			if (!node_isvalid(lev->l_node)) {
				node_unlock(lev->l_node);
				return m0_sm_op_sub(&bop->bo_op, P_CLEANUP,
						    P_SETUP);
			}

			oi->i_nop.no_node = NULL;

			oi->i_key_found = node_find(&node_slot,
						    &bop->bo_rec.r_key);
			lev->l_idx = node_slot.s_idx;

			if (node_level(node_slot.s_node) > 0) {
				if (oi->i_key_found) {
					lev->l_idx++;
					node_slot.s_idx++;
				}
				node_child(&node_slot, &child_node_addr);

				if (!address_in_segment(child_node_addr)) {
					node_unlock(lev->l_node);
					node_op_fini(&oi->i_nop);
					return fail(bop, M0_ERR(-EFAULT));
				}
				oi->i_used++;
				if (oi->i_used >= oi->i_height) {
					/* If height of tree increased. */
					oi->i_used = oi->i_height - 1;
					node_unlock(lev->l_node);
					return m0_sm_op_sub(&bop->bo_op,
							    P_CLEANUP, P_SETUP);
				}
				node_unlock(lev->l_node);
				return node_get(&oi->i_nop, tree,
						&child_node_addr, P_NEXTDOWN);
			} else {
				node_unlock(lev->l_node);
				if (!oi->i_key_found)
					return P_LOCK;
				/**
				 * If root is an internal node and it contains
				 * only two record, if any of the record is
				 * going to be deleted, load the other child of
				 * root.
				 */
				if (oi->i_used > 0 &&
				    node_count_rec(oi->i_level[0].l_node) == 2)
					return root_case_handle(bop);

				return P_LOCK;
			}
		} else {
			node_op_fini(&oi->i_nop);
			return fail(bop, oi->i_nop.no_op.o_sm.sm_rc);
		}
	case P_STORE_CHILD: {
		if (oi->i_nop.no_op.o_sm.sm_rc == 0) {
			oi->i_level[1].l_sibling = oi->i_nop.no_node;
			node_lock(oi->i_level[1].l_sibling);

			if (!node_isvalid(oi->i_level[1].l_sibling)) {
				node_unlock(oi->i_level[1].l_sibling);
 				return m0_sm_op_sub(&bop->bo_op, P_CLEANUP,
						    P_SETUP);
			}
			/* store child of the root. */
			oi->i_level[1].l_sib_seq = oi->i_nop.no_node->n_seq;

			node_unlock(oi->i_level[1].l_sibling);
			/* Fall through to the next step */
		} else {
			node_op_fini(&oi->i_nop);
			return fail(bop, oi->i_nop.no_op.o_sm.sm_rc);
		}
	}
	case P_LOCK:
		if (!lock_acquired)
			return lock_op_init(&bop->bo_op, &bop->bo_i->i_nop,
					    bop->bo_arbor->t_desc, P_CHECK);
		/* Fall through to the next step */
	case P_CHECK:
		if (!path_check(oi, tree, &bop->bo_rec.r_key.k_cookie) ||
		    !child_node_check(oi)) {
			oi->i_trial++;
			if (oi->i_trial >= MAX_TRIALS) {
				if (bop->bo_flags & BOF_LOCKALL) {
					lock_op_unlock(tree);
					return fail(bop, -ETOOMANYREFS);
				} else
					bop->bo_flags |= BOF_LOCKALL;
			}
			if (oi->i_height != tree->t_height) {
				/* If height has changed. */
				lock_op_unlock(tree);
				return m0_sm_op_sub(&bop->bo_op, P_CLEANUP,
					            P_SETUP);
			} else {
				/* If height is same. */
				lock_op_unlock(tree);
				return P_LOCKALL;
			}
		}
		/**
		 * Fall through if path_check and child_node_check are
		 * successful.
		 */
	case P_ACT: {
		struct m0_btree_rec rec;
		struct slot         node_slot;
		/**
		 *  if key exists, delete the key, if there is an underflow, go
		 *  to resolve function else return P_CLEANUP.
		*/

		if (!oi->i_key_found)
			rec.r_flags = M0_BSC_KEY_NOT_FOUND;
		else {
			lev = &oi->i_level[oi->i_used];
			node_slot.s_node = lev->l_node;
			node_slot.s_idx  = lev->l_idx;

			node_lock(lev->l_node);

			node_del(node_slot.s_node, node_slot.s_idx, bop->bo_tx);
			lev->l_node->n_skip_rec_count_check = true;
			node_done(&node_slot, bop->bo_tx, true);
			node_seq_cnt_update(lev->l_node);
			node_fix(node_slot.s_node, bop->bo_tx);
			rec.r_flags = M0_BSC_SUCCESS;
		}
		int rc = bop->bo_cb.c_act(&bop->bo_cb, &rec);
		if (rc) {
			M0_ASSERT(!oi->i_key_found);
			lock_op_unlock(tree);
			return fail(bop, rc);
		}

		if (oi->i_key_found) {
			if (oi->i_used == 0 ||
			    !node_isunderflow(lev->l_node, false)) {
				/* No Underflow */
				lev->l_node->n_skip_rec_count_check = false;
				node_unlock(lev->l_node);
				lock_op_unlock(tree);
				return m0_sm_op_sub(&bop->bo_op, P_CLEANUP,
						    P_FINI);
			}
			lev->l_node->n_skip_rec_count_check = false;
			node_unlock(lev->l_node);
			return btree_del_resolve_underflow(bop);
		}
		lock_op_unlock(tree);
		return m0_sm_op_sub(&bop->bo_op, P_CLEANUP, P_FINI);
	}
	case P_FREENODE : {
		struct nd *node;

		lev = &oi->i_level[oi->i_used];
		if (lev->l_freenode) {
			M0_ASSERT(oi->i_used > 0);
			oi->i_used --;
			node = lev->l_node;
			lev->l_node = NULL;
			oi->i_nop.no_opc = NOP_FREE;
			return node_free(&oi->i_nop, node,
					 bop->bo_tx, P_FREENODE);
		}
		oi->i_used = oi->i_height - 1;
		return m0_sm_op_sub(&bop->bo_op, P_CLEANUP, P_FINI);
	}
	case P_CLEANUP :
		level_cleanup(oi, bop->bo_tx);
		return m0_sm_op_ret(&bop->bo_op);
	case P_FINI :
		M0_ASSERT(oi);
		m0_free(oi);
		return P_DONE;
	default:
		M0_IMPOSSIBLE("Wrong state: %i", bop->bo_op.o_sm.sm_state);
	};
}

#if 0
/**
 * TODO: This task should be covered with transaction task.
 * Assign this callback to m0_be_tx::t_filler in m0_be_tx_init(). The callback
 * should get called after transaction commit.
 */
static void btree_tx_commit_cb(struct m0_be_tx *tx, void *payload)
{
	struct nd *node = payload;
	M0_ASSERT(node->n_txref != 0);
	node->n_txref--;
}
#endif
/**
 * TODO: Call this function to free up node descriptor from LRU list.
 * A daemon should run in parallel to check the health of the system. If it
 * requires more memory the node descriptors can be freed from LRU list.
 *
 * @param count number of node descriptors to be freed.
 */
void m0_btree_lrulist_purge(uint64_t count)
{
	struct nd* node;
	struct nd* prev;

	m0_rwlock_write_lock(&list_lock);
	node = ndlist_tlist_tail(&btree_lru_nds);
	for (;  node != NULL && count > 0; count --) {
		prev = ndlist_tlist_prev(&btree_lru_nds, node);
		if (node->n_txref == 0) {
			ndlist_tlink_del_fini(node);
			m0_rwlock_fini(&node->n_lock);
			m0_free(node);
		}
		node = prev;
	}
	m0_rwlock_write_unlock(&list_lock);
}

int  m0_btree_open(void *addr, int nob, struct m0_btree **out,
		   struct m0_btree_op *bop)
{
	bop->b_data.addr      = addr;
	bop->b_data.num_bytes = nob;
	bop->b_data.tree      = *out;

	m0_sm_op_init(&bop->bo_op, &btree_open_tree_tick, &bop->bo_op_exec,
		      &btree_conf, &bop->bo_sm_group);
	return 0;
}

void m0_btree_close(struct m0_btree *arbor, struct m0_btree_op *bop)
{
	bop->bo_arbor = arbor;
	m0_sm_op_init(&bop->bo_op, &btree_close_tree_tick, &bop->bo_op_exec,
		      &btree_conf, &bop->bo_sm_group);
}

void m0_btree_create(void *addr, int nob, const struct m0_btree_type *bt,
		     const struct node_type *nt, struct m0_btree_op *bop,
		     struct m0_be_tx *tx)
{
	bop->b_data.addr        = addr;
	bop->b_data.num_bytes   = nob;
	bop->b_data.bt          = bt;
	bop->b_data.nt          = nt;

	m0_sm_op_init(&bop->bo_op, &btree_create_tree_tick, &bop->bo_op_exec,
		      &btree_conf, &bop->bo_sm_group);
}

void m0_btree_destroy(struct m0_btree *arbor, struct m0_btree_op *bop)
{
	bop->bo_arbor   = arbor;
	bop->bo_tx      = NULL;

	m0_sm_op_init(&bop->bo_op, &btree_destroy_tree_tick, &bop->bo_op_exec,
		      &btree_conf, &bop->bo_sm_group);
}

void m0_btree_get(struct m0_btree *arbor, const struct m0_btree_key *key,
		  const struct m0_btree_cb *cb, uint64_t flags,
		  struct m0_btree_op *bop)
{
	bop->bo_opc = M0_BO_GET;
	bop->bo_arbor = arbor;
	bop->bo_rec.r_key = *key;
	bop->bo_flags = flags;
	bop->bo_cb = *cb;
	bop->bo_i = NULL;
	m0_sm_op_init(&bop->bo_op, &btree_get_kv_tick, &bop->bo_op_exec,
		      &btree_conf, &bop->bo_sm_group);
}

void m0_btree_iter(struct m0_btree *arbor, const struct m0_btree_key *key,
		   const struct m0_btree_cb *cb, uint64_t flags,
		   struct m0_btree_op *bop)
{
	M0_PRE(flags & BOF_NEXT || flags & BOF_PREV);

	bop->bo_opc = M0_BO_ITER;
	bop->bo_arbor = arbor;
	bop->bo_rec.r_key = *key;
	bop->bo_flags = flags;
	bop->bo_cb = *cb;
	bop->bo_i = NULL;
	m0_sm_op_init(&bop->bo_op, &btree_iter_kv_tick, &bop->bo_op_exec,
		      &btree_conf, &bop->bo_sm_group);
}

void m0_btree_put(struct m0_btree *arbor, const struct m0_btree_rec *rec,
		  const struct m0_btree_cb *cb, uint64_t flags,
		  struct m0_btree_op *bop, struct m0_be_tx *tx)
{
	bop->bo_opc    = M0_BO_PUT;
	bop->bo_arbor  = arbor;
	bop->bo_rec    = *rec;
	bop->bo_cb     = *cb;
	bop->bo_tx     = tx;
	bop->bo_flags  = flags;
	bop->bo_i      = NULL;

	m0_sm_op_init(&bop->bo_op, &btree_put_kv_tick, &bop->bo_op_exec,
		      &btree_conf, &bop->bo_sm_group);
}

void m0_btree_del(struct m0_btree *arbor, const struct m0_btree_key *key,
		  const struct m0_btree_cb *cb, uint64_t flags,
		  struct m0_btree_op *bop, struct m0_be_tx *tx)
{
	bop->bo_opc       = M0_BO_DEL;
	bop->bo_arbor     = arbor;
	bop->bo_rec.r_key = *key;
	bop->bo_cb        = *cb;
	bop->bo_tx        = tx;
	bop->bo_flags     = flags;
	bop->bo_i         = NULL;

	m0_sm_op_init(&bop->bo_op, &btree_del_kv_tick, &bop->bo_op_exec,
		      &btree_conf, &bop->bo_sm_group);
}

#endif

#ifndef __KERNEL__
/**
 *  --------------------------
 *  Section START - Unit Tests
 *  --------------------------
 */

/**
 * The code contained below is 'ut'. This is a little experiment to contain the
 * ut code in the same file containing the functionality code. We are open to
 * changes iff enough reasons are found that this model either does not work or
 * is not intuitive or maintainable.
 */

#define m0_be_tx_init(tx,tid,dom,sm_group,persistent,discarded,filler,datum) \
	do {                                                                 \
	                                                                     \
	} while (0)

#define m0_be_tx_prep(tx,credit)                                             \
	do {                                                                 \
                                                                             \
	} while (0)

#define m0_be_tx_open(tx)                                                    \
	do {                                                                 \
                                                                             \
	} while (0)

#define m0_be_tx_capture(tx,req)                                             \
	do {                                                                 \
                                                                             \
	} while (0)

#define m0_be_tx_close(tx)                                                   \
	do {                                                                 \
                                                                             \
	} while (0)

#define m0_be_tx_fini(tx)                                                    \
	do {                                                                 \
                                                                             \
	} while (0)

static bool btree_ut_initialised = false;
static void btree_ut_init(void)
{
	if (!btree_ut_initialised) {
		segops = (struct seg_ops *)&mem_seg_ops;
		m0_btree_mod_init();
		btree_ut_initialised = true;
	}
}

static void btree_ut_fini(void)
{
	segops = NULL;
	m0_btree_mod_fini();
	btree_ut_initialised = false;
}

/**
 * This test will create a few nodes and then delete them before exiting. The
 * main intent of this test is to debug the create and delete nodes functions.
 */
static void ut_node_create_delete(void)
{
	struct node_op          op;
	struct node_op          op1;
	struct node_op          op2;
	struct m0_btree_type    tt;
	struct td              *tree;
	struct td              *tree_clone;
	struct nd              *node1;
	struct nd              *node2;
	const struct node_type *nt    = &fixed_format;

	M0_ENTRY();

	btree_ut_init();

	M0_SET0(&op);

	M0_ASSERT(trees_loaded == 0);

	// Create a Fixed-Format tree.
	op.no_opc = NOP_ALLOC;
	tree_create(&op, &tt, 10, NULL, 0);

	tree = op.no_tree;

	M0_ASSERT(tree->t_ref == 1);
	M0_ASSERT(tree->t_root != NULL);
	M0_ASSERT(trees_loaded == 1);

	// Add a few nodes to the created tree.
	op1.no_opc = NOP_ALLOC;
	node_alloc(&op1, tree, 10, nt, 8, 8, NULL, 0);
	node1 = op1.no_node;

	op2.no_opc = NOP_ALLOC;
	node_alloc(&op2,  tree, 10, nt, 8, 8, NULL, 0);
	node2 = op2.no_node;

	op1.no_opc = NOP_FREE;
	node_free(&op1, node1, NULL, 0);

	op2.no_opc = NOP_FREE;
	node_free(&op2, node2, NULL, 0);

	/* Get another reference to the same tree. */
	tree_get(&op, &tree->t_root->n_addr, 0);
	tree_clone = op.no_tree;
	M0_ASSERT(tree_clone->t_ref == 2);
	M0_ASSERT(tree->t_root == tree_clone->t_root);
	M0_ASSERT(trees_loaded == 1);


	tree_put(tree_clone);
	M0_ASSERT(trees_loaded == 1);

	// Done playing with the tree - delete it.
	op.no_opc = NOP_FREE;
	tree_delete(&op, tree, NULL, 0);
	M0_ASSERT(trees_loaded == 0);

	btree_ut_fini();
	M0_LEAVE();
}


static bool add_rec(struct nd *node,
		    uint64_t   key,
		    uint64_t   val)
{
	struct ff_head      *h = ff_data(node);
	struct slot          slot;
	struct m0_btree_key  find_key;
	m0_bcount_t          ksize;
	void                *p_key;
	m0_bcount_t          vsize;
	void                *p_val;

	/**
	 * To add a record if space is available in the node to hold a new
	 * record:
	 * 1) Search index in the node where the new record is to be inserted.
	 * 2) Get the location in the node where the key & value should be
	 *    inserted.
	 * 3) Insert the new record at the determined location.
	 */

	ksize = h->ff_ksize;
	p_key = &key;
	vsize = h->ff_vsize;
	p_val = &val;

	M0_SET0(&slot);
	slot.s_node                            = node;
	slot.s_rec.r_key.k_data.ov_vec.v_nr    = 1;
	slot.s_rec.r_key.k_data.ov_vec.v_count = &ksize;
	slot.s_rec.r_val.ov_vec.v_nr           = 1;
	slot.s_rec.r_val.ov_vec.v_count        = &vsize;

	if (node_count(node) != 0) {
		if (!node_isfit(&slot))
			return false;
		find_key.k_data.ov_vec.v_nr = 1;
		find_key.k_data.ov_vec.v_count = &ksize;
		find_key.k_data.ov_buf = &p_key;
		node_find(&slot, &find_key);
	}

	node_make(&slot, NULL);

	slot.s_rec.r_key.k_data.ov_buf = &p_key;
	slot.s_rec.r_val.ov_buf = &p_val;

	node_rec(&slot);

	*((uint64_t *)p_key) = key;
	*((uint64_t *)p_val) = val;

	return true;
}

static void get_next_rec_to_add(struct nd *node, uint64_t *key,  uint64_t *val)
{
	struct slot          slot;
	uint64_t             proposed_key;
	struct m0_btree_key  find_key;
	m0_bcount_t          ksize;
	void                *p_key;
	m0_bcount_t          vsize;
	void                *p_val;
	struct ff_head      *h = ff_data(node);

	M0_SET0(&slot);
	slot.s_node = node;

	ksize = h->ff_ksize;
	proposed_key = rand();

	find_key.k_data = M0_BUFVEC_INIT_BUF(&p_key, &ksize);

	slot.s_rec.r_key.k_data = M0_BUFVEC_INIT_BUF(&p_key, &ksize);

	slot.s_rec.r_val = M0_BUFVEC_INIT_BUF(&p_val, &vsize);

	while (true) {
		uint64_t found_key;

		proposed_key %= 256;
		p_key = &proposed_key;

		if (node_count(node) == 0)
			break;
		node_find(&slot, &find_key);
		node_rec(&slot);

		if (slot.s_idx >= node_count(node))
			break;

		found_key = *(uint64_t *)p_key;

		if (found_key == proposed_key)
			proposed_key++;
		else
			break;
	}

	*key = proposed_key;
	memset(val, *key, sizeof(*val));
}

void get_rec_at_index(struct nd *node, int idx, uint64_t *key,  uint64_t *val)
{
	struct slot          slot;
	m0_bcount_t          ksize;
	void                *p_key;
	m0_bcount_t          vsize;
	void                *p_val;

	M0_SET0(&slot);
	slot.s_node = node;
	slot.s_idx  = idx;

	M0_ASSERT(idx<node_count(node));

	slot.s_rec.r_key.k_data.ov_vec.v_nr = 1;
	slot.s_rec.r_key.k_data.ov_vec.v_count = &ksize;
	slot.s_rec.r_key.k_data.ov_buf = &p_key;

	slot.s_rec.r_val.ov_vec.v_nr = 1;
	slot.s_rec.r_val.ov_vec.v_count = &vsize;
	slot.s_rec.r_val.ov_buf = &p_val;

	node_rec(&slot);

	if (key != NULL)
		*key = *(uint64_t *)p_key;

	if (val != NULL)
		*val = *(uint64_t *)p_val;
}

void get_key_at_index(struct nd *node, int idx, uint64_t *key)
{
	struct slot          slot;
	m0_bcount_t          ksize;
	void                *p_key;

	M0_SET0(&slot);
	slot.s_node = node;
	slot.s_idx  = idx;

	M0_ASSERT(idx<node_count(node));

	slot.s_rec.r_key.k_data.ov_vec.v_nr = 1;
	slot.s_rec.r_key.k_data.ov_vec.v_count = &ksize;
	slot.s_rec.r_key.k_data.ov_buf = &p_key;

	node_key(&slot);

	if (key != NULL)
		*key = *(uint64_t *)p_key;
}
/**
 * This unit test will create a tree, add a node and then populate the node with
 * some records. It will also confirm the records are in ascending order of Key.
 */
static void ut_node_add_del_rec(void)
{
	struct node_op          op;
	struct node_op          op1;
	struct m0_btree_type    tt;
	struct td              *tree;
	struct nd              *node1;
	const struct node_type *nt      = &fixed_format;
	uint64_t                key;
	uint64_t                val;
	uint64_t                prev_key;
	uint64_t                curr_key;
	time_t                  curr_time;
	int                     run_loop;

	M0_ENTRY();

	time(&curr_time);
	printf("\nUsing seed %lu", curr_time);
	srand(curr_time);

	run_loop = 50000;

	btree_ut_init();

	M0_SET0(&op);

	op.no_opc = NOP_ALLOC;
	tree_create(&op, &tt, 10, NULL, 0);

	tree = op.no_tree;

	op1.no_opc = NOP_ALLOC;
	node_alloc(&op1, tree, 10, nt, 8, 8, NULL, 0);
	node1 = op1.no_node;

	while (run_loop--) {
		int i;

		/** Add records */
		i = 0;
		while (true) {
			get_next_rec_to_add(node1, &key, &val);
			if (!add_rec(node1, key, val))
				break;
			M0_ASSERT(++i == node_count(node1));
		}

		/** Confirm all the records are in ascending value of key. */
		get_rec_at_index(node1, 0, &prev_key, NULL);
		for (i = 1; i < node_count(node1); i++) {
			get_rec_at_index(node1, i, &curr_key, NULL);
			M0_ASSERT(prev_key < curr_key);
			prev_key = curr_key;
		}

		/** Delete all the records from the node. */
		i = node_count(node1) - 1;
		while (node_count(node1) != 0) {
			int j = rand() % node_count(node1);
			node_del(node1, j, NULL);
			M0_ASSERT(i-- == node_count(node1));
		}
	}

	printf("\n");
	op1.no_opc = NOP_FREE;
	node_free(&op1, node1, NULL, 0);

	// Done playing with the tree - delete it.
	op.no_opc = NOP_FREE;
	tree_delete(&op, tree, NULL, 0);

	btree_ut_fini();

	M0_LEAVE();
}

/**
 * In this unit test we exercise a few tree operations in both valid and invalid
 * conditions.
 */
static void ut_basic_tree_oper(void)
{
	/** void                   *invalid_addr = (void *)0xbadbadbadbad; */
	struct m0_btree        *btree;
	struct m0_btree        *temp_btree;
	struct m0_btree_type    btree_type = {  .tt_id = M0_BT_UT_KV_OPS,
						.ksize = 8,
						.vsize = 8, };
	struct m0_be_tx        *tx = NULL;
	struct m0_btree_op      b_op = {};
	void                   *temp_node;
	const struct node_type *nt = &fixed_format;
	int                     rc;

	/** Prepare transaction to capture tree operations. */
	m0_be_tx_init(tx, 0, NULL, NULL, NULL, NULL, NULL, NULL);
	m0_be_tx_prep(tx, NULL);
	btree_ut_init();
	/**
	 *  Run a valid scenario which:
	 *  1) Creates a btree
	 *  2) Closes the btree
	 *  3) Opens the btree
	 *  4) Closes the btree
	 *  5) Destroys the btree
	 */

	/** Create temp node space*/
	temp_node = m0_alloc_aligned((1024 + sizeof(struct nd)), 10);
	btree = m0_alloc(sizeof *btree);
	rc = M0_BTREE_OP_SYNC_WITH_RC(&b_op, m0_btree_create(temp_node, 1024,
							     &btree_type, nt,
							     &b_op, tx));
	M0_ASSERT(rc == 0);

	rc = M0_BTREE_OP_SYNC_WITH_RC(&b_op, m0_btree_close(b_op.bo_arbor,
							    &b_op));
	M0_ASSERT(rc == 0);
	temp_btree = b_op.bo_arbor;
	rc = M0_BTREE_OP_SYNC_WITH_RC(&b_op, m0_btree_open(temp_node, 1024,
							   &btree, &b_op));
	M0_ASSERT(rc == 0);

	rc = M0_BTREE_OP_SYNC_WITH_RC(&b_op, m0_btree_close(btree, &b_op));
	M0_ASSERT(rc == 0);
	b_op.bo_arbor = temp_btree;

	if (b_op.bo_arbor->t_desc->t_ref > 0) {
		rc = M0_BTREE_OP_SYNC_WITH_RC(&b_op,
					      m0_btree_destroy(b_op.bo_arbor,
							       &b_op));
		M0_ASSERT(rc == 0);
	}
	m0_free_aligned(temp_node, (1024 + sizeof(struct nd)), 10);

	/** Now run some invalid cases */

	/** Open a non-existent btree */
	/**
	 * ToDo: This condition needs to be uncommented once the check for
	 * node_isvalid is properly implemented in btree_open_tick.
	 *
	 * rc = M0_BTREE_OP_SYNC_WITH_RC(&b_op,
	 *                             m0_btree_open(invalid_addr, 1024, &btree,
	 *                                           &b_op));
	 * M0_ASSERT(rc == -EFAULT);
	 */

	/** Close a non-existent btree */
	/**
	 * The following close function are not called as the open operation
	 * being called before this doesnt increase the t_ref variable for
	 * given tree descriptor.
	 *
	 * m0_btree_close(btree); */

	/** Destroy a non-existent btree */
	/**
	 * Commenting this case till the time we can gracefully handle failure.
	 *
	 * M0_BTREE_OP_SYNC_WITH_RC(&b_op, m0_btree_destroy(btree, &b_op));
	 */

	/** Create a new btree */
	temp_node = m0_alloc_aligned((1024 + sizeof(struct nd)), 10);
	rc = M0_BTREE_OP_SYNC_WITH_RC(&b_op, m0_btree_create(temp_node, 1024,
							     &btree_type, nt,
							     &b_op, tx));
	M0_ASSERT(rc == 0);
	/** Close it */
	/**
	 * The following 2 close functions are not used as there is no open
	 * operation being called before this. Hence, the t_ref variable for
	 * tree descriptor has not increased.
	 *
	 * m0_btree_close(b_op.bo_arbor);
	 */

	/** Try closing again */
	/* m0_btree_close(b_op.bo_arbor); */

	/** Re-open it */
	/**
	 * ToDo: This condition needs to be uncommented once the check for
	 * node_isvalid is properly implemented in btree_open_tick.
	 *
	 * rc = M0_BTREE_OP_SYNC_WITH_RC(&b_op,
	 *                             m0_btree_open(invalid_addr, 1024, &btree,
	 *                                           &b_op));
	 * M0_ASSERT(rc == -EFAULT);
	 */

	/** Open it again */
	/**
	 * ToDo: This condition needs to be uncommented once the check for
	 * node_isvalid is properly implemented in btree_open_tick.
	 *
	 * rc = M0_BTREE_OP_SYNC_WITH_RC(&b_op,
	 *      			 m0_btree_open(invalid_addr, 1024,
	 *      				       &btree, &b_op));
	 * M0_ASSERT(rc == -EFAULT);
	 */

	/** Destory it */
	if (b_op.bo_arbor->t_desc->t_ref > 0) {
		rc = M0_BTREE_OP_SYNC_WITH_RC(&b_op,
					      m0_btree_destroy(b_op.bo_arbor,
							       &b_op));
		M0_ASSERT(rc == 0);
	}
	m0_free_aligned(temp_node, (1024 + sizeof(struct nd)), 10);
	/** Attempt to reopen the destroyed tree */

	/**
	 * ToDo: This condition needs to be uncommented once the check for
	 * node_isvalid is properly implemented in btree_open_tick.
	 *
	 * rc = M0_BTREE_OP_SYNC_WITH_RC(&b_op,
	 *      			 m0_btree_open(invalid_addr, 1024,
	 *      				       &btree, &b_op));
	 * M0_ASSERT(rc == -EFAULT);
	 */

	btree_ut_fini();
	m0_free(btree);
}

struct cb_data {
	/** Key that needs to be stored or retrieved. */
	struct m0_btree_key *key;

	/** Value associated with the key that is to be stored or retrieved. */
	struct m0_bufvec    *value;

	/** If value is retrieved (GET) then check if has expected contents. */
	bool                 check_value;

	/**
	 *  This field is filled by the callback routine with the flags which
	 *  the CB routine received from the _tick(). This flag can then be
	 *  analyzed by the caller for further processing.
	 */
	uint32_t             flags;
};

static int btree_kv_put_cb(struct m0_btree_cb *cb, struct m0_btree_rec *rec)
{
	struct m0_bufvec_cursor  scur;
	struct m0_bufvec_cursor  dcur;
	m0_bcount_t              ksize;
	m0_bcount_t              vsize;
	struct cb_data          *datum = cb->c_datum;

	/** The caller can look at these flags if he needs to. */
	datum->flags = rec->r_flags;

	if (rec->r_flags == M0_BSC_KEY_EXISTS)
		return M0_BSC_KEY_EXISTS;

	ksize = m0_vec_count(&datum->key->k_data.ov_vec);
	M0_ASSERT(m0_vec_count(&rec->r_key.k_data.ov_vec) >= ksize);

	vsize = m0_vec_count(&datum->value->ov_vec);
	M0_ASSERT(m0_vec_count(&rec->r_val.ov_vec) >= vsize);

	m0_bufvec_cursor_init(&scur, &datum->key->k_data);
	m0_bufvec_cursor_init(&dcur, &rec->r_key.k_data);
	m0_bufvec_cursor_copy(&dcur, &scur, ksize);

	m0_bufvec_cursor_init(&scur, datum->value);
	m0_bufvec_cursor_init(&dcur, &rec->r_val);
	m0_bufvec_cursor_copy(&dcur, &scur, vsize);

	return 0;
}

static int btree_kv_get_cb(struct m0_btree_cb *cb, struct m0_btree_rec *rec)
{
	struct m0_bufvec_cursor  scur;
	struct m0_bufvec_cursor  dcur;
	m0_bcount_t              ksize;
	m0_bcount_t              vsize;
	struct cb_data          *datum = cb->c_datum;

	/** The caller can look at these flags if he needs to. */
	datum->flags = rec->r_flags;

	if (rec->r_flags == M0_BSC_KEY_NOT_FOUND ||
	    rec->r_flags == M0_BSC_KEY_BTREE_BOUNDARY)
		return rec->r_flags;

	ksize = m0_vec_count(&datum->key->k_data.ov_vec);
	M0_PRE(m0_vec_count(&rec->r_key.k_data.ov_vec) <= ksize);

	vsize = m0_vec_count(&datum->value->ov_vec);
	M0_PRE(m0_vec_count(&rec->r_val.ov_vec) <= vsize);

	m0_bufvec_cursor_init(&dcur, &datum->key->k_data);
	m0_bufvec_cursor_init(&scur, &rec->r_key.k_data);
	m0_bufvec_cursor_copy(&dcur, &scur, ksize);

	m0_bufvec_cursor_init(&dcur, datum->value);
	m0_bufvec_cursor_init(&scur, &rec->r_val);
	m0_bufvec_cursor_copy(&dcur, &scur, vsize);

	if (datum->check_value) {
		struct m0_bufvec_cursor kcur;
		struct m0_bufvec_cursor vcur;
		m0_bcount_t             v_off = 0;

		while (v_off <= vsize) {
			m0_bufvec_cursor_init(&kcur, &rec->r_key.k_data);
			m0_bufvec_cursor_init(&vcur, &rec->r_val);
			m0_bufvec_cursor_move(&vcur, v_off);

			if (m0_bufvec_cursor_cmp(&kcur,&vcur)) {
				M0_ASSERT(0);
			}
			v_off += ksize;
		}
	}

	return 0;
}

static int btree_kv_del_cb(struct m0_btree_cb *cb, struct m0_btree_rec *rec)
{
	struct cb_data          *datum = cb->c_datum;

	/** The caller can look at these flags if he needs to. */
	datum->flags = rec->r_flags;

	return rec->r_flags;
}

/**
 * This unit test exercises the KV operations for both valid and invalid
 * conditions.
 */
static void ut_basic_kv_oper(void)
{
	struct m0_btree_type    btree_type  = {.tt_id = M0_BT_UT_KV_OPS,
					      .ksize = 8,
					      .vsize = 8, };
	struct m0_be_tx        *tx          = NULL;
	struct m0_btree_op      b_op        = {};
	struct m0_btree        *tree;
	void                   *temp_node;
	int                     i;
	time_t                  curr_time;
	struct m0_btree_cb      ut_cb;
	uint64_t                first_key;
	bool                    first_key_initialized = false;
	struct m0_btree_op      kv_op                 = {};
	const struct node_type *nt                    = &fixed_format;
	int                     rc;
	M0_ENTRY();

	time(&curr_time);
	printf("\nUsing seed %lu", curr_time);
	srandom(curr_time);

	/** Prepare transaction to capture tree operations. */
	m0_be_tx_init(tx, 0, NULL, NULL, NULL, NULL, NULL, NULL);
	m0_be_tx_prep(tx, NULL);
	btree_ut_init();
	/**
	 *  Run valid scenario:
	 *  1) Create a btree
	 *  2) Adds a few records to the created tree.
	 *  3) Confirms the records are present in the tree.
	 *  4) Deletes all the records from the tree.
	 *  4) Close the btree
	 *  5) Destroy the btree
	 */

	/** Create temp node space and use it as root node for btree */
	temp_node = m0_alloc_aligned((1024 + sizeof(struct nd)), 10);
	M0_BTREE_OP_SYNC_WITH_RC(&b_op, m0_btree_create(temp_node, 1024,
							&btree_type, nt,
							&b_op, tx));

	tree = b_op.bo_arbor;

	for (i = 0; i < 2048; i++) {
		uint64_t             key;
		uint64_t             value;
		struct cb_data       put_data;
		struct m0_btree_rec  rec;
		m0_bcount_t          ksize  = sizeof key;
		m0_bcount_t          vsize  = sizeof value;
		void                *k_ptr  = &key;
		void                *v_ptr  = &value;

		/**
		 *  There is a very low possibility of hitting the same key
		 *  again. This is fine as it helps debug the code when insert
		 *  is called with the same key instead of update function.
		 */
		key = value = m0_byteorder_cpu_to_be64(random());

		if (!first_key_initialized) {
			first_key = key;
			first_key_initialized = true;
		}

		rec.r_key.k_data   = M0_BUFVEC_INIT_BUF(&k_ptr, &ksize);
		rec.r_val          = M0_BUFVEC_INIT_BUF(&v_ptr, &vsize);

		put_data.key       = &rec.r_key;
		put_data.value     = &rec.r_val;

		ut_cb.c_act        = btree_kv_put_cb;
		ut_cb.c_datum      = &put_data;

		M0_BTREE_OP_SYNC_WITH_RC(&kv_op, m0_btree_put(tree, &rec,
							      &ut_cb, 0,
							      &kv_op, tx));
	}

	{
		uint64_t             key;
		uint64_t             value;
		struct cb_data       get_data;
		struct m0_btree_key  get_key;
		struct m0_bufvec     get_value;
		m0_bcount_t          ksize            = sizeof key;
		m0_bcount_t          vsize            = sizeof value;
		void                *k_ptr            = &key;
		void                *v_ptr            = &value;
		uint64_t             find_key;
		void                *find_key_ptr     = &find_key;
		m0_bcount_t          find_key_size    = sizeof find_key;
		struct m0_btree_key  find_key_in_tree;

		get_key.k_data = M0_BUFVEC_INIT_BUF(&k_ptr, &ksize);
		get_value      = M0_BUFVEC_INIT_BUF(&v_ptr, &vsize);

		get_data.key    = &get_key;
		get_data.value  = &get_value;

		ut_cb.c_act   = btree_kv_get_cb;
		ut_cb.c_datum = &get_data;

		find_key = first_key;

		find_key_in_tree.k_data =
				M0_BUFVEC_INIT_BUF(&find_key_ptr, &find_key_size);

		M0_BTREE_OP_SYNC_WITH_RC(&kv_op,
					 m0_btree_get(tree,
						      &find_key_in_tree,
						      &ut_cb, BOF_EQUAL,
						      &kv_op));

		for (i = 1; i < 2048; i++) {
			find_key = key;
			M0_BTREE_OP_SYNC_WITH_RC(&kv_op,
						 m0_btree_iter(tree,
							       &find_key_in_tree,
							       &ut_cb, BOF_NEXT,
							       &kv_op));
		}
	}

	rc = M0_BTREE_OP_SYNC_WITH_RC(&b_op, m0_btree_close(tree, &b_op));
	M0_ASSERT(rc == 0);

	if (b_op.bo_arbor->t_desc->t_ref > 0) {
		rc = M0_BTREE_OP_SYNC_WITH_RC(&b_op,
					      m0_btree_destroy(tree, &b_op));
		M0_ASSERT(rc == 0);
	}
	btree_ut_fini();
}


enum {
	MIN_STREAM_CNT         = 5,
	MAX_STREAM_CNT         = 20,

	MIN_RECS_PER_STREAM    = 5,
	MAX_RECS_PER_STREAM    = 2048,

	MAX_RECS_PER_THREAD    = 100000, /** Records count for each thread */

	MIN_TREE_LOOPS         = 5000,
	MAX_TREE_LOOPS         = 15000,
	MAX_RECS_FOR_TREE_TEST = 100,
};


/**
 * This unit test exercises the KV operations triggered by multiple streams.
 */
static void ut_multi_stream_kv_oper(void)
{
	void                   *temp_node;
	int                     i;
	time_t                  curr_time;
	struct m0_btree_cb      ut_cb;
	struct m0_be_tx        *tx              = NULL;
	struct m0_btree_op      b_op            = {};
	uint32_t                stream_count    = 0;
	uint64_t                recs_per_stream = 0;
	struct m0_btree_op      kv_op           = {};
	struct m0_btree        *tree;
	const struct node_type *nt              = &fixed_format;
	struct m0_btree_type    btree_type      = {.tt_id = M0_BT_UT_KV_OPS,
						  .ksize = sizeof(uint64_t),
						  .vsize = btree_type.ksize*2,
						  };
	int                     rc;
	M0_ENTRY();

	time(&curr_time);
	printf("\nUsing seed %lu", curr_time);
	srandom(curr_time);

	stream_count = (random() % (MAX_STREAM_CNT - MIN_STREAM_CNT)) +
			MIN_STREAM_CNT;

	recs_per_stream = (random()%
			   (MAX_RECS_PER_STREAM - MIN_RECS_PER_STREAM)) +
			    MIN_RECS_PER_STREAM;

	/** Prepare transaction to capture tree operations. */
	m0_be_tx_init(tx, 0, NULL, NULL, NULL, NULL, NULL, NULL);
	m0_be_tx_prep(tx, NULL);
	btree_ut_init();
	/**
	 *  Run valid scenario:
	 *  1) Create a btree
	 *  2) Adds records in multiple streams to the created tree.
	 *  3) Confirms the records are present in the tree.
	 *  4) Deletes all the records from the tree using multiple streams.
	 *  5) Close the btree
	 *  6) Destroy the btree
	 */

	/** Create temp node space and use it as root node for btree */
	temp_node = m0_alloc_aligned((1024 + sizeof(struct nd)), 10);
	M0_BTREE_OP_SYNC_WITH_RC(&b_op, m0_btree_create(temp_node, 1024,
							&btree_type, nt,
							&b_op, tx));
	tree = b_op.bo_arbor;

	for (i = 1; i <= recs_per_stream; i++) {
		uint64_t             key;
		uint64_t             value[btree_type.vsize / sizeof(uint64_t)];
		struct cb_data       put_data;
		struct m0_btree_rec  rec;
		m0_bcount_t          ksize  = sizeof key;
		m0_bcount_t          vsize  = sizeof value;
		void                *k_ptr  = &key;
		void                *v_ptr  = &value;
		uint32_t             stream_num;

		for (stream_num = 0; stream_num < stream_count; stream_num++) {
			int k;

			key = i + (stream_num * recs_per_stream);
			key = m0_byteorder_cpu_to_be64(key);
			for (k = 0; k < ARRAY_SIZE(value);k++) {
				value[k] = key;
			}

			rec.r_key.k_data   = M0_BUFVEC_INIT_BUF(&k_ptr, &ksize);
			rec.r_val          = M0_BUFVEC_INIT_BUF(&v_ptr, &vsize);

			put_data.key       = &rec.r_key;
			put_data.value     = &rec.r_val;

			ut_cb.c_act        = btree_kv_put_cb;
			ut_cb.c_datum      = &put_data;

			M0_BTREE_OP_SYNC_WITH_RC(&kv_op,
						 m0_btree_put(tree, &rec,
							      &ut_cb, 0,
							      &kv_op, tx));
		}
	}

	for (i = 1; i <= (recs_per_stream*stream_count); i++) {
		uint64_t             key;
		uint64_t             value[btree_type.vsize/sizeof(uint64_t)];
		struct cb_data       get_data;
		struct m0_btree_key  get_key;
		struct m0_bufvec     get_value;
		m0_bcount_t          ksize             = sizeof key;
		m0_bcount_t          vsize             = sizeof value;
		void                *k_ptr             = &key;
		void                *v_ptr             = &value;
		uint64_t             find_key;
		void                *find_key_ptr      = &find_key;
		m0_bcount_t          find_key_size     = sizeof find_key;
		struct m0_btree_key  find_key_in_tree;

		find_key = m0_byteorder_cpu_to_be64(i);
		find_key_in_tree.k_data =
			M0_BUFVEC_INIT_BUF(&find_key_ptr, &find_key_size);

		get_key.k_data = M0_BUFVEC_INIT_BUF(&k_ptr, &ksize);
		get_value      = M0_BUFVEC_INIT_BUF(&v_ptr, &vsize);

		get_data.key         = &get_key;
		get_data.value       = &get_value;
		get_data.check_value = true;

		ut_cb.c_act   = btree_kv_get_cb;
		ut_cb.c_datum = &get_data;

		M0_BTREE_OP_SYNC_WITH_RC(&kv_op,
					 m0_btree_get(tree,
						      &find_key_in_tree,
						      &ut_cb, BOF_EQUAL,
						      &kv_op));
	}

	for (i = 1; i <= recs_per_stream; i++) {
		uint64_t             del_key;
		struct m0_btree_key  del_key_in_tree;
		void                *p_del_key    = &del_key;
		m0_bcount_t          del_key_size = sizeof del_key;
		struct cb_data       del_data;
		uint32_t             stream_num;

		del_data = (struct cb_data) { .key = &del_key_in_tree,
						 .value = NULL,
						 .check_value = false,
						};

		del_key_in_tree.k_data =
				M0_BUFVEC_INIT_BUF(&p_del_key, &del_key_size);

		ut_cb.c_act   = btree_kv_del_cb;
		ut_cb.c_datum = &del_data;

		for (stream_num = 0; stream_num < stream_count; stream_num++) {
			del_key = i + (stream_num * recs_per_stream);
			del_key = m0_byteorder_cpu_to_be64(del_key);

			M0_BTREE_OP_SYNC_WITH_RC(&kv_op,
						 m0_btree_del(tree,
							      &del_key_in_tree,
							      &ut_cb, 0,
							      &kv_op, tx));
		}
	}

	rc = M0_BTREE_OP_SYNC_WITH_RC(&b_op, m0_btree_close(tree, &b_op));
	M0_ASSERT(rc == 0);

	if (b_op.bo_arbor->t_desc->t_ref > 0) {
		rc = M0_BTREE_OP_SYNC_WITH_RC(&b_op,
					      m0_btree_destroy(tree, &b_op));
		M0_ASSERT(rc == 0);
	}

	btree_ut_fini();
}

struct btree_ut_thread_info {
	struct m0_thread   ti_q;             /** Used for thread operations. */
	struct m0_bitmap   ti_cpu_map;       /** CPU map to run this thread. */
	uint64_t           ti_key_first;     /** First Key value to use. */
	uint64_t           ti_key_count;     /** Keys to use. */
	uint64_t           ti_key_incr;      /** Key value to increment by. */
	uint16_t           ti_thread_id;     /** Thread ID <= 65535. */
	struct m0_btree   *ti_tree;          /** Tree for KV operations */
	uint16_t           ti_key_size;      /** Key size in bytes. */
	uint16_t           ti_value_size;    /** Value size in bytes. */
	bool               ti_random_bursts; /** Burstiness in IO pattern. */

	/**
	 *  The fields below are used by the thread functions (init and func)
	 *  to share information. These fields should not be touched by thread
	 *  launcher.
	 */
	struct random_data  ti_random_buf;    /** Buffer used by random func. */
	char               *ti_rnd_state_ptr; /** State array used by RNG. */
};

/**
 *  All the threads wait for this variable to turn TRUE.
 *  The main thread sets to TRUE once it has initialized all the threads so
 *  that all the threads start running on different CPU cores and can compete
 *  for the same btree nodes to work on thus exercising possible race
 *  conditions.
 */
static volatile bool thread_start = false;

/**
 * Thread init function which will do basic setup such as setting CPU affinity
 * and initializing the RND seed for the thread. Any other initialization that
 * might be needed such as resource allocation/initialization needed for the
 * thread handler function can also be done here.
 */
static int btree_ut_thread_init(struct btree_ut_thread_info *ti)
{
	M0_ALLOC_ARR(ti->ti_rnd_state_ptr, 64);
	if (ti->ti_rnd_state_ptr == NULL) {
		return -ENOMEM;
	}

	M0_SET0(&ti->ti_random_buf);
	initstate_r(ti->ti_thread_id + 1, ti->ti_rnd_state_ptr, 64,
		    &ti->ti_random_buf);

	srandom_r(ti->ti_thread_id + 1, &ti->ti_random_buf);

	return m0_thread_confine(&ti->ti_q, &ti->ti_cpu_map);
}

/**
 * This routine is a thread handler which launches PUT, GET, ITER and DEL
 * operations on the btree passed as parameter.
 */
static void btree_ut_kv_oper_thread_handler(struct btree_ut_thread_info *ti)
{
	uint64_t               key[ti->ti_key_size / sizeof(uint64_t)];
	uint64_t               value[ti->ti_value_size / sizeof(uint64_t)];
	m0_bcount_t            ksize         = sizeof key;
	m0_bcount_t            vsize         = sizeof value;
	void                  *k_ptr         = &key;
	void                  *v_ptr         = &value;
	struct m0_btree_rec    rec;
	struct m0_btree_cb     ut_cb;
	struct cb_data         data;

	uint64_t               get_key[ti->ti_key_size / sizeof(uint64_t)];
	uint64_t               get_value[ti->ti_value_size / sizeof(uint64_t)];
	m0_bcount_t            get_ksize     = sizeof get_key;
	m0_bcount_t            get_vsize     = sizeof get_value;
	void                  *get_k_ptr     = &get_key;
	void                  *get_v_ptr     = &get_value;
	struct m0_btree_rec    get_rec;
	struct m0_btree_cb     ut_get_cb;
	struct cb_data         get_data;

	uint64_t               key_iter_start;
	uint64_t               key_end;
	struct m0_btree_op     kv_op     = {};
	struct m0_btree       *tree;
	struct m0_be_tx       *tx        = NULL;

	/**
	 *  Currently our thread routine only supports Keys and Values which are
	 *  a multiple of 8 bytes.
	 */
	M0_ASSERT(ti->ti_key_size % sizeof(uint64_t) == 0);
	M0_ASSERT(ti->ti_value_size % sizeof(uint64_t) == 0);

	/** Prepare transaction to capture tree operations. */
	m0_be_tx_init(tx, 0, NULL, NULL, NULL, NULL, NULL, NULL);
	m0_be_tx_prep(tx, NULL);

	key_iter_start = ti->ti_key_first;
	key_end        = ti->ti_key_first +
			 (ti->ti_key_count * ti->ti_key_incr) - ti->ti_key_incr;

	rec.r_key.k_data   = M0_BUFVEC_INIT_BUF(&k_ptr, &ksize);
	rec.r_val          = M0_BUFVEC_INIT_BUF(&v_ptr, &vsize);

	data.key           = &rec.r_key;
	data.value         = &rec.r_val;

	ut_cb.c_act        = btree_kv_put_cb;
	ut_cb.c_datum      = &data;

	get_rec.r_key.k_data   = M0_BUFVEC_INIT_BUF(&get_k_ptr, &get_ksize);
	get_rec.r_val          = M0_BUFVEC_INIT_BUF(&get_v_ptr, &get_vsize);

	get_data.key           = &get_rec.r_key;
	get_data.value         = &get_rec.r_val;
	get_data.check_value   = true;

	ut_get_cb.c_act        = btree_kv_get_cb;
	ut_get_cb.c_datum      = &get_data;

	tree                   = ti->ti_tree;

	/** Wait till all the threads have been initialised. */
	while (!thread_start)
		;

	while (key_iter_start <= key_end) {
		uint64_t  key_first;
		uint64_t  key_last;
		uint64_t  keys_put_count = 0;
		uint64_t  keys_found_count = 0;
		int       i;
		int32_t   r;
		uint64_t  iter_dir;
		uint64_t  del_key;

		key_first = key_iter_start;
		if (ti->ti_random_bursts) {
			random_r(&ti->ti_random_buf, &r);
			if (key_first == key_end)
				key_last = key_end;
			else
				key_last = (r % (key_end - key_first)) +
					   key_first;
			key_last = (key_last / ti->ti_key_incr) *
				   ti->ti_key_incr + ti->ti_key_first;
		} else
			key_last = key_end;

		/** PUT keys and their corresponding values in the tree. */

		ut_cb.c_act   = btree_kv_put_cb;
		ut_cb.c_datum = &data;

		while (key_first <= key_last) {
			/**
			 *  Embed the thread-id in LSB so that different threads
			 *  will target the same node thus causing race
			 *  conditions useful to mimic and test btree operations
			 *  in a loaded system.
			 */
			key[0] = (key_first << (sizeof(ti->ti_thread_id) * 8)) +
				 ti->ti_thread_id;
			key[0] = m0_byteorder_cpu_to_be64(key[0]);
			for (i = 1; i < ARRAY_SIZE(key); i++)
				key[i] = key[0];

			value[0] = key[0];
			for (i = 1; i < ARRAY_SIZE(value); i++)
				value[i] = value[0];

			M0_BTREE_OP_SYNC_WITH_RC(&kv_op,
						 m0_btree_put(tree, &rec,
							      &ut_cb, 0,
							      &kv_op, tx));
			M0_ASSERT(data.flags == M0_BSC_SUCCESS);

			keys_put_count++;
			key_first += ti->ti_key_incr;
		}

		/** GET and ITERATE over the keys which we inserted above. */

		/**  Randomly decide the iteration direction. */
		random_r(&ti->ti_random_buf, &r);

		key_first = key_iter_start;
		if (r % 2) {
			/** Iterate forward. */
			iter_dir = BOF_NEXT;
			key[0] = (key_first <<
				  (sizeof(ti->ti_thread_id) * 8)) +
				 ti->ti_thread_id;
			key[0] = m0_byteorder_cpu_to_be64(key[0]);
			for (i = 1; i < ARRAY_SIZE(key); i++)
				key[i] = key[0];
		} else {
			/** Iterate backward. */
			iter_dir = BOF_PREV;
			key[0] = (key_last <<
				  (sizeof(ti->ti_thread_id) * 8)) +
				 ti->ti_thread_id;
			key[0] = m0_byteorder_cpu_to_be64(key[0]);
			for (i = 1; i < ARRAY_SIZE(key); i++)
				key[i] = key[0];
		}

		get_data.check_value = true; /** Compare value with key */

		M0_BTREE_OP_SYNC_WITH_RC(&kv_op,
					 m0_btree_get(tree,
						      &rec.r_key, &ut_get_cb,
						      BOF_EQUAL, &kv_op));
		M0_ASSERT(get_data.flags == M0_BSC_SUCCESS);

		keys_found_count++;

		while (1) {
			M0_BTREE_OP_SYNC_WITH_RC(&kv_op,
						 m0_btree_iter(tree,
							       &rec.r_key,
							       &ut_get_cb,
							       iter_dir,
							       &kv_op));
			if (get_data.flags == M0_BSC_KEY_BTREE_BOUNDARY)
				break;

			keys_found_count++;

			/** Copy over the gotten key for the next search. */
			for (i = 0; i < ARRAY_SIZE(key); i++)
				key[i] = get_key[i];
		}

		/**
		 * For single thread, keys_found_count should be equal to
		 * keys_put_count. But for multi-thread, multiple threads can
		 * put records, hence keys_found_count will be greater than
		 * keys_put_count.
		 */
		M0_ASSERT(keys_found_count >= keys_put_count);

		/**
		 *  Test slant only if possible. If the increment counter is
		 *  more than 1 we can provide the intermediate value to be got
		 *  in slant mode.
		 */

		if (ti->ti_key_incr > 1) {
			uint64_t  slant_key;
			uint64_t  got_key;
			struct m0_btree_rec r;
			struct m0_btree_cb  cb;

			M0_ASSERT(key_first >= 1);

			slant_key = key_first - 1;
			get_data.check_value = false;

			/**
			 *  The following short named variables are used just
			 *  to maintain the code decorum by limiting code lines
			 *  within 80 chars..
			 */
			r = rec;
			cb = ut_get_cb;

			do {
				key[0] = (slant_key <<
					  (sizeof(ti->ti_thread_id) * 8)) +
					 ti->ti_thread_id;
				key[0] = m0_byteorder_cpu_to_be64(key[0]);
				for (i = 1; i < ARRAY_SIZE(key); i++)
					key[i] = key[0];

				M0_BTREE_OP_SYNC_WITH_RC(&kv_op,
							 m0_btree_get(tree,
								      &r.r_key,
								      &cb,
								      BOF_SLANT,
								      &kv_op));

				/**
				 *  If multiple threads are running then slant
				 *  could return us the value which was added
				 *  by a different thread. We anyways make sure
				 *  that the got value (without the embedded
				 *  thread ID) is more than the slant value.
				 */
				got_key = m0_byteorder_cpu_to_be64(get_key[0]);
				got_key >>= (sizeof(ti->ti_thread_id) * 8);
				M0_ASSERT(got_key == slant_key + 1);

				slant_key += ti->ti_key_incr;
			} while (slant_key <= key_last);
		}

		/**
		 *  DEL the keys which we had created in this iteration. The
		 *  direction of traversing the delete keys is randomly
		 *  selected.
		 */
		random_r(&ti->ti_random_buf, &r);

		key_first = key_iter_start;
		del_key = (r % 2 == 0) ? key_first : key_last;

		ut_cb.c_act   = btree_kv_del_cb;
		ut_cb.c_datum = &data;
		while (keys_put_count) {
			key[0] = (del_key << (sizeof(ti->ti_thread_id) * 8)) +
				 ti->ti_thread_id;
			key[0] = m0_byteorder_cpu_to_be64(key[0]);
			for (i = 1; i < ARRAY_SIZE(key); i++)
				key[i] = key[0];

			M0_BTREE_OP_SYNC_WITH_RC(&kv_op,
						 m0_btree_del(tree, &rec.r_key,
							      &ut_cb, 0,
							      &kv_op, tx));
			del_key = (r % 2 == 0) ?
						del_key + ti->ti_key_incr :
						del_key - ti->ti_key_incr;
			keys_put_count--;
		}

		key_iter_start = key_last + ti->ti_key_incr;
	}

	/** Free resources. */
	m0_free(ti->ti_rnd_state_ptr);
}

/**
 * This function allocates an array pointed by cpuid_ptr and fills it with the
 * CPU ID of the CPUs which are currently online.
 */
static void online_cpu_id_get(uint16_t **cpuid_ptr, uint16_t *cpu_count)
{
	size_t           cpu_max;
	uint32_t         cpuid;
	struct m0_bitmap map_cpu_online  = {};
	int              rc;

	*cpu_count = 0;
	cpu_max = m0_processor_nr_max();
	rc = m0_bitmap_init(&map_cpu_online, cpu_max);
	if (rc != 0)
		return;

	m0_processors_online(&map_cpu_online);

	for (cpuid = 0; cpuid < map_cpu_online.b_nr; cpuid++) {
		if (m0_bitmap_get(&map_cpu_online, cpuid)) {
			(*cpu_count)++;
		}
	}

	if (*cpu_count) {
		M0_ALLOC_ARR(*cpuid_ptr, *cpu_count);
		M0_ASSERT(*cpuid_ptr != NULL);

		*cpu_count = 0;
		for (cpuid = 0; cpuid < map_cpu_online.b_nr; cpuid++) {
			if (m0_bitmap_get(&map_cpu_online, cpuid)) {
				(*cpuid_ptr)[*cpu_count] = cpuid;
				(*cpu_count)++;
			}
		}
	}
}


/**
 * This test launches multiple threads which launch KV operations against one
 * btree in parallel. If thread_count is passed as '0' then one thread per core
 * is launched. If tree_count is passed as '0' then one tree per thread is
 * created.
 */
static void btree_ut_num_threads_num_trees_kv_oper(uint32_t thread_count,
						   uint32_t tree_count)
{
	int                           rc;
	struct btree_ut_thread_info  *ti;
	int                           i;
	struct m0_btree             **ut_trees;
	uint16_t                      cpu;
	void                         *temp_node;
	struct m0_btree_op            b_op         = {};
	struct m0_be_tx              *tx           = NULL;
	const struct node_type       *nt           = &fixed_format;
	const uint32_t                ksize_to_use = sizeof(uint64_t);
	struct m0_btree_type          btree_type   = {.tt_id = M0_BT_UT_KV_OPS,
				         	     .ksize = ksize_to_use,
				         	     .vsize = ksize_to_use*2,
				         	    };
	uint16_t                     *cpuid_ptr;
	uint16_t                      cpu_count;
	size_t                        cpu_max;

	/**
	 *  1) Create btree(s) to be used by all the threads.
	 *  2) Assign CPU cores to the threads.
	 *  3) Init and Start the threads which do KV operations.
	 *  4) Wait till all the threads are done.
	 *  5) Close the btree
	 *  6) Destroy the btree
	 */

	/** Prepare transaction to capture tree operations. */
	m0_be_tx_init(tx, 0, NULL, NULL, NULL, NULL, NULL, NULL);
	m0_be_tx_prep(tx, NULL);
	btree_ut_init();

	online_cpu_id_get(&cpuid_ptr, &cpu_count);

	if (thread_count == 0)
		thread_count = cpu_count - 1; /** Skip Core-0 */

	if (tree_count == 0)
		tree_count = thread_count;

	M0_ASSERT(thread_count >= tree_count);

	thread_start = false;

	M0_ALLOC_ARR(ut_trees, tree_count);
	M0_ASSERT(ut_trees != NULL);

	for (i = 0; i < tree_count; i++) {
		M0_SET0(&b_op);

		/** Create temp node space and use it as root node for btree */
		temp_node = m0_alloc_aligned((1024 + sizeof(struct nd)), 10);

		M0_BTREE_OP_SYNC_WITH_RC(&b_op,
					 m0_btree_create(temp_node, 1024,
							 &btree_type, nt, &b_op,
							 tx));

		ut_trees[i] = b_op.bo_arbor;
	}

	m0_be_tx_close(tx);
	m0_be_tx_fini(tx);

	M0_ALLOC_ARR(ti, thread_count);
	M0_ASSERT(ti != NULL);

	cpu_max = m0_processor_nr_max();

	cpu = 1; /** We skip Core-0 for Linux kernel and other processes. */
	for (i = 0; i < thread_count; i++) {
		rc = m0_bitmap_init(&ti[i].ti_cpu_map, cpu_max);
		m0_bitmap_set(&ti[i].ti_cpu_map, cpuid_ptr[cpu], true);
		cpu++;
		if (cpu >= cpu_count)
			/**
			 *  Circle around if thread count is higher than the
			 *  CPU cores in the system.
			 */
			cpu = 1;

		ti[i].ti_key_first  = 1;
		ti[i].ti_key_count  = MAX_RECS_PER_THREAD;
		ti[i].ti_key_incr   = 5;
		ti[i].ti_thread_id  = i;
		ti[i].ti_tree       = ut_trees[i % tree_count];
		ti[i].ti_key_size   = btree_type.ksize;
		ti[i].ti_value_size = btree_type.vsize;
		ti[i].ti_random_bursts = (thread_count > 1);
	}

	for (i = 0; i < thread_count; i++) {
		rc = M0_THREAD_INIT(&ti[i].ti_q, struct btree_ut_thread_info *,
				    btree_ut_thread_init,
				    &btree_ut_kv_oper_thread_handler, &ti[i],
				    "Thread-%d", i);
		M0_ASSERT(rc == 0);
	}

	/** Initialized all the threads by now. Let's get rolling ... */
	thread_start = true;

	for (i = 0; i < thread_count;i++) {
		m0_thread_join(&ti[i].ti_q);
		m0_thread_fini(&ti[i].ti_q);
	}

	for (i = 0; i < tree_count; i++) {
		// m0_btree_close(ut_trees[i]);
		rc = M0_BTREE_OP_SYNC_WITH_RC(&b_op,
				      m0_btree_close(ut_trees[i], &b_op));
		M0_ASSERT(rc == 0);
		/**
		 * Commenting this code as the delete operation is not done here.
		 * Due to this, the destroy operation will crash.
		 *
		 * M0_BTREE_OP_SYNC_WITH_RC(&b_op,
		 *	     m0_btree_destroy(ut_trees[i].tree,
		 * 	      &b_op));
		 */
	}

	m0_free(ut_trees);

	/**
	 * Commenting this code as the delete operation is not done here.
	 * Due to this, the destroy operation will crash.
	 *
	 *
	 * M0_BTREE_OP_SYNC_WITH_RC(&b_op,
	 *				 m0_btree_destroy(b_op.bo_arbor, &b_op));
	 */

	m0_free(ti);
	btree_ut_fini();
}

static void ut_st_st_kv_oper(void)
{
	btree_ut_num_threads_num_trees_kv_oper(1, 1);
}

static void ut_mt_st_kv_oper(void)
{
	btree_ut_num_threads_num_trees_kv_oper(0, 1);
}

static void ut_mt_mt_kv_oper(void)
{
	btree_ut_num_threads_num_trees_kv_oper(0, 0);
}



/**
 * This routine is a thread handler which primarily involves in creating,
 * opening, closing and destroying btree. To run out-of-sync with other threads
 * it also launches PUT, GET, ITER and DEL operations on the btree for a random
 * count.
 */
static void btree_ut_tree_oper_thread_handler(struct btree_ut_thread_info *ti)
{
	uint64_t               key;
	uint64_t               value;
	m0_bcount_t            ksize = sizeof key;
	m0_bcount_t            vsize = sizeof value;
	void                  *k_ptr = &key;
	void                  *v_ptr = &value;
	struct m0_btree_rec    rec   = {
				     .r_key.k_data = M0_BUFVEC_INIT_BUF(&k_ptr,
									&ksize),
				     .r_val        = M0_BUFVEC_INIT_BUF(&v_ptr,
									&vsize),
				     .r_flags      = 0,
				     };
	struct cb_data         data  = {
					.key         = &rec.r_key,
					.value       = &rec.r_val,
					.check_value = false,
					.flags       = 0,
				       };
	struct m0_btree_cb     ut_cb   = {
					  .c_act       = btree_kv_put_cb,
					  .c_datum     = &data,
					 };
	int32_t                loop_count;
	struct m0_btree_op     kv_op     = {};
	void                  *temp_node;
	struct m0_btree_type   btree_type  = {.tt_id = M0_BT_UT_KV_OPS,
					      .ksize = sizeof(key),
					      .vsize = sizeof(value),
					     };
	const struct node_type *nt         = &fixed_format;
	struct m0_be_tx        *tx         = NULL;
	int                     rc;

	random_r(&ti->ti_random_buf, &loop_count);
	loop_count %= (MAX_TREE_LOOPS - MIN_TREE_LOOPS);
	loop_count += MIN_TREE_LOOPS;

	while (!thread_start)
		;

	/** Create temp node space and use it as root node for btree */
	temp_node = m0_alloc_aligned((1024 + sizeof(struct nd)), 10);

	while (loop_count--) {
		struct m0_btree_op  b_op        = {};
		struct m0_btree    *tree;
		int32_t             rec_count;
		uint32_t            i;

		/**
		 * 1) Create a tree
		 * 2) Add a few random count of records in the tree.
		 * 3) Close the tree
		 * 4) Open the tree
		 * 5) Confirm the records are present in the tree.
		 * 6) Close the tree
		 * 4) Open the tree
		 * 5) Delete all the records from the tree.
		 * 6) Close the tree
		 * 7) Destroy the tree
		 */

		rc = M0_BTREE_OP_SYNC_WITH_RC(&b_op,
					      m0_btree_create(temp_node, 1024,
							      &btree_type, nt,
							      &b_op, tx));
		M0_ASSERT(rc == 0);

		tree = b_op.bo_arbor;

		random_r(&ti->ti_random_buf, &rec_count);
		rec_count %= MAX_RECS_FOR_TREE_TEST;
		rec_count = rec_count ? : (MAX_RECS_FOR_TREE_TEST / 2);

		ut_cb.c_act = btree_kv_put_cb;
		for (i = 1; i <= rec_count; i++) {
			value = key = i;

			rc = M0_BTREE_OP_SYNC_WITH_RC(&kv_op,
						      m0_btree_put(tree, &rec,
								   &ut_cb, 0,
								   &kv_op, tx));
			M0_ASSERT(data.flags == M0_BSC_SUCCESS && rc == 0);
		}

		rc = M0_BTREE_OP_SYNC_WITH_RC(&b_op,
					      m0_btree_close(tree, &b_op));
		M0_ASSERT(rc == 0);

		rc = M0_BTREE_OP_SYNC_WITH_RC(&kv_op,
					      m0_btree_open(temp_node,
							    1024, &tree,
							    &kv_op));
		M0_ASSERT(rc == 0);

		ut_cb.c_act = btree_kv_get_cb;
		for (i = 1; i <= rec_count; i++) {
			value = key = i;

			rc = M0_BTREE_OP_SYNC_WITH_RC(&kv_op,
						      m0_btree_get(tree,
								   &rec.r_key,
								   &ut_cb,
								   BOF_EQUAL,
								   &kv_op));
			M0_ASSERT(data.flags == M0_BSC_SUCCESS && rc == 0);
		}

		rc = M0_BTREE_OP_SYNC_WITH_RC(&b_op,
					      m0_btree_close(tree, &b_op));
		M0_ASSERT(rc == 0);

		rc = M0_BTREE_OP_SYNC_WITH_RC(&kv_op,
					      m0_btree_open(temp_node,
							    1024, &tree,
							    &kv_op));
		M0_ASSERT(rc == 0);

		ut_cb.c_act = btree_kv_del_cb;
		for (i = 1; i <= rec_count; i++) {
			value = key = i;

			rc = M0_BTREE_OP_SYNC_WITH_RC(&kv_op,
						      m0_btree_del(tree,
								   &rec.r_key,
								   &ut_cb, 0,
								   &kv_op, tx));
			M0_ASSERT(data.flags == M0_BSC_SUCCESS && rc == 0);
		}

		rc = M0_BTREE_OP_SYNC_WITH_RC(&b_op,
					      m0_btree_close(tree, &b_op));
		M0_ASSERT(rc == 0);

		if (b_op.bo_arbor->t_desc->t_ref > 0) {
			rc = M0_BTREE_OP_SYNC_WITH_RC(&b_op,
						      m0_btree_destroy(tree,
								       &b_op));
			M0_ASSERT(rc == 0);
		}
	}

	m0_free_aligned(temp_node, (1024 + sizeof(struct nd)), 10);
}

static void btree_ut_num_threads_tree_oper(uint32_t thread_count)
{
	uint16_t                    *cpuid_ptr;
	uint16_t                     cpu_count;
	size_t                       cpu_max;
	struct btree_ut_thread_info *ti;
	uint16_t                     cpu;
	int                          i;
	int                          rc;

	btree_ut_init();
	online_cpu_id_get(&cpuid_ptr, &cpu_count);

	if (thread_count == 0)
		thread_count = cpu_count - 1; /** Skip Core-0 */

	thread_start = false;

	M0_ALLOC_ARR(ti, thread_count);
	M0_ASSERT(ti != NULL);

	cpu_max = m0_processor_nr_max();

	cpu = 1; /** We skip Core-0 for Linux kernel and other processes. */
	for (i = 0; i < thread_count; i++) {
		rc = m0_bitmap_init(&ti[i].ti_cpu_map, cpu_max);
		m0_bitmap_set(&ti[i].ti_cpu_map, cpuid_ptr[cpu], true);
		cpu++;
		if (cpu >= cpu_count)
			/**
			 *  Circle around if thread count is higher than the
			 *  CPU cores in the system.
			 */
			cpu = 1;

		ti[i].ti_thread_id  = i;
	}

	for (i = 0; i < thread_count; i++) {
		rc = M0_THREAD_INIT(&ti[i].ti_q, struct btree_ut_thread_info *,
				    btree_ut_thread_init,
				    &btree_ut_tree_oper_thread_handler, &ti[i],
				    "Thread-%d", i);
		M0_ASSERT(rc == 0);
	}

	/** Initialized all the threads. Now start the chaos ... */
	thread_start = true;

	for (i = 0; i < thread_count; i++) {
		m0_thread_join(&ti[i].ti_q);
		m0_thread_fini(&ti[i].ti_q);
	}

	m0_free(ti);
	btree_ut_fini();
}

static void ut_st_tree_oper(void)
{
	btree_ut_num_threads_tree_oper(1);
}

static void ut_mt_tree_oper(void)
{
	btree_ut_num_threads_tree_oper(0);
}

/**
 * Commenting this ut as it is not required as a part for test-suite but my
 * required for testing purpose
**/
#if 0
/**
 * This function is for traversal of tree in breadth-first order and it will
 * print level and key-value pair for each node.
 */
static void ut_traversal(struct td *tree)
{
	struct nd *root = tree->t_root;
	struct nd *queue[1000000];
	int front = 0, rear = 0;
	queue[front] = root;

        int count = 0;
	int lev = -1;

	while (front != -1 && rear != -1)
	{
		//pop one elemet
		struct nd* element = queue[front];
		if (front == rear) {
			front = -1;
			rear = -1;
		} else {
			front++;
		}
		printf("\n");
		int level = node_level(element);
		if (level > 0) {
			printf("level : %d =>    ", level);
			if (level != lev)
			{
				lev = level;
				count =0;

			}
			printf("count : %d =>\n", count++);
			int total_count = node_count(element);
			int j;
			for (j=0 ; j < total_count; j++)
			{
				uint64_t key = 0;
				get_key_at_index(element, j, &key);

				key = m0_byteorder_be64_to_cpu(key);
				printf("%"PRIu64"\t", key);

				struct segaddr child_node_addr;
				struct slot    node_slot = {};
				node_slot.s_node = element;

				node_slot.s_idx = j;
				node_child(&node_slot, &child_node_addr);
				struct node_op  i_nop;
				i_nop.no_opc = NOP_LOAD;
				node_get(&i_nop, tree, &child_node_addr,
					 P_NEXTDOWN);
				node_put(&i_nop, i_nop.no_node, NULL);
				if (front == -1) {
					front = 0;
				}
				rear++;
				if (rear == 999999) {
					printf("***********OVERFLOW**********");
					break;
				}
				queue[rear] = i_nop.no_node;
			}
			/* store last child: */
			struct segaddr child_node_addr;
			struct slot    node_slot = {};
			node_slot.s_node = element;

			node_slot.s_idx = j;
			node_child(&node_slot, &child_node_addr);
			struct node_op  i_nop;
			i_nop.no_opc = NOP_LOAD;
			node_get(&i_nop, tree, &child_node_addr, P_NEXTDOWN);
			node_put(&i_nop, i_nop.no_node, NULL);
			if (front == -1) {
				front = 0;
			}
			rear++;
			if (rear == 999999) {
				printf("***********OVERFLOW**********");
				break;
			}
			queue[rear] = i_nop.no_node;
			printf("\n\n");
		} else {
			printf("level : %d =>", level);
			if (level != lev)
			{
				lev = level;
				count =0;

			}
			printf("count : %d =>\n", count++);
			int total_count = node_count(element);
			int j;
			for (j=0 ; j < total_count; j++)
			{
				uint64_t key = 0;
				uint64_t val = 0;
				get_rec_at_index(element, j, &key, &val);

				key = m0_byteorder_be64_to_cpu(key);
				val = m0_byteorder_be64_to_cpu(val);
				printf("%"PRIu64",%"PRIu64"\t", key, val);


			}
			printf("\n\n");
		}
	}
}
/**
 * This function will check if the keys of records present in the nodes at each
 * level are in increasing order or not.
 */
static void ut_invariant_check(struct td *tree)
{
	struct nd *root = tree->t_root;
	struct nd *queue[1000000];
	int front = 0, rear = 0;
	queue[front] = root;
	bool firstkey = true;
	int lev = -1;
	uint64_t prevkey;
	int max_level = node_level(root);
	while (front != -1 && rear != -1)
	{
		struct nd* element = queue[front];
		if (front == rear) {
			front = -1;
			rear = -1;
		} else {
			front++;
		}
		int level = node_level(element);
		if (level > 0) {
			if (level != lev)
			{
				lev = level;
				firstkey = true;
			}
			int total_count = node_count(element);
			if (level == max_level){
				if (element->n_ref > 2){
					printf("***INVARIENT FAIL***");
					M0_ASSERT(0);
				}
			} else {
				if (element->n_ref != 0) {
					printf("***INVARIENT FAIL***");
					M0_ASSERT(0);
				}
			}
			int j;
			for (j=0 ; j < total_count; j++)
			{
				uint64_t key = 0;
				get_key_at_index(element, j, &key);

				key = m0_byteorder_be64_to_cpu(key);
				if (!firstkey) {
					if (key < prevkey) {
						printf("***INVARIENT FAIL***");
						M0_ASSERT(0);
					}
				}
				prevkey = key;
				firstkey = false;
				struct segaddr child_node_addr;
				struct slot    node_slot = {};
				node_slot.s_node = element;

				node_slot.s_idx = j;
				node_child(&node_slot, &child_node_addr);
				struct node_op  i_nop;
				i_nop.no_opc = NOP_LOAD;
				node_get(&i_nop, tree, &child_node_addr,
					 P_NEXTDOWN);
				node_put(&i_nop, i_nop.no_node, NULL);
				if (front == -1) {
					front = 0;
				}
				rear++;
				if (rear == 999999) {
					printf("***********OVERFLW***********");
					break;
				}
				queue[rear] = i_nop.no_node;
			}
			struct segaddr child_node_addr;
			struct slot    node_slot = {};
			node_slot.s_node = element;

			node_slot.s_idx = j;
			node_child(&node_slot, &child_node_addr);
			struct node_op  i_nop;
			i_nop.no_opc = NOP_LOAD;
			node_get(&i_nop, tree, &child_node_addr, P_NEXTDOWN);
			node_put(&i_nop, i_nop.no_node, NULL);
			if (front == -1) {
				front = 0;
			}
			rear++;
			if (rear == 999999) {
				printf("***********OVERFLW***********");
				break;
			}
			queue[rear] = i_nop.no_node;
		} else {
			if (level != lev)
			{
				lev = level;
				firstkey = true;
			}
			int total_count = node_count(element);
			if (level == max_level){
				if (element->n_ref > 2){
					printf("***INVARIENT FAIL***");
					M0_ASSERT(0);
				}
			} else {
				if (element->n_ref != 0) {
					printf("***INVARIENT FAIL***");
					M0_ASSERT(0);
				}
			}
			int j;
			for (j=0 ; j < total_count; j++)
			{
				uint64_t key = 0;
				uint64_t val = 0;
				get_rec_at_index(element, j, &key, &val);

				key = m0_byteorder_be64_to_cpu(key);
				val = m0_byteorder_be64_to_cpu(val);
				if (!firstkey) {
					if (key < prevkey) {
						printf("***INVARIENT FAIL***");
						M0_ASSERT(0);
					}

				}
				prevkey = key;
				firstkey = false;
			}
		}
	}
}

/**
 * This ut will put records in the tree and delete those records in sequencial
 * manner.
 */
static void ut_put_del_operation(void)
{
	struct m0_btree_type    btree_type = {.tt_id = M0_BT_UT_KV_OPS,
					      .ksize = 8,
					      .vsize = 8, };
	struct m0_be_tx        *tx          = NULL;
	struct m0_btree_op      b_op        = {};
	struct m0_btree        *tree;
	void                   *temp_node;
	int                     i;
	struct m0_btree_cb      ut_cb;
	struct m0_btree_op      kv_op                = {};
	const struct node_type *nt                   = &fixed_format;
	int                     total_records        = 1000000;
	bool                    inc;
	M0_ENTRY();

	/** Prepare transaction to capture tree operations. */
	m0_be_tx_init(tx, 0, NULL, NULL, NULL, NULL, NULL, NULL);
	m0_be_tx_prep(tx, NULL);
	btree_ut_init();
	/**
	 *  Run valid scenario:
	 *  1) Create a btree
	 *  2) Adds a few records to the created tree.
	 *  3) Confirms the records are present in the tree.
	 *  4) Deletes all the records from the tree.
	 *  4) Close the btree
	 *  5) Destroy the btree
	 */

	/** Create temp node space and use it as root node for btree */
	temp_node = m0_alloc_aligned((1024 + sizeof(struct nd)), 10);
	M0_BTREE_OP_SYNC_WITH_RC(&b_op,
				 m0_btree_create(temp_node, 1024, &btree_type,
						 nt, &b_op, tx));

	tree = b_op.bo_arbor;
	inc = false;
	for (i = 0; i < 1000000; i++) {
		uint64_t             key;
		uint64_t             value;
		struct cb_data       put_data;
		struct m0_btree_rec  rec;
		m0_bcount_t          ksize  = sizeof key;
		m0_bcount_t          vsize  = sizeof value;
		void                *k_ptr  = &key;
		void                *v_ptr  = &value;

		/**
		 *  There is a very low possibility of hitting the same key
		 *  again. This is fine as it helps debug the code when insert
		 *  is called with the same key instead of update function.
		 */
		int temp = inc ? total_records - i : i;
		key = value = m0_byteorder_cpu_to_be64(temp);

		rec.r_key.k_data   = M0_BUFVEC_INIT_BUF(&k_ptr, &ksize);
		rec.r_val          = M0_BUFVEC_INIT_BUF(&v_ptr, &vsize);

		put_data.key       = &rec.r_key;
		put_data.value     = &rec.r_val;

		ut_cb.c_act        = btree_kv_put_cb;
		ut_cb.c_datum      = &put_data;

		M0_BTREE_OP_SYNC_WITH_RC(&kv_op,
					 m0_btree_put(tree, &rec, &ut_cb, 0,
						      &kv_op, tx));
		if (put_data.flags == M0_BSC_KEY_EXISTS) {
			printf("M0_BSC_KEY_EXISTS ");
		} else {
			M0_ASSERT(put_data.flags == M0_BSC_SUCCESS);
		}

	}
	printf("level : %d\n", node_level(tree->t_desc->t_root));
	ut_invariant_check(tree->t_desc);
	inc = false;
	for (i = 0; i < 1000000; i++) {
		uint64_t             key;
		uint64_t             value;
		struct cb_data       del_data;
		struct m0_btree_rec  rec;
		m0_bcount_t          ksize  = sizeof key;
		m0_bcount_t          vsize  = sizeof value;
		void                *k_ptr  = &key;
		void                *v_ptr  = &value;

		/**
		 *  There is a very low possibility of hitting the same key
		 *  again. This is fine as it helps debug the code when insert
		 *  is called with the same key instead of update function.
		 */
		int temp = inc ? total_records - i : i;
		key = value = m0_byteorder_cpu_to_be64(temp);

		rec.r_key.k_data   = M0_BUFVEC_INIT_BUF(&k_ptr, &ksize);
		rec.r_val          = M0_BUFVEC_INIT_BUF(&v_ptr, &vsize);

		del_data.key       = &rec.r_key;
		del_data.value     = &rec.r_val;

		ut_cb.c_act        = btree_kv_del_cb;
		ut_cb.c_datum      = &del_data;

		M0_BTREE_OP_SYNC_WITH_RC(&kv_op,
					 m0_btree_del(tree, &rec.r_key,
						      &ut_cb, 0, &kv_op, tx));
		if (del_data.flags == M0_BSC_KEY_NOT_FOUND) {
			printf("M0_BSC_KEY_NOT_FOUND ");
		} else {
			M0_ASSERT(del_data.flags == M0_BSC_SUCCESS);
		}



	}
	printf("\n After deletion:\n");
	ut_traversal(tree->t_desc);
	//m0_btree_close(tree);
	/**
	 * Commenting this code as the delete operation is not done here.
	 * Due to this, the destroy operation will crash.
	 *
	 *
	 * M0_BTREE_OP_SYNC_WITH_RC(&b_op.bo_op,
	 *				 m0_btree_destroy(b_op.bo_arbor, &b_op),
	 *				 &b_op.bo_sm_group, &b_op.bo_op_exec);
	 */
	btree_ut_fini();
}
#endif

struct m0_ut_suite btree_ut = {
	.ts_name = "btree-ut",
	.ts_yaml_config_string = "{ valgrind: { timeout: 3600 },"
	"  helgrind: { timeout: 3600 },"
	"  exclude:  ["
	"   "
	"  ] }",
	.ts_init = NULL,
	.ts_fini = NULL,
	.ts_tests = {
		{"node_create_delete",              ut_node_create_delete},
		{"node_add_del_rec",                ut_node_add_del_rec},
		{"basic_tree_op",                   ut_basic_tree_oper},
		{"basic_kv_ops",                    ut_basic_kv_oper},
		{"multi_stream_kv_op",              ut_multi_stream_kv_oper},
		{"single_thread_single_tree_kv_op", ut_st_st_kv_oper},
		{"single_thread_tree_op",           ut_st_tree_oper},
		{"multi_thread_single_tree_kv_op",  ut_mt_st_kv_oper},
		{"multi_thread_multi_tree_kv_op",   ut_mt_mt_kv_oper},
		{"multi_thread_tree_op",            ut_mt_tree_oper},
		/* {"btree_kv_add_del",                ut_put_del_operation}, */
		{NULL, NULL}
	}
};

#endif  /** KERNEL */
#undef M0_TRACE_SUBSYSTEM


/*
 * Test plan:
 *
 * - test how cookies affect performance (for large trees and small trees);
 */
/** @} end of btree group */

/*
 *  Local variables:
 *  c-indentation-style: "K&R"
 *  c-basic-offset: 8
 *  tab-width: 8
 *  fill-column: 80
 *  scroll-step: 1
 *  End:
 */
/*
 * vim: tabstop=8 shiftwidth=8 noexpandtab textwidth=80 nowrap
 */

/*  LocalWords:  btree allocator smop smops
 */<|MERGE_RESOLUTION|>--- conflicted
+++ resolved
@@ -1683,19 +1683,6 @@
 	int64_t    (*so_tree_delete)(struct node_op *op, struct td *tree,
 				     struct m0_be_tx *tx, int nxt);
 	void       (*so_tree_put)(struct td *tree);
-<<<<<<< HEAD
-=======
-	int64_t    (*so_node_get)(struct node_op *op, struct td *tree,
-			          struct segaddr *addr, int nxt);
-	void       (*so_node_put)(struct nd *node);
-	struct nd *(*so_node_try)(struct td *tree, struct segaddr *addr);
-	int64_t    (*so_node_alloc)(struct node_op *op, struct td *tree,
-				    int shift, const struct node_type *nt,
-				    struct m0_be_tx *tx, int nxt);
-	int64_t    (*so_node_free)(struct node_op *op, int shift,
-				   struct m0_be_tx *tx, int nxt);
-	void       (*so_node_op_fini)(struct node_op *op);
->>>>>>> d57d783c
 };
 
 static struct seg_ops *segops;
@@ -1907,44 +1894,6 @@
 	int shift;
 
 	M0_PRE(node != NULL);
-<<<<<<< HEAD
-	int        shift = node->n_type->nt_shift(node);
-
-	node_lock(node);
-	node_refcnt_update(node, false);
-	if (node->n_ref == 0) {
-		/**
-		 * The node descriptor is in tree's active list. Remove from
-		 * active list and add to lru list
-		 */
-		tree_lock(node->n_tree, lock_acquired);
-		ndlist_tlist_del(node);
-		tree_unlock(node->n_tree, lock_acquired);
-		node->n_seq = 0;
-
-		m0_rwlock_write_lock(&lru_lock);
-		ndlist_tlist_add(&btree_lru_nds, node);
-		m0_rwlock_write_unlock(&lru_lock);
-		/**
-		 * In case tree desriptor gets deallocated while node sits in
-		 * the LRU list, we do not want node descriptor to point to an
-		 * invalid tree descriptor. Hence setting nd::n_tree to NULL, it
-		 * will again be populated in node_get().
-		 */
-		node->n_tree = NULL;
-	}
-	node_unlock(node);
-
-	if (node->n_delayed_free && node->n_ref == 0) {
-		ndlist_tlink_del_fini(node);
-		m0_rwlock_fini(&node->n_lock);
-		op->no_addr = node->n_addr;
-		m0_free(node);
-		m0_free_aligned(segaddr_addr(&op->no_addr), 1ULL << shift,
-				shift);
-=======
-
-	segops->so_node_put(node);
 
 	m0_rwlock_write_lock(&list_lock);
 	node_refcnt_update(node, false);
@@ -1970,10 +1919,10 @@
 			shift = node->n_type->nt_shift(node);
 			m0_free(node);
 			m0_rwlock_write_unlock(&list_lock);
-			segops->so_node_free(op, shift, tx, 0);
+			m0_free_aligned(segaddr_addr(&op->no_addr),
+					1ULL << shift, shift);
 			return;
 		}
->>>>>>> d57d783c
 	}
 	m0_rwlock_write_unlock(&list_lock);
 }
@@ -2019,11 +1968,7 @@
 
 	node_init(&op->no_addr, ksize, vsize, nt, tx);
 
-<<<<<<< HEAD
-	nxt_state = node_get(op, tree, &op->no_addr, lock_aquired, nxt_state);
-=======
 	nxt_state = node_get(op, tree, &op->no_addr, nxt_state);
->>>>>>> d57d783c
 
 	return nxt_state;
 }
@@ -2043,13 +1988,10 @@
 		m0_rwlock_fini(&node->n_lock);
 		op->no_addr = node->n_addr;
 		m0_free(node);
-<<<<<<< HEAD
+		m0_rwlock_write_unlock(&list_lock);
 		m0_free_aligned(segaddr_addr(&op->no_addr), 1ULL << shift,
 				shift);
-=======
-		m0_rwlock_write_unlock(&list_lock);
-		return segops->so_node_free(op, shift, tx, nxt);
->>>>>>> d57d783c
+		return nxt;
 	}
 	m0_rwlock_write_unlock(&list_lock);
 	return nxt;
@@ -2216,31 +2158,6 @@
 	}
 	m0_rwlock_write_unlock(&tree->t_lock);
 }
-
-<<<<<<< HEAD
-=======
-static int64_t mem_node_get(struct node_op *op, struct td *tree,
-			    struct segaddr *addr, int nxt)
-{
-	int                     nxt_state = nxt;
-
-	if (tree == NULL) {
-		nxt_state = mem_tree_get(op, addr, nxt);
-	}
-	return nxt_state;
-}
-
-static void mem_node_put(struct nd *node)
-{
-}
-
-static struct nd *mem_node_try(struct td *tree, struct segaddr *addr)
-{
-	return NULL;
-}
->>>>>>> d57d783c
-
-
 
 static const struct seg_ops mem_seg_ops = {
 	.so_tree_get     = &mem_tree_get,
