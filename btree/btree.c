--- conflicted
+++ resolved
@@ -1292,16 +1292,10 @@
 static void node_key  (struct slot *slot);
 static void node_child(struct slot *slot, struct segaddr *addr);
 static bool node_isfit(struct slot *slot);
-<<<<<<< HEAD
-static void node_done(struct slot *slot, struct m0_be_tx *tx, bool modified);
-static void node_make(struct slot *slot, struct m0_be_tx *tx);
-#ifndef __KERNEL__
-static void node_val_resize(struct slot *slot, int vsize_diff);
-=======
 static void node_done(struct slot *slot, bool modified);
 static void node_make(struct slot *slot);
-
->>>>>>> 2ad30d2b
+static void node_val_resize(struct slot *slot, int vsize_diff);
+
 static bool node_find (struct slot *slot, const struct m0_btree_key *key);
 static void node_seq_cnt_update (struct nd *node);
 static void node_fix  (const struct nd *node);
@@ -1647,16 +1641,12 @@
 	slot->s_node->n_type->nt_make(slot);
 }
 
-<<<<<<< HEAD
-#ifndef __KERNEL__
 static void node_val_resize(struct slot *slot, int vsize_diff)
 {
 	M0_PRE(node_invariant(slot->s_node));
 	slot->s_node->n_type->nt_val_resize(slot, vsize_diff);
 }
 
-=======
->>>>>>> 2ad30d2b
 static bool node_find(struct slot *slot, const struct m0_btree_key *find_key)
 {
 	int                      i     = -1;
@@ -2476,28 +2466,15 @@
 static void ff_node_key(struct slot *slot);
 static void ff_child(struct slot *slot, struct segaddr *addr);
 static bool ff_isfit(struct slot *slot);
-<<<<<<< HEAD
-static void ff_done(struct slot *slot, struct m0_be_tx *tx, bool modified);
-static void ff_make(struct slot *slot, struct m0_be_tx *tx);
-static void ff_val_resize(struct slot *slot, int vsize_diff);
-static void ff_fix(const struct nd *node, struct m0_be_tx *tx);
-static void ff_cut(const struct nd *node, int idx, int size,
-		   struct m0_be_tx *tx);
-static void ff_del(const struct nd *node, int idx, struct m0_be_tx *tx);
-static void ff_set_level(const struct nd *node, uint8_t new_level,
-			 struct m0_be_tx *tx);
-static void generic_move(struct nd *src, struct nd *tgt,
-			 enum direction dir, int nr, struct m0_be_tx *tx);
-=======
 static void ff_done(struct slot *slot, bool modified);
 static void ff_make(struct slot *slot);
+static void ff_val_resize(struct slot *slot, int vsize_diff);
 static void ff_fix(const struct nd *node);
 static void ff_cut(const struct nd *node, int idx, int size);
 static void ff_del(const struct nd *node, int idx);
 static void ff_set_level(const struct nd *node, uint8_t new_level);
 static void generic_move(struct nd *src, struct nd *tgt, enum direction dir,
 			 int nr);
->>>>>>> 2ad30d2b
 static bool ff_invariant(const struct nd *node);
 static bool ff_expensive_invariant(const struct nd *node);
 static bool ff_verify(const struct nd *node);
@@ -2846,7 +2823,6 @@
 	/** Capture these changes in ff_capture.*/
 }
 
-<<<<<<< HEAD
 static void ff_val_resize(struct slot *slot, int vsize_diff)
 {	struct ff_head  *h     = ff_data(slot->s_node);
 
@@ -2855,10 +2831,7 @@
 	M0_PRE(slot->s_idx < h->ff_used && h->ff_used > 0);
 }
 
-static void ff_fix(const struct nd *node, struct m0_be_tx *tx)
-=======
 static void ff_fix(const struct nd *node)
->>>>>>> 2ad30d2b
 {
 	struct ff_head *h = ff_data(node);
 
@@ -3188,24 +3161,13 @@
 static void fkvv_node_key(struct slot *slot);
 static void fkvv_child(struct slot *slot, struct segaddr *addr);
 static bool fkvv_isfit(struct slot *slot);
-<<<<<<< HEAD
-static void fkvv_done(struct slot *slot, struct m0_be_tx *tx, bool modified);
-static void fkvv_make(struct slot *slot, struct m0_be_tx *tx);
-static void fkvv_val_resize(struct slot *slot, int vsize_diff);
-static void fkvv_fix(const struct nd *node, struct m0_be_tx *tx);
-static void fkvv_cut(const struct nd *node, int idx, int size,
-		     struct m0_be_tx *tx);
-static void fkvv_del(const struct nd *node, int idx, struct m0_be_tx *tx);
-static void fkvv_set_level(const struct nd *node, uint8_t new_level,
-			   struct m0_be_tx *tx);
-=======
 static void fkvv_done(struct slot *slot, bool modified);
 static void fkvv_make(struct slot *slot);
+static void fkvv_val_resize(struct slot *slot, int vsize_diff);
 static void fkvv_fix(const struct nd *node);
 static void fkvv_cut(const struct nd *node, int idx, int size);
 static void fkvv_del(const struct nd *node, int idx);
 static void fkvv_set_level(const struct nd *node, uint8_t new_level);
->>>>>>> 2ad30d2b
 static bool fkvv_invariant(const struct nd *node);
 static bool fkvv_expensive_invariant(const struct nd *node);
 static bool fkvv_verify(const struct nd *node);
@@ -3639,7 +3601,6 @@
 					 : fkvv_make_leaf(slot);
 }
 
-<<<<<<< HEAD
 static void fkvv_val_resize(struct slot *slot, int vsize_diff)
 {
 	struct fkvv_head *h = fkvv_data(slot->s_node);
@@ -3665,10 +3626,7 @@
 	}
 }
 
-static void fkvv_fix(const struct nd *node, struct m0_be_tx *tx)
-=======
 static void fkvv_fix(const struct nd *node)
->>>>>>> 2ad30d2b
 {
 	struct fkvv_head *h = fkvv_data(node);
 
@@ -5122,11 +5080,8 @@
 	struct slot            tgt;
 	struct slot            node_slot;
 	int                    i;
-<<<<<<< HEAD
 	int                    vsize_diff;
-=======
 	int                    rc;
->>>>>>> 2ad30d2b
 
 	/**
 	 * move records from current node to new node and find slot for given
@@ -5139,10 +5094,9 @@
 
 	btree_put_split_and_find(lev->l_alloc, lev->l_node, &bop->bo_rec, &tgt);
 
-<<<<<<< HEAD
 	if (bop->bo_opc == M0_BO_PUT) {
 		tgt.s_rec = bop->bo_rec;
-		node_make (&tgt, bop->bo_tx);
+		node_make (&tgt);
 		tgt.s_rec = REC_INIT(&p_key, &ksize, &p_val, &vsize);
 		node_rec(&tgt);
 	} else {
@@ -5156,31 +5110,19 @@
 		node_rec(&tgt);//or update the size vector
 	}
 
-=======
-	tgt.s_rec = bop->bo_rec;
-	node_make (&tgt);
-	tgt.s_rec = REC_INIT(&p_key, &ksize, &p_val, &vsize);
-	node_rec(&tgt);
->>>>>>> 2ad30d2b
 	tgt.s_rec.r_flags = M0_BSC_SUCCESS;
 	rc = bop->bo_cb.c_act(&bop->bo_cb, &tgt.s_rec);
 	if (rc) {
-<<<<<<< HEAD
 		/**
 		 * Handle callback failure by reverting changes on
 		 * btree
 		 */
 		if (bop->bo_opc == M0_BO_PUT)
-			node_del(tgt.s_node, tgt.s_idx, bop->bo_tx);
+			node_del(tgt.s_node, tgt.s_idx);
 		else
 			node_val_resize(&tgt, -vsize_diff);
 
-		node_done(&tgt, bop->bo_tx, true);
-=======
-		/* If callback failed, undo make space, splitted node */
-		node_del(tgt.s_node, tgt.s_idx);
 		node_done(&tgt, true);
->>>>>>> 2ad30d2b
 		tgt.s_node == lev->l_node ? node_seq_cnt_update(lev->l_node) :
 					    node_seq_cnt_update(lev->l_alloc);
 		node_fix(lev->l_node);
@@ -5549,28 +5491,22 @@
 		return P_MAKESPACE;
 	}
 	case P_MAKESPACE: {
-<<<<<<< HEAD
-		lev = &oi->i_level[oi->i_used];
-		struct slot node_slot = {
-=======
-		struct slot slot_for_right_node;
+		struct slot node_slot;
 		M0_ASSERT(!oi->i_key_found);
 		lev = &oi->i_level[oi->i_used];
-		slot_for_right_node = (struct slot){
->>>>>>> 2ad30d2b
+		node_slot = (struct slot){
 			.s_node = lev->l_node,
 			.s_idx  = lev->l_idx,
 		};
 		if (bop->bo_opc == M0_BO_PUT) {
 			M0_ASSERT(!oi->i_key_found);
 
-<<<<<<< HEAD
 			node_slot.s_rec  = bop->bo_rec;
 			if (!node_isfit(&node_slot))
 				return btree_put_makespace_phase(bop);
 
 			node_lock(lev->l_node);
-			node_make(&node_slot, bop->bo_tx);
+			node_make(&node_slot);
 		} else {
 			m0_bcount_t          ksize;
 			void                *p_key;
@@ -5600,10 +5536,6 @@
 			} else
 				return btree_put_makespace_phase(bop);
 		}
-=======
-		node_lock(lev->l_node);
-		node_make(&slot_for_right_node);
->>>>>>> 2ad30d2b
 		/** Fall through if there is no overflow.  **/
 	}
 	case P_ACT: {
@@ -5634,29 +5566,18 @@
 		node_slot.s_rec.r_flags = M0_BSC_SUCCESS;
 		rc = bop->bo_cb.c_act(&bop->bo_cb, &node_slot.s_rec);
 		if (rc) {
-<<<<<<< HEAD
 			/**
 			 * Handle callback failure by reverting changes on
 			 * btree
 			 */
 			if (bop->bo_opc == M0_BO_PUT)
-				node_del(node_slot.s_node, node_slot.s_idx,
-					 bop->bo_tx);
+				node_del(node_slot.s_node, node_slot.s_idx);
 			else
 				node_val_resize(&node_slot, -vsize_diff);
-=======
-			/* handle if callback fail i.e undo make */
-			if (bop->bo_opc == M0_BO_PUT) {
-				node_del(node_slot.s_node, node_slot.s_idx);
-				node_done(&node_slot, true);
-				node_seq_cnt_update(lev->l_node);
-				node_fix(lev->l_node);
-			}
->>>>>>> 2ad30d2b
-
-			node_done(&node_slot, bop->bo_tx, true);
+
+			node_done(&node_slot, true);
 			node_seq_cnt_update(lev->l_node);
-			node_fix(lev->l_node, bop->bo_tx);
+			node_fix(lev->l_node);
 			node_unlock(lev->l_node);
 			lock_op_unlock(tree);
 			return fail(bop, rc);
