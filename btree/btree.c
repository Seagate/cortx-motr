/* -*- C -*- */
/*
 * Copyright (c) 2013-2021 Seagate Technology LLC and/or its Affiliates
 *
 * Licensed under the Apache License, Version 2.0 (the "License");
 * you may not use this file except in compliance with the License.
 * You may obtain a copy of the License at
 *
 *     http://www.apache.org/licenses/LICENSE-2.0
 *
 * Unless required by applicable law or agreed to in writing, software
 * distributed under the License is distributed on an "AS IS" BASIS,
 * WITHOUT WARRANTIES OR CONDITIONS OF ANY KIND, either express or implied.
 * See the License for the specific language governing permissions and
 * limitations under the License.
 *
 * For any questions about this software or licensing,
 * please email opensource@seagate.com or cortx-questions@seagate.com.
 *
 */

/**
 * @addtogroup btree
 *
 * Overview
 * --------
 *
 * Glossary
 * --------
 *
 * Btree documentation and implementation use the following terms.
 *
 * - segment, segment device, log device: segment is an area of motr process
 *   address space in which meta-data are memory mapped. motr meta-data beck-end
 *   (BE) retrieves meta-data from and stores them to a segment device. To
 *   achieve transactional meta-data updates, meta-data are also logged to a log
 *   device.
 *
 * - btree is a persistent container of key-value records, implemented by this
 *   module. Key-value records and additional internal btree data are stored in
 *   a segment. When a btree is actively used, some additional state is kept in
 *   memory outside of the segment. A btree is an instance of btree type, which
 *   specifies certain operational parameters.
 *
 *   btree persistent state is stored as a collection of btree nodes. The nodes
 *   are allocated within a segment. A btree node is a contiguous region of a
 *   segment allocated to hold tree state. The nodes of a tree can have
 *   different size subject to tree type constraints. There are 2 types of
 *   nodes:
 *
 *       -# internal nodes contain delimiting keys and pointers to child nodes;
 *
 *       -# leaf nodes contain key-value records.
 *
 *   A tree always has at least a root node. The root node can be either leaf
 *   (if the tree is small) or internal. Root node is allocated when the tree is
 *   created. All other nodes are allocated and freed dynamically.
 *
 * - tree structure. An internal node has a set of children. A descendant of a
 *   node is either its child or a descendant of a child. The parent of a node
 *   is the (only) node (necessarily internal) of which the node is a child. An
 *   ancestor of a node is either its parent or the parent of an ancestor. The
 *   sub-tree rooted at a node is the node together with all its descendants.
 *
 *   A node has a level, assigned when the node is allocated. Leaves are on the
 *   level 0 and the level of an internal node is one larger than the
 *   (identical) level of its children. In other words, the tree is balanced:
 *   the path from the root to any leaf has the same length;
 *
 * - delimiting key is a key separating ("delimiting") two children of an
 *   internal node. E.g., in the diagram below, key[0] of the root node is the
 *   delimiting key for child[0] and child[1]. btree algorithms guarantee that
 *   any key in the sub-tree rooted an a child is less than the delimiting key
 *   between this child and the next one, and not less than the delimiting key
 *   between this child and the previous one;
 *
 * - node split ...
 *
 * - adding new root ...
 *
 * - tree traversal is a process of descending through the tree from the root to
 *   the target leaf. Tree traversal takes a key as an input and returns the
 *   leaf node that contains the given key (or should contain it, if the key is
 *   missing from the tree). Such a leaf is unique by btree construction. All
 *   tree operations (lookup, insertion, deletion) start with tree traversal.
 *
 *   Traversal starts with the root. By doing binary search over delimiting keys
 *   in the root node, the target child, at which the sub-tree with the target
 *   key is rooted, is found. The child is loaded in memory, if necessary, and
 *   the process continues until a leaf is reached.
 *
 * - smop. State machine operation (smop, m0_sm_op) is a type of state machine
 *   (m0_sm) tailored for asynchronous non-blocking execution. See sm/op.h for
 *   details.
 *
 * Functional specification
 * ------------------------
 *
 * Logical specification
 * ---------------------
 *
 * Lookup
 * ......
 *
 * Tree lookup (GET) operation traverses a tree to find a given key. If the key
 * is found, the key and its value are the result of the operation. If the key
 * is not present in the tree, the operation (depending on flags) either fails,
 * or returns the next key (the smallest key in the tree greater than the
 * missing key) and its value.
 *
 * Lookup takes a "cookie" as an additional optional parameter. A cookie
 * (returned by a previous tree operation) is a safe pointer to the leaf node. A
 * cookie can be tested to check whether it still points to a valid cached leaf
 * node containing the target key. If the check is successful, the lookup
 * completes.
 *
 * Otherwise, lookup performs a tree traversal.
 *
 * @verbatim
 *
 *                        INIT------->COOKIE
 *                          |           | |
 *                          +----+ +----+ |
 *                               | |      |
 *                               v v      |
 *                     +--------SETUP<----+-------+
 *                     |          |       |       |
 *                     |          v       |       |
 *                     +-------LOCKALL<---+-------+
 *                     |          |       |       |
 *                     |          v       |       |
 *                     +--------DOWN<-----+-------+
 *                     |          |       |       |
 *                     |          v       v       |
 *                     |  +-->NEXTDOWN-->LOCK-->CHECK
 *                     |  |     |  |              |
 *                     |  +-----+  |              v
 *                     |           |             ACT
 *                     |           |              |
 *                     |           |              v
 *                     +-----------+---------->CLEANUP-->DONE
 *
 *
 * @endverbatim
 *
 * (https://asciiflow.com/#/share/eJyrVspLzE1VslJydw1RKC5JLElVyE1MzsjMS1XSUcpJrEwtAspVxyhVxChZWVga68QoVQJZRuYGQFZJakUJkBOjpKCg4OnnGfJoyh4saNouZ39%2Fb0%2FXmJg8BRAAiikgAIgHxEiSaAiHEEwDsiFwDqrktD1gjCSJ3aFgFOwaEhrwaHoLHiXICGIYqkuwsDCUTcOjDCvy8Xf2dvTxIdJldHMWELn4h%2FsRH2BUcdw0LMqQE5yfa0QI2FkwAVDoIZKjh6uzN5I2hNWoSROX%2BcgpEYuWaRgux1Dk6BxCUA22IMBjGxUQMGR8XB39gMkfxnfx93ONUapVqgUAYgr3kQ%3D%3D))
 *
 * @verbatim
 *
 *                                                   OPERATION
 *                           +----------------------------tree
 *                           |                            level
 *                           |                            +---+
 *                           |     +----------------------+[0]|
 *                           v     v                      +---+
 *                           +-----+---------+   +--------+[1]|
 *                           |HEADR|ROOT NODE|   |        +---+
 *                           +-----++-+--+---+   |  +-----+[2]|
 *                                  | |  |       |  |     +---+
 *                         <--------+ |  +->     |  |  +--+[3]|
 *                                    v          |  |  |  +---+
 *                                 +--------+    |  |  |  |[4]| == NULL
 *                                 |INTERNAL|<---+  |  |  +---+
 *                                 +-+--+--++       |  |  |...|
 *                                   |  |  |        |  |  +---+
 *                          +--------+  |  +->      |  |  |[N]| == NULL
 *                          |           |           |  |  +---+
 *                          v           v           |  |
 *                         +--------+               |  |
 *                         |INTERNAL|<--------------+  |
 *                         +-+-+--+-+                  |
 *                           | |  |                    |
 *                      <----+ |  +----+               |
 *                             |       |               |
 *                             v       v               |
 *                                     +---------+     |
 *                                     |LEAF     |<----+
 *                                     +---------+
 *
 * @endverbatim
 *
 * (https://asciiflow.com/#/share/eJytU70OwiAQfhVyc9NoNf49hLoLAwOJgxpTiWljTBwcHRya6sP4NH0SESsebakMkgt80Lvv7uPoATZ8LWACMuZ7Ee%2F4CgJY8VTE6uxAIaEwGY3GAYVUoWgwVEiKRKoNBdIyZnNKN2otsscfTcZCGF4D%2FpJmy%2BVy0WElaf54zxURCl2K7OS2K3EVo%2Fm7rE6YaXT6zNjUyZ1gsaTclaqJtTYljF4JW1TrwDAMrWBD944lODGGyCtHXl%2BsoSkXldVjSI%2Fjwmyt9hW4Gn47N%2BmrBdtakBpdXJ95Odecch8nVytQ5eTTFN9g87UaUC2%2ByKoP2tMwl76jKcN%2FX9P45sp%2Fu%2Fg108daCCkc4fgEE6VxEw%3D%3D)
 *
 * Insertion (PUT)
 * ...............
 *
 * @verbatim
 *
 *                      INIT------->COOKIE
 *                        |           | |
 *                        +----+ +----+ |
 *                             | |      |
 *                             v v      |
 *                           SETUP<-----+--------+
 *                             |        |        |
 *                             v        |        |
 *                          LOCKALL<----+------+ |
 *                             |        |      | |
 *                             v        |      | |
 *                           DOWN<------+----+ | |
 *                     +----+  |        |    | | |
 *                     |    |  v        v    | | |
 *                     +-->NEXTDOWN-->LOCK-->CHECK
 *                             |        ^      |
 *                             v        |      v
 *                        +--ALLOC------+ +---MAKESPACE<-+
 *                        |    ^          |       |      |
 *                        +----+          v       v      |
 *                                       ACT-->NEXTUP----+
 *                                                |
 *                                                v
 *                                             CLEANUP-->DONE
 *
 * @endverbatim
 *
 * (https://asciiflow.com/#/share/eJyVUj1rwzAQ%2FSvi5gwlS0M2oQhq7EqGOLSDFlMELSQeWg8JIVBCxw4djNrf0TH41%2FiXVA62LNnKR8UZTrqnu%2Bent4UsXUmYQrxI0Fue5hKt0qfnl0zCCJbpRr7q2lbAWsB0MhmPBGx0Nr690Vku17neCEABC5KqePeEOhDOw4AKkSGEqmKPulXvqqJsS4V790sffbpHPx3carBvN05JlcdvUJrTZBFX3x%2F67ProzTRpaaW94WcxESchjqIraXj%2But%2Fdg%2FJw6KNm%2FIH9g0Nz11P0cBrcMTWbmfJjm1AHRh%2BTI8vWTbVynbXuKAkdZazOv0atS6ooY8FmsH4aTk7KYOIeh3QeY0KNhqaPQ8GlNjSsT9AhYa%2Bb7YVJ4uimbX7SxZ51GaDOAUhEMatHNm8z44wK2MHuDxf739Y%3D))
 *
 * MAKESPACE provides sufficient free space in the current node. It handles
 * multple cases:
 *
 *     - on the leaf level, provide space for the new record being inserted;
 *
 *     - on an internal level, provide space for the new child pointer;
 *
 *     - insert new root.
 *
 * For an insert operation, the cookie is usable only if it is not stale (the
 * node is still here) and there is enough free space in the leaf node to
 * complete insertion without going up through the tree.
 *
 * Deletion (DEL)
 * ..............
 * There are basically 2 cases for deletion
 * 1. No underflow after deletion
 * 2. Underflow after deletion
 *  a. Balance by borrowing key from sibling
 *  b. Balance by merging with sibling
 *    b.i. No underflow at parent node
 *    b.ii. Underflow at parent node
 *      b.ii.A. Borrow key-pivot from sibling at parent node
 *      b.ii.B. Merge with sibling at parent node
 * @verbatim
 *
 *
 *                       INIT-------->COOKIE
 *                        |             | |
 *                        +-----+ +-----+ |
 *                              | |       |
 *                              v v       |
 *                             SETUP<-----+--------+
 *                               |        |        |
 *                               v        |        |
 *                            LOCKALL<----+------+ |
 *                               |        |      | |
 *                               v        |      | |
 *                             DOWN<------+----+ | |
 *                       +----+  |        |    | | |
 *                       |    |  v        |    | | |
 *                       +-->NEXTDOWN     |    | | |
 *                               |        |    | | |
 *                               v        v    | | |
 *                          +---LOAD--->LOCK-->CHECK     +--MOVEUP
 *                          |     ^              |       |      |
 *                          +-----+              v       v      |
 *                                              ACT--->RESOLVE--+
 *                                               |        |
 *                                               v        |
 *                                            CLEANUP<----+
 *                                               |
 *                                               v
 *                                             DONE
 * @endverbatim
 *
 * Phases Description:
 * step 1. NEXTDOWN: traverse down the tree searching for given key till we
 * 		      reach leaf node containing that key
 * step 2. LOAD : load left and/or, right only if there are chances of underflow
 * 		  at the node (i.e.number of keys == min or any other conditions
 * 		  defined for underflow can be used)
 * step 3. CHECK : check if any of the nodes referenced (or loaded) during the
 * 		   traversal have changed if the nodes have changed then repeat
 * 		   traversal again after UNLOCKING the tree if the nodes have
 * 		   not changed then check will call ACT
 * step 4. ACT: This state will find the key and delete it. If there is no
 * 		underflow, move to CLEANUP, otherwise move to RESOLVE.
 * step 5. RESOLVE: This state will resolve underflow, it will get sibling and
 * 		    perform merging or rebalancing with sibling. Once the
 * 		    underflow is resolved at the node, if there is an underflow
 * 		    at parent node Move to MOVEUP, else move to CEANUP.
 * step 6. MOVEUP: This state moves to the parent node
 *
 *
 * Iteration (PREVIOUS or NEXT)
 * ................
 * @verbatim
 *
 *			 INIT------->COOKIE
 * 			   |           | |
 * 			   +----+ +----+ |
 * 			        | |      |
 * 			        v v      |
 * 			      SETUP<-----+---------------+
 * 			        |        |               |
 * 			        v        |               |
 * 			     LOCKALL<----+-------+       |
 * 			        |        |       |       |
 * 			        v        |       |       |
 * 			      DOWN<------+-----+ |       |
 * 			+----+  |        |     | |       |
 * 			|    |  v        v     | |       |
 * 			+---NEXTDOWN-->LOCK-->CHECK-->CLEANUP
 * 			 +----+ |        ^      |      ^   |
 * 			 |    | v        |      v      |   v
 * 			 +---SIBLING-----+     ACT-----+  DONE
 *
 * @endverbatim
 *
 * Iteration operation traverses a tree to find the next or previous key
 * (depending on the the flag) to the given key. If the next or previous key is
 * found then the key and its value are returned as the result of operation.
 * Otherwise, a flag, indicating boundary keys, is returned.
 *
 * Iteration also takes a "cookie" as an additional optional parameter. A cookie
 * (returned by a previous tree operation) is a safe pointer to the leaf node. A
 * cookie can be tested to check whether it still points to a valid cached leaf
 * node containing the target key. If the check is successful and the next or
 * previous key is present in the cached leaf node then return its record
 * otherwise traverse through the tree to find next or previous tree.
 *
 * Iterator start traversing the tree till the leaf node to find the
 * next/previous key to the search key. While traversing down the the tree, it
 * marks level as pivot if the node at that level has valid sibling. At the end
 * of the tree traversal, the level which is closest to leaf level and has valid
 * sibling will be marked as pivot level.
 *
 * These are the possible scenarios after tree travesal:
 * case 1: The search key has valid sibling in the leaf node i.e. search key is
 *	   greater than first key (for previous key search operation) or search
 *	   key is less than last key (for next key search operation).
 *	   Return the next/previous key's record to the caller.
 * case 2: The pivot level is not updated with any of the non-leaf level. It
 *         means the search key is rightmost(for next operation) or leftmost(for
 *	   previous operation). Return a flag indicating the search key is
 *         boundary key.
 * case 3: The search key does not have valid sibling in the leaf node i.e.
 *	   search key is less than or equal to the first key (for previous key
 *	   search operation) or search key is greater than or equal to last key
 *	   (for next key search operation) and pivot level is updated with
 *	   non-leaf level.
 *	   In this case, start loading the sibling nodes from the node at pivot
 *	   level till the leaf level. Return the last record (for previous key
 *	   operation) or first record (for next operation) from the sibling leaf
 *	   node.
 *
 * Phases Description:
 * NEXTDOWN: This state will load nodes found during tree traversal for the
 *           search key.It will also update the pivot internal node. On reaching
 *           the leaf node if the found next/previous key is not valid and
 *           pivot level is updated, load the sibling index's child node from
 *           the internal node pivot level.
 * SIBLING: Load the sibling records (first key for next operation or last key
 *	    for prev operation) from the sibling nodes till leaf node.
 * CHECK: Check the traversal path for node with key and also the validity of
 *	  leaf sibling node (if loaded). If the traverse path of any of the node
 *	  has changed, repeat traversal again after UNLOCKING the tree else go
 *	  to ACT.
 * ACT: ACT will perform following actions:
 *	1. If it has a valid leaf node sibling index (next/prev key index)
 *	   return record.
 *	2. If the leaf node sibling index is invalid and pivot node is also
 *	   invalid, it means we are at the boundary of th btree (i.e. rightmost
 *	   or leftmost key). Return flag indicating boundary keys.
 *	3. If the leaf node sibling index is invalid and pivot level was updated
 *	   with the non-leaf level, return the record (first record for next
 *	   operation or last record for prev operation) from the sibling node.
 *
 * Data structures
 * ---------------
 *
 * Concurrency
 * -----------
 *
 * Persistent state
 * ----------------
 *
 * @verbatim
 *
 *
 *              +----------+----------+--------+----------+-----+----------+
 *              | root hdr | child[0] | key[0] | child[1] | ... | child[N] |
 *              +----------+----+-----+--------+----+-----+-----+----+-----+
 *                              |                   |                |
 *                              |                   |                |
 *                              |                   |                |
 *                              |                   |                |
 *  <---------------------------+                   |                +-------->
 *                                                  |
 *                                                  |
 * +------------------------------------------------+
 * |
 * |
 * v
 * +----------+----------+--------+----------+-----+----------+
 * | node hdr | child[0] | key[0] | child[1] | ... | child[N] |
 * +----------+----+-----+--------+----+-----+-----+----+-----+
 *                 |                   |                |
 *                 |                   |                |
 *   <-------------+                   |                +---------->
 *                                     |
 *                                     |
 *                                     |
 * +-----------------------------------+
 * |
 * |
 * v
 * +----------+----------+--------+----------+-----+----------+
 * | node hdr | child[0] | key[0] | child[1] | ... | child[N] |
 * +----------+----+-----+--------+----+-----+-----+----+-----+
 *                 |                   |                |
 *                 |                   .                |
 *   <-------------+                   .                +---------->
 *                                     .
 *
 *
 * +-------------------- ...
 * |
 * v
 * +----------+--------+--------+--------+--------+-----+--------+--------+
 * | leaf hdr | key[0] | val[0] | key[1] | val[1] | ... | key[N] | val[N] |
 * +----------+--------+--------+--------+--------+-----+--------+--------+
 *
 * @endverbatim
 *
 * (https://asciiflow.com/#/share/eJyrVspLzE1VslLKL0stSszJUUjJTEwvSsxV0lHKSaxMLQLKVMcoVcQoWVmYWerEKFUCWUbmhkBWSWpFCZATo6SADB5N2TPkUExMHrofFIry80sUMlKKwJzkjMyclGiDWDAnO7USxoSIG0I4enp6SIJ%2BYEEsJg85hO4HdADyM1GiI8isR9N20SIqiHYDUWjaLkLexhEU5Gsb8MSMK4WjkNMGr1OJ8YhCXn5KKlXKrgH3EHlhQEQewS5KJe2PprcQ716ijSaAiM7N2D1JDZX0j%2BlHWLJtz6MpDXjRGgoUkKGXoJYJYGc3IWfbJuRs24TItk3I2bYJmm2bkLNtE9iwKYTs3ELIjVtw6yUmcki1bgbWfNeEPalhUUi0dj1cmsGZFn%2BgIVxLnMGEYoHoLKsHVAdBFGYZUIqBpDZSMgy9i3DqlQ5NCjmpiWnwTIVU%2FZUl5iBXioYIUbQqESTrh5BFqhsJZrKBDwRywk2pVqkWAP5HeOE%3D))
 *
 * Liveness and ownership
 * ----------------------
 *
 * Use cases
 * ---------
 *
 * Tests
 * -----
 *
 * State machines
 * --------------
 *
 * Sub-modules
 * -----------
 *
 * Node
 * ....
 *
 * Node sub-module provides interfaces that the rest of btree implementation
 * uses to access nodes. This interface includes operations to:
 *
 *     - load an existing node to memory. This is an asynchronous operation
 *       implemented as a smop. It uses BE pager interface to initiate read
 *       operation;
 *
 *     - pin a node in memory, release pinned node;
 *
 *     - access node header;
 *
 *     - access keys, values and child pointers in the node;
 *
 *     - access auxiliary information, for example, flags, check-sums;
 *
 *     - allocate a new node or free an existing one. These smops use BE
 *       allocator interface.
 *
 * Node code uses BE pager and allocator interfaces and BE transaction interface
 * (m0_be_tx_capture()).
 *
 * Node itself exists in the segment (and the corresponding segment device). In
 * addition, for each actively used node, an additional data-structure, called
 * "node descriptor" (nd) is allocated in memory outside of the segment. The
 * descriptor is used to track the state of its node.
 *
 * Node format is constrained by conflicting requirements:
 *
 *     - space efficiency: as many keys, values and pointers should fit in a
 *       node as possible, to improve cache utilisation and reduce the number of
 *       read operations necessary for tree traversal. This is especially
 *       important for the leaf nodes, because they consitute the majority of
 *       tree nodes;
 *
 *     - processor efficiency: key lookup be as cheap as possible (in terms of
 *       processor cycles). This is especially important for the internal nodes,
 *       because each tree traversal inspects multiple internal nodes before it
 *       gets to the leaf;
 *
 *     - fault-tolerance. It is highly desirable to be able to recover as much
 *       as possible of btree contents in case of media corruption. Because
 *       btree can be much larger than the primary memory, this means that each
 *       btree node should be self-contained so that it can be recovered
 *       individually.
 *
 * To satisfy all these constraints, the format of leaves is different from the
 * format of internal nodes.
 *
 * @verbatim
 *
 *  node index
 * +-----------+                                     segment
 * |           |                                    +-----------------------+
 * | . . . . . |   +-------------+                  |                       |
 * +-----------+   |             v                  |                       |
 * | &root     +---+           +----+               |   +------+            |
 * +-----------+      +--------| nd |---------------+-->| root |            |
 * | . . . . . |      v        +----+               |   +----+-+            |
 * |           |   +----+                           |        |              |
 * |           |   | td |                           |        |              |
 * |           |   +----+                           |        v              |
 * |           |      ^        +----+               |        +------+       |
 * |           |      +--------| nd |---------------+------->| node |       |
 * | . . . . . |               +---++               |        +------+       |
 * +-----------+                ^  |                |                       |
 * | &node     +----------------+  +-----+          |                       |
 * +-----------+                         v          |                       |
 * | . . . . . |                   +--------+       |                       |
 * |           |                   | nodeop |       |                       |
 * |           |                   +-----+--+       |                       |
 * |           |                         |          |                       |
 * +-----------+                         v          |                       |
 *                                 +--------+       |                       |
 *                                 | nodeop |       +-----------------------+
 *                                 +--------+
 *
 * @endverbatim
 *
 * (https://asciiflow.com/#/share/eJzNVM1OwzAMfpXIB04TEhxg2kPwBLlMJEKTWDK1OXSaJqGdd%2BBQTTwHR8TT9Elow0Z%2FsBundGitD2li%2B%2Fv82c0GzHypYQYPVmmhdPqYLFbOJilM4Hm%2B1kl5tJGQSZhN76YTCetydXt%2FU66czlz5IUGYKnZhlM6kNEX%2ByTHBeVL9tNTGfWdt7DPjmVQ4dqRw7d%2BaQlQOlCBNPUrLbqbiMAxOXCXWOky9Xl1RII4OsXUGNRdG%2FaHvh48qhZeAIvprBtpqn0MbRjTR1xZLZAB6IYRTgT9tcOph7LszTUN47%2FfGHqcnhG8roh%2FyjJOJDqq%2FeDFyyIw26Y6uBsdEF6ZqELbPuaV85WHNaS4BigwSQ2puFB8H1tvRsA4RQCFap7mzKzF64v%2BpADm7qHaTWX689kX%2BQtjraCC7us27OnQsY1HI6TrfJGxh%2BwUTzJjQ))
 *
 * Interfaces
 * ----------
 *
 * Failures
 * --------
 *
 * Compatibility
 * -------------
 *
 * @{
 */

#define M0_TRACE_SUBSYSTEM M0_TRACE_SUBSYS_BTREE
#include "lib/trace.h"
#include "lib/rwlock.h"
#include "lib/thread.h"     /** struct m0_thread */
#include "lib/bitmap.h"     /** struct m0_bitmap */
#include "lib/byteorder.h"  /** m0_byteorder_cpu_to_be64() */
#include "lib/atomic.h"     /** m0_atomic64_set() */
#include "btree/btree.h"
#include "format/format.h"   /** m0_format_header ff_fmt */
#include "module/instance.h"
#include "lib/memory.h"
#include "lib/misc.h"
#include "lib/assert.h"
#include "lib/tlist.h"     /** m0_tl */
#include "lib/time.h"      /** m0_time_t */

#include "be/ut/helper.h"  /** m0_be_ut_backend_init() */
#include "be/engine.h"     /** m0_be_engine_tx_size_max() */


#ifndef __KERNEL__
#include <stdlib.h>
#include <time.h>
#include <unistd.h>
#include <sys/mman.h>
#include "ut/ut.h"          /** struct m0_ut_suite */
#endif

#define AVOID_BE_SEGMENT    0
/**
 *  --------------------------------------------
 *  Section START - BTree Structure and Operations
 *  --------------------------------------------
 */

enum base_phase {
	P_INIT = M0_SOS_INIT,
	P_DONE = M0_SOS_DONE,
	P_DOWN = M0_SOS_NR,
	P_NEXTDOWN,
	P_SIBLING,
	P_ALLOC_REQUIRE,
	P_ALLOC_STORE,
	P_STORE_CHILD,
	P_SETUP,
	P_LOCKALL,
	P_LOCK,
	P_CHECK,
	P_SANITY_CHECK,
	P_MAKESPACE,
	P_ACT,
	P_CAPTURE,
	P_FREENODE,
	P_CLEANUP,
	P_FINI,
	P_COOKIE,
	P_WAITCHECK,
	P_TREE_GET,
	P_NR
};

enum btree_node_type {
	BNT_FIXED_FORMAT                         = 1,
	BNT_FIXED_KEYSIZE_VARIABLE_VALUESIZE     = 2,
	BNT_VARIABLE_KEYSIZE_FIXED_VALUESIZE     = 3,
	BNT_VARIABLE_KEYSIZE_VARIABLE_VALUESIZE  = 4,
};

enum {
	M0_TREE_COUNT = 20,
	M0_NODE_COUNT = 100,
};

enum {
	MAX_NODE_SIZE            = 10, /*node size is a power-of-2 this value.*/
	MIN_KEY_SIZE             = 8,
	MAX_KEY_SIZE             = 32,
	MIN_VAL_SIZE             = 8,
	MAX_VAL_SIZE             = 32,
	MAX_TRIALS               = 3,
	MAX_TREE_HEIGHT          = 5,
	BTREE_CB_CREDIT_CNT      = MAX_TREE_HEIGHT * 2 + 1,
	INTERNAL_NODE_VALUE_SIZE = sizeof(void *),
};

#define IS_INTERNAL_NODE(node) bnode_level(node) > 0 ? true : false

#define M0_BTREE_TX_CAPTURE(tx, seg, ptr, size)                              \
			   m0_be_tx_capture(tx, &M0_BE_REG(seg, size, ptr))

#ifndef __KERNEL__
#define M0_BTREE_TX_CB_CAPTURE(tx, node, cb)                                 \
			      m0_be_tx_cb_capture(tx, node, cb)
#else
#define M0_BTREE_TX_CB_CAPTURE(tx, node, cb)                                 \
	do {                                                                 \
		typeof(cb) __cb = (cb);                                      \
		(__cb) = (__cb);                                             \
	} while (0)
#endif

#if (AVOID_BE_SEGMENT == 1)

#undef M0_BTREE_TX_CAPTURE
#define M0_BTREE_TX_CAPTURE(tx, seg, ptr, size)                              \
	do {                                                                 \
		typeof(size) __size = (size);                                \
		(tx) = (tx);                                                 \
		(seg) = (seg);                                               \
		(ptr) = (ptr);                                               \
		(__size) = (__size);                                         \
	} while (0)

#undef M0_BTREE_TX_CB_CAPTURE
#define M0_BTREE_TX_CB_CAPTURE(tx, node, cb)                                 \
	do {                                                                 \
		typeof(cb) __cb = (cb);                                      \
		(__cb) = (__cb);                                             \
	} while (0)

#undef M0_BE_ALLOC_ALIGN_BUF_SYNC
#define M0_BE_ALLOC_ALIGN_BUF_SYNC(buf, shift, seg, tx)                      \
		(buf)->b_addr = m0_alloc_aligned((buf)->b_nob, shift)

#undef M0_BE_FREE_ALIGN_BUF_SYNC
#define M0_BE_FREE_ALIGN_BUF_SYNC(buf, shift, seg, tx)                       \
		m0_free_aligned((buf)->b_addr, (buf)->b_nob, shift)

#undef M0_BE_ALLOC_CREDIT_BUF
#define M0_BE_ALLOC_CREDIT_BUF(buf, seg, cred)                               \
	do { *(buf) = *(buf); (seg) = (seg); *(cred) = *(cred); } while (0)

#define m0_be_ut_tx_init(tx, ut_be)                                          \
	do { } while (0)

#define m0_be_tx_init(tx,tid,dom,sm_group,persistent,discarded,filler,datum) \
	do { } while (0)

#define m0_be_tx_prep(tx,credit)                                             \
	do { } while (0)

#define m0_be_tx_open_sync(tx)  (0)

#define m0_be_tx_open(tx)                                                    \
	do { } while (0)

#define m0_be_tx_capture(tx,req)                                             \
	do { } while (0)

#define m0_be_tx_close_sync(tx)                                              \
	do { } while (0)

#define m0_be_tx_close(tx)                                                   \
	do { } while (0)

#define m0_be_tx_fini(tx)                                                    \
	do { } while (0)

#define m0_be_ut_seg_reload(ut_seg)                                          \
	do { } while (0)

#define m0_be_ut_backend_init(ut_be)                                         \
	do { } while (0)

#define m0_be_ut_seg_init(ut_seg, ut_be, size)                               \
	do {                                                                 \
		M0_ALLOC_PTR(ut_seg->bus_seg);                               \
		ut_seg->bus_seg->bs_gen = m0_time_now();                     \
	} while (0)

#define m0_be_ut_seg_fini(ut_seg)                                            \
	do {                                                                 \
		m0_free(ut_seg->bus_seg);                                    \
	} while (0)

#define m0_be_ut_backend_fini(ut_be)                                         \
	do { } while (0)

#define m0_be_seg_close(ut_seg)                                              \
	do { } while (0)

#define m0_be_seg_open(ut_seg)                                               \
	do { } while (0)

#define madvise(rnode, rnode_sz, MADV_NORMAL)                                \
	-1, errno = ENOMEM

#endif

#if 0
static int fail(struct m0_btree_op *bop, int rc)
{
	bop->bo_op.o_sm.sm_rc = rc;
	return m0_sm_op_sub(&bop->bo_op, P_CLEANUP, P_DONE);
}

static int get_tick(struct m0_btree_op *bop)
{
	struct td             *tree  = (void *)bop->bo_arbor;
	uint64_t               flags = bop->bo_flags;
	struct m0_btree_oimpl *oi    = bop->bo_i;
	struct level          *level = &oi->i_level[oi->i_used];

	switch (bop->bo_op.o_sm.sm_state) {
	case P_INIT:
		if ((flags & BOF_COOKIE) && cookie_is_set(&bop->bo_key.k_cookie))
			return P_COOKIE;
		else
			return P_SETUP;
	case P_COOKIE:
		if (cookie_is_valid(tree, &bop->bo_key.k_cookie))
			return P_LOCK;
		else
			return P_SETUP;
	case P_SETUP:
		alloc(bop->bo_i, tree->t_height);
		if (bop->bo_i == NULL)
			return fail(bop, M0_ERR(-ENOMEM));
		return P_LOCKALL;
	case P_LOCKALL:
		if (bop->bo_flags & BOF_LOCKALL)
			return m0_sm_op_sub(&bop->bo_op, P_LOCK, P_DOWN);
	case P_DOWN:
		oi->i_used = 0;
		/* Load root node. */
		return bnode_get(&oi->i_nop, tree, &tree->t_root, P_NEXTDOWN);
	case P_NEXTDOWN:
		if (oi->i_nop.no_op.o_sm.sm_rc == 0) {
			struct slot    slot = {};
			struct segaddr down;

			level->l_node = slot.s_node = oi->i_nop.no_node;
			bnode_op_fini(&oi->i_nop);
			bnode_find(&slot, bop->bo_rec.r_key);
			if (bnode_level(slot.s_node) > 0) {
				level->l_idx = slot.s_idx;
				bnode_child(&slot, &down);
				oi->i_used++;
				return bnode_get(&oi->i_nop, tree,
						&down, P_NEXTDOWN);
			} else
				return P_LOCK;
		} else {
			bnode_op_fini(&oi->i_nop);
			return fail(bop, oi->i_nop.no_op.o_sm.sm_rc);
		}
	case P_LOCK:
		if (!locked)
			return lock_op_init(&bop->bo_op, &bop->bo_i->i_lop,
					    P_CHECK);
		else
			return P_CHECK;
	case P_CHECK:
		if (used_cookie || check_path())
			return P_ACT;
		if (too_many_restarts) {
			if (bop->bo_flags & BOF_LOCKALL)
				return fail(bop, -ETOOMANYREFS);
			else
				bop->bo_flags |= BOF_LOCKALL;
		}
		if (height_increased) {
			return m0_sm_op_sub(&bop->bo_op, P_CLEANUP, P_INIT);
		} else {
			oi->i_used = 0;
			return P_DOWN;
		}
	case P_ACT: {
		struct slot slot = {
			.s_node = level->l_node;
			.s_idx  = level->l_idx;
		};
		bnode_rec(&slot);
		bop->bo_cb->c_act(&bop->bo_cb, &slot.s_rec);
		lock_op_unlock(&bop->bo_i->i_lop);
		return m0_sm_op_sub(&bop->bo_op, P_CLEANUP, P_DONE);
	}
	case P_CLEANUP: {
		int i;

		for (i = 0; i < oi->i_used; ++i) {
			if (oi->i_level[i].l_node != NULL) {
				bnode_put(oi->i_level[i].l_node);
				oi->i_level[i].l_node = NULL;
			}
		}
		free(bop->bo_i);
		return m0_sm_op_ret(&bop->bo_op);
	}
	default:
		M0_IMPOSSIBLE("Wrong state: %i", bop->bo_op.o_sm.sm_state);
	};
}
#endif

/**
 *  --------------------------------------------
 *  Section END - BTree Structure and Operations
 *  --------------------------------------------
 */

/**
 *  ---------------------------------------------------
 *  Section START - BTree Node Structure and Operations
 *  ---------------------------------------------------
 */


/**
 * "Address" of a node in a segment.
 *
 * Highest 8 bits (56--63) are reserved and must be 0.
 *
 * Lowest 4 bits (0--3) contains the node size, see below.
 *
 * Next 5 bits (4--8) are reserved and must be 0.
 *
 * Remaining 47 (9--55) bits contain the address in the segment, measured in 512
 * byte units.
 *
 * @verbatim
 *
 *  6      5 5                                            0 0   0 0  0
 *  3      6 5                                            9 8   4 3  0
 * +--------+----------------------------------------------+-----+----+
 * |   0    |                     ADDR                     |  0  | X  |
 * +--------+----------------------------------------------+-----+----+
 *
 * @endverbatim
 *
 * Node size is 2^(9+X) bytes (i.e., the smallest node is 512 bytes and the
 * largest node is 2^(9+15) == 16MB).
 *
 * Node address is ADDR << 9.
 *
 * This allows for 128T nodes (2^47) and total of 64PB (2^56) of meta-data per
 * segment.
 */
struct segaddr {
	uint64_t as_core;
};

enum {
	NODE_SHIFT_MIN = 9,
};

static struct segaddr  segaddr_build(const void *addr, int shift);
static void           *segaddr_addr (const struct segaddr *addr);
static int             segaddr_shift(const struct segaddr *addr);
static uint32_t        segaddr_ntype_get(const struct segaddr *addr);
static bool            segaddr_header_isvalid(const struct segaddr *addr);

/**
 * B-tree node in a segment.
 *
 * This definition is private to the node sub-module.
 */
struct segnode;

/**
 * Tree descriptor.
 *
 * A tree descriptor is allocated for each b-tree actively used by the b-tree
 * module.
 */
struct td {
	const struct m0_btree_type *t_type;

	/**
	 * The lock that protects the fields below. The fields above are
	 * read-only after the tree root is loaded into memory.
	 */
	struct m0_rwlock            t_lock;
	struct nd                  *t_root;
	int                         t_height;
	int                         t_ref;
	struct m0_be_seg           *t_seg; /** Segment hosting tree nodes. */
	struct m0_fid               t_fid; /** Fid of the tree. */
};

/** Special values that can be passed to bnode_move() as 'nr' parameter. */
enum {
	/**
	 * Move records so that both nodes has approximately the same amount of
	 * free space.
	 */
	NR_EVEN = -1,
	/**
	 * Move as many records as possible without overflowing the target node.
	 */
	NR_MAX  = -2
};

/** Direction of move in bnode_move(). */
enum direction {
	/** Move (from right to) left. */
	D_LEFT = 1,
	/** Move (from left to) right. */
	D_RIGHT
};

struct nd;
struct slot;

/**
 *  Different types of btree node formats are supported. While the basic btree
 *  operations remain the same, the differences are encapsulated in the nodes
 *  contained in the btree.
 *  Each supported node type provides the same interface to implement the btree
 *  operations so that the node-specific changes are captured in the node
 *  implementation.
 */
struct node_type {
	uint32_t                    nt_id;
	const char                 *nt_name;
	const struct m0_format_tag  nt_tag;

	/** Initializes newly allocated node */
	void (*nt_init)(const struct segaddr *addr, int shift, int ksize,
			int vsize, uint32_t ntype, uint64_t gen,
			struct m0_fid fid);

	/** Cleanup of the node if any before deallocation */
	void (*nt_fini)(const struct nd *node);

	/** Returns count of records/values in the node*/
	int  (*nt_count_rec)(const struct nd *node);

	/** Returns the space (in bytes) available in the node */
	int  (*nt_space)(const struct nd *node);

	/** Returns level of this node in the btree */
	int  (*nt_level)(const struct nd *node);

	/** Returns size of the node (as a shift value) */
	int  (*nt_shift)(const struct nd *node);

	/**
	 * Returns size of the key of node. In case of variable key size return
	 * -1.
	 */
	int  (*nt_keysize)(const struct nd *node);

	/**
	 * Returns size of the value of node. In case variable value size
	 * return -1.
	 */
	int  (*nt_valsize)(const struct nd *node);

	/**
	 * If predict is set as true, function determines if there is
	 * possibility of underflow else it determines if there is an underflow
	 * at node.
	 */
	bool  (*nt_isunderflow)(const struct nd *node, bool predict);

	/** Returns true if there is possibility of overflow. */
	bool  (*nt_isoverflow)(const struct nd *node,
			       const struct m0_btree_rec *rec);

	/** Returns FID stored in the node. */
	void (*nt_fid)  (const struct nd *node, struct m0_fid *fid);

	/** Returns record (KV pair) for specific index. */
	void (*nt_rec)  (struct slot *slot);

	/** Returns Key at a specifix index */
	void (*nt_key)  (struct slot *slot);

	/** Returns Child pointer (in segment) at specific index */
	void (*nt_child)(struct slot *slot, struct segaddr *addr);

	/**
	 *  Returns TRUE if node has space to fit a new entry whose key and
	 *  value length is provided in slot.
	 */
	bool (*nt_isfit)(struct slot *slot);

	/**
	 *  Node changes related to last record have completed; any post
	 *  processing related to the record needs to be done in this function.
	 */
	void (*nt_done)(struct slot *slot, bool modified);

	/** Makes space in the node for inserting new entry at specific index */
	void (*nt_make) (struct slot *slot);

	/**
	 * Resize the existing value. If vsize_diff < 0, value size will get
	 * decreased by vsize_diff else it will get increased by vsize_diff.
	 */
	void (*nt_val_resize) (struct slot *slot, int vsize_diff);

	/** Returns index of the record containing the key in the node */
	bool (*nt_find) (struct slot *slot, const struct m0_btree_key *key);

	/**
	 *  All the changes to the node have completed. Any post processing can
	 *  be done here.
	 */
	void (*nt_fix)  (const struct nd *node);

	/**
	 *  Changes the size of the value (increase or decrease) for the
	 *  specified key
	 */
	void (*nt_cut)  (const struct nd *node, int idx, int size);

	/** Deletes the record from the node at specific index */
	void (*nt_del)  (const struct nd *node, int idx);

	/** Updates the level of node */
	void (*nt_set_level)  (const struct nd *node, uint8_t new_level);

	/** Updates the record count of the node */
	void (*nt_set_rec_count)  (const struct nd *node, uint16_t count);

	/** Moves record(s) between nodes */
	void (*nt_move) (struct nd *src, struct nd *tgt, enum direction dir,
			 int nr);

	/** Validates node composition */
	bool (*nt_invariant)(const struct nd *node);

	/** Validates key order within node */
	bool (*nt_expensive_invariant)(const struct nd *node);

	/** Does a thorough validation */
	bool (*nt_verify)(const struct nd *node);

	/** Does minimal (or basic) validation */
	bool (*nt_isvalid)(const struct segaddr *addr);

	/** Saves opaque data. */
	void (*nt_opaque_set)(const struct segaddr *addr, void *opaque);

	/** Gets opaque data. */
	void* (*nt_opaque_get)(const struct segaddr *addr);

	/** Captures node data in segment */
	void (*nt_capture)(struct slot *slot, struct m0_be_tx *tx);

	/** Returns the header size for credit calculation of tree operations */
	int  (*nt_create_delete_credit_size)(void);

	/**
	 * Calculates credits required to allocate the node and adds those
	 * credits to @accum.
	 */
	void (*nt_node_alloc_credit)(const struct nd *node,
				     struct m0_be_tx_credit *accum);

	/**
	 * Calculates credits required to free the node and adds those credits
	 * to @accum.
	 */
	void (*nt_node_free_credit)(const struct nd *node,
				    struct m0_be_tx_credit *accum);

	/**
	 * Calculates credits required to put record in the node and adds those
	 * credits to @accum.
	 */
	void (*nt_rec_put_credit)(const struct nd *node, m0_bcount_t ksize,
				  m0_bcount_t vsize,
				  struct m0_be_tx_credit *accum);

	/**
	 * Calculates credits required to update the record and adds those
	 * credits to @accum.
	 */
	void (*nt_rec_update_credit)(const struct nd *node, m0_bcount_t ksize,
				     m0_bcount_t vsize,
				     struct m0_be_tx_credit *accum);

	/**
	 * Calculates credits required to delete the record and adds those
	 * credits to @accum.
	 */
	void (*nt_rec_del_credit)(const struct nd *node, m0_bcount_t ksize,
				  m0_bcount_t vsize,
				  struct m0_be_tx_credit *accum);

};

/**
 * Node descriptor.
 *
 * This structure is allocated (outside of the segment) for each node actively
 * used by the b-tree module. Node descriptors are cached.
 */
struct nd {
	struct segaddr          n_addr;
	struct td              *n_tree;
	const struct node_type *n_type;

	/**
	 * Linkage into node descriptor list.
	 * ndlist_tl, btree_active_nds, btree_lru_nds.
	 */
	struct m0_tlink	        n_linkage;
	uint64_t                n_magic;

	/**
	 * The lock that protects the fields below. The fields above are
	 * read-only after the node is loaded into memory.
	 */
	struct m0_rwlock        n_lock;

	/**
	 * Node refernce count. n_ref count indicates the number of times this
	 * node is fetched for different operations (KV delete, put, get etc.).
	 * If the n_ref count is non-zero the node should be in active node
	 * descriptor list. Once n_ref count reaches, it means the node is not
	 * in use by any operation and is safe to move to global lru list.
	 */
	int                     n_ref;

	/**
	 * Transaction reference count. A non-zero txref value indicates
	 * the active transactions for this node. Once the txref count goes to
	 * '0' the segment data in the mmapped memory can be released if the
	 * kernel starts to run out of physical memory in the system.
	 */
	int                     n_txref;

	uint64_t                n_seq;
	struct node_op         *n_op;

	/**
	 *  Size of the node on BE segment pointed by this nd. Added here for
	 *  easy reference.
	 */
	uint32_t                n_size;

	/**
	 * flag for indicating if node on BE segment is valid or not, but it
	 * does not indicated anything about node descriptor validity.
	 */
	bool                    n_be_node_valid;
};

enum node_opcode {
	NOP_LOAD = 1,
	NOP_ALLOC,
	NOP_FREE
};

/**
 * Node operation state-machine.
 *
 * This represents a state-machine used to execute a potentially blocking tree
 * or node operation.
 */
struct node_op {
	/** Operation to do. */
	enum node_opcode no_opc;
	struct m0_sm_op  no_op;

	/** Which tree to operate on. */
	struct td       *no_tree;

	/** Address of the node withing the segment. */
	struct segaddr   no_addr;

	/** The node to operate on. */
	struct nd       *no_node;

	/** Optional transaction. */
	struct m0_be_tx *no_tx;

	/** Next operation acting on the same node. */
	struct node_op  *no_next;
};


/**
 * Key-value record within a node.
 *
 * When the node is a leaf, ->s_rec means key and value. When the node is
 * internal, ->s_rec means the key and the corresponding child pointer
 * (potentially with some node-format specific data such as child checksum).
 *
 * Slot is used as a parameter of many node_*() functions. In some functions,
 * all fields must be set by the caller. In others, only ->s_node and ->s_idx
 * are set by the caller, and the function sets ->s_rec.
 */
struct slot {
	const struct nd     *s_node;
	int                  s_idx;
	struct m0_btree_rec  s_rec;
};

static int64_t tree_get   (struct node_op *op, struct segaddr *addr, int nxt);
#if 0
static int64_t tree_create(struct node_op *op, struct m0_btree_type *tt,
			   int rootshift, struct m0_be_tx *tx, int nxt);
static int64_t tree_delete(struct node_op *op, struct td *tree,
			   struct m0_be_tx *tx, int nxt);
#endif
static void    tree_put   (struct td *tree);

static int64_t    bnode_get  (struct node_op *op, struct td *tree,
			      struct segaddr *addr, int nxt);
static void       bnode_put  (struct node_op *op, struct nd *node);


#if 0
static struct nd *bnode_try  (struct td *tree, struct segaddr *addr);
#endif

static int64_t    bnode_free(struct node_op *op, struct nd *node,
			     struct m0_be_tx *tx, int nxt);
static int64_t    bnode_alloc(struct node_op *op, struct td *tree, int shift,
			      const struct node_type *nt, int ksize, int vsize,
			      struct m0_be_tx *tx, int nxt);
static void bnode_op_fini(struct node_op *op);
static int bnode_access(struct segaddr *addr, int shift, int nxt);
static int  bnode_init(struct segaddr *addr, int ksize, int vsize,
		       const struct node_type *nt, uint64_t gen,
		       struct m0_fid fid, int nxt);
#if 0
static bool bnode_verify(const struct nd *node);
#endif
/* Returns the number of valid key in the node. */
static int  bnode_count(const struct nd *node);

/* Returns the number of records in the node. */
static int  bnode_count_rec(const struct nd *node);
static int  bnode_space(const struct nd *node);
static int  bnode_level(const struct nd *node);
static int  bnode_shift(const struct nd *node);
static int  bnode_keysize(const struct nd *node);
static int  bnode_valsize(const struct nd *node);
static bool  bnode_isunderflow(const struct nd *node, bool predict);
static bool  bnode_isoverflow(const struct nd *node,
			      const struct m0_btree_rec *rec);
#if 0
static void bnode_fid  (const struct nd *node, struct m0_fid *fid);
#endif

static void bnode_rec  (struct slot *slot);
static void bnode_key  (struct slot *slot);
static void bnode_child(struct slot *slot, struct segaddr *addr);
static bool bnode_isfit(struct slot *slot);
static void bnode_done(struct slot *slot, bool modified);
static void bnode_make(struct slot *slot);
static void bnode_val_resize(struct slot *slot, int vsize_diff);

static bool bnode_find (struct slot *slot, const struct m0_btree_key *key);
static void bnode_seq_cnt_update (struct nd *node);
static void bnode_fix  (const struct nd *node);
#if 0
static void bnode_cut  (const struct nd *node, int idx, int size);
#endif
static void bnode_del  (const struct nd *node, int idx);
static void bnode_set_level  (const struct nd *node, uint8_t new_level);
static void bnode_set_rec_count(const struct nd *node, uint16_t count);
static void bnode_move (struct nd *src, struct nd *tgt, enum direction dir,
		        int nr);

static void bnode_capture(struct slot *slot, struct m0_be_tx *tx);

static void bnode_lock(struct nd *node);
static void bnode_unlock(struct nd *node);
static void bnode_fini(const struct nd *node);
/**
 * Common node header.
 *
 * This structure is located at the beginning of every node, right after
 * m0_format_header. It is used by the segment operations (node_op) to identify
 * node and tree types.
 */
struct node_header {
	uint32_t      h_node_type;
	uint32_t      h_tree_type;
	uint64_t      h_gen;
	struct m0_fid h_fid;
	uint64_t      h_opaque;
};

/**
 * This structure will store information required at particular level
 */
struct level {
	/** nd for required node at currrent level. **/
	struct nd *l_node;

	/** Sequence number of the node */
	uint64_t   l_seq;

	/** nd for sibling node at current level. **/
	struct nd *l_sibling;

	/** Sequence number of the sibling node */
	uint64_t   l_sib_seq;

	/** Index for required record from the node. **/
	int        l_idx;

	/** nd for newly allocated node at the level. **/
	struct nd *l_alloc;

	/**
	 * Flag for indicating if l_alloc has been used or not. This flag is
	 * used by level_cleanup. If flag is set, bnode_put() will be called else
	 * bnode_free() will get called for l_alloc.
	 */
	bool      i_alloc_in_use;

	/**
	 * This is the flag for indicating if node needs to be freed. Currently
	 * this flag is set in delete operation and is used by P_FREENODE phase
	 * to determine if the node should be freed.
	 */
	bool       l_freenode;
};

/**
 * Node Capture Structure.
 *
 * This stucture will store the address of node descriptor and index of record
 * which will be used for capturing transaction.
 */
struct node_capture_info {
	/**
	 * Address of node descriptor which needs to be captured in
	 * transaction.
	 */
	struct nd  *nc_node;

	 /* Starting index from where record may have been added or deleted. */
	int         nc_idx;
};

/**
 * Btree implementation structure.
 *
 * This structure will get created for each operation on btree and it will be
 * used while executing the given operation.
 */
struct m0_btree_oimpl {
	struct node_op             i_nop;
	/* struct lock_op  i_lop; */

	/** Count of entries initialized in l_level array. **/
	unsigned                   i_used;

	/** Array of levels for storing data about each level. **/
	struct level              *i_level;

	/** Level from where sibling nodes needs to be loaded. **/
	int                        i_pivot;

	/** i_alloc_lev will be used for P_ALLOC_REQUIRE and P_ALLOC_STORE phase
	 * to indicate current level index. **/
	int                        i_alloc_lev;

	/** Store bnode_find() output. */
	bool                       i_key_found;

	/** When there will be requirement for new node in case of root
	 * splitting i_extra_node will be used. **/
	struct nd                 *i_extra_node;

	/** Track number of trials done to complete operation. **/
	unsigned                   i_trial;

	/** Used to store height of tree at the beginning of any operation **/
	unsigned                   i_height;

	/** Node descriptor for cookie if it is going to be used. **/
	struct nd                 *i_cookie_node;

	/**
	 * Array of node_capture structures which hold nodes that need to be
	 * captured in transactions. This array is populated when the nodes are
	 * modified as a part of KV operations. The nodes in this array are
	 * later captured in P_CAPTURE state of the KV_tick() function.
	 */
	struct node_capture_info   i_capture[BTREE_CB_CREDIT_CNT];

	/**
	 * Flag for indicating if root child needs to be freed. After deleting
	 * record from root node, if root node is an internal node and it
	 * contains only one child, we copy all records from that child node to
	 * root node, decrease the height of tree and set this flag. This flag
	 * will be used by P_FREENODE to determine if child node needs to be
	 * freed.
	*/
	bool                       i_root_child_free;

};


/**
 * Node descriptor LRU list.
 * Following actions will be performed on node descriptors:
 * 1. If nds are not active, they will be moved from btree_active_nds to
 * btree_lru_nds list head.
 * 2. If the nds in btree_lru_nds become active, they will be moved to
 * btree_active_nds list head.
 * 3. Based on certain conditions, the nds can be freed from btree_lru_nds
 * list tail.
 */
static struct m0_tl     btree_lru_nds;

/**
 * Active node descriptor list contains the node descriptors that are
 * currently in use by the trees.
 * Node descriptors are linked through nd:n_linkage to this list.
 */
struct m0_tl btree_active_nds;

/**
 * node descriptor list lock.
 * It protects node descriptor movement between lru node descriptor list and
 * active node descriptor list.
 */
static struct m0_rwlock list_lock;

M0_TL_DESCR_DEFINE(ndlist, "node descr list", static, struct nd,
		   n_linkage, n_magic, M0_BTREE_ND_LIST_MAGIC,
		   M0_BTREE_ND_LIST_HEAD_MAGIC);
M0_TL_DEFINE(ndlist, static, struct nd);

static int bnode_access(struct segaddr *addr, int shift, int nxt)
{
	/**
	 * TODO: Implement node_access function to ensure that node data has
	 * been read from BE segment. This operation will be used during
	 * async mode of btree operations.
	 */
	return nxt;
}

static int bnode_init(struct segaddr *addr, int ksize, int vsize,
		      const struct node_type *nt, uint64_t gen,
		      struct m0_fid fid, int nxt)
{
	/**
	 * bnode_access() will ensure that we have node data loaded in our memory
	 * before initialisation.
	 */
	nxt = bnode_access(addr, segaddr_shift(addr), nxt);

	/**
	 * TODO: Consider adding a state here to return in case bnode_access()
	 * requires some time to complete its operation.
	 */

	nt->nt_init(addr, segaddr_shift(addr), ksize, vsize, nt->nt_id, gen,
		    fid);
	return nxt;
}

static bool bnode_invariant(const struct nd *node)
{
	return node->n_type->nt_invariant(node);
}

/**
 * This function is implemented for debugging purpose and should get called in
 * node lock mode.
 */
static bool bnode_expensive_invariant(const struct nd *node)
{
	return node->n_type->nt_expensive_invariant(node);
}

#if 0
static bool bnode_verify(const struct nd *node)
{
	return node->n_type->nt_verify(&node->n_addr);
}
#endif

/**
 * This function should be called after acquiring node lock.
 */
static bool bnode_isvalid(const struct nd *node)
{
	if (node->n_be_node_valid)
		return node->n_type->nt_isvalid(&node->n_addr);

	return false;
}

static int bnode_count(const struct nd *node)
{
	int key_count;
	M0_PRE(bnode_invariant(node));
	key_count = node->n_type->nt_count_rec(node);
	if (IS_INTERNAL_NODE(node))
		key_count--;
	return key_count;
}

static int bnode_count_rec(const struct nd *node)
{
	M0_PRE(bnode_invariant(node));
	return node->n_type->nt_count_rec(node);
}
static int bnode_space(const struct nd *node)
{
	M0_PRE(bnode_invariant(node));
	return node->n_type->nt_space(node);
}

static int bnode_level(const struct nd *node)
{
	M0_PRE(bnode_invariant(node));
	return (node->n_type->nt_level(node));
}

static int bnode_shift(const struct nd *node)
{
	M0_PRE(bnode_invariant(node));
	return (node->n_type->nt_shift(node));
}
static int bnode_keysize(const struct nd *node)
{
	M0_PRE(bnode_invariant(node));
	return (node->n_type->nt_keysize(node));
}

static int bnode_valsize(const struct nd *node)
{
	M0_PRE(bnode_invariant(node));
	return (node->n_type->nt_valsize(node));
}

/**
 * If predict is set as true,
 *        If predict is 'true' the function returns a possibility of underflow if
 *         another record is deleted from this node without addition of any more
 *         records.
 * If predict is 'false' the function returns the node's current underflow
 * state.
 */
static bool  bnode_isunderflow(const struct nd *node, bool predict)
{
	M0_PRE(bnode_invariant(node));
	return node->n_type->nt_isunderflow(node, predict);
}

static bool  bnode_isoverflow(const struct nd *node,
			      const struct m0_btree_rec *rec)
{
	M0_PRE(bnode_invariant(node));
	return node->n_type->nt_isoverflow(node, rec);
}

static void bnode_fid(const struct nd *node, struct m0_fid *fid)
{
	M0_PRE(bnode_invariant(node));
	node->n_type->nt_fid(node, fid);
}

static void bnode_rec(struct slot *slot)
{
	M0_PRE(bnode_invariant(slot->s_node));
	slot->s_node->n_type->nt_rec(slot);
}

static void bnode_key(struct slot *slot)
{
	M0_PRE(bnode_invariant(slot->s_node));
	slot->s_node->n_type->nt_key(slot);
}

static void bnode_child(struct slot *slot, struct segaddr *addr)
{
	M0_PRE(bnode_invariant(slot->s_node));
	slot->s_node->n_type->nt_child(slot, addr);
}

static bool bnode_isfit(struct slot *slot)
{
	M0_PRE(bnode_invariant(slot->s_node));
	return slot->s_node->n_type->nt_isfit(slot);
}

static void bnode_done(struct slot *slot, bool modified)
{
	M0_PRE(bnode_invariant(slot->s_node));
	slot->s_node->n_type->nt_done(slot, modified);
}

static void bnode_make(struct slot *slot)
{
	M0_PRE(bnode_invariant(slot->s_node));
	slot->s_node->n_type->nt_make(slot);
}

static void bnode_val_resize(struct slot *slot, int vsize_diff)
{
	M0_PRE(bnode_invariant(slot->s_node));
	slot->s_node->n_type->nt_val_resize(slot, vsize_diff);
}

static bool bnode_find(struct slot *slot, const struct m0_btree_key *find_key)
{
	int                      i     = -1;
	int                      j     = bnode_count(slot->s_node);
	struct m0_btree_key      key;
	void                    *p_key;
	struct slot              key_slot;
	m0_bcount_t              ksize;
	struct m0_bufvec_cursor  cur_1;
	struct m0_bufvec_cursor  cur_2;
	int                      diff;
	int                      m;

	key.k_data           = M0_BUFVEC_INIT_BUF(&p_key, &ksize);
	key_slot.s_node      = slot->s_node;
	key_slot.s_rec.r_key = key;

	M0_PRE(bnode_invariant(slot->s_node));
	M0_PRE(find_key->k_data.ov_vec.v_nr == 1);

	while (i + 1 < j) {
		m = (i + j) / 2;

		key_slot.s_idx = m;
		bnode_key(&key_slot);

		m0_bufvec_cursor_init(&cur_1, &key.k_data);
		m0_bufvec_cursor_init(&cur_2, &find_key->k_data);
		diff = m0_bufvec_cursor_cmp(&cur_1, &cur_2);

		M0_ASSERT(i < m && m < j);
		if (diff < 0)
			i = m;
		else if (diff > 0)
			j = m;
		else {
			i = j = m;
			break;
		}
	}

	slot->s_idx = j;

	return (i == j);
}

/**
 * Increment the sequence counter by one. This function needs to called whenever
 * there is change in node.
 */
static void bnode_seq_cnt_update(struct nd *node)
{
	M0_PRE(bnode_invariant(node));
	node->n_seq++;
}

static void bnode_fix(const struct nd *node)
{
	M0_PRE(bnode_invariant(node));
	node->n_type->nt_fix(node);
}

#if 0
static void bnode_cut(const struct nd *node, int idx, int size)
{
	M0_PRE(bnode_invariant(node));
	node->n_type->nt_cut(node, idx, size);
}
#endif

static void bnode_del(const struct nd *node, int idx)
{
	M0_PRE(bnode_invariant(node));
	node->n_type->nt_del(node, idx);
}

static void bnode_set_level(const struct nd *node, uint8_t new_level)
{
	M0_PRE(bnode_invariant(node));
	node->n_type->nt_set_level(node, new_level);
}

static void bnode_set_rec_count(const struct nd *node, uint16_t count)
{
	M0_PRE(bnode_invariant(node));
	node->n_type->nt_set_rec_count(node, count);
}

static void bnode_move(struct nd *src, struct nd *tgt, enum direction dir,
		       int nr)
{
	M0_PRE(bnode_invariant(src));
	M0_PRE(bnode_invariant(tgt));
	M0_IN(dir,(D_LEFT, D_RIGHT));
	tgt->n_type->nt_move(src, tgt, dir, nr);
}

static void bnode_capture(struct slot *slot, struct m0_be_tx *tx)
{
	slot->s_node->n_type->nt_capture(slot, tx);
}

static void bnode_lock(struct nd *node)
{
	m0_rwlock_write_lock(&node->n_lock);
}

static void bnode_unlock(struct nd *node)
{
	m0_rwlock_write_unlock(&node->n_lock);
}

static void bnode_fini(const struct nd *node)
{
	node->n_type->nt_fini(node);
}

static void bnode_alloc_credit(const struct nd *node, m0_bcount_t ksize,
			       m0_bcount_t vsize, struct m0_be_tx_credit *accum)
{
	node->n_type->nt_node_alloc_credit(node, accum);
}

static void bnode_free_credit(const struct nd *node,
			      struct m0_be_tx_credit *accum)
{
	node->n_type->nt_node_free_credit(node, accum);
}

static void bnode_rec_put_credit(const struct nd *node, m0_bcount_t ksize,
				 m0_bcount_t vsize,
				struct m0_be_tx_credit *accum)
{
	node->n_type->nt_rec_put_credit(node, ksize, vsize, accum);
}

#if 0
static void bnode_rec_update_credit(const struct nd *node, m0_bcount_t ksize,
				    m0_bcount_t vsize,
				   struct m0_be_tx_credit *accum)
{
	node->n_type->nt_rec_update_credit(node, ksize, vsize, accum);
}
#endif

static void bnode_rec_del_credit(const struct nd *node, m0_bcount_t ksize,
				 m0_bcount_t vsize,
				 struct m0_be_tx_credit *accum)
{
	node->n_type->nt_rec_del_credit(node, ksize, vsize, accum);
}

static struct mod *mod_get(void)
{
	return m0_get()->i_moddata[M0_MODULE_BTREE];
}

enum {
	NTYPE_NR = 0x100,
	TTYPE_NR = 0x100
};

struct mod {
	const struct node_type     *m_ntype[NTYPE_NR];
	const struct m0_btree_type *m_ttype[TTYPE_NR];
};

M0_INTERNAL int m0_btree_mod_init(void)
{
	struct mod *m;

	/** Initialtise lru list, active list and lock. */
	ndlist_tlist_init(&btree_lru_nds);
	ndlist_tlist_init(&btree_active_nds);
	m0_rwlock_init(&list_lock);

	M0_ALLOC_PTR(m);
	if (m != NULL) {
		m0_get()->i_moddata[M0_MODULE_BTREE] = m;
		return 0;
	} else
		return M0_ERR(-ENOMEM);
}

M0_INTERNAL void m0_btree_mod_fini(void)
{
	struct nd* node;

	if (!ndlist_tlist_is_empty(&btree_lru_nds))
		m0_tl_teardown(ndlist, &btree_lru_nds, node) {
			ndlist_tlink_fini(node);
			m0_rwlock_fini(&node->n_lock);
			m0_free(node);
		}
	ndlist_tlist_fini(&btree_lru_nds);

	if (!ndlist_tlist_is_empty(&btree_active_nds))
		m0_tl_teardown(ndlist, &btree_active_nds, node) {
			ndlist_tlink_fini(node);
			m0_rwlock_fini(&node->n_lock);
			m0_free(node);
		}
	ndlist_tlist_fini(&btree_active_nds);

	m0_rwlock_fini(&list_lock);
	m0_free(mod_get());
}

static bool bnode_shift_is_valid(int shift)
{
	return shift >= NODE_SHIFT_MIN && shift < NODE_SHIFT_MIN + 0x10;
}

/**
 * Tells if the segment address is aligned to 512 bytes.
 * This function should be called right after the allocation to make sure that
 * the allocated memory starts at a properly aligned address.
 *
 * @param addr is the start address of the allocated space.
 *
 * @return True if the input address is properly aligned.
 */
static bool addr_is_aligned(const void *addr)
{
	return ((size_t)addr & ((1ULL << NODE_SHIFT_MIN) - 1)) == 0;
}

/**
 * Validates the segment address (of node).
 *
 * @param seg_addr points to the start address (of the node) in the segment.
 *
 * @return True if seg_addr is VALID according to the segment
 *                address semantics.
 */
static bool segaddr_is_valid(const struct segaddr *seg_addr)
{
	return (0xff000000000001f0ull & seg_addr->as_core) == 0;
}

/**
 * Returns a segaddr formatted segment address.
 *
 * @param addr  is the start address (of the node) in the segment.
 *        shift is the size of the node as pow-of-2 value.
 *
 * @return Formatted Segment address.
 */
static struct segaddr segaddr_build(const void *addr, int shift)
{
	struct segaddr sa;
	M0_PRE(bnode_shift_is_valid(shift));
	M0_PRE(addr_is_aligned(addr));
	sa.as_core = ((uint64_t)addr) | (shift - NODE_SHIFT_MIN);
	M0_POST(segaddr_is_valid(&sa));
	M0_POST(segaddr_addr(&sa) == addr);
	M0_POST(segaddr_shift(&sa) == shift);
	return sa;
}

/**
 * Returns the CPU addressable pointer from the formatted segment address.
 *
 * @param seg_addr points to the formatted segment address.
 *
 * @return CPU addressable value.
 */
static void* segaddr_addr(const struct segaddr *seg_addr)
{
	M0_PRE(segaddr_is_valid(seg_addr));
	return (void *)(seg_addr->as_core & ~((1ULL << NODE_SHIFT_MIN) - 1));
}

/**
 * Returns the size (pow-of-2) of the node extracted out of the segment address.
 *
 * @param seg_addr points to the formatted segment address.
 *
 * @return Size of the node as pow-of-2 value.
 */
static int segaddr_shift(const struct segaddr *addr)
{
	M0_PRE(segaddr_is_valid(addr));
	return (addr->as_core & 0xf) + NODE_SHIFT_MIN;
}

/**
 * Returns the node type stored at segment address.
 *
 * @param seg_addr points to the formatted segment address.
 *
 * @return Node type.
 */
uint32_t segaddr_ntype_get(const struct segaddr *addr)
{
	struct node_header *h  =  segaddr_addr(addr) +
				  sizeof(struct m0_format_header);

	M0_IN(h->h_node_type, (BNT_FIXED_FORMAT,
			       BNT_FIXED_KEYSIZE_VARIABLE_VALUESIZE,
			       BNT_VARIABLE_KEYSIZE_VARIABLE_VALUESIZE));
	return h->h_node_type;
}

#if 0
static void bnode_type_register(const struct node_type *nt)
{
	struct mod *m = mod_get();

	M0_PRE(IS_IN_ARRAY(nt->nt_id, m->m_ntype));
	M0_PRE(m->m_ntype[nt->nt_id] == NULL);
	m->m_ntype[nt->nt_id] = nt;
}

static void bnode_type_unregister(const struct node_type *nt)
{
	struct mod *m = mod_get();

	M0_PRE(IS_IN_ARRAY(nt->nt_id, m->m_ntype));
	M0_PRE(m->m_ntype[nt->nt_id] == nt);
	m->m_ntype[nt->nt_id] = NULL;
}

static void tree_type_register(const struct m0_btree_type *tt)
{
	struct mod *m = mod_get();

	M0_PRE(IS_IN_ARRAY(tt->tt_id, m->m_ttype));
	M0_PRE(m->m_ttype[tt->tt_id] == NULL);
	m->m_ttype[tt->tt_id] = tt;
}

static void tree_type_unregister(const struct m0_btree_type *tt)
{
	struct mod *m = mod_get();

	M0_PRE(IS_IN_ARRAY(tt->tt_id, m->m_ttype));
	M0_PRE(m->m_ttype[tt->tt_id] == tt);
	m->m_ttype[tt->tt_id] = NULL;
}
#endif

static const struct node_type fixed_format;
static const struct node_type fixed_ksize_variable_vsize_format;
static const struct node_type variable_kv_format;

static const struct node_type *btree_node_format[] = {
	[BNT_FIXED_FORMAT]                        = &fixed_format,
	[BNT_FIXED_KEYSIZE_VARIABLE_VALUESIZE]    = &fixed_ksize_variable_vsize_format,
	[BNT_VARIABLE_KEYSIZE_FIXED_VALUESIZE]    = NULL,
	[BNT_VARIABLE_KEYSIZE_VARIABLE_VALUESIZE] = &variable_kv_format,
};


/**
 * Locates a tree descriptor whose root node points to the node at addr and
 * return this tree to the caller.
 * If an existing tree descriptor pointing to this root node is not found then
 * a new tree descriptor is allocated from the free pool and the root node is
 * assigned to this new tree descriptor.
 * If root node pointer is not provided then this function will just allocate a
 * tree descriptor and return it to the caller. This functionality currently is
 * used by the create_tree function.
 *
 * @param op is used to exchange operation parameters and return values..
 * @param addr is the segment address of root node.
 * @param nxt is the next state to be returned to the caller.
 *
 * @return Next state to proceed in.
 */
static int64_t tree_get(struct node_op *op, struct segaddr *addr, int nxt)
{
	struct td              *tree = NULL;
	struct nd              *node = NULL;

	if (addr != NULL) {
		nxt  = bnode_get(op, NULL, addr, nxt);
		if (op->no_op.o_sm.sm_rc < 0)
			return op->no_op.o_sm.sm_rc;
		node = op->no_node;
		m0_rwlock_write_lock(&list_lock);
		tree = node->n_tree;

		if (tree == NULL) {
			tree = m0_alloc(sizeof *tree);
			m0_rwlock_init(&tree->t_lock);
			m0_rwlock_write_lock(&tree->t_lock);

			tree->t_ref = 1;
			tree->t_root = node;
			tree->t_height = bnode_level(node) + 1;
			bnode_fid(node, &tree->t_fid);
			bnode_lock(node);
			node->n_tree = tree;
			bnode_unlock(node);

		} else {
			m0_rwlock_write_lock(&tree->t_lock);
			tree->t_ref++;
		}

		op->no_node = tree->t_root;
		op->no_tree = tree;
		m0_rwlock_write_unlock(&tree->t_lock);
		m0_rwlock_write_unlock(&list_lock);
	} else
		return M0_ERR(-EINVAL);

	return nxt;
}


#if 0
/**
 * Creates a tree with an empty root node.
 *
 * @param op is used to exchange operation parameters and return values.
 * @param tt is the btree type to be assiged to the newly created btree.
 * @param rootshift is the size of the root node.
 * @param tx captures the operation in a transaction.
 * @param nxt is the next state to be returned to the caller.
 *
 * @return Next state to proceed in.
 */
static int64_t tree_create(struct node_op *op, struct m0_btree_type *tt,
			   int rootshift, struct m0_be_tx *tx, int nxt)
{
	struct td *tree;

	/**
	 * Creates root node and then assigns a tree descriptor for this root
	 * node.
	 */

	tree_get(op, NULL, nxt);

	tree = op->no_tree;
	bnode_alloc(op, tree, rootshift, &fixed_format, 8, 8, tx, nxt);

	m0_rwlock_write_lock(&tree->t_lock);
	tree->t_root = op->no_node;
	tree->t_type = tt;
	m0_rwlock_write_unlock(&tree->t_lock);

	return nxt;
}
#endif

#if 0
/**
 * Deletes an existing tree.
 *
 * @param op is used to exchange operation parameters and return values..
 * @param tree points to the tree to be deleted.
 * @param tx captures the operation in a transaction.
 * @param nxt is the next state to be returned to the caller.
 *
 * @return Next state to proceed in.
 */
static int64_t tree_delete(struct node_op *op, struct td *tree,
			   struct m0_be_tx *tx, int nxt)
{
	struct nd *root;
	M0_PRE(tree != NULL);
	root = tree->t_root;

	op->no_tree = tree;
	op->no_node = root;

	bnode_fini(op->no_node);
	bnode_free(op, op->no_node, tx, nxt);
	tree_put(tree);

	return nxt;
}
#endif

/**
 * Returns the tree to the free tree pool if the reference count for this tree
 * reaches zero.
 *
 * @param tree points to the tree to be released.
 *
 * @return Next state to proceed in.
 */
static void tree_put(struct td *tree)
{
	m0_rwlock_write_lock(&list_lock);
	m0_rwlock_write_lock(&tree->t_lock);
	M0_ASSERT(tree->t_ref > 0);
	M0_ASSERT(tree->t_root != NULL);

	tree->t_ref--;

	if (tree->t_ref == 0) {
		bnode_lock(tree->t_root);
		tree->t_root->n_tree = NULL;
		bnode_unlock(tree->t_root);
		m0_rwlock_write_unlock(&tree->t_lock);
		m0_rwlock_fini(&tree->t_lock);
		m0_rwlock_write_unlock(&list_lock);
		m0_free0(&tree);
		return;
	}
	m0_rwlock_write_unlock(&tree->t_lock);
	m0_rwlock_write_unlock(&list_lock);

}

/**
 * This function loads the node descriptor for the node at segaddr in memory.
 * If a node descriptor pointing to this node is already loaded in memory then
 * this function will increment the reference count in the node descriptor
 * before returning it to the caller.
 * If the parameter tree is NULL then the function assumes the node at segaddr
 * to be the root node and will also load the tree descriptor in memory for
 * this root node.
 *
 * @param op load operation to perform.
 * @param tree pointer to tree whose node is to be loaded or NULL if tree has
 *             not been loaded.
 * @param addr node address in the segment.
 * @param nxt state to return on successful completion
 *
 * @return next state
 */
static int64_t bnode_get(struct node_op *op, struct td *tree,
			 struct segaddr *addr, int nxt)
{
	const struct node_type *nt;
	struct nd              *node;
	bool                    in_lrulist;
	uint32_t                ntype;

	/**
	 * TODO: Include function bnode_access() during async mode of btree
	 * operations to ensure that the node data is loaded form the segment.
	 * Also consider adding a state here to return as we might need some
	 * time to load the node if it is not loaded.
	 */

	/**
	 * TODO: Adding list_lock to protect from multiple threads
	 * accessing the same node descriptor concurrently.
	 * Replace it with a different global lock once hash
	 * functionality is implemented.
	 */

	m0_rwlock_write_lock(&list_lock);

	/**
	 * If the node was deleted before node_get can acquire list_lock, then
	 * restart the tick funcions.
	 */
	if (!segaddr_header_isvalid(addr)) {
		op->no_op.o_sm.sm_rc = M0_ERR(-EINVAL);
		m0_rwlock_write_unlock(&list_lock);
		return nxt;
	}
	ntype = segaddr_ntype_get(addr);
	nt = btree_node_format[ntype];

	op->no_node = nt->nt_opaque_get(addr);

	if (op->no_node != NULL &&
	    op->no_node->n_addr.as_core == addr->as_core) {

		bnode_lock(op->no_node);
		if (!op->no_node->n_be_node_valid) {
			op->no_op.o_sm.sm_rc = M0_ERR(-EACCES);
			bnode_unlock(op->no_node);
			m0_rwlock_write_unlock(&list_lock);
			return nxt;
		}

		in_lrulist = op->no_node->n_ref == 0;
		op->no_node->n_ref++;
		if (in_lrulist) {
			/**
			 * The node descriptor is in LRU list. Remove from lru
			 * list and add to active list.
			 */
			ndlist_tlist_del(op->no_node);
			ndlist_tlist_add(&btree_active_nds, op->no_node);
			/**
			 * Update nd::n_tree  to point to tree descriptor as we
			 * as we had set it to NULL in bnode_put(). For more
			 * details Refer comment in bnode_put().
			 */
			op->no_node->n_tree = tree;
		}
		bnode_unlock(op->no_node);
	} else {
		/**
		 * If node descriptor is already allocated for the node, no need
		 * to allocate node descriptor again.
		 */
		op->no_node = nt->nt_opaque_get(addr);
		if (op->no_node != NULL &&
		    op->no_node->n_addr.as_core == addr->as_core) {
			bnode_lock(op->no_node);
			op->no_node->n_ref++;
			bnode_unlock(op->no_node);
			m0_rwlock_write_unlock(&list_lock);
			return nxt;
		}
		/**
		 * If node descriptor is not present allocate a new one
		 * and assign to node.
		 */
		node = m0_alloc(sizeof *node);
		/**
		 * TODO: If Node-alloc fails, free up any node descriptor from
		 * lru list and add assign to node. Unmap and map back the node
		 * segment. Take up with BE segment task.
		 */
		M0_ASSERT(node != NULL);
		node->n_addr          = *addr;
		node->n_tree          = tree;
		node->n_type          = nt;
		node->n_seq           = m0_time_now();
		node->n_ref           = 1;
		node->n_txref         = 0;
		node->n_size          = 1ULL << nt->nt_shift(node);
		node->n_be_node_valid = true;
		m0_rwlock_init(&node->n_lock);
		op->no_node           = node;
		nt->nt_opaque_set(addr, node);
		ndlist_tlink_init_at(op->no_node, &btree_active_nds);
	}
	m0_rwlock_write_unlock(&list_lock);
	return nxt;
}

/**
 * This function decrements the reference count for this node descriptor and if
 * the reference count reaches '0' then the node descriptor is moved to LRU
 * list.
 *
 * @param op load operation to perform.
 * @param node node descriptor.
 *
 */
static void bnode_put(struct node_op *op, struct nd *node)
{

	M0_PRE(node != NULL);

	m0_rwlock_write_lock(&list_lock);
	bnode_lock(node);
	node->n_ref--;
	if (node->n_ref == 0) {
		/**
		 * The node descriptor is in tree's active list. Remove from
		 * active list and add to lru list
		 */
		ndlist_tlist_del(node);
		ndlist_tlist_add(&btree_lru_nds, node);
		/**
		 * In case tree desriptor gets deallocated while node sits in
		 * the LRU list, we do not want node descriptor to point to an
		 * invalid tree descriptor. Hence setting nd::n_tree to NULL, it
		 * will again be populated in bnode_get().
		 */
		node->n_tree = NULL;

		if (!node->n_be_node_valid && node->n_txref == 0) {
			ndlist_tlink_del_fini(node);
			bnode_unlock(node);
			m0_rwlock_fini(&node->n_lock);
			m0_free(node);
			m0_rwlock_write_unlock(&list_lock);
			return;
		}
	}
	bnode_unlock(node);
	m0_rwlock_write_unlock(&list_lock);
}

# if 0
static struct nd *bnode_try(struct td *tree, struct segaddr *addr){
	return NULL;
}
#endif

static int64_t bnode_free(struct node_op *op, struct nd *node,
			  struct m0_be_tx *tx, int nxt)
{
	int           shift = node->n_type->nt_shift(node);
	int           size  = 1ULL << shift;
	struct m0_buf buf;

	m0_rwlock_write_lock(&list_lock);
	bnode_lock(node);
	node->n_ref--;
	node->n_be_node_valid = false;
	op->no_addr = node->n_addr;
	buf = M0_BUF_INIT(size, segaddr_addr(&op->no_addr));
	M0_BE_FREE_ALIGN_BUF_SYNC(&buf, shift, node->n_tree->t_seg, tx);
	/** Capture in transaction */

	if (node->n_ref == 0 && node->n_txref == 0) {
		ndlist_tlink_del_fini(node);
		bnode_unlock(node);
		m0_rwlock_fini(&node->n_lock);
		m0_free(node);
		m0_rwlock_write_unlock(&list_lock);
		/** Capture in transaction */
		return nxt;
	}
	bnode_unlock(node);
	m0_rwlock_write_unlock(&list_lock);
	return nxt;
}

/**
 * Allocates node in the segment and a node-descriptor if all the resources are
 * available.
 *
 * @param op indicates node allocate operation.
 * @param tree points to the tree this node will be a part-of.
 * @param shift is a power-of-2 size of this node.
 * @param nt points to the node type
 * @param ksize is the size of key (if constant) if not this contains '0'.
 * @param vsize is the size of value (if constant) if not this contains '0'.
 * @param tx points to the transaction which captures this operation.
 * @param nxt tells the next state to return when operation completes
 *
 * @return int64_t
 */
static int64_t bnode_alloc(struct node_op *op, struct td *tree, int shift,
			   const struct node_type *nt, int ksize, int vsize,
			   struct m0_be_tx *tx, int nxt)
{
	int            nxt_state = nxt;
	void          *area;
	int            size = 1ULL << shift;
	struct m0_buf  buf;

	M0_PRE(op->no_opc == NOP_ALLOC);
	M0_PRE(bnode_shift_is_valid(shift));

	buf = M0_BUF_INIT(size, NULL);
	M0_BE_ALLOC_ALIGN_BUF_SYNC(&buf, shift, tree->t_seg, tx);
	area = buf.b_addr;

	M0_ASSERT(area != NULL);

	op->no_addr = segaddr_build(area, shift);
	op->no_tree = tree;

	nxt_state = bnode_init(&op->no_addr, ksize, vsize, nt,
			       tree->t_seg->bs_gen, tree->t_fid, nxt);
	/**
	 * TODO: Consider adding a state here to return in case we might need to
	 * visit bnode_init() again to complete its execution.
	 */

	nxt_state = bnode_get(op, tree, &op->no_addr, nxt_state);

	return nxt_state;
}

static void bnode_op_fini(struct node_op *op)
{
}


/**
 *  --------------------------------------------
 *  Section START - Fixed Format Node Structure
 *  --------------------------------------------
 */

/**
 *  Structure of the node in persistent store.
 */
struct ff_head {
	struct m0_format_header  ff_fmt;    /*< Node Header */
	struct node_header       ff_seg;    /*< Node type information */

	/**
	 * The above 2 structures should always be together with node_header
	 * following the m0_format_header.
	 */

	uint16_t                 ff_used;   /*< Count of records */
	uint8_t                  ff_shift;  /*< Node size as pow-of-2 */
	uint8_t                  ff_level;  /*< Level in Btree */
	uint16_t                 ff_ksize;  /*< Size of key in bytes */
	uint16_t                 ff_vsize;  /*< Size of value in bytes */
	struct m0_format_footer  ff_foot;   /*< Node Footer */
	void                    *ff_opaque; /*< opaque data */
	/**
	 *  This space is used to host the Keys and Values upto the size of the
	 *  node
	 */
} M0_XCA_RECORD M0_XCA_DOMAIN(be);

static void ff_init(const struct segaddr *addr, int shift, int ksize, int vsize,
		    uint32_t ntype, uint64_t gen, struct m0_fid fid);
static void ff_fini(const struct nd *node);
static int  ff_count_rec(const struct nd *node);
static int  ff_space(const struct nd *node);
static int  ff_level(const struct nd *node);
static int  ff_shift(const struct nd *node);
static int  ff_valsize(const struct nd *node);
static int  ff_keysize(const struct nd *node);
static bool ff_isunderflow(const struct nd *node, bool predict);
static bool ff_isoverflow(const struct nd *node,
			  const struct m0_btree_rec *rec);
static void ff_fid(const struct nd *node, struct m0_fid *fid);
static void ff_rec(struct slot *slot);
static void ff_node_key(struct slot *slot);
static void ff_child(struct slot *slot, struct segaddr *addr);
static bool ff_isfit(struct slot *slot);
static void ff_done(struct slot *slot, bool modified);
static void ff_make(struct slot *slot);
static void ff_val_resize(struct slot *slot, int vsize_diff);
static void ff_fix(const struct nd *node);
static void ff_cut(const struct nd *node, int idx, int size);
static void ff_del(const struct nd *node, int idx);
static void ff_set_level(const struct nd *node, uint8_t new_level);
static void ff_set_rec_count(const struct nd *node, uint16_t count);
static void generic_move(struct nd *src, struct nd *tgt, enum direction dir,
			 int nr);
static bool ff_invariant(const struct nd *node);
static bool ff_expensive_invariant(const struct nd *node);
static bool ff_verify(const struct nd *node);
static void ff_opaque_set(const struct segaddr *addr, void *opaque);
static void *ff_opaque_get(const struct segaddr *addr);
static void ff_capture(struct slot *slot, struct m0_be_tx *tx);
static void ff_node_alloc_credit(const struct nd *node,
				 struct m0_be_tx_credit *accum);
static void ff_node_free_credit(const struct nd *node,
				struct m0_be_tx_credit *accum);
static void ff_rec_put_credit(const struct nd *node, m0_bcount_t ksize,
			      m0_bcount_t vsize,
			      struct m0_be_tx_credit *accum);
static void ff_rec_update_credit(const struct nd *node, m0_bcount_t ksize,
				m0_bcount_t vsize,
				struct m0_be_tx_credit *accum);
static void ff_rec_del_credit(const struct nd *node, m0_bcount_t ksize,
			      m0_bcount_t vsize,
			      struct m0_be_tx_credit *accum);
static int  ff_create_delete_credit_size(void);

/**
 *  Implementation of node which supports fixed format/size for Keys and Values
 *  contained in it.
 */
static const struct node_type fixed_format = {
	.nt_id                        = BNT_FIXED_FORMAT,
	.nt_name                      = "m0_bnode_fixed_format",
	//.nt_tag,
	.nt_init                      = ff_init,
	.nt_fini                      = ff_fini,
	.nt_count_rec                 = ff_count_rec,
	.nt_space                     = ff_space,
	.nt_level                     = ff_level,
	.nt_shift                     = ff_shift,
	.nt_keysize                   = ff_keysize,
	.nt_valsize                   = ff_valsize,
	.nt_isunderflow               = ff_isunderflow,
	.nt_isoverflow                = ff_isoverflow,
	.nt_fid                       = ff_fid,
	.nt_rec                       = ff_rec,
	.nt_key                       = ff_node_key,
	.nt_child                     = ff_child,
	.nt_isfit                     = ff_isfit,
	.nt_done                      = ff_done,
	.nt_make                      = ff_make,
	.nt_val_resize                = ff_val_resize,
	.nt_fix                       = ff_fix,
	.nt_cut                       = ff_cut,
	.nt_del                       = ff_del,
	.nt_set_level                 = ff_set_level,
	.nt_set_rec_count             = ff_set_rec_count,
	.nt_move                      = generic_move,
	.nt_invariant                 = ff_invariant,
	.nt_expensive_invariant       = ff_expensive_invariant,
	.nt_isvalid                   = segaddr_header_isvalid,
	.nt_verify                    = ff_verify,
	.nt_opaque_set                = ff_opaque_set,
	.nt_opaque_get                = ff_opaque_get,
	.nt_capture                   = ff_capture,
	.nt_create_delete_credit_size = ff_create_delete_credit_size,
	.nt_node_alloc_credit         = ff_node_alloc_credit,
	.nt_node_free_credit          = ff_node_free_credit,
	.nt_rec_put_credit            = ff_rec_put_credit,
	.nt_rec_update_credit         = ff_rec_update_credit,
	.nt_rec_del_credit            = ff_rec_del_credit,
};

static int ff_create_delete_credit_size(void)
{
	struct ff_head *h;
	return sizeof(*h);
}

static struct ff_head *ff_data(const struct nd *node)
{
	return segaddr_addr(&node->n_addr);
}

static void *ff_key(const struct nd *node, int idx)
{
	struct ff_head *h    = ff_data(node);
	void           *area = h + 1;

	M0_PRE(ergo(!(h->ff_used == 0 && idx == 0),
		   (0 <= idx && idx <= h->ff_used)));
	return area + (h->ff_ksize + h->ff_vsize) * idx;
}

static void *ff_val(const struct nd *node, int idx)
{
	struct ff_head *h    = ff_data(node);
	void           *area = h + 1;

	M0_PRE(ergo(!(h->ff_used == 0 && idx == 0),
		    0 <= idx && idx <= h->ff_used));
	return area + (h->ff_ksize + h->ff_vsize) * idx + h->ff_ksize;
}

static bool ff_rec_is_valid(const struct slot *slot)
{
	struct ff_head *h = ff_data(slot->s_node);
	bool            val_is_valid;
	val_is_valid = h->ff_level > 0 ?
		       m0_vec_count(&slot->s_rec.r_val.ov_vec) <= h->ff_vsize :
		       m0_vec_count(&slot->s_rec.r_val.ov_vec) == h->ff_vsize;

	return
	   _0C(m0_vec_count(&slot->s_rec.r_key.k_data.ov_vec) == h->ff_ksize) &&
	   _0C(val_is_valid);
}

static bool ff_iskey_smaller(const struct nd *node, int cur_key_idx)
{
	struct ff_head          *h;
	struct m0_btree_key      key_prev;
	struct m0_btree_key      key_next;
	struct m0_bufvec_cursor  cur_prev;
	struct m0_bufvec_cursor  cur_next;
	void                    *p_key_prev;
	m0_bcount_t              ksize_prev;
	void                    *p_key_next;
	m0_bcount_t              ksize_next;
	int                      diff;
	int                      prev_key_idx = cur_key_idx;
	int                      next_key_idx = cur_key_idx + 1;

	h          = ff_data(node);
	ksize_prev = h->ff_ksize;
	ksize_next = h->ff_ksize;

	key_prev.k_data = M0_BUFVEC_INIT_BUF(&p_key_prev, &ksize_prev);
	key_next.k_data = M0_BUFVEC_INIT_BUF(&p_key_next, &ksize_next);

	p_key_prev = ff_key(node, prev_key_idx);
	p_key_next = ff_key(node, next_key_idx);

	m0_bufvec_cursor_init(&cur_prev, &key_prev.k_data);
	m0_bufvec_cursor_init(&cur_next, &key_next.k_data);
	diff = m0_bufvec_cursor_cmp(&cur_prev, &cur_next);
	if (diff >= 0)
		return false;
	return true;

}

static bool ff_expensive_invariant(const struct nd *node)
{
	int count = bnode_count(node);
	return _0C(ergo(count > 1, m0_forall(i, count - 1,
					     ff_iskey_smaller(node, i))));
}

static bool ff_invariant(const struct nd *node)
{
	const struct ff_head *h = ff_data(node);

	/* TBD: add check for h_tree_type after initializing it in node_init. */
	return  _0C(h->ff_fmt.hd_magic == M0_FORMAT_HEADER_MAGIC) &&
		_0C(h->ff_seg.h_node_type == BNT_FIXED_FORMAT) &&
		_0C(h->ff_ksize != 0) && _0C(h->ff_vsize != 0) &&
		_0C(h->ff_shift == segaddr_shift(&node->n_addr));
}

static bool ff_verify(const struct nd *node)
{
	const struct ff_head *h = ff_data(node);
	return m0_format_footer_verify(h, true) == 0;
}

static bool segaddr_header_isvalid(const struct segaddr *addr)
{
	struct ff_head       *h = segaddr_addr(addr);
	struct m0_format_tag  tag;

	if (h->ff_fmt.hd_magic != M0_FORMAT_HEADER_MAGIC)
		return false;

	m0_format_header_unpack(&tag, &h->ff_fmt);
	if (tag.ot_version != M0_BTREE_NODE_FORMAT_VERSION ||
	    tag.ot_type != M0_FORMAT_TYPE_BE_BNODE)
	    return false;

	return true;
}

static void ff_init(const struct segaddr *addr, int shift, int ksize, int vsize,
		    uint32_t ntype, uint64_t gen, struct m0_fid fid)
{
	struct ff_head *h   = segaddr_addr(addr);

	M0_PRE(ksize != 0);
	M0_PRE(vsize != 0);
	M0_SET0(h);

	h->ff_shift           = shift;
	h->ff_ksize           = ksize;
	h->ff_vsize           = vsize;
	h->ff_seg.h_node_type = ntype;
	h->ff_seg.h_gen       = gen;
	h->ff_seg.h_fid       = fid;
	h->ff_opaque          = NULL;

	m0_format_header_pack(&h->ff_fmt, &(struct m0_format_tag){
		.ot_version       = M0_BTREE_NODE_FORMAT_VERSION,
		.ot_type          = M0_FORMAT_TYPE_BE_BNODE,
		.ot_footer_offset = offsetof(struct ff_head, ff_foot)
	});
	m0_format_footer_update(h);

	/**
	 * This is the only time we capture the opaque data of the header. No
	 * other place should the opaque data get captured and written to BE
	 * segment.
	 */
}

static void ff_fini(const struct nd *node)
{
	struct ff_head *h = ff_data(node);
	m0_format_header_pack(&h->ff_fmt, &(struct m0_format_tag){
		.ot_version       = 0,
		.ot_type          = 0,
		.ot_footer_offset = 0
	});
	h->ff_opaque       = NULL;
	h->ff_fmt.hd_magic = 0;
}

static int ff_count_rec(const struct nd *node)
{
	return ff_data(node)->ff_used;
}

static int ff_space(const struct nd *node)
{
	struct ff_head *h = ff_data(node);
	return (1ULL << h->ff_shift) - sizeof *h -
		(h->ff_ksize + h->ff_vsize) * h->ff_used;
}

static int ff_level(const struct nd *node)
{
	return ff_data(node)->ff_level;
}

static int ff_shift(const struct nd *node)
{
	return ff_data(node)->ff_shift;
}

static int ff_keysize(const struct nd *node)
{
	return ff_data(node)->ff_ksize;
}

static int ff_valsize(const struct nd *node)
{
	return ff_data(node)->ff_vsize;
}

static bool ff_isunderflow(const struct nd *node, bool predict)
{
	int16_t rec_count = ff_data(node)->ff_used;
	if (predict && rec_count != 0)
		rec_count--;
	return  rec_count == 0;
}

static bool ff_isoverflow(const struct nd *node, const struct m0_btree_rec *rec)
{
	struct ff_head *h = ff_data(node);
	return (ff_space(node) < h->ff_ksize + h->ff_vsize) ? true : false;
}

static void ff_fid(const struct nd *node, struct m0_fid *fid)
{
	struct ff_head *h = ff_data(node);
	*fid = h->ff_seg.h_fid;
}

static void ff_node_key(struct slot *slot);

static void ff_rec(struct slot *slot)
{
	struct ff_head *h = ff_data(slot->s_node);

	M0_PRE(ergo(!(h->ff_used == 0 && slot->s_idx == 0),
		    slot->s_idx <= h->ff_used));

	slot->s_rec.r_val.ov_vec.v_nr = 1;
	slot->s_rec.r_val.ov_vec.v_count[0] = h->ff_vsize;
	slot->s_rec.r_val.ov_buf[0] = ff_val(slot->s_node, slot->s_idx);
	ff_node_key(slot);
	M0_POST(ff_rec_is_valid(slot));
}

static void ff_node_key(struct slot *slot)
{
	const struct nd  *node = slot->s_node;
	struct ff_head   *h    = ff_data(node);

	M0_PRE(ergo(!(h->ff_used == 0 && slot->s_idx == 0),
		    slot->s_idx <= h->ff_used));

	slot->s_rec.r_key.k_data.ov_vec.v_nr = 1;
	slot->s_rec.r_key.k_data.ov_vec.v_count[0] = h->ff_ksize;
	slot->s_rec.r_key.k_data.ov_buf[0] = ff_key(slot->s_node, slot->s_idx);
}

static void ff_child(struct slot *slot, struct segaddr *addr)
{
	const struct nd *node = slot->s_node;
	struct ff_head  *h    = ff_data(node);

	M0_PRE(slot->s_idx < h->ff_used);
	*addr = *(struct segaddr *)ff_val(node, slot->s_idx);
}

static bool ff_isfit(struct slot *slot)
{
	struct ff_head *h = ff_data(slot->s_node);

	M0_PRE(ff_rec_is_valid(slot));
	return h->ff_ksize + h->ff_vsize <= ff_space(slot->s_node);
}

static void ff_done(struct slot *slot, bool modified)
{
	/**
	 * not needed yet. In future if we want to calculate checksum per
	 * record, we might want to recode this function.
	*/
}

static void ff_make(struct slot *slot)
{
	const struct nd *node  = slot->s_node;
	struct ff_head  *h     = ff_data(node);
	int              rsize = h->ff_ksize + h->ff_vsize;
	void            *start = ff_key(node, slot->s_idx);

	M0_PRE(ff_rec_is_valid(slot));
	M0_PRE(ff_isfit(slot));
	m0_memmove(start + rsize, start, rsize * (h->ff_used - slot->s_idx));
	h->ff_used++;
	/** Capture these changes in ff_capture.*/
}

static void ff_val_resize(struct slot *slot, int vsize_diff)
{
	struct ff_head  *h     = ff_data(slot->s_node);

	M0_PRE(vsize_diff == 0);
	M0_PRE(!IS_INTERNAL_NODE(slot->s_node));
	M0_PRE(slot->s_idx < h->ff_used && h->ff_used > 0);
}

static void ff_fix(const struct nd *node)
{
	struct ff_head *h = ff_data(node);

	m0_format_footer_update(h);
	/** Capture changes in ff_capture */
}

static void ff_cut(const struct nd *node, int idx, int size)
{
	M0_PRE(size == ff_data(node)->ff_vsize);
}

static void ff_del(const struct nd *node, int idx)
{
	struct ff_head   *h     = ff_data(node);
	int               rsize = h->ff_ksize + h->ff_vsize;
	void             *start = ff_key(node, idx);

	M0_PRE(idx < h->ff_used);
	M0_PRE(h->ff_used > 0);
	m0_memmove(start, start + rsize, rsize * (h->ff_used - idx - 1));
	h->ff_used--;
	/** Capture changes in ff_capture */
}

static void ff_set_level(const struct nd *node, uint8_t new_level)
{
	struct ff_head *h = ff_data(node);

	h->ff_level = new_level;
	/** Capture these changes in ff_capture.*/
}

static void ff_set_rec_count(const struct nd *node, uint16_t count)
{
	struct ff_head *h = ff_data(node);

	h->ff_used = count;
}

static void ff_opaque_set(const struct  segaddr *addr, void *opaque)
{
	struct ff_head *h = segaddr_addr(addr);
	h->ff_opaque = opaque;
	/** This change should NEVER be captured.*/
}

static void *ff_opaque_get(const struct segaddr *addr)
{
	struct ff_head *h = segaddr_addr(addr);
	return h->ff_opaque;
}

static void generic_move(struct nd *src, struct nd *tgt, enum direction dir,
			 int nr)
{
	struct slot  rec;
	struct slot  tmp;
	m0_bcount_t  rec_ksize;
	m0_bcount_t  rec_vsize;
	m0_bcount_t  temp_ksize;
	m0_bcount_t  temp_vsize;
	void        *rec_p_key;
	void        *rec_p_val;
	void        *temp_p_key;
	void        *temp_p_val;
	int          srcidx;
	int          tgtidx;
	int          last_idx_src;
	int          last_idx_tgt;

	rec.s_rec.r_key.k_data = M0_BUFVEC_INIT_BUF(&rec_p_key, &rec_ksize);
	rec.s_rec.r_val        = M0_BUFVEC_INIT_BUF(&rec_p_val, &rec_vsize);

	tmp.s_rec.r_key.k_data = M0_BUFVEC_INIT_BUF(&temp_p_key, &temp_ksize);
	tmp.s_rec.r_val        = M0_BUFVEC_INIT_BUF(&temp_p_val, &temp_vsize);

	M0_PRE(src != tgt);

	last_idx_src = bnode_count_rec(src);
	last_idx_tgt = bnode_count_rec(tgt);

	srcidx = dir == D_LEFT ? 0 : last_idx_src - 1;
	tgtidx = dir == D_LEFT ? last_idx_tgt : 0;

	while (true) {
		if (nr == 0 || (nr == NR_EVEN &&
			       (bnode_space(tgt) <= bnode_space(src))) ||
			       (nr == NR_MAX && (srcidx == -1 ||
			       bnode_count_rec(src) == 0)))
			break;

		/** Get the record at src index in rec. */
		rec.s_node = src;
		rec.s_idx  = srcidx;
		bnode_rec(&rec);

		/**
		 *  With record from src in rec; check if that record can fit in
		 *  the target node. If yes then make space to host this record
		 *  in target node.
		 */
		rec.s_node = tgt;
		rec.s_idx  = tgtidx;
		if (!bnode_isfit(&rec))
			break;
		bnode_make(&rec);

		/** Get the location in the target node where the record from
		 *  the source node will be copied later
		 */
		tmp.s_node = tgt;
		tmp.s_idx  = tgtidx;
		bnode_rec(&tmp);

		rec.s_node = src;
		rec.s_idx  = srcidx;
		m0_bufvec_copy(&tmp.s_rec.r_key.k_data, &rec.s_rec.r_key.k_data,
			       m0_vec_count(&rec.s_rec.r_key.k_data.ov_vec));
		m0_bufvec_copy(&tmp.s_rec.r_val, &rec.s_rec.r_val,
			       m0_vec_count(&rec.s_rec.r_val.ov_vec));
		bnode_del(src, srcidx);
		if (nr > 0)
			nr--;
		bnode_done(&tmp, true);
		if (dir == D_LEFT)
			tgtidx++;
		else
			srcidx--;
	}
	bnode_seq_cnt_update(src);
	bnode_fix(src);
	bnode_seq_cnt_update(tgt);
	bnode_fix(tgt);
}

static void ff_capture(struct slot *slot, struct m0_be_tx *tx)
{
	struct ff_head   *h     = ff_data(slot->s_node);
	int               rsize = h->ff_ksize + h->ff_vsize;
	void             *start;
	struct m0_be_seg *seg   = slot->s_node->n_tree->t_seg;
	m0_bcount_t       hsize = sizeof(*h) - sizeof(h->ff_opaque);

	/**
	 *  Capture starting from the location where new record may have been
	 *  added or deleted. Capture till the last record. If the deleted
	 *  record was at the end then no records need to be captured only the
	 *  header modifications need to be persisted.
	 */
	if (h->ff_used > slot->s_idx) {
		start = ff_key(slot->s_node, slot->s_idx);
		M0_BTREE_TX_CAPTURE(tx, seg, start,
				    rsize * (h->ff_used - slot->s_idx));
	} else if (h->ff_opaque == NULL)
		/**
		 *  This will happen when the node is initialized in which case
		 *  we want to capture the opaque pointer.
		 */
		hsize += sizeof(h->ff_opaque);

	M0_BTREE_TX_CAPTURE(tx, seg, h, hsize);
}

static void ff_node_alloc_credit(const struct nd *node,
				struct m0_be_tx_credit *accum)
{
	int             node_size   = node->n_size;
	int             shift       = __builtin_ffsl(node_size) - 1;

	m0_be_allocator_credit(NULL, M0_BAO_ALLOC_ALIGNED,
			       node_size, shift, accum);
}

static void ff_node_free_credit(const struct nd *node,
				struct m0_be_tx_credit *accum)
{
	int             node_size   = node->n_size;
	int             shift       = __builtin_ffsl(node_size) - 1;
	int             header_size = sizeof(struct ff_head);

	m0_be_allocator_credit(NULL, M0_BAO_FREE_ALIGNED,
			       node_size, shift, accum);

	m0_be_tx_credit_add(accum, &M0_BE_TX_CREDIT(1, header_size));
}

static void ff_rec_put_credit(const struct nd *node, m0_bcount_t ksize,
			      m0_bcount_t vsize,
			      struct m0_be_tx_credit *accum)
{
	int             node_size   = node->n_size;

	m0_be_tx_credit_add(accum, &M0_BE_TX_CREDIT(2, node_size));
}

static void ff_rec_update_credit(const struct nd *node, m0_bcount_t ksize,
				 m0_bcount_t vsize,
				 struct m0_be_tx_credit *accum)
{
	int             node_size   = node->n_size;

	m0_be_tx_credit_add(accum, &M0_BE_TX_CREDIT(2, node_size));
}

static void ff_rec_del_credit(const struct nd *node, m0_bcount_t ksize,
			      m0_bcount_t vsize,
			      struct m0_be_tx_credit *accum)
{
	int             node_size   = node->n_size;

	m0_be_tx_credit_add(accum, &M0_BE_TX_CREDIT(2, node_size));
}

/**
 *  --------------------------------------------
 *  Section END - Fixed Format Node Structure
 *  --------------------------------------------
 */

/**
 *  --------------------------------------------------------
 *  Section START -
 *  Fix Sized Keys and Variable Sized Value Node Structure
 *  ---------------------------------------------------------
 */

/**
 *
 * Proposed Node Structure for Fix Sized Keys and Variable Sized Value :
 *
 * Leaf Node Structure :
 *
 * +-----------+----+------+----+------+----+------+------------+----+----+----+
 * |           |    |      |    |      |    |      |            |    |    |    |
 * |           |    |      |    |      |    |      |            |    |    |    |
 * |Node Header| K0 |V0_off| K1 |V1_off| K2 |V2_off| --->  <--- | V2 | V1 | V0 |
 * |           |    |      |    |      |    |      |            |    |    |    |
 * |           |    |      |    |      |    |      |            |    |    |    |
 * +-----------+----+------+----+------+----+------+------------+----+----+----+
 *                      |           |           |               ^    ^    ^
 *                      |           |           |               |    |    |
 *                      |           |           |               |    |    |
 *                      |           |           +---------------+    |    |
 *                      |           |                                |    |
 *                      |           +------------------------------ -+    |
 *                      |                                                 |
 *                      +-------------------------------------------------+
 *
 * The above structure represents the way fixed key size and variable value size
 * node format will get stored in memory.
 *
 * Node can be mainly divided into three region, node header, region for keys
 * and region for values.
 *
 * Node header will contain all the relevant information about the node
 * including node type.
 *
 * The key region will start after the node header region. Keys will be added
 * (from the end of node header region) in the sorted order and each key will be
 * followed with a field containing the byte-offset of the value (within the
 * node). The offset for value will be useful to get absolute address of value
 * associated with that key.
 *
 * The values will be added from the end of the node such that value for the
 * first record will be present at the end of the node. To get the starting
 * address of value at index i, we will add offset associated with ith key to
 * the end address of the node; the size of the value will be difference of
 * offset for value at index i and offset for previous value.
 *
 * In this way, keys (which will also include offset for value) will be added
 * from right to left starting after node header region and value will be added
 * from left to right starting from end of the node.
 *
 *
 * Internal Node Structure:
 *
 * +-----------+----+----+----+--------------------------------+----+----+----+
 * |           |    |    |    |                                |    |    |    |
 * |           |    |    |    |                                |    |    |    |
 * |Node Header| K0 | K1 | K2 | ----->                  <----- | V2 | V1 | V0 |
 * |           |    |    |    |                                |    |    |    |
 * |           |    |    |    |                                |    |    |    |
 * +-----------+----+----+----+--------------------------------+----+----+----+
 *
 * The internal node structure is laid out similar to the leaf node structure.
 * Since the record values in internal nodes are pointers to child nodes all the
 * values are of a constant size; this eliminates the need to maintain an offset
 * to Value close to the corresponding Key as it is done in the leaf node.
 *
 */
/**
 * CRC Support:
 *
 * A btree node consists of node header, keys, values and dictionary(in case
 * of variable key/value size format). Due to bugs in the code, storage bitrot,
 * memory bitrot etc., the btree node can get corrupted. CRC will be used to
 * detect such corruption in the btree node.
 *
 * Common Assumptions:
 *	a. For internal nodes, Motr will calculate CRCs of only keys.
 *	b. For internal nodes, Motr will not calculate CRCs of values instead
 *	sanity checks will verify the validity of values(pointer to child nodes).
 *	c. CRC is updated when a record is added or deleted.
 *	d. While traversing down the tree for the first time for any operation
 *	(get/delete/put), CRC will not be checked.
 *	e. For get and delete operation, if tree traversal reaches leaf node and
 *	does not find the record then tree traversal will be re-initiated with
 *	CRC check on.
 *	f. For insert operation, any corruption in node can result in tree
 *	traversal pointing to wrong memory location. Since CRC is not verified
 *	during tree traversal, we cannot determine if there was any corruption
 *	and the memory location(at the end of tree traversal) is wrong. We have
 *	two options to handle this issue:
 *		i. We do not worry about this issue and add the new record at
 *		whatever location we reach and continue. This is because the
 *		path to the correct location where the record should be inserted
 *		is corrupted anyways and there is no way to recover the original
 *		path leading to the correct location.
 *		ii. We maintain a redundant tree and during traversal from the
 *		root node towards the leaf node we confirm the CRC of every Key
 *		which we encounter. If at any point we discover the Key node is
 *		corrupted then we fix this corrupt Key using the copy from the
 *		redundant tree and continue. This way the btree is corrected
 *		while online and also the record is inserted at the correct
 *		location in the tree.
 *
 * These are the proposals for supporting CRCs in the node:
 *
 * 1. User Provided CRC: The btree user will provide checksum as part of value.
 * The checksum can cover either the value or key+value of the record. The
 * algorithm used for calculating the checksum is known only to the btree user.
 * Motr is agnostic of the checksum details provided by the user. Motr will
 * calculate the CRC of only keys and can store it in either of the following
 * two ways:
 *	a. Motr will checksum all the keys and store checksum in the node header.
 *		i. The checksum is verified when node is loaded from the disk.
 *		ii. The checksum is updated when record is added/deleted.
 *		iii. The checksum is not updated when record is updated since
 *		the keys do not change in update operation.
 *
 *		Pros: Checksum will require less space.
 *		Cons: On record addition/deletion, the CRC needs to be
 *		calculated over all the remaining Keys in the node.
 *
 * +------+----+----+----+----+-------------------------------+----+----+----+
 * |      |CRC |    |    |    |                               |    |    |    |
 * |      +----+    |    |    |                               |    |    |    |
 * |Node Header| K0 | K1 | K2 |  ----->                <----- | V2 | V1 | V0 |
 * |           |    |    |    |                               |    |    |    |
 * |           |    |    |    |                               |    |    |    |
 * +-----------+----+----+----+-------------------------------+----+----+----+
 *
 *	b. Motr will calculate individual checksum for each key and save it next
 *	to the key in the node.
 *		i. Checksum of all the keys are verified when node is loaded
 *		from the disk.
 *		ii. Only the checksum of the newly added key is calculated and
 *		stored after the key.
 *		iii. The checksum is deleted along with the respective deleted
 *		key.
 *		iv. The checksum is not updated when record is updated since
 *		the keys do not change in update operation.
 *
 *		Pros: On record addition/deletion no need to recalculate CRCs.
 *		Cons: Checksums will require more space.
 *
 * +-----------+----+----+----+----+---------------------------+----+----+----+
 * |           |    |    |    |    |                           |    |    |    |
 * |           |    |    |    |    |                           |    |    |    |
 * |Node Header| K0 |CRC0| K1 |CRC1|  ----->            <----- | V2 | V1 | V0 |
 * |           |    |    |    |    |                           |    |    |    |
 * |           |    |    |    |    |                           |    |    |    |
 * +-----------+----+----+----+----+---------------------------+----+----+----+
 *
 * 2. User does not provide checksum in the record. It is the responsibility of
 * Motr to calculate and verify CRC. Motr can use any of the CRC calculator
 * routines to store/verify the CRC. Motr can store CRC in either of the
 * following two ways:
 *	a. Motr will checksum all the keys and values and store in the node
 *	header.
 *		i. The checksum is verified when node is loaded from the disk.
 *		ii. The checksum is updated when record is added/deleted/updated.
 *
 *		Pros: Checksum will require less space.
 *		Cons: On record addition/deletion, whole node needs to be
 *		traversed for calculating CRC of the keys.
 *
 * +------+----+----+----+----+-------------------------------+----+----+----+
 * |      |CRC |    |    |    |                               |    |    |    |
 * |      +----+    |    |    |                               |    |    |    |
 * |Node Header| K0 | K1 | K2 |  ----->                <----- | V2 | V1 | V0 |
 * |           |    |    |    |                               |    |    |    |
 * |           |    |    |    |                               |    |    |    |
 * +-----------+----+----+----+-------------------------------+----+----+----+
 *
 *	b. Motr will calculate individual checksum for each key and save it next
 *	to the key in the node.
 *		i. Checksum of all the keys are verified when node is loaded
 *		from the disk.
 *		ii. Only the checksum of the newly added key is calculated and
 *		stored after the key.
 *		iii. The checksum is deleted along with the respective deleted
 *		key.
 *		iv. The checksum is not updated when record is updated since
 *		the keys do not change in update operation.
 *
 *		Pros: On record addition/deletion no need to recalculate CRCs.
 *		Cons: Checksums will require more space.
 *
 * +-----------+----+----+----+----+---------------------------+----+----+----+
 * |           |    |    |    |    |                           |    |    |    |
 * |           |    |    |    |    |                           |    |    |    |
 * |Node Header| K0 |CRC0| K1 |CRC1|  ----->            <----- | V2 | V1 | V0 |
 * |           |    |    |    |    |                           |    |    |    |
 * |           |    |    |    |    |                           |    |    |    |
 * +-----------+----+----+----+----+---------------------------+----+----+----+
 *
 * 3. User provides the details of the checksum calculator routine to Motr. The
 * checksum calculator routine will be identified by a unique id. User will
 * calculate the checksum by using a routine and share the routine's unique id
 * with Motr. Motr can verify the checksum of the leaf nodes using the checksum
 * calculator(identified by the unique id). CRC will be calculated over both
 * keys and values of the leaf nodes for better integrity.
 *	Pros: As both user and Motr will be using the same checksum calculator
 *	routine, any corruption will be captured at Motr level.
 *
 * 4. User does not include CRC in the record and also does not want Motr to
 * calculate CRC. Btree will save the record as it received from the user.
 *	Pros: The performance can be slightly better as it will remove CRC
 *	storage and calculation.
 *	Cons: Any metadata corruption will result in undefined behavior.
 */
struct fkvv_head {
	struct m0_format_header  fkvv_fmt;    /*< Node Header */
	struct node_header       fkvv_seg;    /*< Node type information */

	/**
	 * The above 2 structures should always be together with node_header
	 * following the m0_format_header.
	 */

	uint16_t                 fkvv_used;   /*< Count of records */
	uint8_t                  fkvv_shift;  /*< Node size as pow-of-2 */
	uint8_t                  fkvv_level;  /*< Level in Btree */
	uint16_t                 fkvv_ksize;  /*< Size of key in bytes */
	struct m0_format_footer  fkvv_foot;   /*< Node Footer */
	void                    *fkvv_opaque; /*< opaque data */
	/**
	 *  This space is used to host the Keys and Values upto the size of the
	 *  node
	 */
} M0_XCA_RECORD M0_XCA_DOMAIN(be);

#define OFFSET_SIZE sizeof(uint32_t)

static void fkvv_init(const struct segaddr *addr, int shift, int ksize,
		      int vsize, uint32_t ntype, uint64_t gen,
		      struct m0_fid fid);
static void fkvv_fini(const struct nd *node);
static int  fkvv_count_rec(const struct nd *node);
static int  fkvv_space(const struct nd *node);
static int  fkvv_level(const struct nd *node);
static int  fkvv_shift(const struct nd *node);
static int  fkvv_keysize(const struct nd *node);
static int  fkvv_valsize(const struct nd *node);
static bool fkvv_isunderflow(const struct nd *node, bool predict);
static bool fkvv_isoverflow(const struct nd *node,
			    const struct m0_btree_rec *rec);
static void fkvv_fid(const struct nd *node, struct m0_fid *fid);
static void fkvv_rec(struct slot *slot);
static void fkvv_node_key(struct slot *slot);
static void fkvv_child(struct slot *slot, struct segaddr *addr);
static bool fkvv_isfit(struct slot *slot);
static void fkvv_done(struct slot *slot, bool modified);
static void fkvv_make(struct slot *slot);
static void fkvv_val_resize(struct slot *slot, int vsize_diff);
static void fkvv_fix(const struct nd *node);
static void fkvv_cut(const struct nd *node, int idx, int size);
static void fkvv_del(const struct nd *node, int idx);
static void fkvv_set_level(const struct nd *node, uint8_t new_level);
static void fkvv_set_rec_count(const struct nd *node, uint16_t count);
static bool fkvv_invariant(const struct nd *node);
static bool fkvv_expensive_invariant(const struct nd *node);
static bool fkvv_verify(const struct nd *node);
static void fkvv_opaque_set(const struct segaddr *addr, void *opaque);
static void *fkvv_opaque_get(const struct segaddr *addr);
static void fkvv_capture(struct slot *slot, struct m0_be_tx *tx);
static void fkvv_node_alloc_credit(const struct nd *node,
				   struct m0_be_tx_credit *accum);
static void fkvv_node_free_credit(const struct nd *node,
				  struct m0_be_tx_credit *accum);
static void fkvv_rec_put_credit(const struct nd *node, m0_bcount_t ksize,
				m0_bcount_t vsize,
				struct m0_be_tx_credit *accum);
static void fkvv_rec_update_credit(const struct nd *node, m0_bcount_t ksize,
				   m0_bcount_t vsize,
				   struct m0_be_tx_credit *accum);
static void fkvv_rec_del_credit(const struct nd *node, m0_bcount_t ksize,
				m0_bcount_t vsize,
				struct m0_be_tx_credit *accum);
static int  fkvv_create_delete_credit_size(void);
static const struct node_type fixed_ksize_variable_vsize_format = {
	.nt_id                        = BNT_FIXED_KEYSIZE_VARIABLE_VALUESIZE,
	.nt_name                      = "m0_bnode_fixed_ksize_variable_vsize_format",
	//.nt_tag,
	.nt_init                      = fkvv_init,
	.nt_fini                      = fkvv_fini,
	.nt_count_rec                 = fkvv_count_rec,
	.nt_space                     = fkvv_space,
	.nt_level                     = fkvv_level,
	.nt_shift                     = fkvv_shift,
	.nt_keysize                   = fkvv_keysize,
	.nt_valsize                   = fkvv_valsize,
	.nt_isunderflow               = fkvv_isunderflow,
	.nt_isoverflow                = fkvv_isoverflow,
	.nt_fid                       = fkvv_fid,
	.nt_rec                       = fkvv_rec,
	.nt_key                       = fkvv_node_key,
	.nt_child                     = fkvv_child,
	.nt_isfit                     = fkvv_isfit,
	.nt_done                      = fkvv_done,
	.nt_make                      = fkvv_make,
	.nt_val_resize                = fkvv_val_resize,
	.nt_fix                       = fkvv_fix,
	.nt_cut                       = fkvv_cut,
	.nt_del                       = fkvv_del,
	.nt_set_level                 = fkvv_set_level,
	.nt_set_rec_count             = fkvv_set_rec_count,
	.nt_move                      = generic_move,
	.nt_invariant                 = fkvv_invariant,
	.nt_expensive_invariant       = fkvv_expensive_invariant,
	.nt_isvalid                   = segaddr_header_isvalid,
	.nt_verify                    = fkvv_verify,
	.nt_opaque_set                = fkvv_opaque_set,
	.nt_opaque_get                = fkvv_opaque_get,
	.nt_capture                   = fkvv_capture,
	.nt_create_delete_credit_size = fkvv_create_delete_credit_size,
	.nt_node_alloc_credit         = fkvv_node_alloc_credit,
	.nt_node_free_credit          = fkvv_node_free_credit,
	.nt_rec_put_credit            = fkvv_rec_put_credit,
	.nt_rec_update_credit         = fkvv_rec_update_credit,
	.nt_rec_del_credit            = fkvv_rec_del_credit,
};

static struct fkvv_head *fkvv_data(const struct nd *node)
{
	return segaddr_addr(&node->n_addr);
}

static void fkvv_init(const struct segaddr *addr, int shift, int ksize,
		      int vsize, uint32_t ntype, uint64_t gen,
		      struct m0_fid fid)
{
	struct fkvv_head *h       = segaddr_addr(addr);

	M0_PRE(ksize != 0);
	M0_SET0(h);

	h->fkvv_shift             = shift;
	h->fkvv_ksize             = ksize;
	h->fkvv_seg.h_node_type   = ntype;
	h->fkvv_seg.h_gen         = gen;
	h->fkvv_seg.h_fid         = fid;
	h->fkvv_opaque            = NULL;

	m0_format_header_pack(&h->fkvv_fmt, &(struct m0_format_tag){
		.ot_version       = M0_BTREE_NODE_FORMAT_VERSION,
		.ot_type          = M0_FORMAT_TYPE_BE_BNODE,
		.ot_footer_offset = offsetof(struct fkvv_head, fkvv_foot)
	});
	m0_format_footer_update(h);

	/**
	 * This is the only time we capture the opaque data of the header. No
	 * other place should the opaque data get captured and written to BE
	 * segment.
	 */
}

static void fkvv_fini(const struct nd *node)
{
	struct fkvv_head *h       = fkvv_data(node);
	m0_format_header_pack(&h->fkvv_fmt, &(struct m0_format_tag){
		.ot_version       = 0,
		.ot_type          = 0,
		.ot_footer_offset = 0
	});

	h->fkvv_fmt.hd_magic = 0;
	h->fkvv_opaque       = NULL;
}

static int fkvv_count_rec(const struct nd *node)
{
	return fkvv_data(node)->fkvv_used;
}

static uint32_t *fkvv_val_offset_get(const struct nd *node, int idx)
{
	/**
	 * This function will return pointer to the offset of value at given
	 * index @idx.
	 */
	struct fkvv_head *h                 = fkvv_data(node);
	void             *start_addr        = h + 1;
	int               unit_key_rsize    = h->fkvv_ksize + OFFSET_SIZE;
	uint32_t         *p_val_offset;

	M0_PRE(h->fkvv_used > 0 && idx < h->fkvv_used);

	p_val_offset = start_addr + (h->fkvv_ksize + (unit_key_rsize * idx));
	return p_val_offset;
}

static int fkvv_space(const struct nd *node)
{
	struct fkvv_head *h         = fkvv_data(node);
	int               count     = h->fkvv_used;
	int               key_rsize;
	int               val_rsize;

	if (count == 0) {
		key_rsize = 0;
		val_rsize = 0;
	} else {
		if (IS_INTERNAL_NODE(node)) {
			key_rsize = (h->fkvv_ksize) * count;
			val_rsize = INTERNAL_NODE_VALUE_SIZE * count;
		} else {
			key_rsize = (h->fkvv_ksize + OFFSET_SIZE) * count;
			val_rsize = *fkvv_val_offset_get(node, count - 1);
		}
	}
	return (1ULL << h->fkvv_shift) - sizeof *h - key_rsize - val_rsize;
}

static int fkvv_level(const struct nd *node)
{
	return fkvv_data(node)->fkvv_level;
}

static int fkvv_shift(const struct nd *node)
{
	return fkvv_data(node)->fkvv_shift;
}

static int fkvv_keysize(const struct nd *node)
{
	return fkvv_data(node)->fkvv_ksize;
}

static int fkvv_valsize(const struct nd *node)
{
	/**
	 * This function will return value size present in node. As, the value
	 * size will be not be fixed for fixed key, variable value size format
	 * returning -1.
	*/
	return -1;
}

static bool fkvv_isunderflow(const struct nd *node, bool predict)
{
	int16_t rec_count = fkvv_data(node)->fkvv_used;
	if (predict && rec_count != 0)
		rec_count--;
	return rec_count == 0;
}

static bool fkvv_isoverflow(const struct nd *node,
			    const struct m0_btree_rec *rec)
{
	struct fkvv_head *h     = fkvv_data(node);
	m0_bcount_t       vsize;
	int               rsize;

	if (IS_INTERNAL_NODE(node))
		rsize = h->fkvv_ksize + INTERNAL_NODE_VALUE_SIZE;
	else {
		vsize = m0_vec_count(&rec->r_val.ov_vec);
		rsize = h->fkvv_ksize + OFFSET_SIZE + vsize;
	}

	return (fkvv_space(node) < rsize) ? true : false;
}

static void fkvv_fid(const struct nd *node, struct m0_fid *fid)
{
	struct fkvv_head *h = fkvv_data(node);
	*fid = h->fkvv_seg.h_fid;
}

static void *fkvv_key(const struct nd *node, int idx)
{
	struct fkvv_head *h              = fkvv_data(node);
	void             *key_start_addr = h + 1;
	int               key_offset;

	M0_PRE(ergo(!(h->fkvv_used == 0 && idx == 0),
		   (0 <= idx && idx <= h->fkvv_used)));

	key_offset = (IS_INTERNAL_NODE(node)) ? (h->fkvv_ksize) * idx :
		     (h->fkvv_ksize + OFFSET_SIZE) * idx;

	return key_start_addr + key_offset;
}

static void *fkvv_val(const struct nd *node, int idx)
{
	void             *node_start_addr = fkvv_data(node);
	struct fkvv_head *h               = node_start_addr;
	void             *node_end_addr;
	int               value_offset;

	M0_PRE(ergo(!(h->fkvv_used == 0 && idx == 0),
		   (0 <= idx && idx <= h->fkvv_used)));

	node_end_addr = node_start_addr + (1ULL << h->fkvv_shift);
	value_offset  = (IS_INTERNAL_NODE(node)) ?
			INTERNAL_NODE_VALUE_SIZE * (idx + 1) :
			*(fkvv_val_offset_get(node, idx));

	return node_end_addr - value_offset;
}

static bool fkvv_rec_is_valid(const struct slot *slot)
{
	struct fkvv_head *h = fkvv_data(slot->s_node);
	m0_bcount_t       ksize;
	m0_bcount_t       vsize;

	ksize = m0_vec_count(&slot->s_rec.r_key.k_data.ov_vec);
	vsize = m0_vec_count(&slot->s_rec.r_val.ov_vec);

	return _0C(ksize == h->fkvv_ksize) &&
	       _0C(ergo(IS_INTERNAL_NODE(slot->s_node),
			vsize == INTERNAL_NODE_VALUE_SIZE));
}

static void fkvv_rec(struct slot *slot)
{
	struct fkvv_head *h = fkvv_data(slot->s_node);

	M0_PRE(h->fkvv_used > 0 && slot->s_idx < h->fkvv_used);

	slot->s_rec.r_val.ov_vec.v_nr = 1;
	if (IS_INTERNAL_NODE(slot->s_node))
		slot->s_rec.r_val.ov_vec.v_count[0] = INTERNAL_NODE_VALUE_SIZE;
	else {
		uint32_t *curr_val_offset;
		uint32_t *prev_val_offset;

		curr_val_offset = fkvv_val_offset_get(slot->s_node,
						      slot->s_idx);
		if (slot->s_idx == 0)
			slot->s_rec.r_val.ov_vec.v_count[0] = *curr_val_offset;
		else {
			prev_val_offset = fkvv_val_offset_get(slot->s_node,
							      slot->s_idx - 1);
			slot->s_rec.r_val.ov_vec.v_count[0] = *curr_val_offset -
							      *prev_val_offset;
		}
	}
	slot->s_rec.r_val.ov_buf[0] = fkvv_val(slot->s_node, slot->s_idx);
	fkvv_node_key(slot);
	M0_POST(fkvv_rec_is_valid(slot));
}

static void fkvv_node_key(struct slot *slot)
{
	const struct nd  *node = slot->s_node;
	struct fkvv_head   *h    = fkvv_data(node);

	M0_PRE(h->fkvv_used > 0 && slot->s_idx < h->fkvv_used);

	slot->s_rec.r_key.k_data.ov_vec.v_nr = 1;
	slot->s_rec.r_key.k_data.ov_vec.v_count[0] = h->fkvv_ksize;
	slot->s_rec.r_key.k_data.ov_buf[0] = fkvv_key(slot->s_node,
						      slot->s_idx);
}

static void fkvv_child(struct slot *slot, struct segaddr *addr)
{
	/**
	 * This function will return the memory address pointing to its child
	 * node. We will call the function fkvv_val() for this purpose.
	 * This function is called for internal nodes.
	 */
	const struct nd  *node = slot->s_node;
	struct fkvv_head *h    = fkvv_data(node);

	M0_PRE(h->fkvv_used > 0 && slot->s_idx < h->fkvv_used);

	*addr = *(struct segaddr *)fkvv_val(node, slot->s_idx);
}

static bool fkvv_isfit(struct slot *slot)
{
	/**
	 * This function will determine if the given record provided by
	 * the solt can be added to the node.
	 */
	struct fkvv_head *h     = fkvv_data(slot->s_node);
	int               vsize = m0_vec_count(&slot->s_rec.r_val.ov_vec);
	int               rsize;

	M0_PRE(fkvv_rec_is_valid(slot));
	if (IS_INTERNAL_NODE(slot->s_node)) {
		M0_ASSERT(vsize == INTERNAL_NODE_VALUE_SIZE);
		rsize = h->fkvv_ksize + vsize;
	} else {
		rsize = h->fkvv_ksize + OFFSET_SIZE + vsize;
	}
	return rsize <= fkvv_space(slot->s_node);
}

static void fkvv_done(struct slot *slot, bool modified)
{
	/**
	 * Function implementation is not needed yet. In future if we want to
	 * calculate checksum per record, we might want to implement this
	 * function.
	*/
}

static void fkvv_make_internal(struct slot *slot)
{
	struct fkvv_head *h  = fkvv_data(slot->s_node);
	void             *key_addr;
	void             *val_addr;
	int               total_key_size;
	int               total_val_size;


	if (h->fkvv_used == 0 || slot->s_idx == h->fkvv_used) {
		h->fkvv_used++;
		return;
	}

	key_addr       = fkvv_key(slot->s_node, slot->s_idx);
	val_addr       = fkvv_val(slot->s_node, h->fkvv_used - 1);

	total_key_size = h->fkvv_ksize * (h->fkvv_used - slot->s_idx);
	total_val_size = INTERNAL_NODE_VALUE_SIZE * (h->fkvv_used - slot->s_idx);

	m0_memmove(key_addr + h->fkvv_ksize, key_addr, total_key_size);
	m0_memmove(val_addr - INTERNAL_NODE_VALUE_SIZE, val_addr,
		   total_val_size);

	h->fkvv_used++;
}

static void fkvv_make_leaf(struct slot *slot)
{
	struct fkvv_head *h = fkvv_data(slot->s_node);
	uint32_t         *curr_val_offset;
	uint32_t         *prev_val_offset   = NULL;
	uint32_t         *last_val_offset;
	uint32_t          new_val_offset;
	void             *key_addr;
	void             *val_addr;
	int               unit_key_offset_rsize;
	int               total_key_size;
	int               total_val_size;
	int               new_val_size;
	int               idx       = slot->s_idx;
	int               last_idx  = h->fkvv_used - 1;
	int               i;

	new_val_size =  m0_vec_count(&slot->s_rec.r_val.ov_vec);

	if (slot->s_idx == 0)
		new_val_offset  = new_val_size;
	else {
		prev_val_offset = fkvv_val_offset_get(slot->s_node, idx - 1);
		new_val_offset  = *prev_val_offset + new_val_size;
	}

	if (slot->s_idx == h->fkvv_used) {
		h->fkvv_used++;
		curr_val_offset  = fkvv_val_offset_get(slot->s_node, idx);
		*curr_val_offset = new_val_offset;
		return;
	}

	last_val_offset        = fkvv_val_offset_get(slot->s_node, last_idx);
	unit_key_offset_rsize  = h->fkvv_ksize + OFFSET_SIZE;

	key_addr               = fkvv_key(slot->s_node, idx);
	val_addr               = fkvv_val(slot->s_node, last_idx);

	total_key_size         = (unit_key_offset_rsize) * (h->fkvv_used - idx);
	total_val_size         = (idx == 0) ? *last_val_offset :
				 *last_val_offset - *prev_val_offset;

	m0_memmove(key_addr + unit_key_offset_rsize, key_addr, total_key_size);
	m0_memmove(val_addr - new_val_size, val_addr, total_val_size);

	h->fkvv_used++;

	/* Update offeset values */
	curr_val_offset  = fkvv_val_offset_get(slot->s_node, idx);
	*curr_val_offset = new_val_offset;

	for (i = idx + 1; i < h->fkvv_used; i++) {
		curr_val_offset  = fkvv_val_offset_get(slot->s_node, i);
		*curr_val_offset = *curr_val_offset + new_val_size;
	}
}

static void fkvv_make(struct slot *slot)
{
	(IS_INTERNAL_NODE(slot->s_node)) ? fkvv_make_internal(slot)
					 : fkvv_make_leaf(slot);
}

static void fkvv_val_resize(struct slot *slot, int vsize_diff)
{
	struct fkvv_head *h = fkvv_data(slot->s_node);
	void             *val_addr;
	uint32_t         *curr_val_offset;
	uint32_t         *last_val_offset;
	int               total_val_size;
	int               i;

	M0_PRE(!IS_INTERNAL_NODE(slot->s_node));
	M0_PRE(slot->s_idx < h->fkvv_used && h->fkvv_used > 0);

	curr_val_offset = fkvv_val_offset_get(slot->s_node, slot->s_idx);
	last_val_offset = fkvv_val_offset_get(slot->s_node, h->fkvv_used - 1);

	val_addr        = fkvv_val(slot->s_node, h->fkvv_used - 1);
	total_val_size  = *last_val_offset - *curr_val_offset;

	m0_memmove(val_addr - vsize_diff, val_addr, total_val_size);
	for (i = slot->s_idx; i < h->fkvv_used; i++) {
		curr_val_offset  = fkvv_val_offset_get(slot->s_node, i);
		*curr_val_offset = *curr_val_offset + vsize_diff;
	}
}

static void fkvv_fix(const struct nd *node)
{
	struct fkvv_head *h = fkvv_data(node);

	m0_format_footer_update(h);
	/** Capture changes in fkvv_capture */
}

static void fkvv_cut(const struct nd *node, int idx, int size)
{

}

static void fkvv_del_internal(const struct nd *node, int idx)
{
	struct fkvv_head *h     = fkvv_data(node);
	void             *key_addr;
	void             *val_addr;
	int               total_key_size;
	int               total_val_size;

	M0_PRE(h->fkvv_used > 0 && idx < h->fkvv_used);

	if (idx == h->fkvv_used - 1) {
		h->fkvv_used--;
		return;
	}

	key_addr       = fkvv_key(node, idx);
	val_addr       = fkvv_val(node, h->fkvv_used - 1);

	total_key_size = h->fkvv_ksize * (h->fkvv_used - idx - 1);
	total_val_size = INTERNAL_NODE_VALUE_SIZE * (h->fkvv_used - idx - 1);

	m0_memmove(key_addr, key_addr + h->fkvv_ksize, total_key_size);
	m0_memmove(val_addr + INTERNAL_NODE_VALUE_SIZE, val_addr,
		   total_val_size);

	h->fkvv_used--;
}

static void fkvv_del_leaf(const struct nd *node, int idx)
{
	struct fkvv_head *h     = fkvv_data(node);
	int               key_offset_rsize;
	int               value_size;
	void             *key_addr;
	void             *val_addr;
	uint32_t         *curr_val_offset;
	uint32_t         *prev_val_offset;
	uint32_t         *last_val_offset;
	int               total_key_size;
	int               total_val_size;
	int               i;

	M0_PRE(h->fkvv_used > 0 && idx < h->fkvv_used);

	if (idx == h->fkvv_used - 1) {
		h->fkvv_used--;
		return;
	}

	curr_val_offset         = fkvv_val_offset_get(node, idx);
	last_val_offset         = fkvv_val_offset_get(node, h->fkvv_used - 1);
	key_offset_rsize        = h->fkvv_ksize + OFFSET_SIZE;
	if (idx == 0)
		value_size      = *curr_val_offset;
	else {
		prev_val_offset = fkvv_val_offset_get(node, idx - 1);
		value_size      = *curr_val_offset - *prev_val_offset;
	}

	key_addr       = fkvv_key(node, idx);
	val_addr       = fkvv_val(node, h->fkvv_used - 1);

	total_key_size = (key_offset_rsize) * (h->fkvv_used - idx - 1);
	total_val_size = *last_val_offset - *curr_val_offset;

	m0_memmove(key_addr, key_addr + key_offset_rsize, total_key_size);
	m0_memmove(val_addr + value_size, val_addr, total_val_size);

	h->fkvv_used--;

	/* Update value offset */
	for (i = idx; i < h->fkvv_used; i++) {
		curr_val_offset = fkvv_val_offset_get(node, i);
		*curr_val_offset = *curr_val_offset - value_size;
	}
}

static void fkvv_del(const struct nd *node, int idx)
{
	(IS_INTERNAL_NODE(node)) ? fkvv_del_internal(node, idx)
				 : fkvv_del_leaf(node, idx);
}

static void fkvv_set_level(const struct nd *node, uint8_t new_level)
{
	struct fkvv_head *h = fkvv_data(node);

	h->fkvv_level = new_level;
}

static void fkvv_set_rec_count(const struct nd *node, uint16_t count)
{
	struct fkvv_head *h = fkvv_data(node);

	h->fkvv_used = count;
}

static bool fkvv_invariant(const struct nd *node)
{
	const struct fkvv_head *h = fkvv_data(node);

	/* TBD: add check for h_tree_type after initializing it in node_init. */
	return
	_0C(h->fkvv_fmt.hd_magic == M0_FORMAT_HEADER_MAGIC) &&
	_0C(h->fkvv_seg.h_node_type == BNT_FIXED_KEYSIZE_VARIABLE_VALUESIZE) &&
	_0C(h->fkvv_ksize != 0) &&
	_0C(h->fkvv_shift == segaddr_shift(&node->n_addr));
}

static bool fkvv_iskey_smaller(const struct nd *node, int cur_key_idx)
{
	struct fkvv_head        *h;
	struct m0_btree_key      key_prev;
	struct m0_btree_key      key_next;
	struct m0_bufvec_cursor  cur_prev;
	struct m0_bufvec_cursor  cur_next;
	void                    *p_key_prev;
	m0_bcount_t              ksize_prev;
	void                    *p_key_next;
	m0_bcount_t              ksize_next;
	int                      diff;
	int                      prev_key_idx = cur_key_idx;
	int                      next_key_idx = cur_key_idx + 1;

	h          = fkvv_data(node);
	ksize_prev = h->fkvv_ksize;
	ksize_next = h->fkvv_ksize;

	key_prev.k_data = M0_BUFVEC_INIT_BUF(&p_key_prev, &ksize_prev);
	key_next.k_data = M0_BUFVEC_INIT_BUF(&p_key_next, &ksize_next);

	p_key_prev = fkvv_key(node, prev_key_idx);
	p_key_next = fkvv_key(node, next_key_idx);

	m0_bufvec_cursor_init(&cur_prev, &key_prev.k_data);
	m0_bufvec_cursor_init(&cur_next, &key_next.k_data);
	diff = m0_bufvec_cursor_cmp(&cur_prev, &cur_next);
	if (diff >= 0)
		return false;
	return true;
}

static bool fkvv_expensive_invariant(const struct nd *node)
{
	int count = bnode_count(node);
	return _0C(ergo(count > 1, m0_forall(i, count - 1,
					     fkvv_iskey_smaller(node, i))));
}

static bool fkvv_verify(const struct nd *node)
{
	const struct fkvv_head *h = fkvv_data(node);
	return m0_format_footer_verify(h, true) == 0;
}

static void fkvv_opaque_set(const struct segaddr *addr, void *opaque)
{
	/**
	 * This function saves the opaque data.
	 */
	struct fkvv_head *h = segaddr_addr(addr);
	h->fkvv_opaque = opaque;
	/** This change should NEVER be captured.*/
}

static void *fkvv_opaque_get(const struct segaddr *addr)
{
	/**
	 * This function return the opaque data.
	 */
	struct fkvv_head *h = segaddr_addr(addr);
	return h->fkvv_opaque;
}

/**
 * This function will calculate key and value region size which needs to be
 * captured in transaction.
 */
static void fkvv_capture_krsize_vrsize_cal(struct slot *slot, int *p_krsize,
					   int *p_vrsize)
{
	struct fkvv_head *h                = fkvv_data(slot->s_node);
	int               rec_modify_count = h->fkvv_used - slot->s_idx;

	if (IS_INTERNAL_NODE(slot->s_node)) {
		*p_krsize = h->fkvv_ksize * rec_modify_count;
		*p_vrsize = INTERNAL_NODE_VALUE_SIZE * rec_modify_count;
	} else {
		uint32_t *last_val_offset;
		uint32_t *prev_val_offset;

		*p_krsize = (h->fkvv_ksize + OFFSET_SIZE) * rec_modify_count;

		last_val_offset = fkvv_val_offset_get(slot->s_node,
						      h->fkvv_used - 1);
		if (slot->s_idx == 0) {
			*p_vrsize = *last_val_offset;
		} else {
			prev_val_offset = fkvv_val_offset_get(slot->s_node,
							      slot->s_idx - 1);
			*p_vrsize = *last_val_offset - *prev_val_offset;
		}
	}
}

static void fkvv_capture(struct slot *slot, struct m0_be_tx *tx)
{
	/**
	 * This function will capture the data in node segment.
	 */
	struct fkvv_head   *h         = fkvv_data(slot->s_node);
	struct m0_be_seg   *seg       = slot->s_node->n_tree->t_seg;
	m0_bcount_t         hsize     = sizeof(*h) - sizeof(h->fkvv_opaque);
	void               *start_key;
	void               *last_val;

	if (h->fkvv_used > slot->s_idx) {
		int  krsize;
		int  vrsize;
		int *p_krsize = &krsize;
		int *p_vrsize = &vrsize;

		start_key = fkvv_key(slot->s_node, slot->s_idx);
		last_val  = fkvv_val(slot->s_node, h->fkvv_used - 1);

		fkvv_capture_krsize_vrsize_cal(slot, p_krsize, p_vrsize);

		M0_BTREE_TX_CAPTURE(tx, seg, start_key, krsize);
		M0_BTREE_TX_CAPTURE(tx, seg, last_val, vrsize);

	} else if (h->fkvv_opaque == NULL)
		hsize += sizeof(h->fkvv_opaque);

	M0_BTREE_TX_CAPTURE(tx, seg, h, hsize);
}

static int fkvv_create_delete_credit_size(void)
{
	struct fkvv_head *h;
	return sizeof(*h);
}


static void fkvv_node_alloc_credit(const struct nd *node,
				struct m0_be_tx_credit *accum)
{
	int             node_size   = node->n_size;
	int             shift       = __builtin_ffsl(node_size) - 1;

	m0_be_allocator_credit(NULL, M0_BAO_ALLOC_ALIGNED,
			       node_size, shift, accum);
}

static void fkvv_node_free_credit(const struct nd *node,
				  struct m0_be_tx_credit *accum)
{
	int             node_size   = node->n_size;
	int             shift       = __builtin_ffsl(node_size) - 1;
	int             header_size = sizeof(struct fkvv_head);

	m0_be_allocator_credit(NULL, M0_BAO_FREE_ALIGNED,
			       node_size, shift, accum);

	m0_be_tx_credit_add(accum, &M0_BE_TX_CREDIT(1, header_size));
}

static void fkvv_rec_put_credit(const struct nd *node, m0_bcount_t ksize,
			        m0_bcount_t vsize,
				struct m0_be_tx_credit *accum)
{
	int             node_size   = node->n_size;

	m0_be_tx_credit_add(accum, &M0_BE_TX_CREDIT(3, node_size));
}

static void fkvv_rec_update_credit(const struct nd *node, m0_bcount_t ksize,
				   m0_bcount_t vsize,
				   struct m0_be_tx_credit *accum)
{
	int             node_size   = node->n_size;

	m0_be_tx_credit_add(accum, &M0_BE_TX_CREDIT(3, node_size));
}

static void fkvv_rec_del_credit(const struct nd *node, m0_bcount_t ksize,
				m0_bcount_t vsize,
				struct m0_be_tx_credit *accum)
{
	int             node_size   = node->n_size;

	m0_be_tx_credit_add(accum, &M0_BE_TX_CREDIT(3, node_size));
}

/**
 *  --------------------------------------------------------
 *  Section END -
 *  Fixed Sized Keys and Variable Sized Value Node Structure
 *  ---------------------------------------------------------
 */

/**
 *  --------------------------------------------
 *  Section START -
 *  Variable Sized Keys and Values Node Structure
 *  --------------------------------------------
 *
 * Proposed internal node structure
 *
 * +----------+----+------+----+----------------+----+----+----+----+----+----+
 * |          |    |      |    |                |    |    |    |    |    |    |
 * | Node Hdr | K0 |  K1  | K2 +-->          <--+ K2 | V2 | K1 | V1 | K0 | V0 |
 * |          |    |      |    |                | Off|    | Off|    | Off|    |
 * +----------+----+------+----+-----------------+++--------+++-------+++-----+
 *                 ^      ^    ^                  |          |         |
 *                 |      |    |                  |          |         |
 *                 +------+----+------------------+----------+---------+
 *                        |    |                  |          |
 *                        +----+------------------+----------+
 *                             |                  |
 *                             +------------------+
 *
 * For the internal nodes, the above structure will be used.
 * The internal nodes will have keys of variable size whereas the values will be
 * of fixed size as they are pointers to child nodes.
 * The Keys will be added starting from the end of the node header in an
 * increasing order whereas the Values will be added starting from the end of
 * the node where each value will be preceded by the offset pointing to the
 * end of the Key associated with that particular Value.
 * Using this structure, the overhead of maintaining a directory is reduced.
 *
 *
 * Proposed leaf node structure
 *
 *                        +--------------------------+
 *                        |                          |
 *                 +------+-----------------------+  |
 *                 |      |                       |  |
 *             +---+------+-------------------+   |  |
 *             |   |      |                   |   |  |
 *             v   v      v                   |   |  | DIR                    16   11       3  0
 * +----------+--+----+--------+-------------++-+-++-++--+--+--+--------------+----+--------+--+
 * |          |  |    |        |             |  |  |  |  |  |  |              |    |        |  |
 * | Node Hdr |K0| K1 |   K2   |         +-->+--+--+--+--+--+--+              | V2 |   V1   |V0|
 * |          |  |    |        |         |   |  |  |  |  |  |  |              |    |        |  |
 * +--------+-+--+----+--------+---------+---++-++-++-+--+--+--+--------------+----+--------+--+
 *          | 0  5    12                 |    |  |  |                           ^       ^     ^
 *          +----------------------------+    |  |  |                           |       |     |
 *                                            +--+--+---------------------------+-------+-----+
 *                                               |  |                           |       |
 *                                               +--+---------------------------+-------+
 *                                                  |                           |
 *                                                  +---------------------------+
 *
 *
 *
 *  The above structure represents the way variable sized keys and values will
 *  be stored in memory.
 *  Node Hdr or Node Header will store all the relevant info regarding this node
 *  type.
 *  The Keys will be added starting from the end of the node header in an
 *  increasing order whereas the Values will be added starting from the end of
 *  the node such that the Value of the first record will be at the extreme
 *  right, the Value for the second record to the left of the Value of the
 *  first record and so on.
 *  This way the Keys start populating from the left of the node (after the
 *  Node Header) while the Values start populating from the right of the node.
 *  As the records get added the empty space between the Keys list and the
 *  Values list starts to shrink.
 *
 *  Additionally, we will maintain a directory in the central region of the node
 *  which will contain the offsets to identify the address of the particular
 *  key and value.
 *  This Directory starts in the center of the empty space between Keys and
 *  Values and will float in this region so that if addition of the new record
 *  causes either Key or Value to overwrite the Directory then the Directory
 *  will need to be shifted to make space for the incoming Key/Value;
 *  accordingly the Directory pointer in the Node Header will be updated. If no
 *  space exists to add the new Record then an Overflow has happened and the new
 *  record cannot be inserted in this node. The credit calculations for the
 *  addition of the Record need to account for the moving of this Directory.
 *
 */
#define INT_OFFSET sizeof(uint32_t)

static void vkvv_init(const struct segaddr *addr, int shift, int ksize,
		      int vsize, uint32_t ntype, uint64_t gen,
		      struct m0_fid fid);
static void vkvv_fini(const struct nd *node);
static int  vkvv_count_rec(const struct nd *node);
static int  vkvv_space(const struct nd *node);
static int  vkvv_level(const struct nd *node);
static int  vkvv_shift(const struct nd *node);
static int  vkvv_keysize(const struct nd *node);
static int  vkvv_valsize(const struct nd *node);
static bool vkvv_isunderflow(const struct nd *node, bool predict);
static bool vkvv_isoverflow(const struct nd *node,
			    const struct m0_btree_rec *rec);
static void vkvv_fid(const struct nd *node, struct m0_fid *fid);
static void vkvv_rec(struct slot *slot);
static void vkvv_node_key(struct slot *slot);
static void vkvv_child(struct slot *slot, struct segaddr *addr);
static bool vkvv_isfit(struct slot *slot);
static void vkvv_done(struct slot *slot, bool modified);
static void vkvv_make(struct slot *slot);
static void vkvv_val_resize(struct slot *slot, int vsize_diff);
static void vkvv_fix(const struct nd *node);
static void vkvv_cut(const struct nd *node, int idx, int size);
static void vkvv_del(const struct nd *node, int idx);
static void vkvv_set_level(const struct nd *node, uint8_t new_level);
static void vkvv_set_rec_count(const struct nd *node, uint16_t count);
static bool vkvv_invariant(const struct nd *node);
static bool vkvv_expensive_invariant(const struct nd *node);
static bool vkvv_verify(const struct nd *node);
static void vkvv_opaque_set(const struct segaddr *addr, void *opaque);
static void *vkvv_opaque_get(const struct segaddr *addr);
static void vkvv_capture(struct slot *slot, struct m0_be_tx *tx);
static int  vkvv_create_delete_credit_size(void);
static void vkvv_node_alloc_credit(const struct nd *node,
				struct m0_be_tx_credit *accum);
static void vkvv_node_free_credit(const struct nd *node,
				struct m0_be_tx_credit *accum);
static void vkvv_rec_put_credit(const struct nd *node, m0_bcount_t ksize,
			      m0_bcount_t vsize,
			      struct m0_be_tx_credit *accum);
static void vkvv_rec_update_credit(const struct nd *node, m0_bcount_t ksize,
				 m0_bcount_t vsize,
				 struct m0_be_tx_credit *accum);
static void vkvv_rec_del_credit(const struct nd *node, m0_bcount_t ksize,
			      m0_bcount_t vsize,
			      struct m0_be_tx_credit *accum);

static const struct node_type variable_kv_format = {
	.nt_id                        = BNT_VARIABLE_KEYSIZE_VARIABLE_VALUESIZE,
	.nt_name                      = "m0_bnode_variable_kv_size_format",
	.nt_init                      = vkvv_init,
	.nt_fini                      = vkvv_fini,
	.nt_count_rec                 = vkvv_count_rec,
	.nt_space                     = vkvv_space,
	.nt_level                     = vkvv_level,
	.nt_shift                     = vkvv_shift,
	.nt_keysize                   = vkvv_keysize,
	.nt_valsize                   = vkvv_valsize,
	.nt_isunderflow               = vkvv_isunderflow,
	.nt_isoverflow                = vkvv_isoverflow,
	.nt_fid                       = vkvv_fid,
	.nt_rec                       = vkvv_rec,
	.nt_key                       = vkvv_node_key,
	.nt_child                     = vkvv_child,
	.nt_isfit                     = vkvv_isfit,
	.nt_done                      = vkvv_done,
	.nt_make                      = vkvv_make,
	.nt_val_resize                = vkvv_val_resize,
	.nt_fix                       = vkvv_fix,
	.nt_cut                       = vkvv_cut,
	.nt_del                       = vkvv_del,
	.nt_set_level                 = vkvv_set_level,
	.nt_set_rec_count             = vkvv_set_rec_count,
	.nt_move                      = generic_move,
	.nt_invariant                 = vkvv_invariant,
	.nt_expensive_invariant       = vkvv_expensive_invariant,
	.nt_isvalid                   = segaddr_header_isvalid,
	.nt_verify                    = vkvv_verify,
	.nt_opaque_set                = vkvv_opaque_set,
	.nt_opaque_get                = vkvv_opaque_get,
	.nt_capture                   = vkvv_capture,
	.nt_create_delete_credit_size = vkvv_create_delete_credit_size,
	.nt_node_alloc_credit         = vkvv_node_alloc_credit,
	.nt_node_free_credit          = vkvv_node_free_credit,
	.nt_rec_put_credit            = vkvv_rec_put_credit,
	.nt_rec_update_credit         = vkvv_rec_update_credit,
	.nt_rec_del_credit            = vkvv_rec_del_credit,
	//.nt_node_free_credits         = NULL,
	/* .nt_ksize_get          = ff_ksize_get, */
	/* .nt_valsize_get        = ff_valsize_get, */
};

struct dir_rec {
	uint32_t key_offset;
	uint32_t val_offset;
};
struct vkvv_head {
	struct m0_format_header  vkvv_fmt;        /*< Node Header */
	struct node_header       vkvv_seg;        /*< Node type information */
	/**
	 * The above 2 structures should always be together with node_header
	 * following the m0_format_header.
	 */

	uint16_t                 vkvv_used;       /*< Count of records */
	uint8_t                  vkvv_shift;      /*< Node size as pow-of-2 */
	uint8_t                  vkvv_level;      /*< Level in Btree */
	uint32_t                 vkvv_dir_offset; /*< Offset pointing to dir */

	struct m0_format_footer  vkvv_foot;       /*< Node Footer */
	void                    *vkvv_opaque;     /*< opaque data */
	/**
	 *  This space is used to host the Keys, Values and Directory upto the
	 *  size of the node.
	 */
} M0_XCA_RECORD M0_XCA_DOMAIN(be);

static struct vkvv_head *vkvv_data(const struct nd *node)
{
	return segaddr_addr(&node->n_addr);
}

/**
 * @brief This function returns the size occupied by each value entry for
 *        internal node.
 */
static uint32_t vkvv_get_vspace(void)
{
	return sizeof(void *) + INT_OFFSET;
}

/**
 * @brief  This function will do all the initialisations. Here, it
 *         will call a function to return the offset for the directory
 *         present in the middle of the node memory for leaf nodes.
 */
static void vkvv_init(const struct segaddr *addr, int shift, int ksize,
		      int vsize, uint32_t ntype, uint64_t gen,
		      struct m0_fid fid)
{
	struct vkvv_head *h     = segaddr_addr(addr);
	M0_SET0(h);

	h->vkvv_dir_offset      = ((1ULL << shift) - sizeof(*h))/2;
	h->vkvv_shift           = shift;
	h->vkvv_seg.h_node_type = ntype;
	h->vkvv_seg.h_gen       = gen;
	h->vkvv_seg.h_fid       = fid;
	h->vkvv_opaque          = NULL;

	m0_format_header_pack(&h->vkvv_fmt, &(struct m0_format_tag){
		.ot_version       = M0_BTREE_NODE_FORMAT_VERSION,
		.ot_type          = M0_FORMAT_TYPE_BE_BNODE,
		.ot_footer_offset = offsetof(struct vkvv_head, vkvv_foot)
	});
	m0_format_footer_update(h);
}

/**
 * @brief This function will do all the finalisations in the header.
 */
static void vkvv_fini(const struct nd *node)
{
	struct vkvv_head *h = vkvv_data(node);
	m0_format_header_pack(&h->vkvv_fmt, &(struct m0_format_tag){
		.ot_version       = 0,
		.ot_type          = 0,
		.ot_footer_offset = 0
	});

	h->vkvv_fmt.hd_magic = 0;
	h->vkvv_opaque       = NULL;
}

/**
 * @brief This function returns the offset pointing to the end of key for
 *        internal nodes.
 */
static uint32_t *vkvv_get_key_offset(const struct nd *node, int idx)
{
	struct vkvv_head *h          = vkvv_data(node);
	uint32_t          vspace     = vkvv_get_vspace();
	uint32_t          size       = 1ULL << h->vkvv_shift;
	void             *start_addr = (void*)h + size - vspace;
	uint32_t         *offset;

	offset = start_addr - vspace * idx;
	return offset;
}

/**
 * @brief This function returns the directory address for leaf node.
 */
static struct dir_rec *vkvv_get_dir_addr(const struct nd *node)
{
	struct vkvv_head *h = vkvv_data(node);
	return ((void *)h + sizeof(*h) + h->vkvv_dir_offset);
}

/**
 * @brief This function returns the count of values in the node space.
 *        It is achieved using the vkvv_used variable.
 */
static int  vkvv_count_rec(const struct nd *node)
{
	return vkvv_data(node)->vkvv_used;
}

/**
 * @brief This function returns the space(in bytes) available in the
 *        node. This can be achieved by maintaining an entry in the
 *        directory of the next location where upcoming KV will be
 *        added. Using this entry, we can calculate the available
 *        space.
 */
static int  vkvv_space(const struct nd *node)
{
	struct vkvv_head      *h          = vkvv_data(node);
	uint32_t               total_size = 1ULL << h->vkvv_shift;

	uint32_t               size_of_all_keys;
	uint32_t               size_of_all_values;
	uint32_t               available_size;
	struct dir_rec        *dir_entry;
	uint32_t               dir_size;
	uint32_t              *offset;

	if (h->vkvv_level == 0) {
		dir_entry = vkvv_get_dir_addr(node);
		dir_size  = (sizeof(struct dir_rec)) * (h->vkvv_used + 1);
		if (h->vkvv_used == 0){
			size_of_all_keys   = 0;
			size_of_all_values = 0;
		} else {
			size_of_all_keys   = dir_entry[h->vkvv_used].key_offset;
			size_of_all_values = dir_entry[h->vkvv_used].val_offset;
		}
		available_size = total_size - sizeof(*h) - dir_size -
				 size_of_all_keys - size_of_all_values;
	} else {
		if (h->vkvv_used == 0)
			size_of_all_keys = 0;
		else {
			offset = vkvv_get_key_offset(node, h->vkvv_used - 1);
			size_of_all_keys = *offset;
		}

		size_of_all_values = vkvv_get_vspace() * h->vkvv_used;
		available_size     = total_size - sizeof(*h) -
				     size_of_all_values - size_of_all_keys;
	}

	return available_size;
}

/**
 * @brief This function will return the vkvv_shift from node_header.
 */
static int  vkvv_shift(const struct nd *node)
{
	return vkvv_data(node)->vkvv_shift;
}

/**
 * @brief This function will return the vkvv_level from node_header.
 */
static int  vkvv_level(const struct nd *node)
{
	return vkvv_data(node)->vkvv_level;
}

/**
 * @brief This function will return the -1 as the key size because all
 *        the keys, for leaf or internal node, will be of variable size.
 */
static int  vkvv_keysize(const struct nd *node)
{
	return -1;
}

/**
 * @brief This function will return the -1 as the value size for leaf
 *        nodes because the values are of variable size. Whereas for
 *        internal nodes, the values will essentially be pointers to the
 *        child nodes which will have a constant size.
 */
static int  vkvv_valsize(const struct nd *node)
{
	if (vkvv_level(node) != 0)
		return sizeof(void *);
	else
		return -1;
}

/**
 * @brief This function will identify the possibility of underflow
 *        while adding a new record. We need to check if ff_used will
 *        become 0 or not.
 */
static bool vkvv_isunderflow(const struct nd *node, bool predict)
{
	int16_t rec_count = vkvv_data(node)->vkvv_used;
	if (predict && rec_count != 0)
		rec_count--;
	return  rec_count == 0;
}

/**
 * @brief This function will identify the possibility of overflow
 *        while adding a new record.
 */
static bool vkvv_isoverflow(const struct nd *node,
			    const struct m0_btree_rec *rec)
{
	m0_bcount_t vsize;
	m0_bcount_t ksize;
	uint16_t    dir_entry;

	if (vkvv_level(node) == 0) {
		ksize     = m0_vec_count(&rec->r_key.k_data.ov_vec);
		vsize     = m0_vec_count(&rec->r_val.ov_vec);
		dir_entry = sizeof(struct dir_rec);
	} else {
		ksize     = MAX_KEY_SIZE + sizeof(uint64_t);
		vsize     = vkvv_get_vspace();
		dir_entry = 0;
	}
	return (ksize + vsize + dir_entry < vkvv_space(node)) ? false : true;
}

static void vkvv_fid(const struct nd *node, struct m0_fid *fid)
{
	struct vkvv_head *h   = vkvv_data(node);
	*fid = h->vkvv_seg.h_fid;
}

static uint32_t vkvv_lnode_rec_key_size(const struct nd *node, int idx)
{
	struct dir_rec *dir_entry = vkvv_get_dir_addr(node);

	return dir_entry[idx + 1].key_offset - dir_entry[idx].key_offset;
}

static uint32_t vkvv_inode_rec_key_size(const struct nd *node, int idx)
{
	uint32_t *offset;
	uint32_t *prev_offset;

	if (idx == 0) {
		offset = vkvv_get_key_offset(node, idx);
		return *offset;
	} else {
		offset      = vkvv_get_key_offset(node, idx);
		prev_offset = vkvv_get_key_offset(node, idx - 1);
		return (*offset - *prev_offset);
	}
}

/**
 * @brief This function is used to get the size of the key at the given
 *        index. This can be achieved by checking the difference in
 *        offsets of the current key and the key immediately after it.
 */
static uint32_t vkvv_rec_key_size(const struct nd *node, int idx)
{
	struct vkvv_head *h = vkvv_data(node);
	if (h->vkvv_level == 0)
		return vkvv_lnode_rec_key_size(node, idx);
	else
		return vkvv_inode_rec_key_size(node, idx);
}

static uint32_t vkvv_lnode_rec_val_size(const struct nd *node, int idx)
{
	struct dir_rec *dir_entry = vkvv_get_dir_addr(node);

	return dir_entry[idx + 1].val_offset - dir_entry[idx].val_offset;
}

/**
 * @brief This function is used to get the size of the value at the
 *        given index. This can be achieved by checking the difference
 *        in offsets of the current key and the key immediately after
 *        it for leaf nodes, and since values have a constant size for internal
 *        nodes, we will return that particular value.
 */
static uint32_t vkvv_rec_val_size(const struct nd *node, int idx)
{
	struct vkvv_head *h = vkvv_data(node);
	if (h->vkvv_level == 0)
		return vkvv_lnode_rec_val_size(node, idx);
	else
		return vkvv_valsize(node);
}

static void *vkvv_lnode_key(const struct nd *node, int idx)
{
	struct vkvv_head *h         = vkvv_data(node);
	struct dir_rec   *dir_entry = vkvv_get_dir_addr(node);

	return ((void*)h + sizeof(*h) + dir_entry[idx].key_offset);
}

static void *vkvv_inode_key(const struct nd *node, int idx)
{
	struct vkvv_head *h = vkvv_data(node);
	uint32_t         *offset;

	if (idx == 0)
		return ((void*)h + sizeof(*h));
	else {
		offset = vkvv_get_key_offset(node, idx - 1);
		return ((void*)h + sizeof(*h) + *offset);
	}
}

/**
 * @brief Return the memory address pointing to key space.
 */
static void *vkvv_key(const struct nd *node, int idx)
{
	if (vkvv_level(node) == 0)
		return vkvv_lnode_key(node, idx);
	else
		return vkvv_inode_key(node, idx);
}

static void *vkvv_lnode_val(const struct nd *node, int idx)
{
	struct vkvv_head *h         = vkvv_data(node);
	int               size      = 1ULL << h->vkvv_shift;
	struct dir_rec   *dir_entry = vkvv_get_dir_addr(node);

	return ((void*)h + size - dir_entry[idx].val_offset);
}

static void *vkvv_inode_val(const struct nd *node, int idx)
{
	struct vkvv_head *h      = vkvv_data(node);
	uint32_t          size   = 1ULL << h->vkvv_shift;
	uint32_t          vspace = vkvv_get_vspace();

	return ((void*)h + size - vspace * idx + INT_OFFSET);
}

/**
 * @brief Return the memory address pointing to value space.
 */
static void *vkvv_val(const struct nd *node, int idx)
{
	if (vkvv_level(node) == 0)
		return vkvv_lnode_val(node, idx);
	else
		return vkvv_inode_val(node, idx);
}

/**
 * @brief This function will fill the provided slot with its key and
 *        value based on the index provided.
 *        vkvv_key() functions should be used to get the
 *        memory address pointing to key and val.
 *        vkvv_keysize() functions should be used to
 *        fill the v_count parameter of the slot vector.
 */
static void vkvv_node_key(struct slot *slot)
{
	const struct nd  *node = slot->s_node;
	struct vkvv_head *h    = vkvv_data(node);

	M0_PRE(ergo(!(h->vkvv_used == 0 && slot->s_idx == 0),
		    slot->s_idx <= h->vkvv_used));

	slot->s_rec.r_key.k_data.ov_vec.v_nr = 1;
	slot->s_rec.r_key.k_data.ov_vec.v_count[0] =
		vkvv_rec_key_size(slot->s_node, slot->s_idx);
	slot->s_rec.r_key.k_data.ov_buf[0] =
		vkvv_key(slot->s_node, slot->s_idx);
}

static bool vkvv_rec_is_valid(const struct slot *slot)
{
	m0_bcount_t ksize;
	m0_bcount_t vsize;

	ksize = m0_vec_count(&slot->s_rec.r_key.k_data.ov_vec);
	vsize = m0_vec_count(&slot->s_rec.r_val.ov_vec);

	return _0C(ksize > 0) &&
	       _0C(ergo(IS_INTERNAL_NODE(slot->s_node),
			vsize == INTERNAL_NODE_VALUE_SIZE));
}

/**
 * @brief This function will fill the provided slot with its key and
 *        value based on the index provided.
 *        vkvv_key() and vkvv_val() functions are used to get the
 *        memory address pointing to key and value.
 *        vkvv_keysize() and vkvv_valsize() functions are used to
 *        fill the v_count parameter of the s_rec for key and value.
 */
static void vkvv_rec(struct slot *slot)
{
	struct vkvv_head *h = vkvv_data(slot->s_node);

	M0_PRE(ergo(!(h->vkvv_used == 0 && slot->s_idx == 0),
		    slot->s_idx <= h->vkvv_used));

	slot->s_rec.r_val.ov_vec.v_nr = 1;
	slot->s_rec.r_val.ov_vec.v_count[0] =
		vkvv_rec_val_size(slot->s_node, slot->s_idx);
	slot->s_rec.r_val.ov_buf[0] =
		vkvv_val(slot->s_node, slot->s_idx + 1);
	vkvv_node_key(slot);
	M0_POST(vkvv_rec_is_valid(slot));
}

/**
 * @brief This function validates the structure of the node.
 */
static bool vkvv_invariant(const struct nd *node)
{
	struct vkvv_head *h = vkvv_data(node);

	return  _0C(h->vkvv_fmt.hd_magic == M0_FORMAT_HEADER_MAGIC) &&
		_0C(h->vkvv_seg.h_node_type ==
		    BNT_VARIABLE_KEYSIZE_VARIABLE_VALUESIZE) &&
		_0C(h->vkvv_shift == segaddr_shift(&node->n_addr));
}

/**
 * @brief This function validates the key order within node.
 * Implementation will be thought of once the basic functionality has
 * been implemented.
 */
static bool vkvv_expensive_invariant(const struct nd *node)
{
	return true;
}

static void vkvv_opaque_set(const struct segaddr *addr, void *opaque)
{
	struct vkvv_head *h = segaddr_addr(addr);
	h->vkvv_opaque = opaque;
}

static void *vkvv_opaque_get(const struct segaddr *addr)
{
	struct vkvv_head *h = segaddr_addr(addr);
	return h->vkvv_opaque;
}

static int vkvv_create_delete_credit_size(void)
{
	struct vkvv_head *h;
	return sizeof(*h);
}

/**
 * @brief This function will return the memory address pointing to its
 *        child node.
 */
static void vkvv_child(struct slot *slot, struct segaddr *addr)
{
	struct vkvv_head *h              = vkvv_data(slot->s_node);
	int               total_size     = 1ULL << h->vkvv_shift;
	void             *start_val_addr = (void*)h + total_size;
	int               index          = slot->s_idx;
	uint32_t          vspace         = vkvv_get_vspace();
	void             *new_addr;

	new_addr = start_val_addr - vspace * (index + 1) + INT_OFFSET;
	*addr    = *(struct segaddr *)new_addr;
}

/**
 * @brief This function will determine if the current key and value
 *        can be added to the node.
 */
static bool vkvv_isfit(struct slot *slot)
{
	m0_bcount_t ksize = m0_vec_count(&slot->s_rec.r_key.k_data.ov_vec);
	m0_bcount_t vsize;
	uint16_t    dir_entry;

	if (vkvv_level(slot->s_node) == 0) {
		dir_entry = sizeof(struct dir_rec);
		vsize     = m0_vec_count(&slot->s_rec.r_val.ov_vec);
	} else {
		dir_entry = 0;
		vsize     = vkvv_get_vspace();
	}
	return ksize + vsize + dir_entry <= vkvv_space(slot->s_node);
}

static void vkvv_done(struct slot *slot, bool modified)
{

}

/**
 * @brief This function will determine if the current space for values or keys
 *        overlaps with the space occupied by directory.
 */
static bool vkvv_is_dir_overlap(struct slot *slot)
{
	uint32_t          ksize          =
			m0_vec_count(&slot->s_rec.r_key.k_data.ov_vec);
	uint32_t          vsize          =
			m0_vec_count(&slot->s_rec.r_val.ov_vec);
	struct vkvv_head *h              = vkvv_data(slot->s_node);
	int               count          = h->vkvv_used;

	void             *start_dir_addr = vkvv_get_dir_addr(slot->s_node);
	void             *key_addr       = vkvv_key(slot->s_node, count);
	void             *val_addr       = vkvv_val(slot->s_node, count);
	void             *end_dir_addr   = start_dir_addr +
					   sizeof(struct dir_rec) * (count + 2);

	if (key_addr + ksize > start_dir_addr ||
	    val_addr - vsize < end_dir_addr)
		return true;
	else
		return false;
}

/**
 * @brief This function will move directory if the current space for values or
 *        keys overlaps with the space occupied by directory.
 */
static void vkvv_move_dir(struct slot *slot)
{
	struct vkvv_head *h              = vkvv_data(slot->s_node);
	int               count          = h->vkvv_used;
	uint32_t          ksize          =
			m0_vec_count(&slot->s_rec.r_key.k_data.ov_vec);
	uint32_t          vsize          =
			m0_vec_count(&slot->s_rec.r_val.ov_vec);
	void             *start_dir_addr = vkvv_get_dir_addr(slot->s_node);
	uint32_t          dir_size       = sizeof(struct dir_rec) * (count + 2);
	void             *end_dir_addr   = start_dir_addr + dir_size;
	void             *key_addr       = vkvv_key(slot->s_node, count);
	void             *val_addr       = vkvv_val(slot->s_node, count);
	uint32_t          diff;

	/* Key space overlaps with directory */
	if (key_addr + ksize > start_dir_addr) {
		diff = (key_addr + ksize) - start_dir_addr;
		m0_memmove(start_dir_addr + diff, start_dir_addr, dir_size);
		h->vkvv_dir_offset += diff;
		return;
	}

	/* Value space overlaps with directory */
	if (val_addr - vsize < end_dir_addr) {
		diff = end_dir_addr - (val_addr - vsize);
		m0_memmove(start_dir_addr - diff, start_dir_addr, dir_size);
		h->vkvv_dir_offset -= diff;
		return;
	}
}

static void vkvv_lnode_make(struct slot *slot)
{
	int               index          = slot->s_idx;
	uint32_t          ksize          =
			m0_vec_count(&slot->s_rec.r_key.k_data.ov_vec);
	uint32_t          vsize          =
			m0_vec_count(&slot->s_rec.r_val.ov_vec);
	struct vkvv_head *h              = vkvv_data(slot->s_node);
	struct dir_rec   *dir_entry      = vkvv_get_dir_addr(slot->s_node);
	int               count          = h->vkvv_used;
	void             *start_key_addr;
	void             *start_val_addr;
	int               t_count;
	uint32_t          total_ksize;
	uint32_t          total_vsize;

	if(count != 0 && vkvv_is_dir_overlap(slot)){
		vkvv_move_dir(slot);
		dir_entry = vkvv_get_dir_addr(slot->s_node);;
	}

	if (index == count) {
		/**
		 * No need to do m0_memmove() as data will be added to the end of
		 * current series of keys and values. Just update the
		 * directory to keep a record of the next possible offset.
		 */
		if (index == 0) {
			dir_entry[index].key_offset = 0;
			dir_entry[index].val_offset = 0;
		}
		dir_entry[index + 1].key_offset = dir_entry[index].key_offset +
						  ksize;
		dir_entry[index + 1].val_offset = dir_entry[index].val_offset +
						  vsize;
	} else {
		start_key_addr = vkvv_key(slot->s_node, index);
		start_val_addr = vkvv_val(slot->s_node, index);
		t_count        = count;
		total_ksize    = dir_entry[count].key_offset -
				 dir_entry[index].key_offset;
		total_vsize    = dir_entry[count].val_offset -
				 dir_entry[index].val_offset;

		while (t_count >= index) {
			dir_entry[t_count + 1].key_offset =
				dir_entry[t_count].key_offset;
			dir_entry[t_count + 1].val_offset =
				dir_entry[t_count].val_offset;

			dir_entry[t_count + 1].key_offset =
				dir_entry[t_count + 1].key_offset + ksize;
			dir_entry[t_count + 1].val_offset =
				dir_entry[t_count + 1].val_offset + vsize;
			t_count--;
		}

		m0_memmove(start_key_addr + ksize, start_key_addr, total_ksize);
		m0_memmove(start_val_addr - total_vsize - vsize,
			   start_val_addr - total_vsize, total_vsize);
	}
}


static void vkvv_inode_make(struct slot *slot)
{
	int               index          = slot->s_idx;
	uint32_t          ksize          =
			m0_vec_count(&slot->s_rec.r_key.k_data.ov_vec);
	struct vkvv_head *h              = vkvv_data(slot->s_node);
	uint16_t          count          = h->vkvv_used;
	uint32_t          vspace         = vkvv_get_vspace();
	uint32_t          vsize          = vspace;
	uint32_t         *count_offset;
	uint32_t         *index_offset;
	uint32_t         *index_offset_2;
	uint32_t         *t_offset;
	uint32_t         *t_offset_2;
	uint32_t          total_ksize;
	uint32_t          total_vsize;
	uint32_t         *offset;
	int               t_count;
	void             *start_key_addr;
	void             *start_val_addr;

	if (index == count) {
		/**
		 * No need to do m0_memmove() as data will be added to the end of
		 * current series of keys and values. Just update the
		 * directory to keep a record of the next possible offset.
		 */

		index_offset = vkvv_get_key_offset(slot->s_node, index);

		if (index == 0)
			*index_offset = ksize;
		else {
			 index_offset_2 = vkvv_get_key_offset(slot->s_node,
							      index - 1);
			*index_offset   = *index_offset_2 + ksize;
		}
	} else {
		start_key_addr = vkvv_key(slot->s_node, index);
		start_val_addr = vkvv_val(slot->s_node, index);
		total_vsize    = vspace * (count - index);
		t_count        = count;

		if (index == 0) {
			index_offset = vkvv_get_key_offset(slot->s_node,
							   count - 1);
			total_ksize  = *index_offset;
		} else {
			count_offset = vkvv_get_key_offset(slot->s_node,
							   count - 1);
			index_offset = vkvv_get_key_offset(slot->s_node,
							   index - 1);
			total_ksize  = *count_offset - *index_offset;
		}

		start_val_addr -= INT_OFFSET;

		m0_memmove(start_key_addr + ksize, start_key_addr, total_ksize);
		m0_memmove(start_val_addr - total_vsize - vsize,
			   start_val_addr - total_vsize, total_vsize);

		while (t_count > index) {
			offset  = vkvv_get_key_offset(slot->s_node, t_count);
			*offset = *offset + ksize;
			t_count--;
		}

		if (index == 0) {
			t_offset  = vkvv_get_key_offset(slot->s_node, t_count);
			*t_offset = ksize;
		} else {
			t_offset   = vkvv_get_key_offset(slot->s_node, t_count);
			t_offset_2 = vkvv_get_key_offset(slot->s_node,
							 t_count - 1);
			*t_offset  = *t_offset_2 + ksize;
		}
	}
}

/**
 * @brief This function will create space to add a new entry at the
 *        given index. It is assumed that the possibility whether this
 *        can occur or not is determined before calling this function.
 *
 *        We will maintain an extra record than vkvv_used in the
 *        directory. Maintaining this extra offset value will help in
 *        size calculations.
 */
static void vkvv_make(struct slot *slot)
{
	struct vkvv_head *h = vkvv_data(slot->s_node);

	if (vkvv_level(slot->s_node) == 0)
		vkvv_lnode_make(slot);
	else
		vkvv_inode_make(slot);
	h->vkvv_used++;
}

static void vkvv_val_resize(struct slot *slot, int vsize_diff)
{
	struct vkvv_head *h              = vkvv_data(slot->s_node);
	struct dir_rec   *dir_entry      = vkvv_get_dir_addr(slot->s_node);
	int               idx            = slot->s_idx;
	int               count          = h->vkvv_used;
	void             *end_val_addr   = vkvv_val(slot->s_node, count);
	uint32_t          dir_size       = sizeof(struct dir_rec) * (count + 1);
	void             *start_dir_addr = (void*)dir_entry;
	void             *end_dir_addr   = start_dir_addr + dir_size;
	void             *end_key_addr   = vkvv_key(slot->s_node, count);
	void             *start_val_addr;
	uint32_t          total_vsize;
	int               diff;

	M0_PRE(slot->s_idx < h->vkvv_used && h->vkvv_used > 0);

	if (vsize_diff > 0 &&
	    (end_val_addr - end_dir_addr) < vsize_diff) {
		diff = vsize_diff - (end_val_addr - end_dir_addr);

		if (start_dir_addr - end_key_addr < diff)
			M0_ASSERT(0);

		m0_memmove(start_dir_addr - diff, start_dir_addr, dir_size);
		h->vkvv_dir_offset -= diff;
		dir_entry = vkvv_get_dir_addr(slot->s_node);
	}

	if (idx == count - 1) {
		dir_entry[idx + 1].val_offset += vsize_diff;
	} else {
		start_val_addr = vkvv_val(slot->s_node, idx + 1);
		total_vsize    = dir_entry[count].val_offset -
				 dir_entry[idx + 1].val_offset;
		while (count > idx) {
			dir_entry[count].val_offset += vsize_diff;
			count--;
		}
		m0_memmove(start_val_addr - total_vsize - vsize_diff,
			   start_val_addr - total_vsize, total_vsize);
	}
}

/**
 * @brief This function will do any post processing required after the
 *        node operations.
 */
static void vkvv_fix(const struct nd *node)
{
	struct vkvv_head *h = vkvv_data(node);
	m0_format_footer_update(h);
}

static void vkvv_cut(const struct nd *node, int idx, int size)
{
	/**
	 * @brief This function changes the size of value for the specified
	 *        key. Care must be taken to update the indices in the
	 *        directory while moving the values. Also, there is a need to
	 *        predetermine if the node directory itself needs to be moved.
	 */
}

/**
 * @brief This function will delete the given record or KV pair from
 *        the node. Keys and values need to moved accordingly, and
 *        the new indices should be updated in the node directory.
 */
static void vkvv_lnode_del(const struct nd *node, int idx)
{
	int               index          = idx;
	void             *start_key_addr = vkvv_key(node, idx);
	void             *start_val_addr = vkvv_val(node, idx);
	struct vkvv_head *h              = vkvv_data(node);
	struct dir_rec   *dir_entry      = vkvv_get_dir_addr(node);
	int               count          = h->vkvv_used;
	uint32_t          ksize;
	uint32_t          vsize;
	uint32_t          total_ksize;
	uint32_t          total_vsize;
	int               temp_idx;

	if (index == count - 1) {
		/**
		 * No need to do m0_memmove() as data will be added to the end of
		 * current series of keys and values. Just update the
		 * directory to keep a record of the next possible offset.
		 */
		if (index == 0) {
			dir_entry[index].key_offset = 0;
			dir_entry[index].val_offset = 0;
		}
		dir_entry[index + 1].key_offset = 0;
		dir_entry[index + 1].val_offset = 0;
	} else {
		ksize       = dir_entry[index + 1].key_offset -
			      dir_entry[index].key_offset;
		vsize       = dir_entry[index + 1].val_offset -
			      dir_entry[index].val_offset;
		total_ksize = dir_entry[count].key_offset -
			      dir_entry[index + 1].key_offset;
		total_vsize = dir_entry[count].val_offset -
			      dir_entry[index + 1].val_offset;
		temp_idx    = index;

		while (temp_idx < count) {
			dir_entry[temp_idx].key_offset =
				dir_entry[temp_idx + 1].key_offset;
			dir_entry[temp_idx].val_offset =
				dir_entry[temp_idx + 1].val_offset;

			dir_entry[temp_idx].key_offset =
				dir_entry[temp_idx].key_offset - ksize;
			dir_entry[temp_idx].val_offset =
				dir_entry[temp_idx].val_offset - vsize;
			temp_idx++;
		}
		dir_entry[temp_idx].key_offset = 0;
		dir_entry[temp_idx].val_offset = 0;

		m0_memmove(start_key_addr, start_key_addr + ksize, total_ksize);
		m0_memmove(start_val_addr - total_vsize, start_val_addr -
			   total_vsize - vsize, total_vsize);
	}
}

static void vkvv_inode_del(const struct nd *node, int idx)
{
	int               index          = idx;
	void             *start_key_addr = vkvv_key(node, index);
	void             *start_val_addr = vkvv_val(node, index);
	uint32_t          ksize          = vkvv_inode_rec_key_size(node, index);
	struct vkvv_head *h              = vkvv_data(node);
	int               count          = h->vkvv_used;
	uint32_t          vspace         = vkvv_get_vspace();
	uint32_t          vsize          = vspace;
	uint32_t         *offset;
	uint32_t          total_ksize;
	uint32_t          total_vsize;
	int               t_count;
	uint32_t         *count_offset;
	uint32_t         *index_offset;

	if (index == count - 1) {
		/**
		 * No need to do m0_memmove() as data will be added to the end of
		 * current series of keys and values. Just update the
		 * directory to keep a record of the next possible offset.
		 */
		offset  = vkvv_get_key_offset(node, index);
		*offset = 0;
	} else {
		t_count      = count - 1;
		total_vsize  = vspace * (count - index - 1);
		count_offset = vkvv_get_key_offset(node, count - 1);
		index_offset = vkvv_get_key_offset(node, index);;
		total_ksize  = *count_offset - *index_offset;

		start_val_addr -= INT_OFFSET;

		m0_memmove(start_key_addr, start_key_addr + ksize, total_ksize);
		m0_memmove(start_val_addr - total_vsize, start_val_addr -
			   total_vsize - vsize, total_vsize);

		while (t_count > index) {
			offset = vkvv_get_key_offset(node, t_count - 1);
			*offset = *offset - ksize;
			t_count--;
		}
	}
}

static void vkvv_del(const struct nd *node, int idx)
{
	struct vkvv_head *h = vkvv_data(node);

	if (vkvv_level(node) == 0)
		vkvv_lnode_del(node,idx);
	else
		vkvv_inode_del(node,idx);
	h->vkvv_used--;
}

/**
 * @brief This function will set the level for the given node.
 */
static void vkvv_set_level(const struct nd *node, uint8_t new_level)
{
	struct vkvv_head *h = vkvv_data(node);
	h->vkvv_level = new_level;
}

static void vkvv_set_rec_count(const struct nd *node, uint16_t count)
{
	struct vkvv_head *h = vkvv_data(node);

	h->vkvv_used = count;
}

/**
 * @brief This function verify the data in the node.
 */
static bool vkvv_verify(const struct nd *node)
{
	struct vkvv_head *h = vkvv_data(node);
	return m0_format_footer_verify(h, true) == 0;
}

static void vkvv_calc_size_for_capture(struct slot *slot, int count,
				       int *p_ksize, int *p_vsize, int *p_dsize)
{
	int idx = slot->s_idx;
	struct dir_rec *dir_entry;
	uint32_t       *t_ksize_1;
	uint32_t       *t_ksize_2;

	if (vkvv_level(slot->s_node) == 0) {
		dir_entry = vkvv_get_dir_addr(slot->s_node);
		*p_ksize  = dir_entry[count].key_offset -
			    dir_entry[idx].key_offset;
		*p_vsize  = dir_entry[count].val_offset -
			    dir_entry[idx].val_offset;
		*p_dsize = (sizeof(struct dir_rec)) * (count - idx + 1);
	} else {
		*p_dsize = 0;
		*p_vsize = vkvv_get_vspace() * (count - idx);
		if (idx == 0) {
			t_ksize_1 = vkvv_get_key_offset(slot->s_node,
							count - 1);
			*p_ksize  = *t_ksize_1;
		} else {
			t_ksize_1 = vkvv_get_key_offset(slot->s_node,
							count - 1);
			t_ksize_2 = vkvv_get_key_offset(slot->s_node, idx - 1);
			*p_ksize  = *t_ksize_1 - *t_ksize_2;
		}
	}
}

/**
 * @brief This function will capture the data in BE segment.
 */
static void vkvv_capture(struct slot *slot, struct m0_be_tx *tx)
{
	struct vkvv_head *h         = vkvv_data(slot->s_node);
	struct m0_be_seg *seg       = slot->s_node->n_tree->t_seg;
	struct dir_rec   *dir_entry = vkvv_get_dir_addr(slot->s_node);
	m0_bcount_t       hsize     = sizeof(*h) - sizeof(h->vkvv_opaque);

	void *key_addr;
	int   ksize;
	int  *p_ksize = &ksize;
	void *val_addr;
	int   vsize;
	int  *p_vsize = &vsize;
	void *dir_addr;
	int   dsize;
	int  *p_dsize = &dsize;

	if (slot->s_idx < h->vkvv_used) {
		key_addr = vkvv_key(slot->s_node, slot->s_idx);
		val_addr = vkvv_val(slot->s_node, h->vkvv_used);
		if (bnode_level(slot->s_node) != 0)
			val_addr -= INT_OFFSET;

		dir_addr = dir_entry + slot->s_idx;
		vkvv_calc_size_for_capture(slot, h->vkvv_used, p_ksize, p_vsize,
					   p_dsize);
		M0_BTREE_TX_CAPTURE(tx, seg, key_addr, ksize);
		M0_BTREE_TX_CAPTURE(tx, seg, val_addr, vsize);
		if (bnode_level(slot->s_node) == 0)
			M0_BTREE_TX_CAPTURE(tx, seg, dir_addr, dsize);

	} else if (h->vkvv_opaque == NULL)
		hsize += sizeof(h->vkvv_opaque);

	M0_BTREE_TX_CAPTURE(tx, seg, h, hsize);
}

static void vkvv_node_alloc_credit(const struct nd *node,
				struct m0_be_tx_credit *accum)
{
	int             node_size   = node->n_size;
	int             shift       = __builtin_ffsl(node_size) - 1;

	m0_be_allocator_credit(NULL, M0_BAO_ALLOC_ALIGNED,
			       node_size, shift, accum);
}

static void vkvv_node_free_credit(const struct nd *node,
				struct m0_be_tx_credit *accum)
{
	int             node_size   = node->n_size;
	int             shift       = __builtin_ffsl(node_size) - 1;
	int             header_size = sizeof(struct vkvv_head);

	m0_be_allocator_credit(NULL, M0_BAO_FREE_ALIGNED,
			       node_size, shift, accum);

	m0_be_tx_credit_add(accum, &M0_BE_TX_CREDIT(1, header_size));
}

static void vkvv_rec_put_credit(const struct nd *node, m0_bcount_t ksize,
			      m0_bcount_t vsize,
			      struct m0_be_tx_credit *accum)
{
	int             node_size   = node->n_size;

	m0_be_tx_credit_add(accum, &M0_BE_TX_CREDIT(4, node_size));
}

static void vkvv_rec_update_credit(const struct nd *node, m0_bcount_t ksize,
				 m0_bcount_t vsize,
				 struct m0_be_tx_credit *accum)
{
	int             node_size   = node->n_size;

	m0_be_tx_credit_add(accum, &M0_BE_TX_CREDIT(4, node_size));
}

static void vkvv_rec_del_credit(const struct nd *node, m0_bcount_t ksize,
			      m0_bcount_t vsize,
			      struct m0_be_tx_credit *accum)
{
	int             node_size   = node->n_size;

	m0_be_tx_credit_add(accum, &M0_BE_TX_CREDIT(4, node_size));
}
/**
 *  --------------------------------------------
 *  Section END -
 *  Variable Sized Keys and Values Node Structure
 *  --------------------------------------------
 */

static const struct node_type* btree_nt_from_bt(const struct m0_btree_type *bt)
{
	if (bt->ksize != -1 && bt->vsize != -1)
		return &fixed_format;
	else if (bt->ksize != -1 && bt->vsize == -1)
		return &fixed_ksize_variable_vsize_format;
	else if (bt->ksize == -1 && bt->vsize != -1)
		M0_ASSERT(0); /** Currently we do not support this */
	else
		return &variable_kv_format;; /** Replace with correct type. */
}

/**
 *  --------------------------------------------
 *  Section START - Btree Credit
 *  --------------------------------------------
 */
/**
 * Credit for btree put and delete operation.
 * For put operation, at max 2 nodes can get captured in each level plus an
 * extra node. The delete operation can use less nodes, still use the same api
 * to be on the safer side.
 *
 * @param accum transaction credit.
 */
static void btree_callback_credit(struct m0_be_tx_credit *accum)
{
	struct m0_be_tx_credit cb_cred = M0_BE_TX_CB_CREDIT(0,  0, 1);
	m0_be_tx_credit_add(accum,  &cb_cred);
}

/**
 * This function will calculate credits required to split node and it will add
 * those credits to @accum.
 */
static void btree_node_split_credit(const struct m0_btree  *tree,
				    m0_bcount_t             ksize,
				    m0_bcount_t             vsize,
				    struct m0_be_tx_credit *accum)
{
	struct m0_be_tx_credit cred = {};

	bnode_alloc_credit(tree->t_desc->t_root, ksize, vsize, accum);

	/* credits to update two nodes : existing and newly allocated. */
	bnode_rec_put_credit(tree->t_desc->t_root, ksize, vsize, &cred);
	btree_callback_credit(&cred);
	m0_be_tx_credit_mul(&cred, 2);

	m0_be_tx_credit_add(accum, &cred);
}

M0_INTERNAL void m0_btree_put_credit(const struct m0_btree  *tree,
				     m0_bcount_t             nr,
				     m0_bcount_t             ksize,
				     m0_bcount_t             vsize,
				     struct m0_be_tx_credit *accum)
{
	struct m0_be_tx_credit cred = {};

	/* Credits for split operation */
	btree_node_split_credit(tree, ksize, vsize, &cred);
	m0_be_tx_credit_mul(&cred, MAX_TREE_HEIGHT);
	m0_be_tx_credit_mac(accum, &cred, nr);
}

M0_INTERNAL void m0_btree_put_credit2(const struct m0_btree_type *type,
				      int                         nob,
				      m0_bcount_t                 nr,
				      m0_bcount_t                 ksize,
				      m0_bcount_t                 vsize,
				      struct m0_be_tx_credit     *accum)
{
	struct m0_btree dummy_btree;
	struct td       dummy_td;
	struct nd       dummy_nd;

	dummy_nd.n_size = nob;
	dummy_nd.n_type = btree_nt_from_bt(type);
	dummy_nd.n_tree = &dummy_td;

	dummy_td.t_root = &dummy_nd;
	dummy_td.t_type = type;

	dummy_btree.t_desc = &dummy_td;
	dummy_btree.t_type = type;

	m0_btree_put_credit(&dummy_btree, nr, ksize, vsize, accum);
}

M0_INTERNAL void m0_btree_del_credit(const struct m0_btree  *tree,
				     m0_bcount_t             nr,
				     m0_bcount_t             ksize,
				     m0_bcount_t             vsize,
				     struct m0_be_tx_credit *accum)
{
	struct m0_be_tx_credit cred = {};

	/* Credits for freeing the node. */
	bnode_free_credit(tree->t_desc->t_root, &cred);
	btree_callback_credit(&cred);
	m0_be_tx_credit_mul(&cred, MAX_TREE_HEIGHT);

	/* Credits for deleting record from the node. */
	bnode_rec_del_credit(tree->t_desc->t_root, ksize, vsize, &cred);
	btree_callback_credit(&cred);
	m0_be_tx_credit_mac(accum, &cred, nr);
}

M0_INTERNAL void m0_btree_del_credit2(const struct m0_btree_type *type,
				      int                         nob,
				      m0_bcount_t                 nr,
				      m0_bcount_t                 ksize,
				      m0_bcount_t                 vsize,
				      struct m0_be_tx_credit     *accum)
{
	struct m0_btree dummy_btree;
	struct td       dummy_td;
	struct nd       dummy_nd;

	dummy_nd.n_size = nob;
	dummy_nd.n_type = btree_nt_from_bt(type);
	dummy_nd.n_tree = &dummy_td;

	dummy_td.t_root = &dummy_nd;
	dummy_td.t_type = type;

	dummy_btree.t_desc = &dummy_td;
	dummy_btree.t_type = type;

	m0_btree_del_credit(&dummy_btree, nr, ksize, vsize, accum);
}

M0_INTERNAL void m0_btree_update_credit(const struct m0_btree  *tree,
					m0_bcount_t             nr,
					m0_bcount_t             ksize,
					m0_bcount_t             vsize,
					struct m0_be_tx_credit *accum)
{
	/**
	 * If the new value size is different than existing value size. It
	 * is required to allocate credit same as put operation.
	 */
	m0_btree_put_credit(tree, nr, ksize, vsize, accum);
}

M0_INTERNAL void m0_btree_update_credit2(const struct m0_btree_type *type,
					 int                         nob,
					 m0_bcount_t                 nr,
					 m0_bcount_t                 ksize,
					 m0_bcount_t                 vsize,
					 struct m0_be_tx_credit     *accum)
{
	struct m0_btree dummy_btree;
	struct td       dummy_td;
	struct nd       dummy_nd;

	dummy_nd.n_size = nob;
	dummy_nd.n_type = btree_nt_from_bt(type);
	dummy_nd.n_tree = &dummy_td;

	dummy_td.t_root = &dummy_nd;
	dummy_td.t_type = type;

	dummy_btree.t_desc = &dummy_td;
	dummy_btree.t_type = type;

	m0_btree_update_credit(&dummy_btree, nr, ksize, vsize, accum);
}

M0_INTERNAL void m0_btree_create_credit(const struct m0_btree_type *bt,
					struct m0_be_tx_credit *accum,
					m0_bcount_t nr)
{
	const struct node_type *nt   = btree_nt_from_bt(bt);
	int                     size = nt->nt_create_delete_credit_size();
	struct m0_be_tx_credit  cred = M0_BE_TX_CREDIT(1, size);
	m0_be_tx_credit_add(accum, &cred);
	m0_be_tx_credit_mac(accum, &cred, nr);
}

M0_INTERNAL void m0_btree_destroy_credit(struct m0_btree *tree,
					 const struct m0_btree_type *bt,
					 struct m0_be_tx_credit *accum,
					 m0_bcount_t nr)
{
	const struct node_type *nt   = (tree != NULL) ?
					tree->t_desc->t_root->n_type :
					btree_nt_from_bt(bt);
	int                     size = nt->nt_create_delete_credit_size();
	struct m0_be_tx_credit  cred = M0_BE_TX_CREDIT(1, size);

	m0_be_tx_credit_add(accum, &cred);
	m0_be_tx_credit_mac(accum, &cred, nr);
}

#ifndef __KERNEL__
M0_INTERNAL void m0_btree_truncate_credit(struct m0_be_tx        *tx,
					  struct m0_btree        *tree,
					  struct m0_be_tx_credit *accum,
					  m0_bcount_t            *limit)
{
	struct m0_be_tx_credit max;
	struct m0_be_tx_credit cred = {};
	m0_bcount_t            node_nr1;
	m0_bcount_t            node_nr2;

	/** Credit for freeing up a node.*/
	bnode_free_credit(tree->t_desc->t_root, &cred);

	m0_be_engine_tx_size_max(tx->t_engine, &max, NULL);

	/** Taking half of the max credits to be on safer side. */
	max.tc_reg_size /= 2;
	max.tc_reg_nr   /= 2;

	/**
	 * Calculate the minimum number of nodes that can be freed based on
	 * maximum reg_size and reg_nr.
	 */
	node_nr1 = max.tc_reg_size / cred.tc_reg_size;
	node_nr2 = max.tc_reg_nr / cred.tc_reg_nr;

	*limit = min_type(m0_bcount_t, node_nr1, node_nr2);

	m0_be_tx_credit_mac(accum, &cred, *limit);
}
#endif

/**
 *  --------------------------------------------
 *  Section END - Btree Credit
 *  --------------------------------------------
 */

#define COPY_RECORD(tgt, src)                                                  \
	({                                                                     \
		struct m0_btree_rec *__tgt_rec = (tgt);                        \
		struct m0_btree_rec *__src_rec = (src);                        \
									       \
		m0_bufvec_copy(&__tgt_rec->r_key.k_data,                       \
			       &__src_rec ->r_key.k_data,                      \
			       m0_vec_count(&__src_rec ->r_key.k_data.ov_vec));\
		m0_bufvec_copy(&__tgt_rec->r_val, &__src_rec->r_val,           \
			       m0_vec_count(&__src_rec ->r_val.ov_vec));       \
	})

#define COPY_VALUE(tgt, src)                                                   \
	({                                                                     \
		struct m0_btree_rec *__tgt_rec = (tgt);                        \
		struct m0_btree_rec *__src_rec = (src);                        \
									       \
		m0_bufvec_copy(&__tgt_rec->r_val, &__src_rec->r_val,           \
			       m0_vec_count(&__src_rec ->r_val.ov_vec));       \
	})

#define REC_INIT(p_rec, pp_key, p_ksz, pp_val, p_vsz)                          \
	({                                                                     \
		(p_rec)->r_key.k_data = M0_BUFVEC_INIT_BUF((pp_key), (p_ksz)); \
		(p_rec)->r_val        = M0_BUFVEC_INIT_BUF((pp_val), (p_vsz)); \
	})

/** Insert operation section start point: */

static bool cookie_is_set(struct m0_bcookie *k_cookie)
{
	/* TBD : function definition */
	return false;
}

static bool cookie_is_used(void)
{
	/* TBD : function definition */
	return false;
}

static bool cookie_is_valid(struct td *tree, struct m0_bcookie *k_cookie)
{
	/* TBD : function definition */
	/* if given key is in cookie's last and first key */

	return false;
}

static int fail(struct m0_btree_op *bop, int rc)
{
	bop->bo_op.o_sm.sm_rc = rc;
	return m0_sm_op_sub(&bop->bo_op, P_CLEANUP, P_FINI);
}

/**
 * This function will validate the cookie or path traversed by the operation and
 * return result. If if cookie is used it will validate cookie else check for
 * traversed path.
 *
 * @param oi which provide all information about traversed nodes.
 * @param tree needed in case of cookie validation.
 * @param cookie provided by the user which needs to get validate if used.
 * @return bool return true if validation succeed else false.
 */
static bool path_check(struct m0_btree_oimpl *oi, struct td *tree,
		       struct m0_bcookie *k_cookie)
{
	int        total_level = oi->i_used;
	struct nd *l_node;

	if (cookie_is_used())
		return cookie_is_valid(tree, k_cookie);

	while (total_level >= 0) {
		l_node = oi->i_level[total_level].l_node;
		bnode_lock(l_node);
		if (!bnode_isvalid(l_node)) {
			bnode_unlock(l_node);
			bnode_op_fini(&oi->i_nop);
			return false;
		}
		if (oi->i_level[total_level].l_seq != l_node->n_seq) {
			bnode_unlock(l_node);
			return false;
		}
		bnode_unlock(l_node);
		total_level--;
	}
	return true;
}

/**
 * Validates the sibling node and its sequence number.
 *
 * @param oi provides traversed nodes information.
 * @return bool return true if validation succeeds else false.
 */
static bool sibling_node_check(struct m0_btree_oimpl *oi)
{
	struct nd *l_sibling = oi->i_level[oi->i_used].l_sibling;

	if (l_sibling == NULL || oi->i_pivot == -1)
		return true;

	bnode_lock(l_sibling);
	if (!bnode_isvalid(l_sibling)) {
		bnode_unlock(l_sibling);
		bnode_op_fini(&oi->i_nop);
		return false;
	}
	if (oi->i_level[oi->i_used].l_sib_seq != l_sibling->n_seq) {
		bnode_unlock(l_sibling);
		return false;
	}
	bnode_unlock(l_sibling);
	return true;
}

static int64_t lock_op_init(struct m0_sm_op *bo_op, struct node_op  *i_nop,
			    struct td *tree, int nxt)
{
	/** parameters which has passed but not will be used while state machine
	 *  implementation for  locks
	 */
	m0_rwlock_write_lock(&tree->t_lock);
	return nxt;
}

static void lock_op_unlock(struct td *tree)
{
	m0_rwlock_write_unlock(&tree->t_lock);
}

static void level_alloc(struct m0_btree_oimpl *oi, int height)
{
	oi->i_level = m0_alloc(height * (sizeof *oi->i_level));
}

static void level_put(struct m0_btree_oimpl *oi)
{
	int i;
	for (i = 0; i <= oi->i_used; ++i) {
		if (oi->i_level[i].l_node != NULL) {
			bnode_put(&oi->i_nop, oi->i_level[i].l_node);
			oi->i_level[i].l_node = NULL;
		}
		if (oi->i_level[i].l_sibling != NULL) {
			bnode_put(&oi->i_nop, oi->i_level[i].l_sibling);
			oi->i_level[i].l_sibling = NULL;
		}
	}
}

static void level_cleanup(struct m0_btree_oimpl *oi, struct m0_be_tx *tx)
{
	/**
	 * This function assumes the thread is unlocked when level_cleanup runs.
	 * If ever there arises a need to call level_cleanup() with the lock
	 * owned by the calling thread then this routine will need some changes
	 * such as accepting a parameter which would tell us if the lock is
	 * already taken by this thread.
	 */
	int i;

	/** Put all the nodes back. */
	level_put(oi);
	/** Free up allocated nodes. */
	for (i = 0; i < oi->i_height; ++i) {
		if (oi->i_level[i].l_alloc != NULL) {
			if (oi->i_level[i].i_alloc_in_use)
				bnode_put(&oi->i_nop, oi->i_level[i].l_alloc);
			else {
				oi->i_nop.no_opc = NOP_FREE;
				/**
				 * bnode_free() will not cause any I/O delay
				 * since this node was allocated in P_ALLOC
				 * phase in put_tick and I/O delay would have
				 * happened during the allocation.
				 */
				bnode_fini(oi->i_level[i].l_alloc);
				bnode_free(&oi->i_nop, oi->i_level[i].l_alloc,
					   tx, 0);
				oi->i_level[i].l_alloc = NULL;
			}
		}
	}

	if (oi->i_extra_node != NULL) {
		/**
		 * extra_node will be used only if root splitting is done due to
		 * overflow at root node. Therefore, extra_node must have been
		 * used if l_alloc at root level is used.
		 */
		if (oi->i_level[0].i_alloc_in_use)
			bnode_put(&oi->i_nop, oi->i_extra_node);
		else {
			oi->i_nop.no_opc = NOP_FREE;
			bnode_fini(oi->i_extra_node);
			bnode_free(&oi->i_nop, oi->i_extra_node, tx, 0);
			oi->i_extra_node = NULL;
		}
	}
	m0_free(oi->i_level);
}

/**
 * Adds unique node descriptor address to m0_btree_oimpl::i_capture structure.
 */
static void btree_node_capture_enlist(struct m0_btree_oimpl *oi,
				      struct nd *addr, int start_idx)
{
	struct node_capture_info *arr = oi->i_capture;
	int                       i;

	M0_PRE(addr != NULL);

	for (i = 0; i < BTREE_CB_CREDIT_CNT; i++) {
		if (arr[i].nc_node == NULL) {
			arr[i].nc_node = addr;
			arr[i].nc_idx  = start_idx;
			break;
		} else if (arr[i].nc_node == addr) {
			arr[i].nc_idx = arr[i].nc_idx < start_idx ?
				        arr[i].nc_idx : start_idx;
			break;
		}
	}
}

/**
 * Checks if given segaddr is within segment boundaries.
*/
static bool address_in_segment(struct segaddr addr)
{
	//TBD: function definition
	return true;
}

/**
 * Callback to be invoked on transaction commit.
 */
static void btree_tx_commit_cb(void *payload)
{
	struct nd *node = payload;

	m0_rwlock_write_lock(&list_lock);
	bnode_lock(node);
	M0_ASSERT(node->n_txref != 0);
	node->n_txref--;
	if (!node->n_be_node_valid && node->n_ref == 0 && node->n_txref == 0) {
		ndlist_tlink_del_fini(node);
		bnode_unlock(node);
		m0_rwlock_fini(&node->n_lock);
		m0_free(node);
		m0_rwlock_write_unlock(&list_lock);
		return;
	}
	bnode_unlock(node);
	m0_rwlock_write_unlock(&list_lock);
}

static void btree_tx_nodes_capture(struct m0_btree_oimpl *oi,
				  struct m0_be_tx *tx)
{
	struct node_capture_info *arr = oi->i_capture;
	struct slot          node_slot;
	int                       i;

	for (i = 0; i < BTREE_CB_CREDIT_CNT; i++) {
		if (arr[i].nc_node == NULL)
			break;

		node_slot.s_node = arr[i].nc_node;
		node_slot.s_idx  = arr[i].nc_idx;
		bnode_capture(&node_slot, tx);

		bnode_lock(arr[i].nc_node);
		arr[i].nc_node->n_txref++;
		bnode_unlock(arr[i].nc_node);
		M0_BTREE_TX_CB_CAPTURE(tx, arr[i].nc_node, &btree_tx_commit_cb);
	}
}

/**
 * This function gets called when splitting is done at root node. This function
 * is responsible to handle this scanario and ultimately root will point out to
 * the two splitted node.
 * @param bop structure for btree operation which contains all required data
 * @param new_rec will contain key and value as address pointing to newly
 * allocated node at root
 * @return int64_t return state which needs to get executed next
 */
static int64_t btree_put_root_split_handle(struct m0_btree_op *bop,
					   struct m0_btree_rec *new_rec)
{
	struct td              *tree       = bop->bo_arbor->t_desc;
	struct m0_btree_oimpl  *oi         = bop->bo_i;
	struct level           *lev        = &oi->i_level[0];
	m0_bcount_t             ksize;
	void                   *p_key;
	m0_bcount_t             vsize;
	void                   *p_val;
	int                     curr_max_level = bnode_level(lev->l_node);
	struct slot             node_slot;

	bop->bo_rec   = *new_rec;

	/**
	 * When splitting is done at root node, tree height needs to get
	 * increased by one. As, we do not want to change the pointer to the
	 * root node, we will copy all contents from root to i_extra_node and
	 * make i_extra_node as one of the child of existing root
	 * 1) First copy all contents from root node to extra_node
	 * 2) add new 2 records at root node:
	 *      i.for first record, key = rec.r_key, value = rec.r_val
	 *      ii.for second record, key = null, value = segaddr(i_extra_node)
	 */

	bnode_lock(lev->l_node);
	bnode_lock(oi->i_extra_node);

	bnode_set_level(oi->i_extra_node, curr_max_level);

	bnode_move(lev->l_node, oi->i_extra_node, D_RIGHT, NR_MAX);
	M0_ASSERT(bnode_count_rec(lev->l_node) == 0);

	bnode_set_level(lev->l_node, curr_max_level + 1);

	/* 2) add new 2 records at root node. */

	/* Add first rec at root */
	node_slot = (struct slot) {
		.s_node = lev->l_node,
		.s_idx  = 0
	};
	node_slot.s_rec = bop->bo_rec;

	/* M0_ASSERT(bnode_isfit(&node_slot)) */
	bnode_make(&node_slot);
	REC_INIT(&node_slot.s_rec, &p_key, &ksize, &p_val, &vsize);
	bnode_rec(&node_slot);
	COPY_RECORD(&node_slot.s_rec, &bop->bo_rec);
	/* if we need to update vec_count for node, update here */

	bnode_done(&node_slot, true);

	/* Add second rec at root */

	/**
	 * For second record, value = segaddr(i_extra_node).
	 * Note that, last key is not considered as valid key for internal node.
	 * Therefore, currently, key is not set as NULL explicitly.
	 * In future, depending on requirement, key, key size, value size might
	 * need to be set/store explicitly.
	 */
	bop->bo_rec.r_val.ov_buf[0] = &(oi->i_extra_node->n_addr);
	node_slot.s_idx  = 1;
	node_slot.s_rec = bop->bo_rec;
	bnode_make(&node_slot);
	REC_INIT(&node_slot.s_rec, &p_key, &ksize, &p_val, &vsize);
	bnode_rec(&node_slot);
	COPY_VALUE(&node_slot.s_rec, &bop->bo_rec);
	/* if we need to update vec_count for root slot, update at this place */

	bnode_done(&node_slot, true);
	bnode_seq_cnt_update(lev->l_node);
	bnode_fix(lev->l_node);
	/**
	 * Note : not capturing l_node as it must have already been captured in
	 * btree_put_makespace_phase().
	 */
	btree_node_capture_enlist(oi, oi->i_extra_node, 0);

	/* Increase height by one */
	tree->t_height++;
	bop->bo_arbor->t_height = tree->t_height;
	/* Capture this change in transaction */

	/* TBD : This check needs to be removed when debugging is done. */
	M0_ASSERT(bnode_expensive_invariant(lev->l_node));
	M0_ASSERT(bnode_expensive_invariant(oi->i_extra_node));
	bnode_unlock(lev->l_node);
	bnode_unlock(oi->i_extra_node);

	return P_CAPTURE;
}

/**
 * This function is called when there is overflow and splitting needs to be
 * done. It will move some records from right node(l_node) to left node(l_alloc)
 * and find the appropriate slot for given record. It will store the node and
 * index (where we need to insert given record) in tgt slot as a result.
 *
 * @param l_alloc It is the newly allocated node, where we want to move record.
 * @param l_node It is the current node, from where we want to move record.
 * @param rec It is the given record for which we want to find slot
 * @param tgt result of record find will get stored in tgt slot
 */
static void btree_put_split_and_find(struct nd *allocated_node,
				     struct nd *current_node,
				     struct m0_btree_rec *rec, struct slot *tgt)
{
	struct slot              right_slot;
	struct slot              left_slot;
	struct m0_bufvec_cursor  cur_1;
	struct m0_bufvec_cursor  cur_2;
	int                      diff;
	m0_bcount_t              ksize;
	void                    *p_key;
	m0_bcount_t              vsize;
	void                    *p_val;

	/* intialised slot for left and right node*/
	left_slot.s_node  = allocated_node;
	right_slot.s_node = current_node;

	/* 1)Move some records from current node to new node */

	bnode_set_level(allocated_node, bnode_level(current_node));

	bnode_move(current_node, allocated_node, D_LEFT, NR_EVEN);

	/*2) Find appropriate slot for given record */

	right_slot.s_idx = 0;
	REC_INIT(&right_slot.s_rec, &p_key, &ksize, &p_val, &vsize);
	bnode_key(&right_slot);

	m0_bufvec_cursor_init(&cur_1, &rec->r_key.k_data);
	m0_bufvec_cursor_init(&cur_2, &right_slot.s_rec.r_key.k_data);

	diff = m0_bufvec_cursor_cmp(&cur_1, &cur_2);
	tgt->s_node = diff < 0 ? left_slot.s_node : right_slot.s_node;

	/**
	 * Corner case: If given record needs to be inseted at internal left
	 * node and if the key of given record is greater than key at last index
	 * of left record, initialised tgt->s_idx explicitly, as node_find will
	 * not compare key with last indexed key.
	 */
	if (bnode_level(tgt->s_node) > 0 && tgt->s_node == left_slot.s_node) {
		left_slot.s_idx = bnode_count(left_slot.s_node);
		REC_INIT(&left_slot.s_rec, &p_key, &ksize, &p_val, &vsize);
		bnode_key(&left_slot);
		m0_bufvec_cursor_init(&cur_2, &left_slot.s_rec.r_key.k_data);
		diff = m0_bufvec_cursor_cmp(&cur_1, &cur_2);
		if (diff > 0) {
			tgt->s_idx = bnode_count(left_slot.s_node) + 1;
			return;
		}
	}
	bnode_find(tgt, &rec->r_key);
}

/**
 * This function is responsible to handle the overflow at node at particular
 * level. It will get called when given record is not able to fit in node. This
 * function will split the node and update bop->bo_rec which needs to get added
 * at parent node.
 *
 * If record is not able to fit in the node, split the node
 *     1) Move some records from current node(l_node) to new node(l_alloc).
 *     2) Insert given record to appropriate node.
 *     3) Modify last key from left node(in case of internal node) and key,
 *       value for record which needs to get inserted at parent.
 *
 * @param bop structure for btree operation which contains all required data.
 * @return int64_t return state which needs to get executed next.
 */
static int64_t btree_put_makespace_phase(struct m0_btree_op *bop)
{
	struct m0_btree_oimpl *oi        = bop->bo_i;
	struct level          *lev       = &oi->i_level[oi->i_used];
	m0_bcount_t            ksize;
	void                  *p_key;
	m0_bcount_t            vsize;
	void                  *p_val;
	m0_bcount_t            ksize_1;
	void                  *p_key_1;
	m0_bcount_t            vsize_1;
	void                  *p_val_1;
	m0_bcount_t            newvsize  = INTERNAL_NODE_VALUE_SIZE;
	void                  *newv_ptr;
	struct m0_btree_rec    new_rec;
	struct slot            tgt;
	struct slot            node_slot;
	int                    i;
	int                    vsize_diff = 0;
	int                    rc;

	/**
	 * move records from current node to new node and find slot for given
	 * record
	 */
	bnode_lock(lev->l_alloc);
	bnode_lock(lev->l_node);

	lev->i_alloc_in_use = true;

	btree_put_split_and_find(lev->l_alloc, lev->l_node, &bop->bo_rec, &tgt);

	if (bop->bo_opc == M0_BO_PUT) {
		tgt.s_rec = bop->bo_rec;
		bnode_make (&tgt);
		REC_INIT(&tgt.s_rec, &p_key, &ksize, &p_val, &vsize);
		bnode_rec(&tgt);
	} else {
		/* bop->bo_opc == M0_BO_UPDATE */
		REC_INIT(&tgt.s_rec, &p_key, &ksize, &p_val, &vsize);
		bnode_rec(&tgt);
		vsize_diff = m0_vec_count(&bop->bo_rec.r_val.ov_vec) -
			     m0_vec_count(&tgt.s_rec.r_val.ov_vec);
		M0_ASSERT(vsize_diff > 0);
		bnode_val_resize(&tgt, vsize_diff);
		bnode_rec(&tgt);
	}

	tgt.s_rec.r_flags = M0_BSC_SUCCESS;
	rc = bop->bo_cb.c_act(&bop->bo_cb, &tgt.s_rec);
	if (rc) {
		/**
		 * Handle callback failure by reverting changes on
		 * btree
		 */
		if (bop->bo_opc == M0_BO_PUT)
			bnode_del(tgt.s_node, tgt.s_idx);
		else
			bnode_val_resize(&tgt, -vsize_diff);

		bnode_done(&tgt, true);
		tgt.s_node == lev->l_node ? bnode_seq_cnt_update(lev->l_node) :
					    bnode_seq_cnt_update(lev->l_alloc);
		bnode_fix(lev->l_node);

		bnode_move(lev->l_alloc, lev->l_node, D_RIGHT, NR_MAX);
		lev->i_alloc_in_use = false;

		bnode_unlock(lev->l_alloc);
		bnode_unlock(lev->l_node);
		lock_op_unlock(bop->bo_arbor->t_desc);
		return fail(bop, rc);
	}
	bnode_done(&tgt, true);
	tgt.s_node == lev->l_node ? bnode_seq_cnt_update(lev->l_node) :
				    bnode_seq_cnt_update(lev->l_alloc);
	bnode_fix(tgt.s_node);
	btree_node_capture_enlist(oi, lev->l_alloc, 0);
	btree_node_capture_enlist(oi, lev->l_node, 0);

	/* TBD : This check needs to be removed when debugging is done. */
	M0_ASSERT(bnode_expensive_invariant(lev->l_alloc));
	M0_ASSERT(bnode_expensive_invariant(lev->l_node));
	bnode_unlock(lev->l_alloc);
	bnode_unlock(lev->l_node);

	/* Initialized new record which will get inserted at parent */
	node_slot.s_node = lev->l_node;
	node_slot.s_idx = 0;
	REC_INIT(&node_slot.s_rec, &p_key, &ksize, &p_val, &vsize);
	bnode_key(&node_slot);
	new_rec.r_key = node_slot.s_rec.r_key;

	newv_ptr      = &(lev->l_alloc->n_addr);
	new_rec.r_val = M0_BUFVEC_INIT_BUF(&newv_ptr, &newvsize);

	for (i = oi->i_used - 1; i >= 0; i--) {
		lev = &oi->i_level[i];
		node_slot.s_node = lev->l_node;
		node_slot.s_idx  = lev->l_idx;
		node_slot.s_rec  = new_rec;
		if (bnode_isfit(&node_slot)) {
			struct m0_btree_rec *rec;

			bnode_lock(lev->l_node);

			bnode_make(&node_slot);
			REC_INIT(&node_slot.s_rec, &p_key_1, &ksize_1,
						   &p_val_1, &vsize_1);
			bnode_rec(&node_slot);
			rec = &new_rec;
			COPY_RECORD(&node_slot.s_rec, rec);

			bnode_done(&node_slot, true);
			bnode_seq_cnt_update(lev->l_node);
			bnode_fix(lev->l_node);
			btree_node_capture_enlist(oi, lev->l_node, lev->l_idx);

			/**
			 * TBD : This check needs to be removed when debugging
			 * is done.
			 */
			M0_ASSERT(bnode_expensive_invariant(lev->l_node));
			bnode_unlock(lev->l_node);
			return P_CAPTURE;
		}

		bnode_lock(lev->l_alloc);
		bnode_lock(lev->l_node);

		lev->i_alloc_in_use = true;

		btree_put_split_and_find(lev->l_alloc, lev->l_node, &new_rec,
					 &tgt);

		tgt.s_rec = new_rec;
		bnode_make(&tgt);
		REC_INIT(&tgt.s_rec, &p_key_1, &ksize_1, &p_val_1, &vsize_1);
		bnode_rec(&tgt);
		COPY_RECORD(&tgt.s_rec,  &new_rec);

		bnode_done(&tgt, true);
		tgt.s_node == lev->l_node ? bnode_seq_cnt_update(lev->l_node) :
					    bnode_seq_cnt_update(lev->l_alloc);
		bnode_fix(tgt.s_node);
		btree_node_capture_enlist(oi, lev->l_alloc, 0);
		btree_node_capture_enlist(oi, lev->l_node, 0);

		/**
		 * TBD : This check needs to be removed when debugging is
		 * done.
		 */
		M0_ASSERT(bnode_expensive_invariant(lev->l_alloc));
		M0_ASSERT(bnode_expensive_invariant(lev->l_node));
		bnode_unlock(lev->l_alloc);
		bnode_unlock(lev->l_node);

		node_slot.s_node = lev->l_alloc;
		node_slot.s_idx = bnode_count(node_slot.s_node);
		REC_INIT(&node_slot.s_rec, &p_key, &ksize, &p_val, &vsize);
		bnode_key(&node_slot);
		new_rec.r_key = node_slot.s_rec.r_key;
		newv_ptr = &(lev->l_alloc->n_addr);
	}

	/**
	 * If we reach root node and splitting is done at root handle spliting
	 * of root
	*/
	return btree_put_root_split_handle(bop, &new_rec);
}

/* get_tick for insert operation */
static int64_t btree_put_kv_tick(struct m0_sm_op *smop)
{
	struct m0_btree_op    *bop            = M0_AMB(bop, smop, bo_op);
	struct td             *tree           = bop->bo_arbor->t_desc;
	uint64_t               flags          = bop->bo_flags;
	struct m0_btree_oimpl *oi             = bop->bo_i;
	bool                   lock_acquired  = bop->bo_flags & BOF_LOCKALL;
	int                    vsize_diff     = 0;
	struct level          *lev;

	switch (bop->bo_op.o_sm.sm_state) {
	case P_INIT:
<<<<<<< HEAD
		if (M0_FI_ENABLED("already_exists")){
=======
		if (M0_FI_ENABLED("already_exists")) {
			/**
			 * Return error if failure condition is explicitly
			 * enabled by finject Fault Injection while testing.
			 */
>>>>>>> 22a5f341
			bop->bo_op.o_sm.sm_rc = M0_ERR(-EEXIST);
			return P_DONE;
		}
		M0_ASSERT(bop->bo_i == NULL);
		bop->bo_i = m0_alloc(sizeof *oi);
		if (bop->bo_i == NULL) {
			bop->bo_op.o_sm.sm_rc = M0_ERR(-ENOMEM);
			return P_DONE;
		}
		if ((flags & BOF_COOKIE) &&
		    cookie_is_set(&bop->bo_rec.r_key.k_cookie))
			return P_COOKIE;
		else
			return P_SETUP;
	case P_COOKIE:
		if (cookie_is_valid(tree, &bop->bo_rec.r_key.k_cookie) &&
		    !bnode_isoverflow(oi->i_cookie_node, &bop->bo_rec))
			return P_LOCK;
		else
			return P_SETUP;
	case P_LOCKALL:
		M0_ASSERT(bop->bo_flags & BOF_LOCKALL);
		return lock_op_init(&bop->bo_op, &bop->bo_i->i_nop,
				    bop->bo_arbor->t_desc, P_SETUP);
	case P_SETUP:
		oi->i_height = tree->t_height;
		level_alloc(oi, oi->i_height);
		if (oi->i_level == NULL) {
			if (lock_acquired)
				lock_op_unlock(tree);
			return fail(bop, M0_ERR(-ENOMEM));
		}
		bop->bo_i->i_key_found = false;
		oi->i_nop.no_op.o_sm.sm_rc = 0;
		/** Fall through to P_DOWN. */
	case P_DOWN:
		oi->i_used = 0;
		M0_SET0(&oi->i_capture);
		/* Load root node. */
		return bnode_get(&oi->i_nop, tree, &tree->t_root->n_addr,
				 P_NEXTDOWN);
	case P_NEXTDOWN:
		if (oi->i_nop.no_op.o_sm.sm_rc == 0) {
			struct slot    node_slot = {};
			struct segaddr child_node_addr;

			lev = &oi->i_level[oi->i_used];
			lev->l_node = oi->i_nop.no_node;
			node_slot.s_node = oi->i_nop.no_node;

			bnode_lock(lev->l_node);
			lev->l_seq = oi->i_nop.no_node->n_seq;
			oi->i_nop.no_node = NULL;

			/**
			 * Node validation is required to determine that the
			 * node(lev->l_node) which is pointed by current thread
			 * is not freed by any other thread till current thread
			 * reaches NEXTDOWN phase.
			 *
			 * Node verification is required to determine that no
			 * other thread which has lock is working on the same
			 * node(lev->l_node) which is pointed by current thread.
			 */

			if (!bnode_isvalid(lev->l_node) || (oi->i_used > 0 &&
			    bnode_count_rec(lev->l_node) == 0)) {
				bnode_unlock(lev->l_node);
				return m0_sm_op_sub(&bop->bo_op, P_CLEANUP,
						    P_SETUP);
			}

			oi->i_key_found = bnode_find(&node_slot,
						     &bop->bo_rec.r_key);
			lev->l_idx = node_slot.s_idx;
			if (bnode_level(node_slot.s_node) > 0) {
				if (oi->i_key_found) {
					lev->l_idx++;
					node_slot.s_idx++;
				}
				bnode_child(&node_slot, &child_node_addr);
				if (!address_in_segment(child_node_addr)) {
					bnode_unlock(lev->l_node);
					bnode_op_fini(&oi->i_nop);
					return fail(bop, M0_ERR(-EFAULT));
				}
				oi->i_used++;

				if (oi->i_used >= oi->i_height) {
					/* If height of tree increased. */
					oi->i_used = oi->i_height - 1;
					bnode_unlock(lev->l_node);
					return m0_sm_op_sub(&bop->bo_op,
							    P_CLEANUP, P_SETUP);
				}
				bnode_unlock(lev->l_node);
				return bnode_get(&oi->i_nop, tree,
						 &child_node_addr, P_NEXTDOWN);
			} else {
				bnode_unlock(lev->l_node);
				if ((bop->bo_opc == M0_BO_UPDATE &&
				     oi->i_key_found == false) ||
				    (bop->bo_opc == M0_BO_PUT &&
				     oi->i_key_found == true))
					return P_LOCK;

				/**
				 * Initialize i_alloc_lev to level of leaf
				 * node.
				 */
				oi->i_alloc_lev = oi->i_used;
				return P_ALLOC_REQUIRE;
			}
		} else {
			bnode_op_fini(&oi->i_nop);
			return m0_sm_op_sub(&bop->bo_op, P_CLEANUP, P_SETUP);
		}
	case P_ALLOC_REQUIRE:{
		do {
			lev = &oi->i_level[oi->i_alloc_lev];
			bnode_lock(lev->l_node);
			if (!bnode_isvalid(lev->l_node)) {
				bnode_unlock(lev->l_node);
				return m0_sm_op_sub(&bop->bo_op, P_CLEANUP,
						    P_SETUP);
			}

			if (!bnode_isoverflow(lev->l_node, &bop->bo_rec)) {
				bnode_unlock(lev->l_node);
				break;
			}
			if (lev->l_alloc == NULL || (oi->i_alloc_lev == 0 &&
			    oi->i_extra_node == NULL)) {
				/**
				 * Depending on the level of node, shift can be
				 * updated.
				 */
				int ksize = bnode_keysize(lev->l_node);
				int vsize = bnode_valsize(lev->l_node);
				int shift = bnode_shift(lev->l_node);
				oi->i_nop.no_opc = NOP_ALLOC;
				bnode_unlock(lev->l_node);
				return bnode_alloc(&oi->i_nop, tree,
						  shift, lev->l_node->n_type,
						  ksize, vsize, bop->bo_tx,
						  P_ALLOC_STORE);

			}
			bnode_unlock(lev->l_node);
			oi->i_alloc_lev--;
		} while (oi->i_alloc_lev >= 0);
		return P_LOCK;
	}
	case P_ALLOC_STORE: {
		if (oi->i_nop.no_op.o_sm.sm_rc != 0) {
			if (lock_acquired)
				lock_op_unlock(tree);
			bnode_op_fini(&oi->i_nop);
			return fail(bop, oi->i_nop.no_op.o_sm.sm_rc);
		}
		lev = &oi->i_level[oi->i_alloc_lev];

		if (oi->i_alloc_lev == 0) {
			/**
			 * If we are at root node and if there is possibility of
			 * overflow at root node, allocate two nodes for l_alloc
			 * and oi->extra_node, as both nodes will be used in
			 * case of root overflow.
			 */
			if (lev->l_alloc == NULL) {
				int ksize;
				int vsize;
				int shift;
				lev->l_alloc = oi->i_nop.no_node;
				oi->i_nop.no_node = NULL;
				bnode_lock(lev->l_node);
				if (!bnode_isvalid(lev->l_node)) {
					bnode_unlock(lev->l_node);
					return m0_sm_op_sub(&bop->bo_op,
							    P_CLEANUP, P_SETUP);
				}
				ksize = bnode_keysize(lev->l_node);
				vsize = bnode_valsize(lev->l_node);
				shift = bnode_shift(lev->l_node);
				oi->i_nop.no_opc = NOP_ALLOC;
				bnode_unlock(lev->l_node);
				return bnode_alloc(&oi->i_nop, tree,
						  shift, lev->l_node->n_type,
						  ksize, vsize, bop->bo_tx,
						  P_ALLOC_STORE);

			} else if (oi->i_extra_node == NULL) {
				oi->i_extra_node = oi->i_nop.no_node;
				oi->i_nop.no_node = NULL;
				return P_LOCK;
			} else
				M0_ASSERT(0);
		}

		lev->l_alloc = oi->i_nop.no_node;
		oi->i_alloc_lev--;
		return P_ALLOC_REQUIRE;
	}
	case P_LOCK:
		if (!lock_acquired)
			return lock_op_init(&bop->bo_op, &bop->bo_i->i_nop,
					    bop->bo_arbor->t_desc, P_CHECK);
		/** Fall through if LOCK is already acquired. */
	case P_CHECK:
		if (!path_check(oi, tree, &bop->bo_rec.r_key.k_cookie)) {
			oi->i_trial++;
			if (oi->i_trial >= MAX_TRIALS) {
				M0_ASSERT_INFO((bop->bo_flags & BOF_LOCKALL) ==
					       0, "Put record failure in tree"
					       "lock mode");
				bop->bo_flags |= BOF_LOCKALL;
				lock_op_unlock(tree);
				return m0_sm_op_sub(&bop->bo_op, P_CLEANUP,
						    P_LOCKALL);
			}
			if (oi->i_height != tree->t_height) {
				/* If height has changed. */
				lock_op_unlock(tree);
				return m0_sm_op_sub(&bop->bo_op, P_CLEANUP,
						    P_SETUP);
			} else {
				/* If height is same, put back all the nodes. */
				lock_op_unlock(tree);
				level_put(oi);
				return P_DOWN;
			}
		}
		/** Fall through if path_check is successful. */
	case P_SANITY_CHECK: {
		int  rc = 0;
		if (bop->bo_opc == M0_BO_PUT && oi->i_key_found)
			rc = M0_ERR(-EEXIST);
		else if (bop->bo_opc == M0_BO_UPDATE && !oi->i_key_found)
			rc = M0_ERR(-ENOENT);

		if (rc) {
			lock_op_unlock(tree);
			return fail(bop, rc);
		}
		return P_MAKESPACE;
	}
	case P_MAKESPACE: {
		struct slot node_slot;
		lev = &oi->i_level[oi->i_used];
		node_slot = (struct slot){
			.s_node = lev->l_node,
			.s_idx  = lev->l_idx,
		};
		if (bop->bo_opc == M0_BO_PUT) {
			M0_ASSERT(!oi->i_key_found);

			node_slot.s_rec  = bop->bo_rec;
			if (!bnode_isfit(&node_slot))
				return btree_put_makespace_phase(bop);

			bnode_lock(lev->l_node);
			bnode_make(&node_slot);
		} else {
			m0_bcount_t          ksize;
			void                *p_key;
			m0_bcount_t          vsize;
			void                *p_val;
			int                  new_vsize;
			int                  old_vsize;

			REC_INIT(&node_slot.s_rec, &p_key, &ksize,
						    &p_val, &vsize);
			bnode_rec(&node_slot);

			new_vsize = m0_vec_count(&bop->bo_rec.r_val.ov_vec);
			old_vsize = m0_vec_count(&node_slot.s_rec.r_val.ov_vec);

			vsize_diff = new_vsize - old_vsize;

			if (vsize_diff <= 0 ||
			    bnode_space(lev->l_node) >= vsize_diff) {
				/**
				 * If new value size is able to accomodate in
				 * node.
				 */
				bnode_lock(lev->l_node);
				bnode_val_resize(&node_slot, vsize_diff);
			} else
				return btree_put_makespace_phase(bop);
		}
		/** Fall through if there is no overflow.  **/
	}
	case P_ACT: {
		m0_bcount_t          ksize;
		void                *p_key;
		m0_bcount_t          vsize;
		void                *p_val;
		struct slot          node_slot;
		int                  rc;

		lev = &oi->i_level[oi->i_used];

		node_slot.s_node = lev->l_node;
		node_slot.s_idx  = lev->l_idx;

		REC_INIT(&node_slot.s_rec, &p_key, &ksize, &p_val, &vsize);
		bnode_rec(&node_slot);

		/**
		 * If we are at leaf node, and we have made the space
		 * for inserting a record, callback will be called.
		 * Callback will be provided with the record. It is
		 * user's responsibility to fill the value as well as
		 * key in the given record. if callback failed, we will
		 * revert back the changes made on btree. Detailed
		 * explination is provided at P_MAKESPACE stage.
		 */
		node_slot.s_rec.r_flags = M0_BSC_SUCCESS;
		rc = bop->bo_cb.c_act(&bop->bo_cb, &node_slot.s_rec);
		if (rc) {
			/**
			 * Handle callback failure by reverting changes on
			 * btree
			 */
			if (bop->bo_opc == M0_BO_PUT)
				bnode_del(node_slot.s_node, node_slot.s_idx);
			else
				bnode_val_resize(&node_slot, -vsize_diff);

			bnode_done(&node_slot, true);
			bnode_seq_cnt_update(lev->l_node);
			bnode_fix(lev->l_node);
			bnode_unlock(lev->l_node);
			lock_op_unlock(tree);
			return fail(bop, rc);
		}
		bnode_done(&node_slot, true);
		bnode_seq_cnt_update(lev->l_node);
		bnode_fix(lev->l_node);
		btree_node_capture_enlist(oi, lev->l_node, lev->l_idx);

		/**
		 * TBD : This check needs to be removed when debugging is
		 * done.
		 */
		M0_ASSERT(bnode_expensive_invariant(lev->l_node));
		bnode_unlock(lev->l_node);
		return P_CAPTURE;
	}
	case P_CAPTURE:
		btree_tx_nodes_capture(oi, bop->bo_tx);
		lock_op_unlock(tree);
		return m0_sm_op_sub(&bop->bo_op, P_CLEANUP, P_FINI);
	case P_CLEANUP:
		level_cleanup(oi, bop->bo_tx);
		return m0_sm_op_ret(&bop->bo_op);
	case P_FINI :
		M0_ASSERT(oi);
		m0_free(oi);
		return P_DONE;
	default:
		M0_IMPOSSIBLE("Wrong state: %i", bop->bo_op.o_sm.sm_state);
	};
}
/* Insert operation section end point */

static struct m0_sm_state_descr btree_states[P_NR] = {
	[P_INIT] = {
		.sd_flags   = M0_SDF_INITIAL,
		.sd_name    = "P_INIT",
		.sd_allowed = M0_BITS(P_COOKIE, P_SETUP, P_ACT, P_WAITCHECK,
				      P_TREE_GET, P_DONE),
	},
	[P_TREE_GET] = {
		.sd_flags   = 0,
		.sd_name    = "P_TREE_GET",
		.sd_allowed = M0_BITS(P_ACT),
	},
	[P_COOKIE] = {
		.sd_flags   = 0,
		.sd_name    = "P_COOKIE",
		.sd_allowed = M0_BITS(P_LOCK, P_SETUP),
	},
	[P_SETUP] = {
		.sd_flags   = 0,
		.sd_name    = "P_SETUP",
		.sd_allowed = M0_BITS(P_CLEANUP, P_NEXTDOWN),
	},
	[P_LOCKALL] = {
		.sd_flags   = 0,
		.sd_name    = "P_LOCKALL",
		.sd_allowed = M0_BITS(P_SETUP),
	},
	[P_DOWN] = {
		.sd_flags   = 0,
		.sd_name    = "P_DOWN",
		.sd_allowed = M0_BITS(P_NEXTDOWN),
	},
	[P_NEXTDOWN] = {
		.sd_flags   = 0,
		.sd_name    = "P_NEXTDOWN",
		.sd_allowed = M0_BITS(P_NEXTDOWN, P_ALLOC_REQUIRE,
				      P_STORE_CHILD, P_SIBLING, P_CLEANUP,
				      P_LOCK, P_ACT),
	},
	[P_SIBLING] = {
		.sd_flags   = 0,
		.sd_name    = "P_SIBLING",
		.sd_allowed = M0_BITS(P_SIBLING, P_LOCK, P_CLEANUP),
	},
	[P_ALLOC_REQUIRE] = {
		.sd_flags   = 0,
		.sd_name    = "P_ALLOC_REQUIRE",
		.sd_allowed = M0_BITS(P_ALLOC_STORE, P_LOCK, P_CLEANUP),
	},
	[P_ALLOC_STORE] = {
		.sd_flags   = 0,
		.sd_name    = "P_ALLOC_STORE",
		.sd_allowed = M0_BITS(P_ALLOC_REQUIRE, P_ALLOC_STORE, P_LOCK,
				      P_CLEANUP),
	},
	[P_STORE_CHILD] = {
		.sd_flags   = 0,
		.sd_name    = "P_STORE_CHILD",
		.sd_allowed = M0_BITS(P_CHECK, P_CLEANUP, P_DOWN, P_CAPTURE),
	},
	[P_LOCK] = {
		.sd_flags   = 0,
		.sd_name    = "P_LOCK",
		.sd_allowed = M0_BITS(P_CHECK, P_MAKESPACE, P_ACT, P_CAPTURE,
				      P_CLEANUP),
	},
	[P_CHECK] = {
		.sd_flags   = 0,
		.sd_name    = "P_CHECK",
		.sd_allowed = M0_BITS(P_CAPTURE, P_MAKESPACE, P_ACT, P_CLEANUP,
				      P_DOWN),
	},
	[P_SANITY_CHECK] = {
		.sd_flags   = 0,
		.sd_name    = "P_SANITY_CHECK",
		.sd_allowed = M0_BITS(P_MAKESPACE, P_ACT, P_CLEANUP),
	},
	[P_MAKESPACE] = {
		.sd_flags   = 0,
		.sd_name    = "P_MAKESPACE",
		.sd_allowed = M0_BITS(P_CAPTURE, P_CLEANUP),
	},
	[P_ACT] = {
		.sd_flags   = 0,
		.sd_name    = "P_ACT",
		.sd_allowed = M0_BITS(P_CAPTURE, P_CLEANUP, P_DOWN, P_DONE),
	},
	[P_CAPTURE] = {
		.sd_flags   = 0,
		.sd_name    = "P_CAPTURE",
		.sd_allowed = M0_BITS(P_FREENODE, P_CLEANUP),
	},
	[P_FREENODE] = {
		.sd_flags   = 0,
		.sd_name    = "P_FREENODE",
		.sd_allowed = M0_BITS(P_CLEANUP, P_FINI),
	},
	[P_CLEANUP] = {
		.sd_flags   = 0,
		.sd_name    = "P_CLEANUP",
		.sd_allowed = M0_BITS(P_SETUP, P_LOCKALL, P_FINI),
	},
	[P_FINI] = {
		.sd_flags   = 0,
		.sd_name    = "P_FINI",
		.sd_allowed = M0_BITS(P_DONE),
	},
	[P_WAITCHECK] = {
		.sd_flags   = 0,
		.sd_name    = "P_WAITCHECK",
		.sd_allowed = M0_BITS(P_WAITCHECK),
	},
	[P_DONE] = {
		.sd_flags   = M0_SDF_TERMINAL,
		.sd_name    = "P_DONE",
		.sd_allowed = 0,
	},
};

static struct m0_sm_trans_descr btree_trans[] = {
	{ "open/close-init", P_INIT, P_ACT },
	{ "open/close-act", P_ACT, P_DONE },
	{ "create-init-tree_get", P_INIT, P_TREE_GET },
	{ "create-tree_get-act", P_TREE_GET, P_ACT },
	{ "close/destroy", P_INIT, P_DONE},
	{ "close-init-timecheck", P_INIT, P_WAITCHECK},
	{ "close-timecheck-repeat", P_WAITCHECK, P_WAITCHECK},
	{ "kvop-init-cookie", P_INIT, P_COOKIE },
	{ "kvop-init", P_INIT, P_SETUP },
	{ "kvop-cookie-valid", P_COOKIE, P_LOCK },
	{ "kvop-cookie-invalid", P_COOKIE, P_SETUP },
	{ "kvop-setup-failed", P_SETUP, P_CLEANUP },
	{ "kvop-setup-down-fallthrough", P_SETUP, P_NEXTDOWN },
	{ "kvop-lockall", P_LOCKALL, P_SETUP },
	{ "kvop-down", P_DOWN, P_NEXTDOWN },
	{ "kvop-nextdown-repeat", P_NEXTDOWN, P_NEXTDOWN },
	{ "put-nextdown-next", P_NEXTDOWN, P_ALLOC_REQUIRE },
	{ "del-nextdown-load", P_NEXTDOWN, P_STORE_CHILD },
	{ "get-nextdown-next", P_NEXTDOWN, P_LOCK },
	{ "truncate-nextdown-act", P_NEXTDOWN, P_ACT },
	{ "iter-nextdown-sibling", P_NEXTDOWN, P_SIBLING },
	{ "kvop-nextdown-failed", P_NEXTDOWN, P_CLEANUP },
	{ "iter-sibling-repeat", P_SIBLING, P_SIBLING },
	{ "iter-sibling-next", P_SIBLING, P_LOCK },
	{ "iter-sibling-failed", P_SIBLING, P_CLEANUP },
	{ "put-alloc-load", P_ALLOC_REQUIRE, P_ALLOC_STORE },
	{ "put-alloc-next", P_ALLOC_REQUIRE, P_LOCK },
	{ "put-alloc-fail", P_ALLOC_REQUIRE, P_CLEANUP },
	{ "put-allocstore-require", P_ALLOC_STORE, P_ALLOC_REQUIRE },
	{ "put-allocstore-repeat", P_ALLOC_STORE, P_ALLOC_STORE },
	{ "put-allocstore-next", P_ALLOC_STORE, P_LOCK },
	{ "put-allocstore-fail", P_ALLOC_STORE, P_CLEANUP },
	{ "del-child-check", P_STORE_CHILD, P_CHECK },
	{ "del-child-check-ht-changed", P_STORE_CHILD, P_CLEANUP },
	{ "del-child-check-ht-same", P_STORE_CHILD, P_DOWN },
	{ "del-child-check-ft", P_STORE_CHILD, P_CAPTURE },
	{ "kvop-lock", P_LOCK, P_CHECK },
	{ "kvop-lock-check-ht-changed", P_LOCK, P_CLEANUP },
	{ "put-lock-ft-capture", P_LOCK, P_CAPTURE },
	{ "put-lock-ft-makespace", P_LOCK, P_MAKESPACE },
	{ "put-lock-ft-act", P_LOCK, P_ACT },
	{ "kvop-check-height-changed", P_CHECK, P_CLEANUP },
	{ "kvop-check-height-same", P_CHECK, P_DOWN },
	{ "put-check-ft-capture", P_CHECK, P_CAPTURE },
	{ "put-check-ft-makespace", P_LOCK, P_MAKESPACE },
	{ "put-check-ft-act", P_LOCK, P_ACT },
	{ "put-sanity-makespace", P_SANITY_CHECK, P_MAKESPACE },
	{ "put-sanity-act", P_SANITY_CHECK, P_ACT },
	{ "put-sanity-cleanup", P_SANITY_CHECK, P_CLEANUP},
	{ "put-makespace-capture", P_MAKESPACE, P_CAPTURE },
	{ "put-makespace-cleanup", P_MAKESPACE, P_CLEANUP },
	{ "kvop-act", P_ACT, P_CLEANUP },
	{ "put-del-act", P_ACT, P_CAPTURE },
	{ "truncate-act-down", P_ACT, P_DOWN },
	{ "put-capture", P_CAPTURE, P_CLEANUP},
	{ "del-capture-freenode", P_CAPTURE, P_FREENODE},
	{ "del-freenode-cleanup", P_FREENODE, P_CLEANUP },
	{ "del-freenode-fini", P_FREENODE, P_FINI},
	{ "kvop-cleanup-setup", P_CLEANUP, P_SETUP },
	{ "kvop-lockall", P_CLEANUP, P_LOCKALL },
	{ "kvop-done", P_CLEANUP, P_FINI },
	{ "kvop-fini", P_FINI, P_DONE },
};

static struct m0_sm_conf btree_conf = {
	.scf_name      = "btree-conf",
	.scf_nr_states = ARRAY_SIZE(btree_states),
	.scf_state     = btree_states,
	.scf_trans_nr  = ARRAY_SIZE(btree_trans),
	.scf_trans     = btree_trans
};


/**
 * calc_shift is used to calculate the shift for the given number of bytes.
 * Shift is the exponent of nearest power-of-2 value greater than or equal to
 * number of bytes.
 *
 * @param value represents the number of bytes
 * @return int  returns the shift value.
 */

static int calc_shift(int value)
{
	unsigned int sample = (unsigned int) value;
	unsigned int pow    = 0;

	while (sample > 0)
	{
		sample >>=1;
		pow += 1;
	}

	return pow - 1;
}

/**
 * btree_create_tree_tick function is the main function used to create btree.
 * It traverses through multiple states to perform its operation.
 *
 * @param smop     represents the state machine operation
 * @return int64_t returns the next state to be executed.
 */
static int64_t btree_create_tree_tick(struct m0_sm_op *smop)
{
	struct m0_btree_op    *bop    = M0_AMB(bop, smop, bo_op);
	struct m0_btree_oimpl *oi     = bop->bo_i;
	struct m0_btree_idata *data   = &bop->b_data;
	int                    k_size = data->bt->ksize == -1 ? MAX_KEY_SIZE :
					data->bt->ksize;
	int                    v_size = data->bt->vsize == -1 ? MAX_VAL_SIZE :
					data->bt->vsize;
	struct slot            node_slot;

	switch (bop->bo_op.o_sm.sm_state) {
	case P_INIT:
		/**
		 * This following check has been added to enforce the
		 * requirement that nodes have aligned addresses.
		 * However, in future, this check can be removed if
		 * such a requirement is invalidated.
		 */
		if (!addr_is_aligned(data->addr))
			return M0_ERR(-EFAULT);

		oi = m0_alloc(sizeof *bop->bo_i);
		if (oi == NULL)
			return M0_ERR(-ENOMEM);
		bop->bo_i = oi;

		oi->i_nop.no_addr = segaddr_build(data->addr, calc_shift(data->
						  num_bytes));
		return bnode_init(&oi->i_nop.no_addr, k_size, v_size,
				  data->nt, bop->bo_seg->bs_gen, data->fid,
				  P_TREE_GET);

	case P_TREE_GET:
		return tree_get(&oi->i_nop, &oi->i_nop.no_addr, P_ACT);

	case P_ACT:
		M0_ASSERT(oi->i_nop.no_op.o_sm.sm_rc == 0);
		oi->i_nop.no_node->n_type = data->nt;
		oi->i_nop.no_tree->t_type = data->bt;
		oi->i_nop.no_tree->t_seg  = bop->bo_seg;

		bop->bo_arbor->t_desc           = oi->i_nop.no_tree;
		bop->bo_arbor->t_type           = data->bt;
		bop->bo_arbor->t_height         =
					    bnode_level(oi->i_nop.no_node) + 1;

		m0_rwlock_write_lock(&bop->bo_arbor->t_desc->t_lock);
		bop->bo_arbor->t_desc->t_height = bop->bo_arbor->t_height;
		node_slot.s_node                = oi->i_nop.no_node;
		node_slot.s_idx                 = 0;
		bnode_capture(&node_slot, bop->bo_tx);
		m0_rwlock_write_unlock(&bop->bo_arbor->t_desc->t_lock);

		m0_free(oi);
		bop->bo_i = NULL;

		return P_DONE;

	default:
		M0_IMPOSSIBLE("Wrong state: %i", bop->bo_op.o_sm.sm_state);
	}
}

/**
 * btree_destroy_tree_tick function is the main function used to destroy btree.
 *
 * @param smop     represents the state machine operation
 * @return int64_t returns the next state to be executed.
 */
static int64_t btree_destroy_tree_tick(struct m0_sm_op *smop)
{
	struct m0_btree_op *bop  = M0_AMB(bop, smop, bo_op);
	struct td          *tree = bop->bo_arbor->t_desc;
	struct slot         _slot;

	M0_PRE(bop->bo_op.o_sm.sm_state == P_INIT);

	if (tree == NULL)
		return M0_ERR(-EINVAL);

	m0_rwlock_write_lock(&tree->t_lock);
	if (tree->t_ref != 1) {
		m0_rwlock_write_unlock(&tree->t_lock);
		return M0_ERR(-EPERM);
	}

	M0_PRE(bnode_invariant(tree->t_root));
	M0_PRE(bnode_count(tree->t_root) == 0);
	m0_rwlock_write_unlock(&tree->t_lock);
	bnode_fini(tree->t_root);
	_slot.s_node                    = tree->t_root;
	_slot.s_idx                     = 0;
	bnode_capture(&_slot, bop->bo_tx);
	bnode_put(tree->t_root->n_op, tree->t_root);
	tree_put(tree);

	return P_DONE;
}

/**
 * btree_open_tree_tick function is used to traverse through different states to
 * facilitate the working of m0_btree_open().
 *
 * @param smop     represents the state machine operation
 * @return int64_t returns the next state to be executed.
 */
static int64_t btree_open_tree_tick(struct m0_sm_op *smop)
{
	struct m0_btree_op    *bop  = M0_AMB(bop, smop, bo_op);
	struct m0_btree_oimpl *oi   = bop->bo_i;

	switch (bop->bo_op.o_sm.sm_state) {
	case P_INIT:

		/**
		 * This following check has been added to enforce the
		 * requirement that nodes have aligned addresses.
		 * However, in future, this check can be removed if
		 * such a requirement is invalidated.
		 */
		if (!addr_is_aligned(bop->b_data.addr))
			return M0_ERR(-EFAULT);

		oi = m0_alloc(sizeof *bop->bo_i);
		if (oi == NULL)
			return M0_ERR(-ENOMEM);
		bop->bo_i = oi;
		oi->i_nop.no_addr = segaddr_build(bop->b_data.addr,
						  calc_shift(bop->b_data.
							     num_bytes));

		return tree_get(&oi->i_nop, &oi->i_nop.no_addr, P_ACT);

	case P_ACT:
		M0_ASSERT(oi->i_nop.no_op.o_sm.sm_rc == 0);

		if (!oi->i_nop.no_tree->t_type)
			oi->i_nop.no_tree->t_type = bop->b_data.bt;

		bop->bo_arbor->t_type        = oi->i_nop.no_tree->t_type;
		bop->bo_arbor->t_desc        = oi->i_nop.no_tree;
		bop->bo_arbor->t_height      = oi->i_nop.no_tree->t_height;
		bop->bo_arbor->t_desc->t_seg = bop->bo_seg;
		bop->bo_arbor->t_desc->t_fid = oi->i_nop.no_tree->t_fid;

		m0_free(oi);
		return P_DONE;

	default:
		M0_IMPOSSIBLE("Wrong state: %i", bop->bo_op.o_sm.sm_state);
	}
}

/**
 * btree_close_tree_tick function is used to traverse through different states
 * to facilitate the working of m0_btree_close().
 *
 * @param smop     represents the state machine operation
 * @return int64_t returns the next state to be executed.
 */
static int64_t btree_close_tree_tick(struct m0_sm_op *smop)
{
	struct m0_btree_op *bop  = M0_AMB(bop, smop, bo_op);
	struct td          *tree = bop->bo_arbor->t_desc;
	struct nd          *node;

	switch (bop->bo_op.o_sm.sm_state) {
	case P_INIT:
		if (tree == NULL)
			return M0_ERR(-EINVAL);

		M0_PRE(tree->t_ref != 0);

		m0_rwlock_write_lock(&tree->t_lock);
		if (tree->t_ref > 1) {
			m0_rwlock_write_unlock(&tree->t_lock);
			bnode_put(tree->t_root->n_op, tree->t_root);
			tree_put(tree);
			return P_DONE;
		}
		m0_rwlock_write_unlock(&tree->t_lock);

		/** put tree's root node. */
		bnode_put(tree->t_root->n_op, tree->t_root);
		/** Fallthrough to P_WAITCHECK */
	case P_WAITCHECK:
		m0_rwlock_write_lock(&list_lock);
		m0_tl_for(ndlist, &btree_active_nds, node) {
			if (node->n_tree == tree && node->n_ref > 0) {
				m0_rwlock_write_unlock(&list_lock);
				return P_WAITCHECK;
			}
		} m0_tl_endfor;
		m0_rwlock_write_unlock(&list_lock);
		/** Fallthrough to P_ACT */
	case P_ACT:
		tree_put(tree);
		bop->bo_arbor->t_desc = NULL;
		return P_DONE;
	default:
		M0_IMPOSSIBLE("Wrong state: %i", bop->bo_op.o_sm.sm_state);
	}
}

/* Based on the flag get the next/previous sibling index. */
static int sibling_index_get(int index, uint64_t flags, bool key_exists)
{
	if (flags & BOF_NEXT)
		return key_exists ? ++index : index;
	return --index;
}

/* Checks if the index is in the range of valid key range for node. */
static bool index_is_valid(struct level *lev)
{
	return (lev->l_idx >= 0) && (lev->l_idx < bnode_count(lev->l_node));
}

/**
 *  Search from the leaf + 1 level till the root level and find a node
 *  which has valid sibling. Once found, get the leftmost leaf record from the
 *  sibling subtree.
 */
static int  btree_sibling_first_key(struct m0_btree_oimpl *oi, struct td *tree,
				    struct slot *s)
{
	int             i;
	struct level   *lev;
	struct segaddr  child;

	for (i = oi->i_used - 1; i >= 0; i--) {
		lev = &oi->i_level[i];
		if (lev->l_idx < bnode_count(lev->l_node)) {
			s->s_node = oi->i_nop.no_node = lev->l_node;
			s->s_idx = lev->l_idx + 1;
			while (i != oi->i_used) {
				bnode_child(s, &child);
				if (!address_in_segment(child))
					return M0_ERR(-EFAULT);
				i++;
				bnode_get(&oi->i_nop, tree, &child, P_CLEANUP);
				s->s_idx = 0;
				s->s_node = oi->i_nop.no_node;
				oi->i_level[i].l_sibling = oi->i_nop.no_node;
			}
			bnode_rec(s);
			return 0;
		}
	}
	return M0_ERR(-ENOENT);
}

/**
 * State machine for fetching exact key / slant key / min key or max key from
 * the tree.
 */
static int64_t btree_get_kv_tick(struct m0_sm_op *smop)
{
	struct m0_btree_op    *bop            = M0_AMB(bop, smop, bo_op);
	struct td             *tree           = bop->bo_arbor->t_desc;
	struct m0_btree_oimpl *oi             = bop->bo_i;
	bool                   lock_acquired  = bop->bo_flags & BOF_LOCKALL;
	struct level          *lev;

	switch (bop->bo_op.o_sm.sm_state) {
	case P_INIT:
		M0_ASSERT(bop->bo_opc == M0_BO_GET ||
			  bop->bo_opc == M0_BO_MINKEY ||
			  bop->bo_opc == M0_BO_MAXKEY);
		M0_ASSERT(bop->bo_i == NULL);
		bop->bo_i = m0_alloc(sizeof *oi);
		if (bop->bo_i == NULL) {
			bop->bo_op.o_sm.sm_rc = M0_ERR(-ENOMEM);
			return P_DONE;
		}
		if ((bop->bo_flags & BOF_COOKIE) &&
		    cookie_is_set(&bop->bo_rec.r_key.k_cookie))
			return P_COOKIE;
		else
			return P_SETUP;
	case P_COOKIE:
		if (cookie_is_valid(tree, &bop->bo_rec.r_key.k_cookie))
			return P_LOCK;
		else
			return P_SETUP;
	case P_LOCKALL:
		M0_ASSERT(bop->bo_flags & BOF_LOCKALL);
		return lock_op_init(&bop->bo_op, &bop->bo_i->i_nop,
				    bop->bo_arbor->t_desc, P_SETUP);
	case P_SETUP:
		oi->i_height = tree->t_height;
		level_alloc(oi, oi->i_height);
		if (oi->i_level == NULL) {
			if (lock_acquired)
				lock_op_unlock(tree);
			return fail(bop, M0_ERR(-ENOMEM));
		}
		oi->i_nop.no_op.o_sm.sm_rc = 0;
		/** Fall through to P_DOWN. */
	case P_DOWN:
		oi->i_used = 0;
		return bnode_get(&oi->i_nop, tree, &tree->t_root->n_addr,
				 P_NEXTDOWN);
	case P_NEXTDOWN:
		if (oi->i_nop.no_op.o_sm.sm_rc == 0) {
			struct slot    s = {};
			struct segaddr child;

			lev = &oi->i_level[oi->i_used];
			lev->l_node = oi->i_nop.no_node;
			s.s_node = oi->i_nop.no_node;

			bnode_lock(lev->l_node);
			lev->l_seq = lev->l_node->n_seq;

			/**
			 * Node validation is required to determine that the
			 * node(lev->l_node) which is pointed by current thread
			 * is not freed by any other thread till current thread
			 * reaches NEXTDOWN phase.
			 *
			 * Node verification is required to determine that no
			 * other thread which has lock is working on the same
			 * node(lev->l_node) which is pointed by current thread.
			 */
			if (!bnode_isvalid(lev->l_node) || (oi->i_used > 0 &&
			    bnode_count_rec(lev->l_node) == 0)) {
				bnode_unlock(lev->l_node);
				return m0_sm_op_sub(&bop->bo_op, P_CLEANUP,
						    P_SETUP);
			}

			if (bop->bo_opc == M0_BO_GET) {
				oi->i_key_found =
					    bnode_find(&s, &bop->bo_rec.r_key);
				lev->l_idx = s.s_idx;
			}

			if (bnode_level(s.s_node) > 0) {
				if (bop->bo_opc == M0_BO_GET) {
					if (oi->i_key_found) {
						s.s_idx++;
						lev->l_idx++;
					}
				} else
					s.s_idx = bop->bo_opc == M0_BO_MINKEY ?
						  0 : bnode_count(s.s_node);

				bnode_child(&s, &child);
				if (!address_in_segment(child)) {
					bnode_unlock(lev->l_node);
					bnode_op_fini(&oi->i_nop);
					return fail(bop, M0_ERR(-EFAULT));
				}
				oi->i_used++;
				if (oi->i_used >= oi->i_height) {
					/* If height of tree increased. */
					oi->i_used = oi->i_height - 1;
					bnode_unlock(lev->l_node);
					return m0_sm_op_sub(&bop->bo_op,
							    P_CLEANUP, P_SETUP);
				}
				bnode_unlock(lev->l_node);
				return bnode_get(&oi->i_nop, tree, &child,
						 P_NEXTDOWN);
			} else {
				bnode_unlock(lev->l_node);
				return P_LOCK;
			}
		} else {
			bnode_op_fini(&oi->i_nop);
			return m0_sm_op_sub(&bop->bo_op, P_CLEANUP, P_SETUP);
		}
	case P_LOCK:
		if (!lock_acquired)
			return lock_op_init(&bop->bo_op, &bop->bo_i->i_nop,
					    bop->bo_arbor->t_desc, P_CHECK);
		/** Fall through if LOCK is already acquired. */
	case P_CHECK:
		if (!path_check(oi, tree, &bop->bo_rec.r_key.k_cookie)) {
			oi->i_trial++;
			if (oi->i_trial >= MAX_TRIALS) {
				M0_ASSERT_INFO((bop->bo_flags & BOF_LOCKALL) ==
					       0, "Get record failure in tree"
					       "lock mode");
				bop->bo_flags |= BOF_LOCKALL;
				lock_op_unlock(tree);
				return m0_sm_op_sub(&bop->bo_op, P_CLEANUP,
						    P_LOCKALL);
			}
			if (oi->i_height != tree->t_height) {
				/* If height has changed. */
				lock_op_unlock(tree);
				return m0_sm_op_sub(&bop->bo_op, P_CLEANUP,
				                    P_SETUP);
			} else {
				/* If height is same, put back all the nodes. */
				lock_op_unlock(tree);
				level_put(oi);
				return P_DOWN;
			}
		}
		/** Fall through if path_check is successful. */
	case P_ACT: {
		m0_bcount_t  ksize;
		m0_bcount_t  vsize;
		void        *pkey;
		void        *pval;
		struct slot  s = {};
		int          rc;
		int          count;

		lev = &oi->i_level[oi->i_used];

		s.s_node        = lev->l_node;
		s.s_idx         = lev->l_idx;
		s.s_rec.r_flags = M0_BSC_SUCCESS;
		REC_INIT(&s.s_rec, &pkey, &ksize, &pval, &vsize);

		count = bnode_count(s.s_node);
		/**
		 *  There are two cases based on the flag set by user for GET OP
		 *  1. Flag BRF_EQUAL: If requested key found return record else
		 *  return key not exist.
		 *  2. Flag BRF_SLANT: If the key index(found during P_NEXTDOWN)
		 *  is less than total number of keys, return the record at key
		 *  index. Else loop through the levels to find valid sibling.
		 *  If valid sibling found, return first key of the sibling
		 *  subtree else return key not exist.
		 */
		if (bop->bo_opc == M0_BO_GET) {
			if (oi->i_key_found)
				bnode_rec(&s);
			else if (bop->bo_flags & BOF_EQUAL) {
				lock_op_unlock(tree);
				return fail(bop, M0_ERR(-ENOENT));
			} else { /** bop->bo_flags & BOF_SLANT */
				if (lev->l_idx < count)
					bnode_rec(&s);
				else {
					rc = btree_sibling_first_key(oi, tree,
								     &s);
					if (rc != 0) {
						bnode_op_fini(&oi->i_nop);
						lock_op_unlock(tree);
						return fail(bop, rc);
					}
				}
			}
		} else {
			/** MIN/MAX key operation. */
			if (count > 0) {
				s.s_idx = bop->bo_opc == M0_BO_MINKEY ? 0 :
					  count - 1;
				bnode_rec(&s);
			} else {
				/** Only root node is present and is empty. */
				lock_op_unlock(tree);
				return fail(bop, M0_ERR(-ENOENT));
			}
		}

		rc = bop->bo_cb.c_act(&bop->bo_cb, &s.s_rec);

		lock_op_unlock(tree);
		if (rc != 0)
			return fail(bop, rc);
		return m0_sm_op_sub(&bop->bo_op, P_CLEANUP, P_FINI);
	}
	case P_CLEANUP:
		level_cleanup(oi, bop->bo_tx);
		return m0_sm_op_ret(&bop->bo_op);
	case P_FINI :
		M0_ASSERT(oi);
		m0_free(oi);
		return P_DONE;
	default:
		M0_IMPOSSIBLE("Wrong state: %i", bop->bo_op.o_sm.sm_state);
	};
}

/** Iterator state machine. */
static int64_t btree_iter_kv_tick(struct m0_sm_op *smop)
{
	struct m0_btree_op    *bop            = M0_AMB(bop, smop, bo_op);
	struct td             *tree           = bop->bo_arbor->t_desc;
	struct m0_btree_oimpl *oi             = bop->bo_i;
	bool                   lock_acquired  = bop->bo_flags & BOF_LOCKALL;
	struct level          *lev;

	switch (bop->bo_op.o_sm.sm_state) {
	case P_INIT:
		M0_ASSERT(bop->bo_i == NULL);
		bop->bo_i = m0_alloc(sizeof *oi);
		if (bop->bo_i == NULL) {
			bop->bo_op.o_sm.sm_rc = M0_ERR(-ENOMEM);
			return P_DONE;
		}
		if ((bop->bo_flags & BOF_COOKIE) &&
		    cookie_is_set(&bop->bo_rec.r_key.k_cookie))
			return P_COOKIE;
		else
			return P_SETUP;
	case P_COOKIE:
		if (cookie_is_valid(tree, &bop->bo_rec.r_key.k_cookie))
			return P_LOCK;
		else
			return P_SETUP;
	case P_LOCKALL:
		M0_ASSERT(bop->bo_flags & BOF_LOCKALL);
		return lock_op_init(&bop->bo_op, &bop->bo_i->i_nop,
				    bop->bo_arbor->t_desc, P_SETUP);
	case P_SETUP:
		oi->i_height = tree->t_height;
		level_alloc(oi, oi->i_height);
		if (oi->i_level == NULL) {
			if (lock_acquired)
				lock_op_unlock(tree);
			return fail(bop, M0_ERR(-ENOMEM));
		}
		oi->i_nop.no_op.o_sm.sm_rc = 0;
		/** Fall through to P_DOWN. */
	case P_DOWN:
		oi->i_used  = 0;
		oi->i_pivot = -1;
		return bnode_get(&oi->i_nop, tree, &tree->t_root->n_addr,
				 P_NEXTDOWN);
	case P_NEXTDOWN:
		if (oi->i_nop.no_op.o_sm.sm_rc == 0) {
			struct slot    s = {};
			struct segaddr child;

			lev = &oi->i_level[oi->i_used];
			lev->l_node = oi->i_nop.no_node;
			s.s_node = oi->i_nop.no_node;

			bnode_lock(lev->l_node);
			lev->l_seq = lev->l_node->n_seq;

			/**
			 * Node validation is required to determine that the
			 * node(lev->l_node) which is pointed by current thread
			 * is not freed by any other thread till current thread
			 * reaches NEXTDOWN phase.
			 *
			 * Node verification is required to determine that no
			 * other thread which has lock is working on the same
			 * node(lev->l_node) which is pointed by current thread.
			 */
			if (!bnode_isvalid(lev->l_node) || (oi->i_used > 0 &&
			    bnode_count_rec(lev->l_node) == 0)) {
				bnode_unlock(lev->l_node);
				return m0_sm_op_sub(&bop->bo_op, P_CLEANUP,
						    P_SETUP);
			}

			oi->i_key_found = bnode_find(&s, &bop->bo_rec.r_key);
			lev->l_idx = s.s_idx;

			if (bnode_level(s.s_node) > 0) {
				if (oi->i_key_found) {
					s.s_idx++;
					lev->l_idx++;
				}
				/**
				 * Check if the node has valid left or right
				 * index based on previous/next flag. If valid
				 * left/right index found, mark this level as
				 * pivot level.The pivot level is the level
				 * closest to leaf level having valid sibling
				 * index.
				 */
				if (((bop->bo_flags & BOF_NEXT) &&
				    (lev->l_idx < bnode_count(lev->l_node))) ||
				    ((bop->bo_flags & BOF_PREV) &&
				    (lev->l_idx > 0)))
					oi->i_pivot = oi->i_used;

				bnode_child(&s, &child);
				if (!address_in_segment(child)) {
					bnode_unlock(lev->l_node);
					bnode_op_fini(&oi->i_nop);
					return fail(bop, M0_ERR(-EFAULT));
				}
				oi->i_used++;
				if (oi->i_used >= oi->i_height) {
					/* If height of tree increased. */
					oi->i_used = oi->i_height - 1;
					bnode_unlock(lev->l_node);
					return m0_sm_op_sub(&bop->bo_op,
							    P_CLEANUP, P_SETUP);
				}
				bnode_unlock(lev->l_node);
				return bnode_get(&oi->i_nop, tree, &child,
						 P_NEXTDOWN);
			} else	{
				/* Get sibling index based on PREV/NEXT flag. */
				lev->l_idx = sibling_index_get(s.s_idx,
							       bop->bo_flags,
							       oi->i_key_found);
				/**
				 * In the following cases jump to LOCK state:
				 * 1. the found key idx is within the valid
				 *    index range of the node.
				 * 2.i_pivot is equal to -1. It means, tree
				 *   traversal reached at the leaf level without
				 *   finding any valid sibling in the non-leaf
				 *   levels.
				 *   This indicates that the search key is the
				 *   boundary key (rightmost for NEXT flag and
				 *   leftmost for PREV flag).
				 */
				if (index_is_valid(lev) || oi->i_pivot == -1) {
					bnode_unlock(lev->l_node);
					return P_LOCK;
				}
				bnode_unlock(lev->l_node);
				/**
				 * We are here, it means we want to load
				 * sibling node of the leaf node.
				 * Start traversing the sibling node path
				 * starting from the pivot level. If the node
				 * at pivot level is still valid, load sibling
				 * idx's child node else clean up and restart
				 * state machine.
				 */
				lev = &oi->i_level[oi->i_pivot];
				bnode_lock(lev->l_node);
				if (!bnode_isvalid(lev->l_node) ||
				    (oi->i_pivot > 0 &&
				     bnode_count_rec(lev->l_node) == 0)) {
					bnode_unlock(lev->l_node);
					bnode_op_fini(&oi->i_nop);
					return m0_sm_op_sub(&bop->bo_op,
							    P_CLEANUP, P_SETUP);
				}
				if (lev->l_seq != lev->l_node->n_seq) {
					bnode_unlock(lev->l_node);
					return m0_sm_op_sub(&bop->bo_op,
							    P_CLEANUP, P_SETUP);
				}

				s.s_node = lev->l_node;
				s.s_idx = sibling_index_get(lev->l_idx,
							    bop->bo_flags,
							    true);
				/**
				 * We have already checked node and its sequence
				 * number validity. Do we still need to check
				 * sibling index validity?
				 */

				bnode_child(&s, &child);
				if (!address_in_segment(child)) {
					bnode_unlock(lev->l_node);
					bnode_op_fini(&oi->i_nop);
					return fail(bop, M0_ERR(-EFAULT));
				}
				oi->i_pivot++;
				bnode_unlock(lev->l_node);
				return bnode_get(&oi->i_nop, tree, &child,
						 P_SIBLING);
			}
		} else {
			bnode_op_fini(&oi->i_nop);
			return m0_sm_op_sub(&bop->bo_op, P_CLEANUP, P_SETUP);
		}
	case P_SIBLING:
		if (oi->i_nop.no_op.o_sm.sm_rc == 0) {
			struct slot    s = {};
			struct segaddr child;

			lev = &oi->i_level[oi->i_pivot];
			lev->l_sibling = oi->i_nop.no_node;
			s.s_node = oi->i_nop.no_node;
			bnode_lock(lev->l_sibling);
			lev->l_sib_seq = lev->l_sibling->n_seq;

			/**
			 * Node validation is required to determine that the
			 * node(lev->l_node) which is pointed by current thread
			 * is not freed by any other thread till current thread
			 * reaches NEXTDOWN phase.
			 *
			 * Node verification is required to determine that no
			 * other thread which has lock is working on the same
			 * node(lev->l_node) which is pointed by current thread.
			 */
			if (!bnode_isvalid(lev->l_sibling) ||
			    (oi->i_pivot > 0 &&
			     bnode_count_rec(lev->l_sibling) == 0)) {
				bnode_unlock(lev->l_sibling);
				return m0_sm_op_sub(&bop->bo_op, P_CLEANUP,
						    P_SETUP);
			}

			if (bnode_level(s.s_node) > 0) {
				s.s_idx = (bop->bo_flags & BOF_NEXT) ? 0 :
					  bnode_count(s.s_node);
				bnode_child(&s, &child);
				if (!address_in_segment(child)) {
					bnode_unlock(lev->l_sibling);
					bnode_op_fini(&oi->i_nop);
					return fail(bop, M0_ERR(-EFAULT));
				}
				oi->i_pivot++;
				if (oi->i_pivot >= oi->i_height) {
					/* If height of tree increased. */
					bnode_unlock(lev->l_sibling);
					return m0_sm_op_sub(&bop->bo_op,
							    P_CLEANUP, P_SETUP);
				}
				bnode_unlock(lev->l_sibling);
				return bnode_get(&oi->i_nop, tree, &child,
						 P_SIBLING);
			} else {
				bnode_unlock(lev->l_sibling);
				return P_LOCK;
			}
		} else {
			bnode_op_fini(&oi->i_nop);
			return m0_sm_op_sub(&bop->bo_op, P_CLEANUP, P_SETUP);
		}
	case P_LOCK:
		if (!lock_acquired)
			return lock_op_init(&bop->bo_op, &bop->bo_i->i_nop,
					    bop->bo_arbor->t_desc, P_CHECK);
		/** Fall through if LOCK is already acquired. */
	case P_CHECK:
		if (!path_check(oi, tree, &bop->bo_rec.r_key.k_cookie) ||
		    !sibling_node_check(oi)) {
			oi->i_trial++;
			if (oi->i_trial >= MAX_TRIALS) {
				M0_ASSERT_INFO((bop->bo_flags & BOF_LOCKALL) ==
					       0, "Iterator failure in tree"
					       "lock mode");
				bop->bo_flags |= BOF_LOCKALL;
				lock_op_unlock(tree);
				return m0_sm_op_sub(&bop->bo_op, P_CLEANUP,
						    P_LOCKALL);
			}
			if (oi->i_height != tree->t_height) {
				lock_op_unlock(tree);
				return m0_sm_op_sub(&bop->bo_op, P_CLEANUP,
				                    P_SETUP);
			} else {
				/* If height is same, put back all the nodes. */
				lock_op_unlock(tree);
				level_put(oi);
				return P_DOWN;
			}
		}
		/**
		 * Fall through if path_check and sibling_node_check are
		 * successful.
		 */
	case P_ACT: {
		int			 rc;
		m0_bcount_t		 ksize;
		m0_bcount_t		 vsize;
		void			*pkey;
		void			*pval;
		struct slot		 s = {};

		lev = &oi->i_level[oi->i_used];

		REC_INIT(&s.s_rec, &pkey, &ksize, &pval, &vsize);
		s.s_rec.r_flags = M0_BSC_SUCCESS;

		/* Return record if idx fit in the node. */
		if (index_is_valid(lev)) {
			s.s_node = lev->l_node;
			s.s_idx  = lev->l_idx;
			bnode_rec(&s);
		} else if (oi->i_pivot == -1) {
			/* Handle rightmost/leftmost key case. */
			lock_op_unlock(tree);
			return fail(bop, M0_ERR(-ENOENT));
		} else {
			/* Return sibling record based on flag. */
			s.s_node = lev->l_sibling;
			s.s_idx = (bop->bo_flags & BOF_NEXT) ? 0 :
				  bnode_count(s.s_node) - 1;
			bnode_rec(&s);
		}
		rc = bop->bo_cb.c_act(&bop->bo_cb, &s.s_rec);
		lock_op_unlock(tree);
		if (rc != 0)
			return fail(bop, rc);
		return m0_sm_op_sub(&bop->bo_op, P_CLEANUP, P_FINI);
	}
	case P_CLEANUP:
		level_cleanup(oi, bop->bo_tx);
		return m0_sm_op_ret(&bop->bo_op);
	case P_FINI:
		M0_ASSERT(oi);
		m0_free(oi);
		return P_DONE;
	default:
		M0_IMPOSSIBLE("Wrong state: %i", bop->bo_op.o_sm.sm_state);
	};
}

/* Delete Operation */

/**
 * This function will get called if there is an underflow at current node after
 * deletion of the record. Currently, underflow condition is defined based on
 * record count. If record count is 0, there will be underflow. To resolve
 * underflow,
 * 1) delete the node from parent.
 * 2) check if there is an underflow at parent due to deletion of it's child.
 * 3) if there is an underflow,
 *        if, we have reached root, handle underflow at root.
 *        else, repeat steps from step 1.
 *    else, return next phase which needs to be executed.
 *
 * @param bop will provide all required information about btree operation.
 * @return int64_t return state which needs to get executed next.
 */
static int64_t btree_del_resolve_underflow(struct m0_btree_op *bop)
{
	struct td              *tree        = bop->bo_arbor->t_desc;
	struct m0_btree_oimpl  *oi          = bop->bo_i;
	int                     used_count  = oi->i_used;
	struct level           *lev         = &oi->i_level[used_count];
	bool                    flag        = false;
	struct slot             node_slot;
	int                     curr_root_level;
	struct slot             root_slot;
	struct nd              *root_child;
	bool                    node_underflow;

	do {
		used_count--;
		lev = &oi->i_level[used_count];
		bnode_lock(lev->l_node);

		bnode_del(lev->l_node, lev->l_idx);
		node_slot.s_node = lev->l_node;
		node_slot.s_idx  = lev->l_idx;
		bnode_done(&node_slot, true);

		/**
		 * once underflow is resolved at child by deleteing child node
		 * from parent, determine next step:
		 * If we reach the root node,
		 *      if record count > 1, go to P_FREENODE.
		 *      if record count = 0, set level = 0, height=1, go to
		 *         P_FREENODE.
		 *       else record count == 1, break the loop handle root case
		 *           condition.
		 * else if record count at parent is greater than 0, go to
		 *         P_FREENODE.
		 *      else, resolve the underflow at parent reapeat the steps
		 *            in loop.
		 */
		if (used_count == 0) {
			if (bnode_count_rec(lev->l_node) > 1)
				flag = true;
			else if (bnode_count_rec(lev->l_node) == 0) {
				bnode_set_level(lev->l_node, 0);
				tree->t_height = 1;
				bop->bo_arbor->t_height = tree->t_height;
				/* Capture this change in transaction */
				flag = true;
			} else
				break;
		}
		bnode_seq_cnt_update(lev->l_node);
		bnode_fix(node_slot.s_node);
		btree_node_capture_enlist(oi, lev->l_node, lev->l_idx);
		/**
		 * TBD : This check needs to be removed when debugging is
		 * done.
		 */
		M0_ASSERT(bnode_expensive_invariant(lev->l_node));

		node_underflow = bnode_isunderflow(lev->l_node, false);
		if (used_count != 0 && node_underflow) {
			bnode_fini(lev->l_node);
			lev->l_freenode = true;
		}

		bnode_unlock(lev->l_node);

		/* check if underflow after deletion */
		if (flag || !node_underflow)
			return P_CAPTURE;

	} while (1);

	/**
	 * handle root cases :
	 * If we have reached the root and root contains only one child pointer
	 * due to the deletion of l_node from the level below the root,
	 * 1) get the root's only child
	 * 2) delete the existing record from root
	 * 3) copy the record from its only child to root
	 * 4) free that child node
	 */

	curr_root_level  = bnode_level(lev->l_node);
	root_slot.s_node = lev->l_node;
	root_slot.s_idx  = 0;
	bnode_del(lev->l_node, 0);
	bnode_done(&root_slot, true);

	/* l_sib is node below root which is root's only child */
	root_child = oi->i_level[1].l_sibling;
	bnode_lock(root_child);

	bnode_set_level(lev->l_node, curr_root_level - 1);
	tree->t_height--;
	bop->bo_arbor->t_height = tree->t_height;
	/* Capture this change in transaction */

	bnode_move(root_child, lev->l_node, D_RIGHT, NR_MAX);
	M0_ASSERT(bnode_count_rec(root_child) == 0);
	btree_node_capture_enlist(oi, lev->l_node, 0);
	btree_node_capture_enlist(oi, root_child, 0);
	oi->i_root_child_free = true;

	/* TBD : This check needs to be removed when debugging is done. */
	M0_ASSERT(bnode_expensive_invariant(lev->l_node));
	bnode_unlock(lev->l_node);
	bnode_unlock(root_child);

	return P_CAPTURE;
}

/**
 * Validates the child node of root and its sequence number if it is loaded.
 *
 * @param oi provides traversed nodes information.
 * @return bool return true if validation succeeds else false.
 */
static bool child_node_check(struct m0_btree_oimpl *oi)
{
	struct nd *l_node;

	if (cookie_is_used() || oi->i_used == 0)
		return true;

	l_node = oi->i_level[1].l_sibling;

	if (l_node) {
		bnode_lock(l_node);
		if (!bnode_isvalid(l_node)) {
			bnode_unlock(l_node);
			return false;
		}
		if (oi->i_level[1].l_sib_seq != l_node->n_seq) {
			bnode_unlock(l_node);
			return false;
		}
		bnode_unlock(l_node);
	}
	return true;
}

/**
 * This function will determine if there is requirement of loading root child.
 * If root contains only two records and if any of them is going to get deleted,
 * it is required to load the other child of root as well to handle root case.
 *
 * @param bop will provide all required information about btree operation.
 * @return int8_t return -1 if any ancestor node is not valid. return 1, if
 *                loading of child is needed, else return 0;
 */
static int8_t root_child_is_req(struct m0_btree_op *bop)
{
	struct m0_btree_oimpl *oi         = bop->bo_i;
	int8_t                 load       = 0;
	int                    used_count = oi->i_used;
	struct level          *lev;

	do {
		lev = &oi->i_level[used_count];
		bnode_lock(lev->l_node);
		if (!bnode_isvalid(lev->l_node)) {
			bnode_unlock(lev->l_node);
			return -1;
		}
		if (used_count == 0) {
			if (bnode_count_rec(lev->l_node) == 2)
				load = 1;
			bnode_unlock(lev->l_node);
			break;
		}
		if (!bnode_isunderflow(lev->l_node, true)) {
			bnode_unlock(lev->l_node);
			break;
		}
		bnode_unlock(lev->l_node);
		used_count--;
	}while (1);
	return load;
}

/**
 * This function will get called if root is an internal node and it contains
 * only two records. It will check if there is requirement for loading root's
 * other child and accordingly return the next state for execution.
 *
 * @param bop will provide all required information about btree operation.
 * @return int64_t return state which needs to get executed next.
 */
static int64_t root_case_handle(struct m0_btree_op *bop)
{
	/**
	 * If root is an internal node and it contains only two records, check
	 * if any record is going to be deleted if yes, we also have to load
	 * other child of root so that we can copy the content from that child
	 * at root and decrease the level by one.
	 */
	struct m0_btree_oimpl *oi            = bop->bo_i;
	int8_t                 load;

	load = root_child_is_req(bop);
	if (load == -1)
		return m0_sm_op_sub(&bop->bo_op, P_CLEANUP, P_SETUP);
	if (load) {
		struct slot     root_slot = {};
		struct segaddr  root_child;
		struct level   *root_lev = &oi->i_level[0];

		bnode_lock(root_lev->l_node);

		if (!bnode_isvalid(root_lev->l_node) ||
		    root_lev->l_node->n_seq != root_lev->l_seq) {
			bnode_unlock(root_lev->l_node);
			return m0_sm_op_sub(&bop->bo_op, P_CLEANUP, P_SETUP);
		}
		root_slot.s_node = root_lev->l_node;
		root_slot.s_idx  = root_lev->l_idx == 0 ? 1 : 0;

		bnode_child(&root_slot, &root_child);
		if (!address_in_segment(root_child)) {
			bnode_unlock(root_lev->l_node);
			bnode_op_fini(&oi->i_nop);
			return fail(bop, M0_ERR(-EFAULT));
		}
		bnode_unlock(root_lev->l_node);
		return bnode_get(&oi->i_nop, bop->bo_arbor->t_desc,
				 &root_child, P_STORE_CHILD);
	}
	return P_LOCK;
}

/* State machine implementation for delete operation */
static int64_t btree_del_kv_tick(struct m0_sm_op *smop)
{
	struct m0_btree_op    *bop            = M0_AMB(bop, smop, bo_op);
	struct td             *tree           = bop->bo_arbor->t_desc;
	uint64_t               flags          = bop->bo_flags;
	struct m0_btree_oimpl *oi             = bop->bo_i;
	bool                   lock_acquired  = bop->bo_flags & BOF_LOCKALL;
	struct level          *lev;

	switch (bop->bo_op.o_sm.sm_state) {
	case P_INIT:
		M0_ASSERT(bop->bo_i == NULL);
		bop->bo_i = m0_alloc(sizeof *oi);
		if (bop->bo_i == NULL) {
			bop->bo_op.o_sm.sm_rc = M0_ERR(-ENOMEM);
			return P_DONE;
		}
		if ((flags & BOF_COOKIE) &&
		    cookie_is_set(&bop->bo_rec.r_key.k_cookie))
			return P_COOKIE;
		else
			return P_SETUP;
	case P_COOKIE:
		if (cookie_is_valid(tree, &bop->bo_rec.r_key.k_cookie) &&
		    !bnode_isunderflow(oi->i_cookie_node, true))
			return P_LOCK;
		else
			return P_SETUP;
	case P_LOCKALL:
		M0_ASSERT(bop->bo_flags & BOF_LOCKALL);
		return lock_op_init(&bop->bo_op, &bop->bo_i->i_nop,
				    bop->bo_arbor->t_desc, P_SETUP);
	case P_SETUP:
		oi->i_height = tree->t_height;
		level_alloc(oi, oi->i_height);
		if (oi->i_level == NULL) {
			if (lock_acquired)
				lock_op_unlock(tree);
			return fail(bop, M0_ERR(-ENOMEM));
		}
		bop->bo_i->i_key_found = false;
		oi->i_nop.no_op.o_sm.sm_rc = 0;
		/** Fall through to P_DOWN. */
	case P_DOWN:
		oi->i_used = 0;
		M0_SET0(&oi->i_capture);
		/* Load root node. */
		return bnode_get(&oi->i_nop, tree, &tree->t_root->n_addr,
				 P_NEXTDOWN);
	case P_NEXTDOWN:
		if (oi->i_nop.no_op.o_sm.sm_rc == 0) {
			struct slot    node_slot = {};
			struct segaddr child_node_addr;

			lev = &oi->i_level[oi->i_used];
			lev->l_node = oi->i_nop.no_node;
			node_slot.s_node = oi->i_nop.no_node;

			bnode_lock(lev->l_node);
			lev->l_seq = oi->i_nop.no_node->n_seq;
			oi->i_nop.no_node = NULL;

			/**
			 * Node validation is required to determine that the
			 * node(lev->l_node) which is pointed by current thread
			 * is not freed by any other thread till current thread
			 * reaches NEXTDOWN phase.
			 *
			 * Node verification is required to determine that no
			 * other thread which has lock is working on the same
			 * node(lev->l_node) which is pointed by current thread.
			 */
			if (!bnode_isvalid(lev->l_node) || (oi->i_used > 0 &&
			    bnode_count_rec(lev->l_node) == 0)) {
				bnode_unlock(lev->l_node);
				return m0_sm_op_sub(&bop->bo_op, P_CLEANUP,
						    P_SETUP);
			}

			oi->i_key_found = bnode_find(&node_slot,
						     &bop->bo_rec.r_key);
			lev->l_idx = node_slot.s_idx;

			if (bnode_level(node_slot.s_node) > 0) {
				if (oi->i_key_found) {
					lev->l_idx++;
					node_slot.s_idx++;
				}
				bnode_child(&node_slot, &child_node_addr);

				if (!address_in_segment(child_node_addr)) {
					bnode_unlock(lev->l_node);
					bnode_op_fini(&oi->i_nop);
					return fail(bop, M0_ERR(-EFAULT));
				}
				oi->i_used++;
				if (oi->i_used >= oi->i_height) {
					/* If height of tree increased. */
					oi->i_used = oi->i_height - 1;
					bnode_unlock(lev->l_node);
					return m0_sm_op_sub(&bop->bo_op,
							    P_CLEANUP, P_SETUP);
				}
				bnode_unlock(lev->l_node);
				return bnode_get(&oi->i_nop, tree,
						 &child_node_addr, P_NEXTDOWN);
			} else {
				bnode_unlock(lev->l_node);
				if (!oi->i_key_found)
					return P_LOCK;
				/**
				 * If root is an internal node and it contains
				 * only two record, if any of the record is
				 * going to be deleted, load the other child of
				 * root.
				 */
				if (oi->i_used > 0) {
					struct nd *root_node;
					root_node = oi->i_level[0].l_node;
					bnode_lock(root_node);
					if (bnode_count_rec(root_node) == 2) {
						bnode_unlock(root_node);
						return root_case_handle(bop);
					}
					bnode_unlock(root_node);
				}

				return P_LOCK;
			}
		} else {
			bnode_op_fini(&oi->i_nop);
			return m0_sm_op_sub(&bop->bo_op, P_CLEANUP, P_SETUP);
		}
	case P_STORE_CHILD: {
		if (oi->i_nop.no_op.o_sm.sm_rc == 0) {
			struct nd *root_child;

			oi->i_level[1].l_sibling = oi->i_nop.no_node;
			root_child = oi->i_level[1].l_sibling;
			bnode_lock(root_child);

			oi->i_level[1].l_sib_seq = oi->i_nop.no_node->n_seq;
			oi->i_nop.no_node = NULL;

			if (!bnode_isvalid(root_child) ||
			    bnode_count_rec(root_child) == 0) {
				bnode_unlock(root_child);
 				return m0_sm_op_sub(&bop->bo_op, P_CLEANUP,
						    P_SETUP);
			}

			bnode_unlock(root_child);
			/* Fall through to the next step */
		} else {
			bnode_op_fini(&oi->i_nop);
			return m0_sm_op_sub(&bop->bo_op, P_CLEANUP, P_SETUP);
		}
	}
	case P_LOCK:
		if (!lock_acquired)
			return lock_op_init(&bop->bo_op, &bop->bo_i->i_nop,
					    bop->bo_arbor->t_desc, P_CHECK);
		/* Fall through to the next step */
	case P_CHECK:
		if (!path_check(oi, tree, &bop->bo_rec.r_key.k_cookie) ||
		    !child_node_check(oi)) {
			oi->i_trial++;
			if (oi->i_trial >= MAX_TRIALS) {
				M0_ASSERT_INFO((bop->bo_flags & BOF_LOCKALL) ==
					       0, "Delete record failure in"
					       "tree lock mode");
				bop->bo_flags |= BOF_LOCKALL;
				lock_op_unlock(tree);
				return m0_sm_op_sub(&bop->bo_op, P_CLEANUP,
						    P_LOCKALL);
			}
			if (oi->i_height != tree->t_height) {
				/* If height has changed. */
				lock_op_unlock(tree);
				return m0_sm_op_sub(&bop->bo_op, P_CLEANUP,
					            P_SETUP);
			} else {
				/* If height is same, put back all the nodes. */
				lock_op_unlock(tree);
				level_put(oi);
				return P_DOWN;
			}
		}
		/**
		 * Fall through if path_check and child_node_check are
		 * successful.
		 */
	case P_ACT: {

		struct slot         node_slot;
		bool                node_underflow;
		int                 rc;
		/**
		 *  if key exists, delete the key, if there is an underflow, go
		 *  to resolve function else return P_CLEANUP.
		*/

		if (!oi->i_key_found) {
			lock_op_unlock(tree);
			return fail(bop, M0_ERR(-ENOENT));
		}

		lev = &oi->i_level[oi->i_used];

		node_slot.s_node = lev->l_node;
		node_slot.s_idx  = lev->l_idx;

		if (bop->bo_cb.c_act != NULL) {
			m0_bcount_t          ksize;
			void                *p_key;
			m0_bcount_t          vsize;
			void                *p_val;

			REC_INIT(&node_slot.s_rec, &p_key, &ksize,
						    &p_val, &vsize);
			bnode_rec(&node_slot);
			node_slot.s_rec.r_flags = M0_BSC_SUCCESS;
			rc = bop->bo_cb.c_act(&bop->bo_cb, &node_slot.s_rec);
			if (rc) {
				lock_op_unlock(tree);
				return fail(bop, rc);
			}
		}

		bnode_lock(lev->l_node);

		bnode_del(node_slot.s_node, node_slot.s_idx);
		bnode_done(&node_slot, true);
		bnode_seq_cnt_update(lev->l_node);
		bnode_fix(node_slot.s_node);
		btree_node_capture_enlist(oi, lev->l_node, lev->l_idx);
		/**
		 * TBD : This check needs to be removed when debugging
		 * is done.
		 */
		M0_ASSERT(bnode_expensive_invariant(lev->l_node));
		node_underflow = bnode_isunderflow(lev->l_node, false);
		if (oi->i_used != 0  && node_underflow) {
			bnode_fini(lev->l_node);
			lev->l_freenode = true;
		}

		bnode_unlock(lev->l_node);

		if (oi->i_used == 0 || !node_underflow)
			return P_CAPTURE; /* No Underflow */

		return btree_del_resolve_underflow(bop);
	}
	case P_CAPTURE:
		btree_tx_nodes_capture(oi, bop->bo_tx);
		return P_FREENODE;
	case P_FREENODE : {
		int i;
		for (i = oi->i_used; i >= 0; i--) {
			lev = &oi->i_level[i];
			if (lev->l_freenode) {
				M0_ASSERT(oi->i_used > 0);
				oi->i_nop.no_opc = NOP_FREE;
				bnode_free(&oi->i_nop, lev->l_node,
					   bop->bo_tx, 0);
				lev->l_node = NULL;
			} else
				break;
		}
		if (oi->i_root_child_free) {
			lev = &oi->i_level[1];
			oi->i_nop.no_opc = NOP_FREE;
			bnode_free(&oi->i_nop, lev->l_sibling, bop->bo_tx, 0);
			lev->l_sibling = NULL;
		}

		lock_op_unlock(tree);
		return m0_sm_op_sub(&bop->bo_op, P_CLEANUP, P_FINI);
	}
	case P_CLEANUP :
		level_cleanup(oi, bop->bo_tx);
		return m0_sm_op_ret(&bop->bo_op);
	case P_FINI :
		M0_ASSERT(oi);
		m0_free(oi);
		return P_DONE;
	default:
		M0_IMPOSSIBLE("Wrong state: %i", bop->bo_op.o_sm.sm_state);
	};
}

/**
 * State machine for truncate operation.
 */
static int64_t btree_truncate_tick(struct m0_sm_op *smop)
{
	struct m0_btree_op    *bop            = M0_AMB(bop, smop, bo_op);
	struct td             *tree           = bop->bo_arbor->t_desc;
	struct m0_btree_oimpl *oi             = bop->bo_i;
	struct level          *lev;

	switch (bop->bo_op.o_sm.sm_state) {
	case P_INIT:
		M0_ASSERT(bop->bo_i == NULL);
		bop->bo_i = m0_alloc(sizeof *oi);
		if (bop->bo_i == NULL) {
			bop->bo_op.o_sm.sm_rc = M0_ERR(-ENOMEM);
			return P_DONE;
		}
		/** Fall through to P_LOCKDOWN. */
	case P_LOCKALL:
		return lock_op_init(&bop->bo_op, &bop->bo_i->i_nop,
				    bop->bo_arbor->t_desc, P_SETUP);
	case P_SETUP:
		oi->i_height = tree->t_height;
		level_alloc(oi, oi->i_height);
		if (oi->i_level == NULL) {
			lock_op_unlock(tree);
			return fail(bop, M0_ERR(-ENOMEM));
		}
		oi->i_nop.no_op.o_sm.sm_rc = 0;
		/** Fall through to P_DOWN. */
	case P_DOWN:
		oi->i_used = 0;
		return bnode_get(&oi->i_nop, tree, &tree->t_root->n_addr,
				 P_NEXTDOWN);
	case P_NEXTDOWN:
		if (oi->i_nop.no_op.o_sm.sm_rc == 0) {
			struct slot    s = {};
			struct segaddr child;

			lev = &oi->i_level[oi->i_used];
			lev->l_node = oi->i_nop.no_node;
			s.s_node = oi->i_nop.no_node;

			bnode_lock(lev->l_node);
			lev->l_seq = lev->l_node->n_seq;

			if (bnode_level(s.s_node) > 0) {
				s.s_idx = bnode_count(s.s_node);

				bnode_child(&s, &child);
				if (!address_in_segment(child)) {
					bnode_unlock(lev->l_node);
					bnode_op_fini(&oi->i_nop);
					lock_op_unlock(tree);
					return fail(bop, M0_ERR(-EFAULT));
				}
				oi->i_used++;
				bnode_unlock(lev->l_node);
				return bnode_get(&oi->i_nop, tree, &child,
						 P_NEXTDOWN);
			} else {
				bnode_unlock(lev->l_node);
				return P_ACT;
			}
		} else {
			bnode_op_fini(&oi->i_nop);
			lock_op_unlock(tree);
			return m0_sm_op_sub(&bop->bo_op, P_CLEANUP, P_FINI);
		}
	case P_ACT: {
		uint64_t        count = oi->i_used;
		int             i;
		int             rec_count;
		struct slot     node_slot = {};
		struct segaddr  child;
		struct level   *parent;

		lev = &oi->i_level[count];

		/**
		 * Case: root node as leaf node.
		 * Set record count as 0, capture in transaction and exit state
		 * machine.
		 */
		if (count == 0) {
			bnode_set_level(lev->l_node, 0);
			bnode_set_rec_count(lev->l_node, 0);
			node_slot.s_node = lev->l_node;
			node_slot.s_idx  = 0;
			bnode_capture(&node_slot, bop->bo_tx);
			lock_op_unlock(tree);
			return m0_sm_op_sub(&bop->bo_op, P_CLEANUP, P_FINI);
		}
		/**
		 * Case: Tree has more than one level.
		 * Tree traversal hase reached the leaf node.Take parent node of
		 * leaf and delete all its child nodes.
		 * Before deleting all the nodes in parent, delete the last
		 * accessed node as we do not want to call node_get again for
		 * this node.
		 */
		bnode_fini(lev->l_node);
		bnode_free(&oi->i_nop, lev->l_node, bop->bo_tx, 0);
		lev->l_node = NULL;

		bop->bo_limit--;

		count--;
		parent = &oi->i_level[count];
		node_slot.s_node = parent->l_node;
		rec_count = bnode_count_rec(parent->l_node);
		/** Already freed rightmost node. Decrement rec count .*/
		rec_count--;
		for (i = rec_count - 1; i >= 0; i--) {
			if (bop->bo_limit  <= oi->i_height)
				break;
			node_slot.s_idx = i;
			bnode_child(&node_slot, &child);
			bnode_get(&oi->i_nop, tree, &child, 0);
			bnode_fini(oi->i_nop.no_node);
			bnode_free(&oi->i_nop, oi->i_nop.no_node, bop->bo_tx,
				   0);
			bop->bo_limit--;
		}
		/**
		 * Ran out of credit. Set record count and exit state
		 * machine.
		 */
		if (i >= 0 && bop->bo_limit  <= oi->i_height) {
			bnode_set_rec_count(parent->l_node, i + 1);
			node_slot.s_node = parent->l_node;
			node_slot.s_idx  = i + 1;
			bnode_capture(&node_slot, bop->bo_tx);
			lock_op_unlock(tree);
			return m0_sm_op_sub(&bop->bo_op, P_CLEANUP, P_FINI);
		}

		/**
		 * Deleted all the child nodes of parents. Parent is empty.
		 * Reset record count of parent.
		 */
		bnode_set_rec_count(parent->l_node, 0);
		bnode_set_level(parent->l_node, 0);
		node_slot.s_node = parent->l_node;
		node_slot.s_idx  = 0;
		bnode_capture(&node_slot, bop->bo_tx);

		/** Root is the the empty parent. Exit state machine. */
		if (count == 0) {
			lock_op_unlock(tree);
			return m0_sm_op_sub(&bop->bo_op, P_CLEANUP, P_FINI);
		}

		/** Parent has ancestors. Delete the parent node. */
		bnode_fini(parent->l_node);
		bnode_free(&oi->i_nop, parent->l_node,
			   bop->bo_tx, 0);
		parent->l_node = NULL;
		bop->bo_limit--;

		/**
		 * Since parent node is deleted, iterate through ancestors and
		 * adjust record count.
		 */
		count--;
		for (i = count; i >= 0; i--) {
			parent = &oi->i_level[i];
			rec_count = bnode_count_rec(parent->l_node);
			bnode_set_rec_count(parent->l_node, rec_count - 1);
			node_slot.s_node = parent->l_node;
			node_slot.s_idx  = rec_count - 1;
			bop->bo_limit--;
			if (bnode_count_rec(parent->l_node) > 0) {
				/**
				 * One of the ancestors has valid record count.
				 * Traverse the tree again.
				 */
				bnode_capture(&node_slot, bop->bo_tx);
				level_put(oi);
				return P_DOWN;
			}
			bnode_set_level(parent->l_node, 0);
			bnode_capture(&node_slot, bop->bo_tx);
			/**
			 * The node is empty. If it is non-root then delete the
			 * node.
			 */
			if (i != 0) {
				bnode_fini(parent->l_node);
				bnode_free(&oi->i_nop, parent->l_node,
					   bop->bo_tx, 0);
				parent->l_node = NULL;
			}
		}
		lock_op_unlock(tree);
		return m0_sm_op_sub(&bop->bo_op, P_CLEANUP, P_FINI);
	}
	case P_CLEANUP:
		level_cleanup(oi, bop->bo_tx);
		return m0_sm_op_ret(&bop->bo_op);
	case P_FINI :
		M0_ASSERT(oi);
		m0_free(oi);
		return P_DONE;
	default:
		M0_IMPOSSIBLE("Wrong state: %i", bop->bo_op.o_sm.sm_state);
	};
}

/**
 * TODO: Call this function to free up node descriptor from LRU list.
 * A daemon should run in parallel to check the health of the system. If it
 * requires more memory the node descriptors can be freed from LRU list.
 *
 * @param count number of node descriptors to be freed.
 */
M0_INTERNAL void m0_btree_lrulist_purge(uint64_t count)
{
	struct nd* node;
	struct nd* prev;

	m0_rwlock_write_lock(&list_lock);
	node = ndlist_tlist_tail(&btree_lru_nds);
	for (;  node != NULL && count > 0; count --) {
		prev = ndlist_tlist_prev(&btree_lru_nds, node);
		if (node->n_txref == 0) {
			ndlist_tlink_del_fini(node);
			m0_rwlock_fini(&node->n_lock);
			m0_free(node);
		}
		node = prev;
	}
	m0_rwlock_write_unlock(&list_lock);
}

M0_INTERNAL int  m0_btree_open(void *addr, int nob, struct m0_btree *out,
			       struct m0_be_seg *seg, struct m0_btree_op *bop)
{
	bop->b_data.addr      = addr;
	bop->b_data.num_bytes = nob;
	bop->bo_arbor         = out;
	bop->bo_seg           = seg;

	m0_sm_op_init(&bop->bo_op, &btree_open_tree_tick, &bop->bo_op_exec,
		      &btree_conf, &bop->bo_sm_group);
	return 0;
}

M0_INTERNAL void m0_btree_close(struct m0_btree *arbor, struct m0_btree_op *bop)
{
	bop->bo_arbor = arbor;
	m0_sm_op_init(&bop->bo_op, &btree_close_tree_tick, &bop->bo_op_exec,
		      &btree_conf, &bop->bo_sm_group);
}

M0_INTERNAL void m0_btree_create(void *addr, int nob,
				 const struct m0_btree_type *bt,
				 struct m0_btree_op *bop, struct m0_btree *tree,
				 struct m0_be_seg *seg,
				 const struct m0_fid *fid, struct m0_be_tx *tx)
{
	bop->b_data.addr        = addr;
	bop->b_data.num_bytes   = nob;
	bop->b_data.bt          = bt;
	bop->b_data.nt          = btree_nt_from_bt(bt);
	bop->b_data.fid         = *fid;
	bop->bo_tx              = tx;
	bop->bo_seg             = seg;
	bop->bo_arbor           = tree;

	m0_sm_op_init(&bop->bo_op, &btree_create_tree_tick, &bop->bo_op_exec,
		      &btree_conf, &bop->bo_sm_group);
}

M0_INTERNAL void m0_btree_destroy(struct m0_btree *arbor,
				  struct m0_btree_op *bop, struct m0_be_tx *tx)
{
	bop->bo_arbor = arbor;
	bop->bo_tx    = tx;
	bop->bo_seg   = arbor->t_desc->t_seg;

	m0_sm_op_init(&bop->bo_op, &btree_destroy_tree_tick, &bop->bo_op_exec,
		      &btree_conf, &bop->bo_sm_group);
}

M0_INTERNAL void m0_btree_get(struct m0_btree *arbor,
			      const struct m0_btree_key *key,
			      const struct m0_btree_cb *cb, uint64_t flags,
			      struct m0_btree_op *bop)
{
	bop->bo_opc       = M0_BO_GET;
	bop->bo_arbor     = arbor;
	bop->bo_rec.r_key = *key;
	bop->bo_flags     = flags;
	bop->bo_cb        = *cb;
	bop->bo_tx        = NULL;
	bop->bo_seg       = NULL;
	bop->bo_i         = NULL;
	m0_sm_op_init(&bop->bo_op, &btree_get_kv_tick, &bop->bo_op_exec,
		      &btree_conf, &bop->bo_sm_group);
}

M0_INTERNAL void m0_btree_iter(struct m0_btree *arbor,
			       const struct m0_btree_key *key,
			       const struct m0_btree_cb *cb, uint64_t flags,
			       struct m0_btree_op *bop)
{
	M0_PRE(flags & BOF_NEXT || flags & BOF_PREV);

	bop->bo_opc       = M0_BO_ITER;
	bop->bo_arbor     = arbor;
	bop->bo_rec.r_key = *key;
	bop->bo_flags     = flags;
	bop->bo_cb        = *cb;
	bop->bo_tx        = NULL;
	bop->bo_seg       = NULL;
	bop->bo_i         = NULL;
	m0_sm_op_init(&bop->bo_op, &btree_iter_kv_tick, &bop->bo_op_exec,
		      &btree_conf, &bop->bo_sm_group);
}

M0_INTERNAL void m0_btree_put(struct m0_btree *arbor,
			      const struct m0_btree_rec *rec,
			      const struct m0_btree_cb *cb,
			      struct m0_btree_op *bop, struct m0_be_tx *tx)
{
	bop->bo_opc    = M0_BO_PUT;
	bop->bo_arbor  = arbor;
	bop->bo_rec    = *rec;
	bop->bo_cb     = *cb;
	bop->bo_tx     = tx;
	bop->bo_flags  = 0;
	bop->bo_seg    = arbor->t_desc->t_seg;
	bop->bo_i      = NULL;

	m0_sm_op_init(&bop->bo_op, &btree_put_kv_tick, &bop->bo_op_exec,
		      &btree_conf, &bop->bo_sm_group);
}

M0_INTERNAL void m0_btree_del(struct m0_btree *arbor,
			      const struct m0_btree_key *key,
			      const struct m0_btree_cb *cb,
			      struct m0_btree_op *bop, struct m0_be_tx *tx)
{
	bop->bo_opc        = M0_BO_DEL;
	bop->bo_arbor      = arbor;
	bop->bo_rec.r_key  = *key;
	if (cb == NULL)
		M0_SET0(&bop->bo_cb);
	else
		bop->bo_cb = *cb;
	bop->bo_tx         = tx;
	bop->bo_flags      = 0;
	bop->bo_seg        = arbor->t_desc->t_seg;
	bop->bo_i          = NULL;

	m0_sm_op_init(&bop->bo_op, &btree_del_kv_tick, &bop->bo_op_exec,
		      &btree_conf, &bop->bo_sm_group);
}

M0_INTERNAL void m0_btree_minkey(struct m0_btree *arbor,
				 const struct m0_btree_cb *cb, uint64_t flags,
				 struct m0_btree_op *bop)
{
	bop->bo_opc       = M0_BO_MINKEY;
	bop->bo_arbor     = arbor;
	bop->bo_flags     = flags;
	bop->bo_cb        = *cb;
	bop->bo_tx        = NULL;
	bop->bo_seg       = NULL;
	bop->bo_i         = NULL;

	m0_sm_op_init(&bop->bo_op, &btree_get_kv_tick, &bop->bo_op_exec,
		      &btree_conf, &bop->bo_sm_group);
}

M0_INTERNAL void m0_btree_maxkey(struct m0_btree *arbor,
				 const struct m0_btree_cb *cb, uint64_t flags,
				 struct m0_btree_op *bop)
{
	bop->bo_opc       = M0_BO_MAXKEY;
	bop->bo_arbor     = arbor;
	bop->bo_flags     = flags;
	bop->bo_cb        = *cb;
	bop->bo_tx        = NULL;
	bop->bo_seg       = NULL;
	bop->bo_i         = NULL;

	m0_sm_op_init(&bop->bo_op, &btree_get_kv_tick, &bop->bo_op_exec,
		      &btree_conf, &bop->bo_sm_group);
}

M0_INTERNAL void m0_btree_update(struct m0_btree *arbor,
				 const struct m0_btree_rec *rec,
				 const struct m0_btree_cb *cb,
				 struct m0_btree_op *bop, struct m0_be_tx *tx)
{
	bop->bo_opc    = M0_BO_UPDATE;
	bop->bo_arbor  = arbor;
	bop->bo_rec    = *rec;
	bop->bo_cb     = *cb;
	bop->bo_tx     = tx;
	bop->bo_flags  = 0;
	bop->bo_seg    = arbor->t_desc->t_seg;
	bop->bo_i      = NULL;

	m0_sm_op_init(&bop->bo_op, &btree_put_kv_tick, &bop->bo_op_exec,
		      &btree_conf, &bop->bo_sm_group);
}

M0_INTERNAL void m0_btree_truncate(struct m0_btree *arbor, m0_bcount_t limit,
				   struct m0_be_tx *tx, struct m0_btree_op *bop)
{
	bop->bo_opc    = M0_BO_TRUNCATE;
	bop->bo_arbor  = arbor;
	bop->bo_limit  = limit;
	bop->bo_tx     = tx;
	bop->bo_flags  = 0;
	bop->bo_seg    = arbor->t_desc->t_seg;
	bop->bo_i      = NULL;

	m0_sm_op_init(&bop->bo_op, &btree_truncate_tick, &bop->bo_op_exec,
		      &btree_conf, &bop->bo_sm_group);
}
struct cursor_cb_data {
	struct m0_btree_rec ccd_rec;
	m0_bcount_t         ccd_keysz;
	m0_bcount_t         ccd_valsz;
};

static int btree_cursor_kv_get_cb(struct m0_btree_cb  *cb,
				  struct m0_btree_rec *rec)
{
	struct m0_btree_cursor  *datum = cb->c_datum;
	struct m0_bufvec_cursor  cur;

	/** Currently we support bufvec with only one segment. */
	M0_ASSERT(M0_BUFVEC_SEG_COUNT(&rec->r_key.k_data) == 1 &&
		  M0_BUFVEC_SEG_COUNT(&rec->r_val) == 1);

	/** Save returned Key and Value in the iterator */
	m0_bufvec_cursor_init(&cur, &rec->r_key.k_data);
	datum->bc_key = M0_BUF_INIT(m0_bufvec_cursor_step(&cur),
				    m0_bufvec_cursor_addr(&cur));

	m0_bufvec_cursor_init(&cur, &rec->r_val);
	datum->bc_val = M0_BUF_INIT(m0_bufvec_cursor_step(&cur),
				    m0_bufvec_cursor_addr(&cur));

	return 0;
}

M0_INTERNAL void m0_btree_cursor_init(struct m0_btree_cursor *it,
				      struct m0_btree        *arbor)
{
	M0_SET0(it);
	it->bc_arbor = arbor;
}

M0_INTERNAL void m0_btree_cursor_fini(struct m0_btree_cursor *it)
{
}

M0_INTERNAL int m0_btree_cursor_get(struct m0_btree_cursor     *it,
				    const struct m0_btree_key *key,
				    bool                       slant)
{
	struct m0_btree_op    kv_op = {};
	struct m0_btree_cb    cursor_cb;
	uint64_t              flags = slant ? BOF_SLANT : BOF_EQUAL;
	int                   rc;

	cursor_cb.c_act   = btree_cursor_kv_get_cb;
	cursor_cb.c_datum = it;
	rc = M0_BTREE_OP_SYNC_WITH_RC(&kv_op,
				      m0_btree_get(it->bc_arbor, key,
						   &cursor_cb, flags, &kv_op));
	return rc;
}

static int btree_cursor_iter(struct m0_btree_cursor *it,
			     enum m0_btree_op_flags  dir)
{
	struct m0_btree_op    kv_op = {};
	struct m0_btree_cb    cursor_cb;
	struct m0_btree_key   key;
	int                   rc;

	M0_ASSERT(M0_IN(dir, (BOF_NEXT, BOF_PREV)));

	cursor_cb.c_act   = btree_cursor_kv_get_cb;
	cursor_cb.c_datum = it;

	key.k_data = M0_BUFVEC_INIT_BUF(&it->bc_key.b_addr, &it->bc_key.b_nob);
	rc = M0_BTREE_OP_SYNC_WITH_RC(&kv_op,
				      m0_btree_iter(it->bc_arbor,
						    &key,
						    &cursor_cb, dir, &kv_op));
	return rc;
}

M0_INTERNAL int m0_btree_cursor_next(struct m0_btree_cursor *it)
{
	return btree_cursor_iter(it, BOF_NEXT);
}

M0_INTERNAL int m0_btree_cursor_prev(struct m0_btree_cursor *it)
{
	return btree_cursor_iter(it, BOF_PREV);
}

M0_INTERNAL int m0_btree_cursor_first(struct m0_btree_cursor *it)
{
	struct m0_btree_op    kv_op = {};
	struct m0_btree_cb    cursor_cb;
	int                   rc;

	cursor_cb.c_act   = btree_cursor_kv_get_cb;
	cursor_cb.c_datum = it;
	rc = M0_BTREE_OP_SYNC_WITH_RC(&kv_op,
				      m0_btree_minkey(it->bc_arbor, &cursor_cb,
						      0, &kv_op));
	return rc;
}

M0_INTERNAL int m0_btree_cursor_last(struct m0_btree_cursor *it)
{
	struct m0_btree_op    kv_op = {};
	struct m0_btree_cb    cursor_cb;
	int                   rc;

	cursor_cb.c_act   = btree_cursor_kv_get_cb;
	cursor_cb.c_datum = it;
	rc = M0_BTREE_OP_SYNC_WITH_RC(&kv_op,
				      m0_btree_maxkey(it->bc_arbor, &cursor_cb,
						      0, &kv_op));
	return rc;
}

M0_INTERNAL void m0_btree_cursor_put(struct m0_btree_cursor *it)
{
	/** Do nothing. */
}

M0_INTERNAL void m0_btree_cursor_kv_get(struct m0_btree_cursor *it,
					struct m0_buf *key, struct m0_buf *val)
{
	if (key)
		*key = M0_BUF_INIT(it->bc_key.b_nob, it->bc_key.b_addr);
	if (val)
		*val = M0_BUF_INIT(it->bc_val.b_nob, it->bc_val.b_addr);
}

M0_INTERNAL bool m0_btree_is_empty(struct m0_btree *btree)
{
	M0_PRE(btree != NULL);
	M0_PRE(btree->t_desc->t_root != NULL);
	return (bnode_count_rec(btree->t_desc->t_root) == 0);
}

#ifndef __KERNEL__
/**
 *  --------------------------
 *  Section START - Unit Tests
 *  --------------------------
 */

/**
 * The code contained below is 'ut'. This is a little experiment to contain the
 * ut code in the same file containing the functionality code. We are open to
 * changes iff enough reasons are found that this model either does not work or
 * is not intuitive or maintainable.
 */

static struct m0_be_ut_backend *ut_be;
static struct m0_be_ut_seg     *ut_seg;
static struct m0_be_seg        *seg;
static bool                     btree_ut_initialised = false;

static void btree_ut_init(void)
{
	if (!btree_ut_initialised) {
		btree_ut_initialised = true;
	}
}

static void btree_ut_fini(void)
{
	btree_ut_initialised = false;
}

/**
 * In this unit test we exercise a few tree operations in invalid conditions
 * only.
 */
static void ut_basic_tree_oper_icp(void)
{
	void                   *invalid_addr = (void *)0xbadbadbadbad;
	struct m0_btree         btree;
	struct m0_btree_type    btree_type = {  .tt_id = M0_BT_UT_KV_OPS,
						.ksize = 8,
						.vsize = 8, };
	struct m0_be_tx         tx_data    = {};
	struct m0_be_tx        *tx         = &tx_data;
	struct m0_btree_op      b_op       = {};
	struct m0_be_tx_credit  cred       = {};
	void                   *temp_node;
	int                     rc;
	struct m0_fid           fid        = M0_FID_TINIT('b', 0, 1);
	uint32_t                rnode_sz   = 1024;
	uint32_t                rnode_sz_shift;
	struct m0_buf           buf;

	btree_ut_init();

	M0_ASSERT(rnode_sz != 0 && m0_is_po2(rnode_sz));
	rnode_sz_shift = __builtin_ffsl(rnode_sz) - 1;
	cred = M0_BE_TX_CB_CREDIT(0, 0, 0);
	m0_be_allocator_credit(NULL, M0_BAO_ALLOC_ALIGNED, rnode_sz,
			       rnode_sz_shift, &cred);
	m0_btree_create_credit(&btree_type, &cred, 1);

	/** Prepare transaction to capture tree operations. */
	m0_be_ut_tx_init(tx, ut_be);
	m0_be_tx_prep(tx, &cred);
	rc = m0_be_tx_open_sync(tx);
	M0_ASSERT(rc == 0);

	/**
	 *  Run a invalid scenario which:
	 *  1) Attempts to create a btree with invalid address
	 *
	 * This scenario is invalid because the root node address is incorrect.
	 * In this case m0_btree_create() will return -EFAULT.
	 */
	rc = M0_BTREE_OP_SYNC_WITH_RC(&b_op, m0_btree_create(invalid_addr,
				      rnode_sz, &btree_type, &b_op, &btree,
				      seg, &fid, tx));
	M0_ASSERT(rc == -EFAULT);
	m0_be_tx_close_sync(tx);
	m0_be_tx_fini(tx);

	/**
	 *  Run a invalid scenario which:
	 *  1) Attempts to open a btree with invalid address
	 *
	 * This scenario is invalid because the root node address is incorrect.
	 * In this case m0_btree_open() will return -EFAULT.
	 */
	rc = M0_BTREE_OP_SYNC_WITH_RC(&b_op, m0_btree_open(invalid_addr,
							   rnode_sz, &btree,
							   seg, &b_op));
	M0_ASSERT(rc == -EFAULT);

	/**
	 *  Run a invalid scenario which:
	 *  1) Creates a btree
	 *  2) Opens the btree
	 *  3) Destroys the btree
	 *
	 * This scenario is invalid because we are trying to destroy a tree that
	 * has not been closed. Thus, we should get -EPERM error from
	 * m0_btree_destroy().
	 */

	m0_be_ut_tx_init(tx, ut_be);
	m0_be_tx_prep(tx, &cred);
	rc = m0_be_tx_open_sync(tx);
	M0_ASSERT(rc == 0);
	/** Create temp node space*/
	buf = M0_BUF_INIT(rnode_sz, NULL);
	M0_BE_ALLOC_ALIGN_BUF_SYNC(&buf, rnode_sz_shift, seg, tx);
	temp_node = buf.b_addr;
	rc = M0_BTREE_OP_SYNC_WITH_RC(&b_op, m0_btree_create(temp_node,
				      rnode_sz, &btree_type, &b_op, &btree, seg,
				      &fid, tx));
	M0_ASSERT(rc == 0);
	m0_be_tx_close_sync(tx);
	m0_be_tx_fini(tx);

	rc = M0_BTREE_OP_SYNC_WITH_RC(&b_op, m0_btree_open(temp_node, rnode_sz,
							   &btree, seg, &b_op));
	M0_ASSERT(rc == 0);

	cred = M0_BE_TX_CREDIT(0, 0);
	m0_be_allocator_credit(NULL, M0_BAO_FREE_ALIGNED, rnode_sz,
			       rnode_sz_shift, &cred);
	m0_btree_destroy_credit(b_op.bo_arbor, NULL, &cred, 1);

	m0_be_ut_tx_init(tx, ut_be);
	m0_be_tx_prep(tx, &cred);
	rc = m0_be_tx_open_sync(tx);
	M0_ASSERT(rc == 0);
	rc = M0_BTREE_OP_SYNC_WITH_RC(&b_op, m0_btree_destroy(b_op.bo_arbor,
							      &b_op, tx));
	M0_ASSERT(rc == -EPERM);
	M0_SET0(&btree);
	buf = M0_BUF_INIT(rnode_sz, temp_node);
	M0_BE_FREE_ALIGN_BUF_SYNC(&buf, rnode_sz_shift, seg, tx);
	m0_be_tx_close_sync(tx);
	m0_be_tx_fini(tx);

	/**
	 *  Run a invalid scenario which:
	 *  1) Creates a btree
	 *  2) Close the btree
	 *  3) Again Attempt to close the btree
	 *
	 * This scenario is invalid because we are trying to destroy a tree that
	 * has been already destroyed. Thus, we should get -EINVAL error from
	 * m0_btree_destroy().
	 */

	/** Create temp node space*/
	cred = M0_BE_TX_CREDIT(0, 0);
	m0_be_allocator_credit(NULL, M0_BAO_ALLOC_ALIGNED, rnode_sz,
			       rnode_sz_shift, &cred);
	m0_btree_create_credit(&btree_type, &cred, 1);

	/** Prepare transaction to capture tree operations. */
	m0_be_ut_tx_init(tx, ut_be);
	m0_be_tx_prep(tx, &cred);
	rc = m0_be_tx_open_sync(tx);
	M0_ASSERT(rc == 0);

	buf = M0_BUF_INIT(rnode_sz, NULL);
	M0_BE_ALLOC_ALIGN_BUF_SYNC(&buf, rnode_sz_shift, seg, tx);
	temp_node = buf.b_addr;
	rc = M0_BTREE_OP_SYNC_WITH_RC(&b_op, m0_btree_create(temp_node, 1024,
				      &btree_type, &b_op, &btree, seg, &fid,
				      tx));
	M0_ASSERT(rc == 0);
	m0_be_tx_close_sync(tx);
	m0_be_tx_fini(tx);

	rc = M0_BTREE_OP_SYNC_WITH_RC(&b_op, m0_btree_close(b_op.bo_arbor,
							    &b_op));
	M0_ASSERT(rc == 0);
	M0_SET0(&btree);

	rc = M0_BTREE_OP_SYNC_WITH_RC(&b_op, m0_btree_close(b_op.bo_arbor,
							    &b_op));
	M0_ASSERT(rc == -EINVAL);
	M0_SET0(&btree);

	rc = M0_BTREE_OP_SYNC_WITH_RC(&b_op, m0_btree_open(temp_node, rnode_sz,
							   &btree, seg, &b_op));
	M0_ASSERT(rc == 0);

	cred = M0_BE_TX_CREDIT(0, 0);
	m0_be_allocator_credit(NULL, M0_BAO_FREE_ALIGNED, rnode_sz,
			       rnode_sz_shift, &cred);
	m0_btree_destroy_credit(b_op.bo_arbor, NULL, &cred, 1);

	m0_be_ut_tx_init(tx, ut_be);
	m0_be_tx_prep(tx, &cred);
	rc = m0_be_tx_open_sync(tx);
	M0_ASSERT(rc == 0);
	rc = M0_BTREE_OP_SYNC_WITH_RC(&b_op, m0_btree_destroy(b_op.bo_arbor,
							      &b_op, tx));
	M0_ASSERT(rc == 0);
	M0_SET0(&btree);
	buf = M0_BUF_INIT(rnode_sz, temp_node);
	M0_BE_FREE_ALIGN_BUF_SYNC(&buf, rnode_sz_shift, seg, tx);
	m0_be_tx_close_sync(tx);
	m0_be_tx_fini(tx);

	btree_ut_fini();
}

struct cb_data {
	/** Key that needs to be stored or retrieved. */
	struct m0_btree_key *key;

	/** Value associated with the key that is to be stored or retrieved. */
	struct m0_bufvec    *value;

	/** If value is retrieved (GET) then check if has expected contents. */
	bool                 check_value;

	/**
	 *  This field is filled by the callback routine with the flags which
	 *  the CB routine received from the _tick(). This flag can then be
	 *  analyzed by the caller for further processing.
	 */
	uint32_t             flags;
};

/**
 * Put callback will receive record pointer from put routine which will contain
 * r_flag which will indicate SUCCESS or ERROR code.
 * If put routine is able to find the record, it will set SUCCESS code and
 * callback routine needs to put key-value to the given record and return
 * success code.
 * else put routine will set the ERROR code to indicate failure and it is
 * expected to return ERROR code by callback routine.
 */
static int btree_kv_put_cb(struct m0_btree_cb *cb, struct m0_btree_rec *rec)
{
	struct m0_bufvec_cursor  scur;
	struct m0_bufvec_cursor  dcur;
	m0_bcount_t              ksize;
	m0_bcount_t              vsize;
	struct cb_data          *datum = cb->c_datum;

	/** The caller can look at these flags if he needs to. */
	datum->flags = rec->r_flags;
	M0_ASSERT(datum->flags == M0_BSC_SUCCESS);

	ksize = m0_vec_count(&datum->key->k_data.ov_vec);
	M0_ASSERT(m0_vec_count(&rec->r_key.k_data.ov_vec) >= ksize);

	vsize = m0_vec_count(&datum->value->ov_vec);
	M0_ASSERT(m0_vec_count(&rec->r_val.ov_vec) >= vsize);

	m0_bufvec_cursor_init(&scur, &datum->key->k_data);
	m0_bufvec_cursor_init(&dcur, &rec->r_key.k_data);
	rec->r_key.k_data.ov_vec.v_count[0] =
	m0_vec_count(&datum->key->k_data.ov_vec);
	m0_bufvec_cursor_copy(&dcur, &scur, ksize);

	m0_bufvec_cursor_init(&scur, datum->value);
	m0_bufvec_cursor_init(&dcur, &rec->r_val);
	rec->r_val.ov_vec.v_count[0]=
	m0_vec_count(&datum->value->ov_vec);
	m0_bufvec_cursor_copy(&dcur, &scur, vsize);

	return 0;
}

static int btree_kv_get_oper_cb(struct m0_btree_cb *cb,
				struct m0_btree_rec *rec)
{
	struct m0_bufvec_cursor  scur;
	struct m0_bufvec_cursor  dcur;
	m0_bcount_t              ksize;
	m0_bcount_t              vsize;
	struct cb_data          *datum = cb->c_datum;
	int                      i = 0;

	/** The caller can look at these flags if he needs to. */
	datum->flags = rec->r_flags;

	M0_ASSERT(rec->r_flags == M0_BSC_SUCCESS);

	m0_bufvec_cursor_init(&scur, &rec->r_key.k_data);
	m0_bufvec_cursor_move(&scur, sizeof(ksize));
	m0_bufvec_cursor_copyfrom(&scur, &ksize, sizeof(ksize));
	M0_PRE(ksize <= MAX_KEY_SIZE + sizeof(uint64_t) &&
	       m0_vec_count(&rec->r_key.k_data.ov_vec) == ksize);

	m0_bufvec_cursor_init(&scur, &rec->r_val);
	m0_bufvec_cursor_move(&scur, sizeof(vsize));
	m0_bufvec_cursor_copyfrom(&scur, &vsize, sizeof(vsize));
	M0_PRE(vsize <= MAX_VAL_SIZE + sizeof(uint64_t) &&
	       m0_vec_count(&rec->r_val.ov_vec) == vsize);

	m0_bufvec_cursor_init(&dcur, &datum->key->k_data);
	m0_bufvec_cursor_init(&scur, &rec->r_key.k_data);
	datum->key->k_data.ov_vec.v_count[0] =
	m0_vec_count(&rec->r_key.k_data.ov_vec);
	m0_bufvec_cursor_copy(&dcur, &scur, ksize);

	m0_bufvec_cursor_init(&dcur, datum->value);
	m0_bufvec_cursor_init(&scur, &rec->r_val);
	datum->value->ov_vec.v_count[0]=
	m0_vec_count(&rec->r_val.ov_vec);
	m0_bufvec_cursor_copy(&dcur, &scur, vsize);

	if (datum->check_value) {
		struct m0_bufvec_cursor kcur;
		struct m0_bufvec_cursor vcur;
		m0_bcount_t             v_off = 0;
		bool                    check_failed = false;
		uint64_t                key;
		uint64_t                value;

		m0_bufvec_cursor_init(&kcur, &rec->r_key.k_data);
		m0_bufvec_cursor_copyfrom(&kcur, &key, sizeof(key));
		m0_bufvec_cursor_init(&vcur, &rec->r_val);

		while (v_off < vsize) {

			m0_bufvec_cursor_copyfrom(&vcur, &value, sizeof(value));
			if (i == 1) {
				v_off += sizeof(value);
				i++;
				continue;
			}
			i++;

			if (key != value)
				check_failed = true;
			v_off += sizeof(value);
		}

		/**
		 * If check_failed then maybe this entry was updated in which
		 * case we use the complement of the key for comparison.
		 */
		if (check_failed) {
			v_off = 0;
			m0_bufvec_cursor_init(&vcur, &rec->r_val);
			key = ~key;
			i=0;

			while (v_off < vsize) {
				m0_bufvec_cursor_copyfrom(&vcur, &value,
							  sizeof(value));
				if (i == 1) {
					v_off += sizeof(value);
					i++;
					continue;
				}
				i++;

				if (key != value)
					M0_ASSERT(0);
				v_off += sizeof(value);
			}
		}
	}

	return 0;
}

static int btree_kv_get_cb(struct m0_btree_cb *cb, struct m0_btree_rec *rec)
{
	struct m0_bufvec_cursor  scur;
	struct m0_bufvec_cursor  dcur;
	m0_bcount_t              ksize;
	m0_bcount_t              vsize;
	struct cb_data          *datum = cb->c_datum;

	/** The caller can look at these flags if he needs to. */
	datum->flags = rec->r_flags;

	M0_ASSERT(rec->r_flags == M0_BSC_SUCCESS);

	ksize = m0_vec_count(&datum->key->k_data.ov_vec);
	M0_PRE(m0_vec_count(&rec->r_key.k_data.ov_vec) <= ksize);

	vsize = m0_vec_count(&datum->value->ov_vec);
	M0_PRE(m0_vec_count(&rec->r_val.ov_vec) <= vsize);

	m0_bufvec_cursor_init(&dcur, &datum->key->k_data);
	m0_bufvec_cursor_init(&scur, &rec->r_key.k_data);
	m0_bufvec_cursor_copy(&dcur, &scur, ksize);

	m0_bufvec_cursor_init(&dcur, datum->value);
	m0_bufvec_cursor_init(&scur, &rec->r_val);
	m0_bufvec_cursor_copy(&dcur, &scur, vsize);

	if (datum->check_value) {
		struct m0_bufvec_cursor kcur;
		struct m0_bufvec_cursor vcur;
		m0_bcount_t             v_off = 0;
		bool                    check_failed = false;
		uint64_t                key;
		uint64_t                value;

		m0_bufvec_cursor_init(&kcur, &rec->r_key.k_data);
		m0_bufvec_cursor_copyfrom(&kcur, &key, sizeof(key));
		m0_bufvec_cursor_init(&vcur, &rec->r_val);
		vsize = sizeof(value);
		while (v_off < vsize) {

			m0_bufvec_cursor_copyfrom(&vcur, &value, vsize);
			if (key != value)
				check_failed = true;
			v_off += vsize;
		}

		/**
		 * If check_failed then maybe this entry was updated in which
		 * case we use the complement of the key for comparison.
		 */
		if (check_failed) {
			m0_bufvec_cursor_init(&vcur, &rec->r_val);
			v_off = 0;
			key = ~key;
			while (v_off < vsize) {
				m0_bufvec_cursor_copyfrom(&vcur, &value, vsize);
				if (key != value)
					M0_ASSERT(0);
				v_off += vsize;
			}
		}
	}

	return 0;
}

/**
 * Callback will be called before deleting value. If needed, caller can copy the
 * content of record.
 */
static int btree_kv_del_cb(struct m0_btree_cb *cb, struct m0_btree_rec *rec)
{
	m0_bcount_t              ksize;
	struct cb_data          *datum = cb->c_datum;

	/** The caller can look at the record if he needs to. */
	ksize = m0_vec_count(&datum->key->k_data.ov_vec);
	M0_PRE(ksize <= MAX_KEY_SIZE + sizeof(uint64_t) &&
	       m0_vec_count(&rec->r_key.k_data.ov_vec) == ksize);
	M0_PRE(m0_vec_count(&rec->r_val.ov_vec) <=
	       MAX_VAL_SIZE + sizeof(uint64_t));

	datum->flags = rec->r_flags;
	M0_ASSERT(datum->flags == M0_BSC_SUCCESS);

	return 0;
}

static int btree_kv_update_cb(struct m0_btree_cb *cb, struct m0_btree_rec *rec)
{
	struct m0_bufvec_cursor  scur;
	struct m0_bufvec_cursor  dcur;
	m0_bcount_t              vsize;
	struct cb_data          *datum = cb->c_datum;

	/** The caller can look at these flags if he needs to. */
	datum->flags = rec->r_flags;
	M0_ASSERT(datum->flags == M0_BSC_SUCCESS);

	vsize = m0_vec_count(&datum->value->ov_vec);
	M0_ASSERT(m0_vec_count(&rec->r_val.ov_vec) == vsize);

	m0_bufvec_cursor_init(&scur, datum->value);
	m0_bufvec_cursor_init(&dcur, &rec->r_val);
	rec->r_val.ov_vec.v_count[0]=
	m0_vec_count(&datum->value->ov_vec);
	m0_bufvec_cursor_copy(&dcur, &scur, vsize);

	return 0;
}

#if (AVOID_BE_SEGMENT == 1)
enum {
	MIN_STREAM_CNT         = 5,
	MAX_STREAM_CNT         = 20,

	MIN_RECS_PER_STREAM    = 5,
	MAX_RECS_PER_STREAM    = 2048,

	MAX_RECS_PER_THREAD    = 100000, /** Records count for each thread */

	MIN_TREE_LOOPS         = 1000,
	MAX_TREE_LOOPS         = 2000,
	MAX_RECS_FOR_TREE_TEST = 100,

	RANDOM_TREE_COUNT      = -1,
	RANDOM_THREAD_COUNT    = -1,

	/** Key/value array size used in UTs.  */
	KEY_ARR_SIZE            = MAX_KEY_SIZE / sizeof(uint64_t),
	VAL_ARR_SIZE            = MAX_VAL_SIZE / sizeof(uint64_t),
	RANDOM_KEY_SIZE        = -1,
	RANDOM_VALUE_SIZE      = -1,

	BE_UT_SEG_SIZE         = 0,
};
#else
enum {
	MIN_STREAM_CNT         = 5,
	MAX_STREAM_CNT         = 10,

	MIN_RECS_PER_STREAM    = 5,
	MAX_RECS_PER_STREAM    = 512,

	MAX_RECS_PER_THREAD    = 10000, /** Records count for each thread */

	MIN_TREE_LOOPS         = 500,
	MAX_TREE_LOOPS         = 2000,
	MAX_RECS_FOR_TREE_TEST = 100,

	RANDOM_TREE_COUNT      = -1,
	RANDOM_THREAD_COUNT    = -1,

	/** Key/value array size used in UTs.  */
	KEY_ARR_SIZE            = MAX_KEY_SIZE / sizeof(uint64_t),
	VAL_ARR_SIZE            = MAX_VAL_SIZE / sizeof(uint64_t),
	RANDOM_KEY_SIZE        = -1,
	RANDOM_VALUE_SIZE      = -1,

	BE_UT_SEG_SIZE         = 10ULL * 1024ULL * 1024ULL * 1024ULL,
};
#endif

/**
 * This unit test exercises the KV operations triggered by multiple streams.
 */
static void ut_multi_stream_kv_oper(void)
{
	void                   *rnode;
	int                     i;
	time_t                  curr_time;
	struct m0_btree_cb      ut_cb;
	struct m0_be_tx         tx_data         = {};
	struct m0_be_tx        *tx              = &tx_data;
	struct m0_be_tx_credit  cred            = {};
	struct m0_btree_op      b_op            = {};
	uint32_t                stream_count    = 0;
	uint64_t                recs_per_stream = 0;
	struct m0_btree_op      kv_op           = {};
	struct m0_btree        *tree;
	struct m0_btree         btree = {};
	struct m0_btree_type    btree_type      = {.tt_id = M0_BT_UT_KV_OPS,
						  .ksize = sizeof(uint64_t),
						  .vsize = btree_type.ksize*2,
						  };
	uint64_t                key;
	uint64_t                value[btree_type.vsize / sizeof(uint64_t)];
	m0_bcount_t             ksize           = sizeof key;
	m0_bcount_t             vsize           = sizeof value;
	void                   *k_ptr           = &key;
	void                   *v_ptr           = &value;
	int                     rc;
	struct m0_buf           buf;
	uint64_t                maxkey          = 0;
	uint64_t                minkey          = UINT64_MAX;
	uint32_t                rnode_sz        = 1024;
	uint32_t                rnode_sz_shift;
	struct m0_fid           fid             = M0_FID_TINIT('b', 0, 1);

	M0_ENTRY();

	time(&curr_time);
	M0_LOG(M0_INFO, "Using seed %lu", curr_time);
	srandom(curr_time);

	stream_count = (random() % (MAX_STREAM_CNT - MIN_STREAM_CNT)) +
			MIN_STREAM_CNT;

	recs_per_stream = (random()%
			   (MAX_RECS_PER_STREAM - MIN_RECS_PER_STREAM)) +
			    MIN_RECS_PER_STREAM;

	btree_ut_init();
	/**
	 *  Run valid scenario:
	 *  1) Create a btree
	 *  2) Adds records in multiple streams to the created tree.
	 *  3) Confirms the records are present in the tree.
	 *  4) Deletes all the records from the tree using multiple streams.
	 *  5) Close the btree
	 *  6) Destroy the btree
	 *
	 *  Capture each operation in a separate transaction.
	 */

	M0_ASSERT(rnode_sz != 0 && m0_is_po2(rnode_sz));
	rnode_sz_shift = __builtin_ffsl(rnode_sz) - 1;
	cred = M0_BE_TX_CB_CREDIT(0, 0, 0);
	m0_be_allocator_credit(NULL, M0_BAO_ALLOC_ALIGNED, rnode_sz,
			       rnode_sz_shift, &cred);
	m0_btree_create_credit(&btree_type, &cred, 1);

	/** Prepare transaction to capture tree operations. */
	m0_be_ut_tx_init(tx, ut_be);
	m0_be_tx_prep(tx, &cred);
	rc = m0_be_tx_open_sync(tx);
	M0_ASSERT(rc == 0);

	/** Create temp node space and use it as root node for btree */
	buf = M0_BUF_INIT(rnode_sz, NULL);
	M0_BE_ALLOC_ALIGN_BUF_SYNC(&buf, rnode_sz_shift, seg, tx);
	rnode = buf.b_addr;

	rc = M0_BTREE_OP_SYNC_WITH_RC(&b_op, m0_btree_create(rnode, rnode_sz,
							     &btree_type,
							     &b_op, &btree, seg,
							     &fid, tx));
	M0_ASSERT(rc == M0_BSC_SUCCESS);
	m0_be_tx_close_sync(tx);
	m0_be_tx_fini(tx);

	tree = b_op.bo_arbor;

	cred = M0_BE_TX_CB_CREDIT(0, 0, 0);
	m0_btree_put_credit(tree, 1, ksize, vsize, &cred);
	{
		struct m0_be_tx_credit  cred2 = {};

		m0_btree_put_credit2(&btree_type, rnode_sz, 1, ksize, vsize,
				     &cred2);
		M0_ASSERT(m0_be_tx_credit_eq(&cred,  &cred2));
	}

	for (i = 1; i <= recs_per_stream; i++) {
		struct cb_data       put_data;
		struct m0_btree_rec  rec;
		uint32_t             stream_num;

		rec.r_key.k_data   = M0_BUFVEC_INIT_BUF(&k_ptr, &ksize);
		rec.r_val          = M0_BUFVEC_INIT_BUF(&v_ptr, &vsize);

		for (stream_num = 0; stream_num < stream_count; stream_num++) {
			int k;

			key = i + (stream_num * recs_per_stream);
			if (key < minkey)
				minkey = key;
			if (key > maxkey)
				maxkey = key;

			key = m0_byteorder_cpu_to_be64(key);
			for (k = 0; k < ARRAY_SIZE(value); k++) {
				value[k] = key;
			}

			put_data.key       = &rec.r_key;
			put_data.value     = &rec.r_val;

			ut_cb.c_act        = btree_kv_put_cb;
			ut_cb.c_datum      = &put_data;

			m0_be_ut_tx_init(tx, ut_be);
			m0_be_tx_prep(tx, &cred);
			rc = m0_be_tx_open_sync(tx);
			M0_ASSERT(rc == 0);

			rc = M0_BTREE_OP_SYNC_WITH_RC(&kv_op,
						      m0_btree_put(tree, &rec,
								   &ut_cb,
								   &kv_op, tx));
			M0_ASSERT(rc == 0 && put_data.flags == M0_BSC_SUCCESS);
			m0_be_tx_close_sync(tx);
			m0_be_tx_fini(tx);
		}
	}

#if 0
	rc = M0_BTREE_OP_SYNC_WITH_RC(&b_op, m0_btree_close(tree, &b_op));
	M0_ASSERT(rc == 0);

	m0_btree_mod_fini();
	m0_be_ut_seg_reload(ut_seg);
	m0_btree_mod_init();
	rc = M0_BTREE_OP_SYNC_WITH_RC(&b_op,
				      m0_btree_open(rnode, rnode_sz,&tree,
						    &b_op));
	M0_ASSERT(rc == 0);
#endif

	{
		/** Min/Max key verification test. */
		struct cb_data       get_data;
		struct m0_btree_key  get_key;
		struct m0_bufvec     get_value;

		get_key.k_data       = M0_BUFVEC_INIT_BUF(&k_ptr, &ksize);
		get_value            = M0_BUFVEC_INIT_BUF(&v_ptr, &vsize);

		get_data.key         = &get_key;
		get_data.value       = &get_value;
		get_data.check_value = true;

		ut_cb.c_act          = btree_kv_get_cb;
		ut_cb.c_datum        = &get_data;

		rc = M0_BTREE_OP_SYNC_WITH_RC(&kv_op,
					      m0_btree_minkey(tree, &ut_cb, 0,
							      &kv_op));
		M0_ASSERT(rc == M0_BSC_SUCCESS &&
			  minkey == m0_byteorder_be64_to_cpu(key));

		rc = M0_BTREE_OP_SYNC_WITH_RC(&kv_op,
					      m0_btree_maxkey(tree, &ut_cb, 0,
							      &kv_op));
		M0_ASSERT(rc == M0_BSC_SUCCESS &&
			  maxkey == m0_byteorder_be64_to_cpu(key));
	}

	for (i = 1; i <= (recs_per_stream*stream_count); i++) {
		struct cb_data       get_data;
		struct m0_btree_key  get_key;
		struct m0_bufvec     get_value;
		uint64_t             find_key;
		void                *find_key_ptr      = &find_key;
		m0_bcount_t          find_key_size     = sizeof find_key;
		struct m0_btree_key  find_key_in_tree;

		find_key = m0_byteorder_cpu_to_be64(i);
		find_key_in_tree.k_data =
			M0_BUFVEC_INIT_BUF(&find_key_ptr, &find_key_size);

		get_key.k_data = M0_BUFVEC_INIT_BUF(&k_ptr, &ksize);
		get_value      = M0_BUFVEC_INIT_BUF(&v_ptr, &vsize);

		get_data.key         = &get_key;
		get_data.value       = &get_value;
		get_data.check_value = true;

		ut_cb.c_act   = btree_kv_get_cb;
		ut_cb.c_datum = &get_data;

		rc = M0_BTREE_OP_SYNC_WITH_RC(&kv_op,
					      m0_btree_get(tree,
							   &find_key_in_tree,
							   &ut_cb, BOF_EQUAL,
							   &kv_op));
		M0_ASSERT(rc == M0_BSC_SUCCESS &&
			  i == m0_byteorder_be64_to_cpu(key));
	}

	{
		/** UT for Cursor verification. */
		struct m0_btree_cursor *cursor;
		struct m0_buf           cur_key;
		struct m0_buf           cur_val;
		uint64_t                find_key;
		void                   *find_key_ptr  = &find_key;
		m0_bcount_t             find_key_size = sizeof find_key;
		struct m0_btree_key     find_key_in_tree;

		M0_ALLOC_PTR(cursor);
		M0_ASSERT(cursor != NULL);

		m0_btree_cursor_init(cursor, tree);
		/** Get and verify the first key. */
		find_key = m0_byteorder_cpu_to_be64(1);
		find_key_in_tree.k_data =
			M0_BUFVEC_INIT_BUF(&find_key_ptr, &find_key_size);
		rc = m0_btree_cursor_get(cursor, &find_key_in_tree, false);
		M0_ASSERT(rc == 0);

		m0_btree_cursor_kv_get(cursor, &cur_key, &cur_val);
		key = *(uint64_t*)cur_key.b_addr;
		M0_ASSERT(m0_byteorder_be64_to_cpu(key) == 1);

		/** Verify the next key till the last key of btree.*/
		for (i = 1; i < (recs_per_stream*stream_count); i++) {
			rc = m0_btree_cursor_next(cursor);
			M0_ASSERT(rc == 0);
			m0_btree_cursor_kv_get(cursor, &cur_key, &cur_val);
			key = *(uint64_t*)cur_key.b_addr;
			M0_ASSERT(m0_byteorder_be64_to_cpu(key) - 1 == i);
		}
		/** There should not be any key after last key.*/
		rc = m0_btree_cursor_next(cursor);
		M0_ASSERT(rc == -ENOENT);

		/**
		 * Cursor is at the last key. Verify the previous key till the
		 * first key of btree.
		 */
		for (i = (recs_per_stream*stream_count); i > 1; i--) {
			rc = m0_btree_cursor_prev(cursor);
			M0_ASSERT(rc == 0);
			m0_btree_cursor_kv_get(cursor, &cur_key, &cur_val);
			key = *(uint64_t*)cur_key.b_addr;
			M0_ASSERT(m0_byteorder_be64_to_cpu(key) + 1 == i);
		}
		/** There should not be any key before first key.*/
		rc = m0_btree_cursor_prev(cursor);
		M0_ASSERT(rc == -ENOENT);

		/** The last key should be equal to max key. */
		rc = m0_btree_cursor_last(cursor);
		M0_ASSERT(rc == 0);
		m0_btree_cursor_kv_get(cursor, &cur_key, &cur_val);
		key = *(uint64_t*)cur_key.b_addr;
		M0_ASSERT(m0_byteorder_be64_to_cpu(key) ==
			  (recs_per_stream*stream_count));

		/** The first key should be equal to min key. */
		rc = m0_btree_cursor_first(cursor);
		M0_ASSERT(rc == 0);
		m0_btree_cursor_kv_get(cursor, &cur_key, &cur_val);
		key = *(uint64_t*)cur_key.b_addr;
		M0_ASSERT(m0_byteorder_be64_to_cpu(key) == 1);
		m0_btree_cursor_fini(cursor);
		m0_free(cursor);
	}

	cred = M0_BE_TX_CREDIT(0, 0);
	m0_btree_del_credit(tree, 1, ksize, -1, &cred);
	{
		struct m0_be_tx_credit  cred2 = {};

		m0_btree_del_credit2(&btree_type, rnode_sz, 1, ksize, vsize,
				     &cred2);
		M0_ASSERT(m0_be_tx_credit_eq(&cred,  &cred2));
	}

	for (i = 1; i <= recs_per_stream; i++) {
		uint64_t            del_key;
		struct m0_btree_key del_key_in_tree;
		void                *p_del_key      = &del_key;
		m0_bcount_t         del_key_size    = sizeof del_key;
		struct cb_data      del_data;
		uint32_t            stream_num;

		del_data = (struct cb_data){.key = &del_key_in_tree,
			.value = NULL,
			.check_value = false,
		};

		del_key_in_tree.k_data = M0_BUFVEC_INIT_BUF(&p_del_key,
							    &del_key_size);

		ut_cb.c_act   = btree_kv_del_cb;
		ut_cb.c_datum = &del_data;

		for (stream_num = 0; stream_num < stream_count; stream_num++) {
			struct m0_btree_cb *del_cb;
			del_key = i + (stream_num * recs_per_stream);
			del_key = m0_byteorder_cpu_to_be64(del_key);

			del_cb = (del_key % 5 == 0) ? NULL : &ut_cb;
			m0_be_ut_tx_init(tx, ut_be);
			m0_be_tx_prep(tx, &cred);
			rc = m0_be_tx_open_sync(tx);
			M0_ASSERT(rc == 0);

			rc = M0_BTREE_OP_SYNC_WITH_RC(&kv_op,
						      m0_btree_del(tree,
							      &del_key_in_tree,
							      del_cb,
							      &kv_op, tx));
			M0_ASSERT(rc == 0 && del_data.flags == M0_BSC_SUCCESS);
			m0_be_tx_close_sync(tx);
			m0_be_tx_fini(tx);
		}
	}

	cred = M0_BE_TX_CREDIT(0, 0);
	m0_be_allocator_credit(NULL, M0_BAO_FREE_ALIGNED, rnode_sz,
			       rnode_sz_shift, &cred);
	m0_btree_destroy_credit(tree, NULL, &cred, 1);

	m0_be_ut_tx_init(tx, ut_be);
	m0_be_tx_prep(tx, &cred);
	rc = m0_be_tx_open_sync(tx);
	M0_ASSERT(rc == 0);

	rc = M0_BTREE_OP_SYNC_WITH_RC(&b_op, m0_btree_destroy(tree, &b_op, tx));
	M0_ASSERT(rc == 0);
	M0_SET0(&btree);

	/** Delete temp node space which was used as root node for the tree. */
	buf = M0_BUF_INIT(rnode_sz, rnode);
	M0_BE_FREE_ALIGN_BUF_SYNC(&buf, rnode_sz_shift, seg, tx);

	m0_be_tx_close_sync(tx);
	m0_be_tx_fini(tx);

	btree_ut_fini();
}

struct btree_ut_thread_info {
	struct m0_thread   ti_q;             /** Used for thread operations. */
	struct m0_bitmap   ti_cpu_map;       /** CPU map to run this thread. */
	uint64_t           ti_key_first;     /** First Key value to use. */
	uint64_t           ti_key_count;     /** Keys to use. */
	uint64_t           ti_key_incr;      /** Key value to increment by. */
	uint16_t           ti_thread_id;     /** Thread ID <= 65535. */
	struct m0_btree   *ti_tree;          /** Tree for KV operations */
	int                ti_key_size;      /** Key size in bytes. */
	int                ti_value_size;    /** Value size in bytes. */
	bool               ti_random_bursts; /** Burstiness in IO pattern. */
	uint64_t           ti_rng_seed_base; /** Base used for RNG seed. */

	/**
	 *  The fields below are used by the thread functions (init and func)
	 *  to share information. These fields should not be touched by thread
	 *  launcher.
	 */
	struct random_data  ti_random_buf;    /** Buffer used by random func. */
	char               *ti_rnd_state_ptr; /** State array used by RNG. */
};

/**
 *  All the threads wait for this variable to turn TRUE.
 *  The main thread sets to TRUE once it has initialized all the threads so
 *  that all the threads start running on different CPU cores and can compete
 *  for the same btree nodes to work on thus exercising possible race
 *  conditions.
 */
static int64_t thread_run;


static struct m0_atomic64 threads_quiesced;
static struct m0_atomic64 threads_running;

#define  UT_START_THREADS()                                                   \
	thread_run = true

#define  UT_STOP_THREADS()                                                    \
	thread_run = false

#define UT_THREAD_WAIT()                                                      \
	do {                                                                  \
		while (!thread_run)                                            \
			;                                                     \
	} while (0)

#define UT_THREAD_QUIESCE_IF_REQUESTED()                                      \
	do {                                                                  \
		if (!thread_run) {                                            \
			m0_atomic64_inc(&threads_quiesced);                   \
			UT_THREAD_WAIT();                                     \
			m0_atomic64_dec(&threads_quiesced);                   \
		}                                                             \
	} while (0)

#define UT_REQUEST_PEER_THREADS_TO_QUIESCE()                                  \
	do {                                                                  \
		bool try_again;                                               \
		do {                                                          \
			try_again = false;                                    \
			if (m0_atomic64_cas(&thread_run, true, false)) {      \
				while (m0_atomic64_get(&threads_quiesced) <    \
				      m0_atomic64_get(&threads_running) - 1)  \
					;                                     \
			} else {                                              \
				UT_THREAD_QUIESCE_IF_REQUESTED();             \
				try_again = true;                             \
			}                                                     \
		} while (try_again);                                          \
	} while (0)

/**
 * Thread init function which will do basic setup such as setting CPU affinity
 * and initializing the RND seed for the thread. Any other initialization that
 * might be needed such as resource allocation/initialization for the thread
 * handler function can also be done here.
 */
static int btree_ut_thread_init(struct btree_ut_thread_info *ti)
{
	int rc;

	M0_ALLOC_ARR(ti->ti_rnd_state_ptr, 64);
	if (ti->ti_rnd_state_ptr == NULL) {
		return -ENOMEM;
	}

	M0_SET0(&ti->ti_random_buf);
	initstate_r(ti->ti_rng_seed_base, ti->ti_rnd_state_ptr, 64,
		    &ti->ti_random_buf);

	srandom_r(ti->ti_thread_id + 1, &ti->ti_random_buf);

	rc = m0_thread_confine(&ti->ti_q, &ti->ti_cpu_map);

	m0_bitmap_fini(&ti->ti_cpu_map);
	return rc;
}

/**
 * This routine is a thread handler which launches PUT, GET, ITER, SLANT and DEL
 * operations on the btree passed as parameter.
 */
static void btree_ut_kv_oper_thread_handler(struct btree_ut_thread_info *ti)
{
	uint64_t                key[KEY_ARR_SIZE + 1]; /** Extra index for storing size. */
	uint64_t                value[VAL_ARR_SIZE + 1];
	void                   *k_ptr         = &key;
	void                   *v_ptr         = &value;
	m0_bcount_t             ksize;
	m0_bcount_t             vsize;
	struct m0_btree_rec     rec;
	struct m0_btree_cb      ut_cb;
	struct cb_data          data;

	uint64_t                get_key[KEY_ARR_SIZE + 1];
	uint64_t                get_value[VAL_ARR_SIZE + 1];
	m0_bcount_t             get_ksize;
	m0_bcount_t             get_vsize;
	void                   *get_k_ptr     = &get_key;
	void                   *get_v_ptr     = &get_value;
	struct m0_btree_rec     get_rec;
	struct m0_btree_cb      ut_get_cb;
	struct cb_data          get_data;

	uint64_t                key_iter_start;
	uint64_t                key_end;
	struct m0_btree_op      kv_op        = {};
	struct m0_btree        *tree;
	bool                    ksize_random =
					ti->ti_key_size == RANDOM_KEY_SIZE;
	bool                    vsize_random =
					ti->ti_value_size == RANDOM_VALUE_SIZE;
	struct m0_be_tx         tx_data;
	struct m0_be_tx        *tx           = &tx_data;
	struct m0_be_tx_credit  put_cred     = {};
	struct m0_be_tx_credit  update_cred  = {};
	struct m0_be_tx_credit  del_cred     = {};

	/**
	 *  Currently our thread routine only supports Keys and Values which are
	 *  a multiple of 8 bytes.
	 */
	M0_ASSERT(ti->ti_key_size == RANDOM_KEY_SIZE ||
		  ti->ti_key_size % sizeof(uint64_t) == 0);
	M0_ASSERT(ti->ti_value_size == RANDOM_VALUE_SIZE ||
		  ti->ti_value_size % sizeof(uint64_t) == 0);

	key_iter_start = ti->ti_key_first;
	key_end        = ti->ti_key_first +
			 (ti->ti_key_count * ti->ti_key_incr) - ti->ti_key_incr;

	rec.r_key.k_data   = M0_BUFVEC_INIT_BUF(&k_ptr, &ksize);
	rec.r_val          = M0_BUFVEC_INIT_BUF(&v_ptr, &vsize);

	data.key           = &rec.r_key;
	data.value         = &rec.r_val;

	ut_cb.c_act        = btree_kv_put_cb;
	ut_cb.c_datum      = &data;

	get_rec.r_key.k_data   = M0_BUFVEC_INIT_BUF(&get_k_ptr, &get_ksize);
	get_rec.r_val          = M0_BUFVEC_INIT_BUF(&get_v_ptr, &get_vsize);

	get_data.key           = &get_rec.r_key;
	get_data.value         = &get_rec.r_val;
	get_data.check_value   = true;

	ut_get_cb.c_act        = btree_kv_get_oper_cb;
	ut_get_cb.c_datum      = &get_data;

	tree                   = ti->ti_tree;

	/** Wait till all the threads have been initialised. */
	UT_THREAD_WAIT();
	m0_atomic64_inc(&threads_running);

	put_cred = M0_BE_TX_CB_CREDIT(0, 0, 0);
	m0_btree_put_credit(tree, 1, ksize, vsize, &put_cred);

	update_cred = M0_BE_TX_CB_CREDIT(0, 0, 0);
	m0_btree_update_credit(tree, 1, ksize, vsize, &update_cred);

	del_cred = M0_BE_TX_CB_CREDIT(0, 0, 0);
	m0_btree_del_credit(tree, 1, ksize, -1, &del_cred);

	while (key_iter_start <= key_end) {
		uint64_t  key_first;
		uint64_t  key_last;
		uint64_t  keys_put_count = 0;
		uint64_t  keys_found_count = 0;
		int       i;
		int32_t   r;
		uint64_t  iter_dir;
		uint64_t  del_key;
		int       rc;
		uint64_t  arr_count;

		key_first = key_iter_start;
		if (ti->ti_random_bursts) {
			random_r(&ti->ti_random_buf, &r);
			if (key_first == key_end)
				key_last = key_end;
			else
				key_last = (r % (key_end - key_first)) +
					   key_first;

			key_last = (key_last / ti->ti_key_incr) *
				   ti->ti_key_incr + ti->ti_key_first;
		} else
			key_last = key_end;

		/** PUT keys and their corresponding values in the tree. */

		ut_cb.c_act   = btree_kv_put_cb;
		ut_cb.c_datum = &data;

		while (key_first <= key_last) {
			/**
			 * for variable key/value size, the size will increment
			 * in multiple of 8 after each iteration. The size will
			 * wrap around on reaching MAX_KEY_SIZE. To make sure
			 * there is atleast one key and size, arr_count is
			 * incremented by 2.
			 */
			arr_count = (key_first % KEY_ARR_SIZE) + 2;
			ksize = ksize_random ?  arr_count * sizeof(key[0]):
						ti->ti_key_size;
			arr_count = (key_first % VAL_ARR_SIZE) + 2;
			vsize = vsize_random ?  arr_count * sizeof(value[0]) :
						ti->ti_value_size;
			M0_ASSERT(ksize <= MAX_KEY_SIZE + sizeof(key[0]) &&
				  vsize <= MAX_VAL_SIZE + sizeof(value[0]));
			key[1]   = ksize;
			value[1] = vsize;
			/**
			 *  Embed the thread-id in LSB so that different threads
			 *  will target the same node thus causing race
			 *  conditions useful to mimic and test btree operations
			 *  in a loaded system.
			 */
			key[0] = (key_first << (sizeof(ti->ti_thread_id) * 8)) +
				 ti->ti_thread_id;
			key[0] = m0_byteorder_cpu_to_be64(key[0]);
			for (i = 2; i < ksize / sizeof(key[0]); i++)
				key[i] = key[0];

			value[0] = key[0];
			for (i = 2; i < vsize / sizeof(value[0]); i++)
				value[i] = value[0];

			m0_be_ut_tx_init(tx, ut_be);
			m0_be_tx_prep(tx, &put_cred);
			rc = m0_be_tx_open_sync(tx);
			M0_ASSERT(rc == 0);

			rc = M0_BTREE_OP_SYNC_WITH_RC(&kv_op,
						      m0_btree_put(tree, &rec,
								   &ut_cb,
								   &kv_op, tx));
			M0_ASSERT(rc == 0 && data.flags == M0_BSC_SUCCESS);
			m0_be_tx_close_sync(tx);
			m0_be_tx_fini(tx);

			keys_put_count++;
			key_first += ti->ti_key_incr;

			UT_THREAD_QUIESCE_IF_REQUESTED();
		}
		/** Verify btree_update for value size increase/descrease. */

		key_first     = key_iter_start;
		ut_cb.c_act   = btree_kv_update_cb;
		ut_cb.c_datum = &data;
		while (vsize_random && key_first <= key_last) {
			arr_count = (key_first % VAL_ARR_SIZE) + 2;
			/**
			 * Skip updating value size for max val size as
			 * it can create array outbound for val[]
			 */
			if (arr_count >= VAL_ARR_SIZE + 1) {
				key_first += (ti->ti_key_incr * 5);
				continue;
			}
			/** Test value size increase case. */
			vsize = (arr_count + 1) * sizeof(value[0]);
			arr_count = (key_first % KEY_ARR_SIZE) + 2;
			ksize = ksize_random ?
				arr_count * sizeof(key[0]):
				ti->ti_key_size;

			key[1]   = ksize;
			value[1] = vsize;

			key[0] = (key_first << (sizeof(ti->ti_thread_id) * 8)) +
				 ti->ti_thread_id;
			key[0] = m0_byteorder_cpu_to_be64(key[0]);
			for (i = 2; i < ksize / sizeof(key[0]); i++)
				key[i] = key[0];

			value[0] = key[0];
			for (i = 2; i < vsize / sizeof(value[0]); i++)
				value[i] = value[0];

			m0_be_ut_tx_init(tx, ut_be);
			m0_be_tx_prep(tx, &update_cred);
			rc = m0_be_tx_open_sync(tx);
			M0_ASSERT(rc == 0);

			rc = M0_BTREE_OP_SYNC_WITH_RC(&kv_op,
						      m0_btree_update(tree,
								      &rec,
								      &ut_cb,
								      &kv_op,
								      tx));
			M0_ASSERT(rc == 0 && data.flags == M0_BSC_SUCCESS);

			m0_be_tx_close_sync(tx);
			m0_be_tx_fini(tx);

			/** Test value size decrease case. */
			vsize = vsize - sizeof(value[0]);
			value[1] = vsize;
			value[0] = key[0];
			for (i = 2; i < vsize / sizeof(value[0]); i++)
				value[i] = value[0];

			m0_be_ut_tx_init(tx, ut_be);
			m0_be_tx_prep(tx, &update_cred);
			rc = m0_be_tx_open_sync(tx);
			M0_ASSERT(rc == 0);

			rc = M0_BTREE_OP_SYNC_WITH_RC(&kv_op,
						      m0_btree_update(tree,
								      &rec,
								      &ut_cb,
								      &kv_op,
								      tx));
			M0_ASSERT(rc == 0 && data.flags == M0_BSC_SUCCESS);

			m0_be_tx_close_sync(tx);
			m0_be_tx_fini(tx);

			key_first += (ti->ti_key_incr * 5);
		}

		/**
		 * Execute one error case where we PUT a key which already
		 * exists in the btree.
		 */
		key_first = key_iter_start;
		if ((key_last - key_first) > (ti->ti_key_incr * 2))
			key_first += ti->ti_key_incr;

		arr_count = (key_first % KEY_ARR_SIZE) + 2;
		ksize = ksize_random ?  arr_count * sizeof(key[0]):
			ti->ti_key_size;

		key[1] = ksize;
		key[0] = (key_first << (sizeof(ti->ti_thread_id) * 8)) +
			 ti->ti_thread_id;
		key[0] = m0_byteorder_cpu_to_be64(key[0]);
		for (i = 2; i < ksize / sizeof(key[0]); i++)
			key[i] = key[0];
		/** Skip initializing the value as this is an error case */

		m0_be_ut_tx_init(tx, ut_be);
		m0_be_tx_prep(tx, &put_cred);
		rc = m0_be_tx_open_sync(tx);
		M0_ASSERT(rc == 0);

		rc = M0_BTREE_OP_SYNC_WITH_RC(&kv_op,
					      m0_btree_put(tree, &rec, &ut_cb,
							   &kv_op, tx));
		M0_ASSERT(rc == M0_ERR(-EEXIST));
		m0_be_tx_close_sync(tx);
		m0_be_tx_fini(tx);

		/** Modify at least 20% of the values which have been inserted. */

		key_first     = key_iter_start;
		ut_cb.c_act   = btree_kv_update_cb;
		ut_cb.c_datum = &data;

		while (key_first <= key_last) {
			/**
			 *  Embed the thread-id in LSB so that different threads
			 *  will target the same node thus causing race
			 *  conditions useful to mimic and test btree operations
			 *  in a loaded system.
			 */
			arr_count = (key_first % KEY_ARR_SIZE) + 2;
			ksize = ksize_random ?  arr_count * sizeof(key[0]):
						ti->ti_key_size;
			arr_count = (key_first % VAL_ARR_SIZE) + 2;
			vsize = vsize_random ?  arr_count * sizeof(value[0]) :
						ti->ti_value_size;

			key[1]   = ksize;
			value[1] = vsize;

			key[0] = (key_first << (sizeof(ti->ti_thread_id) * 8)) +
				 ti->ti_thread_id;
			key[0] = m0_byteorder_cpu_to_be64(key[0]);
			for (i = 2; i < ksize / sizeof(key[0]); i++)
				key[i] = key[0];

			value[0] = ~key[0];
			for (i = 2; i < vsize / sizeof(value[0]); i++)
				value[i] = value[0];

			m0_be_ut_tx_init(tx, ut_be);
			m0_be_tx_prep(tx, &update_cred);
			rc = m0_be_tx_open_sync(tx);
			M0_ASSERT(rc == 0);

			rc = M0_BTREE_OP_SYNC_WITH_RC(&kv_op,
						      m0_btree_update(tree,
								      &rec,
								      &ut_cb,
								      &kv_op,
								      tx));
			M0_ASSERT(rc == 0 && data.flags == M0_BSC_SUCCESS);
			m0_be_tx_close_sync(tx);
			m0_be_tx_fini(tx);

			key_first += (ti->ti_key_incr * 5);
		}

		/**
		 * Execute one error case where we UPDATE a key that does not
		 * exist in the btree.
		 */
		key_first = key_iter_start;
		arr_count = (key_first % KEY_ARR_SIZE) + 2;
		ksize = ksize_random ?  arr_count * sizeof(key[0]):
			ti->ti_key_size;

		key[1]   = ksize;
		key[0] = (key_first << (sizeof(ti->ti_thread_id) * 8)) +
			 (typeof(ti->ti_thread_id))-1;
		key[0] = m0_byteorder_cpu_to_be64(key[0]);
		for (i = 2; i < ksize / sizeof(key[0]); i++)
			key[i] = key[0];
		/** Skip initializing the value as this is an error case */

		m0_be_ut_tx_init(tx, ut_be);
		m0_be_tx_prep(tx, &update_cred);
		rc = m0_be_tx_open_sync(tx);
		M0_ASSERT(rc == 0);

		rc = M0_BTREE_OP_SYNC_WITH_RC(&kv_op,
					      m0_btree_update(tree, &rec,
							      &ut_cb,
							      &kv_op, tx));
		M0_ASSERT(rc == M0_ERR(-ENOENT));
		m0_be_tx_close_sync(tx);
		m0_be_tx_fini(tx);

		/** GET and ITERATE over the keys which we inserted above. */

		/**  Randomly decide the iteration direction. */
		random_r(&ti->ti_random_buf, &r);

		key_first = key_iter_start;
		if (r % 2) {
			/** Iterate forward. */
			iter_dir = BOF_NEXT;
			arr_count = (key_first % KEY_ARR_SIZE) + 2;
			ksize = ksize_random ?  arr_count * sizeof(key[0]):
						ti->ti_key_size;

			key[1]   = ksize;
			key[0] = (key_first <<
				  (sizeof(ti->ti_thread_id) * 8)) +
				 ti->ti_thread_id;
			key[0] = m0_byteorder_cpu_to_be64(key[0]);
			for (i = 2; i < ksize / sizeof(key[0]); i++)
				key[i] = key[0];
		} else {
			/** Iterate backward. */
			iter_dir = BOF_PREV;
			arr_count = (key_last % KEY_ARR_SIZE) + 2;
			ksize = ksize_random ?  arr_count * sizeof(key[0]):
						ti->ti_key_size;

			key[1]   = ksize;
			key[0] = (key_last <<
				  (sizeof(ti->ti_thread_id) * 8)) +
				 ti->ti_thread_id;
			key[0] = m0_byteorder_cpu_to_be64(key[0]);
			for (i = 2; i < ksize / sizeof(key[0]) ; i++)
				key[i] = key[0];
		}
		get_ksize = ksize;
		get_vsize = ti->ti_value_size;
		get_data.check_value = true; /** Compare value with key */

		rc = M0_BTREE_OP_SYNC_WITH_RC(&kv_op,
					      m0_btree_get(tree,
							   &rec.r_key,
							   &ut_get_cb,
							   BOF_EQUAL, &kv_op));
		M0_ASSERT(rc == 0);

		keys_found_count++;

		while (1) {
			rc = M0_BTREE_OP_SYNC_WITH_RC(&kv_op,
						      m0_btree_iter(tree,
								    &rec.r_key,
								    &ut_get_cb,
								    iter_dir,
								    &kv_op));
			if (rc == -ENOENT)
				break;

				keys_found_count++;

			/** Copy over the gotten key for the next search. */
			ksize = get_ksize;
			for (i = 0; i < ksize / sizeof(get_key[0]); i++) {
				key[i] = get_key[i];
			}

			UT_THREAD_QUIESCE_IF_REQUESTED();
		}

		/**
		 * For single thread, keys_found_count should be equal to
		 * keys_put_count. But for multi-thread, multiple threads can
		 * put records, hence keys_found_count will be greater than
		 * keys_put_count.
		 */
		M0_ASSERT(keys_found_count >= keys_put_count);

		/**
		 * Test for MIN and MAX keys.
		 * Testing is difficult since multiple threads will be adding
		 * or deleting keys from the btree at any time. To get around
		 * this we first quiesce all the threads and then work with
		 * the current btree to find out the MIN and the MAX values.
		 * To confirm if the values are MIN and MAX we will iterate
		 * the PREV and NEXT values for both MIN key and MAX key.
		 * In case of MIN key the PREV iterator should FAIL but NEXT
		 * iterator should succeed. Conversely for MAX key the PREV
		 * iterator should succeed while the NEXT iterator should fail.
		 */
		UT_REQUEST_PEER_THREADS_TO_QUIESCE();

		/**
		 * Fill a value in the buffer which we know cannot be the
		 * MIN key
		 */
		get_key[0] = key_last + 1;

		rc = M0_BTREE_OP_SYNC_WITH_RC(&kv_op,
					      m0_btree_minkey(tree, &ut_get_cb,
							      0, &kv_op));
		M0_ASSERT(rc == 0);

		ksize = get_ksize;
		for (i = 0; i < get_ksize / sizeof(get_key[0]); i++)
			key[i] = get_key[i];

		rc = M0_BTREE_OP_SYNC_WITH_RC(&kv_op,
					      m0_btree_iter(tree, &rec.r_key,
							    &ut_get_cb,
							    BOF_NEXT, &kv_op));
		M0_ASSERT((rc == 0) ||
			  (rc == -ENOENT && key_iter_start == key_last));
		/**
		 * The second condition in the above assert is rare but can
		 * happen if only one Key is present in the btree. We presume
		 * that no Keys from other other threads are currently present
		 * in the btree and also the current thread  added just one
		 * key in this iteration.
		 */

		for (i = 0; i < ksize / sizeof(key[0]); i++)
			get_key[i] = key[i];

		rc = M0_BTREE_OP_SYNC_WITH_RC(&kv_op,
					      m0_btree_iter(tree, &rec.r_key,
							    &ut_get_cb,
							    BOF_PREV, &kv_op));
		M0_ASSERT(rc == -ENOENT);

		get_key[0] = key_iter_start - 1;

		rc = M0_BTREE_OP_SYNC_WITH_RC(&kv_op,
					      m0_btree_maxkey(tree, &ut_get_cb,
							      0, &kv_op));
		M0_ASSERT(rc == 0);

		ksize = get_ksize;
		for (i = 0; i < get_ksize / sizeof(get_key[0]); i++)
			key[i] = get_key[i];

		rc = M0_BTREE_OP_SYNC_WITH_RC(&kv_op,
					      m0_btree_iter(tree, &rec.r_key,
							    &ut_get_cb,
							    BOF_PREV, &kv_op));
		M0_ASSERT((rc == 0) ||
			  (rc == -ENOENT && key_iter_start == key_last));

		for (i = 0; i < ARRAY_SIZE(key); i += sizeof(key[0]))
			get_key[i] = key[i];

		rc = M0_BTREE_OP_SYNC_WITH_RC(&kv_op,
					      m0_btree_iter(tree, &rec.r_key,
							    &ut_get_cb,
							    BOF_NEXT, &kv_op));
		M0_ASSERT(rc == -ENOENT);

		UT_START_THREADS();

		/**
		 *  Test slant only if possible. If the increment counter is
		 *  more than 1 we can provide the intermediate value to be got
		 *  in slant mode.
		 */

		if (ti->ti_key_incr > 1) {
			uint64_t            slant_key;
			uint64_t            got_key;
			struct m0_btree_rec r;
			struct m0_btree_cb  cb;

			M0_ASSERT(key_first >= 1);

			slant_key = key_first;
			get_data.check_value = false;

			/**
			 *  The following short named variables are used just
			 *  to maintain the code decorum by limiting code lines
			 *  within 80 chars..
			 */
			r = rec;
			cb = ut_get_cb;

			do {
				arr_count = (slant_key % KEY_ARR_SIZE) + 2;
				ksize = ksize_random ?
					arr_count * sizeof(key[0]):
					ti->ti_key_size;

				key[1]   = ksize;
				/**
				 *  Alternate between using the exact number as
				 *  Key for slant and a previous number as Key
				 *  for slant to test for both scenarios.
				 */
				key[0] = (slant_key % 2) ? slant_key - 1 :
							   slant_key;
				key[0] = (key[0] <<
					  (sizeof(ti->ti_thread_id) * 8)) +
					 ti->ti_thread_id;
				key[0] = m0_byteorder_cpu_to_be64(key[0]);
				for (i = 2; i < ksize / sizeof(key[0]); i++)
					key[i] = key[0];

				M0_BTREE_OP_SYNC_WITH_RC(&kv_op,
							 m0_btree_get(tree,
								      &r.r_key,
								      &cb,
								      BOF_SLANT,
								      &kv_op));

				/**
				 *  If multiple threads are running then slant
				 *  could return us the value which was added
				 *  by a different thread. We anyways make sure
				 *  that the got value (without the embedded
				 *  thread ID) is more than the slant value.
				 */
				got_key = m0_byteorder_cpu_to_be64(get_key[0]);
				got_key >>= (sizeof(ti->ti_thread_id) * 8);
				M0_ASSERT(got_key == slant_key);

				slant_key += ti->ti_key_incr;

				UT_THREAD_QUIESCE_IF_REQUESTED();
			} while (slant_key <= key_last);
		}

		/**
		 *  DEL the keys which we had created in this iteration. The
		 *  direction of traversing the delete keys is randomly
		 *  selected.
		 */
		random_r(&ti->ti_random_buf, &r);

		key_first = key_iter_start;
		del_key = (r % 2 == 0) ? key_first : key_last;

		ut_cb.c_act   = btree_kv_del_cb;
		ut_cb.c_datum = &data;
		while (keys_put_count) {
			arr_count = (del_key % KEY_ARR_SIZE) + 2;
			ksize = ksize_random ?  arr_count * sizeof(key[0]):
						ti->ti_key_size;

			key[1]   = ksize;
			key[0] = (del_key << (sizeof(ti->ti_thread_id) * 8)) +
				 ti->ti_thread_id;
			key[0] = m0_byteorder_cpu_to_be64(key[0]);
			for (i = 2; i < ksize / sizeof(key[0]); i++)
				key[i] = key[0];

			m0_be_ut_tx_init(tx, ut_be);
			m0_be_tx_prep(tx, &del_cred);
			rc = m0_be_tx_open_sync(tx);
			M0_ASSERT(rc == 0);

			M0_BTREE_OP_SYNC_WITH_RC(&kv_op,
						 m0_btree_del(tree, &rec.r_key,
							      &ut_cb,
							      &kv_op, tx));
			M0_ASSERT(rc == 0 && data.flags == M0_BSC_SUCCESS);
			m0_be_tx_close_sync(tx);
			m0_be_tx_fini(tx);

			del_key = (r % 2 == 0) ?
				  del_key + ti->ti_key_incr :
				  del_key - ti->ti_key_incr;
			keys_put_count--;

			UT_THREAD_QUIESCE_IF_REQUESTED();
		}

		/**
		 *  Verify deleted Keys are not 'visible'.
		 *  We try to read the first key and last key added in this
		 *  iteration from the btree and make sure ENOENT error is
		 *  returned for each of the Keys.
		 */
		key_first = key_iter_start;

		arr_count = (key_first % KEY_ARR_SIZE) + 2;
		ksize = ksize_random ?  arr_count * sizeof(key[0]):
					ti->ti_key_size;

		key[1]   = ksize;
		key[0] = (key_first << (sizeof(ti->ti_thread_id) * 8)) +
			 ti->ti_thread_id;
		key[0] = m0_byteorder_cpu_to_be64(key[0]);
		for (i = 2; i < ksize / sizeof(key[0]); i++)
			key[i] = key[0];

		rc = M0_BTREE_OP_SYNC_WITH_RC(&kv_op,
					      m0_btree_get(tree,
							   &rec.r_key,
							   &ut_get_cb,
							   BOF_EQUAL, &kv_op));
		M0_ASSERT(rc == -ENOENT);

		if (key_first != key_last) {
			arr_count = (key_last % KEY_ARR_SIZE) + 2;
			ksize = ksize_random ?  arr_count * sizeof(key[0]):
						ti->ti_key_size;

			key[1] = ksize;
			key[0] = (key_last << (sizeof(ti->ti_thread_id) * 8)) +
				 ti->ti_thread_id;
			key[0] = m0_byteorder_cpu_to_be64(key[0]);
			for (i = 2; i < ksize / sizeof(key[0]); i++)
				key[i] = key[0];

			rc = M0_BTREE_OP_SYNC_WITH_RC(&kv_op,
						      m0_btree_get(tree,
								   &rec.r_key,
								   &ut_get_cb,
								   BOF_EQUAL,
								   &kv_op));
			M0_ASSERT(rc == -ENOENT);
		}

		/**
		 *  Try to delete the first key and last key added in this
		 *  iteration from the btree and make sure ENOENT error is
		 *  returned for each of the Keys.
		 */
		key_first = key_iter_start;

		arr_count = (key_first % KEY_ARR_SIZE) + 2;
		ksize = ksize_random ?  arr_count * sizeof(key[0]):
					ti->ti_key_size;

		key[1]   = ksize;
		key[0] = (key_first << (sizeof(ti->ti_thread_id) * 8)) +
			 ti->ti_thread_id;
		key[0] = m0_byteorder_cpu_to_be64(key[0]);
		for (i = 2; i < ksize / sizeof(key[0]); i++)
			key[i] = key[0];

		m0_be_ut_tx_init(tx, ut_be);
		m0_be_tx_prep(tx, &del_cred);
		rc = m0_be_tx_open_sync(tx);
		M0_ASSERT(rc == 0);

		rc = M0_BTREE_OP_SYNC_WITH_RC(&kv_op,
					      m0_btree_del(tree, &rec.r_key,
							   &ut_cb, &kv_op,
							   tx));
		M0_ASSERT(rc == -ENOENT);
		m0_be_tx_close_sync(tx);
		m0_be_tx_fini(tx);

		if (key_first != key_last) {
			arr_count = (key_last % KEY_ARR_SIZE) + 2;
			ksize = ksize_random ?  arr_count * sizeof(key[0]):
						ti->ti_key_size;

			key[1] = ksize;
			key[0] = (key_last << (sizeof(ti->ti_thread_id) * 8)) +
				 ti->ti_thread_id;
			key[0] = m0_byteorder_cpu_to_be64(key[0]);
			for (i = 2; i < ksize / sizeof(key[0]); i++)
				key[i] = key[0];

			m0_be_ut_tx_init(tx, ut_be);
			m0_be_tx_prep(tx, &del_cred);
			rc = m0_be_tx_open_sync(tx);
			M0_ASSERT(rc == 0);

			rc = M0_BTREE_OP_SYNC_WITH_RC(&kv_op,
						      m0_btree_del(tree,
								   &rec.r_key,
								   &ut_cb,
								   &kv_op, tx));
			M0_ASSERT(rc == -ENOENT);
			m0_be_tx_close_sync(tx);
			m0_be_tx_fini(tx);
		}

		key_iter_start = key_last + ti->ti_key_incr;

		UT_THREAD_QUIESCE_IF_REQUESTED();
	}

	m0_atomic64_dec(&threads_running);
	/** Free resources. */
	m0_free(ti->ti_rnd_state_ptr);

	m0_be_ut_backend_thread_exit(ut_be);
}

/**
 * This function allocates an array pointed by cpuid_ptr and fills it with the
 * CPU ID of the CPUs which are currently online.
 */
static void online_cpu_id_get(uint16_t **cpuid_ptr, uint16_t *cpu_count)
{
	size_t           cpu_max;
	uint32_t         cpuid;
	struct m0_bitmap map_cpu_online  = {};
	int              rc;

	*cpu_count = 0;
	cpu_max = m0_processor_nr_max();
	rc = m0_bitmap_init(&map_cpu_online, cpu_max);
	if (rc != 0)
		return;

	m0_processors_online(&map_cpu_online);

	for (cpuid = 0; cpuid < map_cpu_online.b_nr; cpuid++) {
		if (m0_bitmap_get(&map_cpu_online, cpuid)) {
			(*cpu_count)++;
		}
	}

	if (*cpu_count) {
		M0_ALLOC_ARR(*cpuid_ptr, *cpu_count);
		M0_ASSERT(*cpuid_ptr != NULL);

		*cpu_count = 0;
		for (cpuid = 0; cpuid < map_cpu_online.b_nr; cpuid++) {
			if (m0_bitmap_get(&map_cpu_online, cpuid)) {
				(*cpuid_ptr)[*cpu_count] = cpuid;
				(*cpu_count)++;
			}
		}
	}

	m0_bitmap_fini(&map_cpu_online);
}

static void btree_ut_kv_size_get(enum btree_node_type bnt, int *ksize,
				 int *vsize)
{
	const uint32_t ksize_to_use = 2 * sizeof(uint64_t);

	switch (bnt) {
	case BNT_FIXED_FORMAT:
		*ksize = ksize_to_use;
		*vsize = ksize_to_use;
		break;
	case BNT_FIXED_KEYSIZE_VARIABLE_VALUESIZE:
		*ksize = ksize_to_use;
		*vsize = RANDOM_VALUE_SIZE;
		break;
	case BNT_VARIABLE_KEYSIZE_FIXED_VALUESIZE:
		*ksize = RANDOM_KEY_SIZE;
		*vsize = ksize_to_use;
		break;
	case BNT_VARIABLE_KEYSIZE_VARIABLE_VALUESIZE:
		*ksize = RANDOM_KEY_SIZE;
		*vsize = RANDOM_VALUE_SIZE;
		break;
	}
}

/**
 * This test launches multiple threads which launch KV operations against one
 * btree in parallel. If thread_count is passed as '0' then one thread per core
 * is launched. If tree_count is passed as '0' then one tree per thread is
 * created.
 */
static void btree_ut_kv_oper(int32_t thread_count, int32_t tree_count,
			     enum btree_node_type bnt)
{
	int                           rc;
	struct btree_ut_thread_info  *ti;
	int                           i;
	struct m0_btree             **ut_trees;
	uint16_t                      cpu;
	void                         *rnode;
	struct m0_btree_op            b_op         = {};
	int                           ksize = 0;
	int                           vsize = 0;
	struct m0_btree_type          btree_type;
	struct m0_be_tx_credit        cred;
	struct m0_be_tx               tx_data      = {};
	struct m0_be_tx              *tx           = &tx_data;
	struct m0_fid                 fid          = M0_FID_TINIT('b', 0, 1);
	struct m0_buf                 buf;
	uint16_t                     *cpuid_ptr;
	uint16_t                      cpu_count;
	size_t                        cpu_max;
	time_t                        curr_time;
	uint32_t                      rnode_sz        = 1024;
	uint32_t                      rnode_sz_shift;

	M0_ENTRY();

	btree_ut_kv_size_get(bnt, &ksize, &vsize);
	btree_type.tt_id = M0_BT_UT_KV_OPS;
	btree_type.ksize = ksize;
	btree_type.vsize = vsize;

	time(&curr_time);
	M0_LOG(M0_INFO, "Using seed %lu", curr_time);
	srandom(curr_time);

	/**
	 *  1) Create btree(s) to be used by all the threads.
	 *  2) Assign CPU cores to the threads.
	 *  3) Init and Start the threads which do KV operations.
	 *  4) Wait till all the threads are done.
	 *  5) Close the btree
	 *  6) Destroy the btree
	 */

	btree_ut_init();

	online_cpu_id_get(&cpuid_ptr, &cpu_count);

	if (thread_count == 0)
		thread_count = cpu_count - 1; /** Skip Core-0 */
	else if (thread_count == RANDOM_THREAD_COUNT) {
		thread_count = 1;
		if (cpu_count > 2) {
			/**
			 *  Avoid the extreme cases i.e. thread_count
			 *  cannot be 1 or cpu_count - 1
			 */
			thread_count = (random() % (cpu_count - 2)) + 1;
		}
	}

	if (tree_count == 0)
		tree_count = thread_count;
	else if (tree_count == RANDOM_TREE_COUNT) {
		tree_count = 1;
		if (thread_count > 2) {
			/**
			 *  Avoid the extreme cases i.e. tree_count
			 *  cannot be 1 or thread_count
			 */
			tree_count = (random() % (thread_count - 1)) + 1;
		}
	}

	M0_ASSERT(thread_count >= tree_count);

	UT_STOP_THREADS();
	m0_atomic64_set(&threads_running, 0);
	m0_atomic64_set(&threads_quiesced, 0);

	M0_ALLOC_ARR(ut_trees, tree_count);
	M0_ASSERT(ut_trees != NULL);
	struct m0_btree btree[tree_count];

	/**
	 *  Add credits count needed for allocating node space and creating node
	 *  layout on it.
	 */
	M0_ASSERT(rnode_sz != 0 && m0_is_po2(rnode_sz));
	rnode_sz_shift = __builtin_ffsl(rnode_sz) - 1;
	cred = M0_BE_TX_CB_CREDIT(0, 0, 0);
	m0_be_allocator_credit(NULL, M0_BAO_ALLOC_ALIGNED, rnode_sz,
			       rnode_sz_shift, &cred);
	m0_btree_create_credit(&btree_type, &cred, 1);
	for (i = 0; i < tree_count; i++) {
		M0_SET0(&b_op);

		m0_be_ut_tx_init(tx, ut_be);
		m0_be_tx_prep(tx, &cred);
		rc = m0_be_tx_open_sync(tx);
		M0_ASSERT(rc == 0);

		/** Create temp node space and use it as root node for btree */
		buf = M0_BUF_INIT(rnode_sz, NULL);
		M0_BE_ALLOC_ALIGN_BUF_SYNC(&buf, rnode_sz_shift, seg, tx);
		rnode = buf.b_addr;

		M0_BTREE_OP_SYNC_WITH_RC(&b_op,
					 m0_btree_create(rnode, rnode_sz,
							 &btree_type, &b_op,
							 &btree[i], seg, &fid,
							 tx));
		M0_ASSERT(rc == M0_BSC_SUCCESS);

		m0_be_tx_close_sync(tx);
		m0_be_tx_fini(tx);
		ut_trees[i] = b_op.bo_arbor;
	}

	M0_ALLOC_ARR(ti, thread_count);
	M0_ASSERT(ti != NULL);

	cpu_max = m0_processor_nr_max();

	cpu = 1; /** We skip Core-0 for Linux kernel and other processes. */
	for (i = 0; i < thread_count; i++) {
		rc = m0_bitmap_init(&ti[i].ti_cpu_map, cpu_max);
		m0_bitmap_set(&ti[i].ti_cpu_map, cpuid_ptr[cpu], true);
		cpu++;
		if (cpu >= cpu_count)
			/**
			 *  Circle around if thread count is higher than the
			 *  CPU cores in the system.
			 */
			cpu = 1;

		ti[i].ti_key_first  = 1;
		ti[i].ti_key_count  = MAX_RECS_PER_THREAD;
		ti[i].ti_key_incr   = 5;
		ti[i].ti_thread_id  = i;
		ti[i].ti_tree       = ut_trees[i % tree_count];
		ti[i].ti_key_size   = btree_type.ksize;
		ti[i].ti_value_size = btree_type.vsize;
		ti[i].ti_random_bursts = (thread_count > 1);
		do {
			ti[i].ti_rng_seed_base = random();
		} while (ti[i].ti_rng_seed_base == 0);
	}

	for (i = 0; i < thread_count; i++) {
		rc = M0_THREAD_INIT(&ti[i].ti_q, struct btree_ut_thread_info *,
				    btree_ut_thread_init,
				    &btree_ut_kv_oper_thread_handler, &ti[i],
				    "Thread-%d", i);
		M0_ASSERT(rc == 0);
	}

	/** Initialized all the threads by now. Let's get rolling ... */
	UT_START_THREADS();

	for (i = 0; i < thread_count;i++) {
		m0_thread_join(&ti[i].ti_q);
		m0_thread_fini(&ti[i].ti_q);
	}

	cred = M0_BE_TX_CB_CREDIT(0, 0, 0);
	m0_be_allocator_credit(NULL, M0_BAO_FREE_ALIGNED, rnode_sz,
			       rnode_sz_shift, &cred);
	m0_btree_destroy_credit(ut_trees[0], NULL, &cred, 1);
	for (i = 0; i < tree_count; i++) {
		m0_be_ut_tx_init(tx, ut_be);
		m0_be_tx_prep(tx, &cred);
		rc = m0_be_tx_open_sync(tx);
		M0_ASSERT(rc == 0);

		rnode = segaddr_addr(&ut_trees[i]->t_desc->t_root->n_addr);
		rc = M0_BTREE_OP_SYNC_WITH_RC(&b_op,
					      m0_btree_destroy(ut_trees[i],
							       &b_op, tx));
		M0_ASSERT(rc == 0);
		M0_SET0(&btree[i]);
		buf = M0_BUF_INIT(rnode_sz, rnode);
		M0_BE_FREE_ALIGN_BUF_SYNC(&buf, rnode_sz_shift, seg, tx);
		m0_be_tx_close_sync(tx);
		m0_be_tx_fini(tx);
	}

	m0_free0(&cpuid_ptr);
	m0_free(ut_trees);
	m0_free(ti);
	btree_ut_fini();

	M0_LEAVE();
}

static void ut_st_st_kv_oper(void)
{
	int i;
	for (i = 1; i <= BNT_VARIABLE_KEYSIZE_VARIABLE_VALUESIZE; i++)
	{
		if (btree_node_format[i] != NULL)
			btree_ut_kv_oper(1, 1, i);
	}
}

static void ut_mt_st_kv_oper(void)
{
	int i;
	for (i = 1; i <= BNT_VARIABLE_KEYSIZE_VARIABLE_VALUESIZE; i++)
	{
		if (btree_node_format[i] != NULL)
			btree_ut_kv_oper(0, 1, i);
	}
}

static void ut_mt_mt_kv_oper(void)
{
	int i;
	for (i = 1; i <= BNT_VARIABLE_KEYSIZE_VARIABLE_VALUESIZE; i++)
	{
		if (btree_node_format[i] != NULL)
			btree_ut_kv_oper(0, 0, i);
	}
}

static void ut_rt_rt_kv_oper(void)
{
	int i;
	for (i = 1; i <= BNT_VARIABLE_KEYSIZE_VARIABLE_VALUESIZE; i++)
	{
		if (btree_node_format[i] != NULL)
			btree_ut_kv_oper(RANDOM_THREAD_COUNT, RANDOM_TREE_COUNT,
					 i);
	}
}

/**
 * This routine is a thread handler which primarily involves in creating,
 * opening, closing and destroying btree. To run out-of-sync with other threads
 * it also launches PUT, GET, ITER and DEL operations on the btree for a random
 * count.
 */
static void btree_ut_tree_oper_thread_handler(struct btree_ut_thread_info *ti)
{
	uint64_t               key;
	uint64_t               value;
	m0_bcount_t            ksize = sizeof key;
	m0_bcount_t            vsize = sizeof value;
	void                  *k_ptr = &key;
	void                  *v_ptr = &value;
	struct m0_btree_rec    rec   = {
				     .r_key.k_data = M0_BUFVEC_INIT_BUF(&k_ptr,
									&ksize),
				     .r_val        = M0_BUFVEC_INIT_BUF(&v_ptr,
									&vsize),
				     .r_flags      = 0,
				     };
	struct cb_data         data  = {
					.key         = &rec.r_key,
					.value       = &rec.r_val,
					.check_value = false,
					.flags       = 0,
				       };
	struct m0_btree_cb     ut_cb   = {
					  .c_act       = btree_kv_put_cb,
					  .c_datum     = &data,
					 };
	int32_t                loop_count;
	struct m0_btree_op     kv_op           = {};
	void                  *rnode;
	struct m0_btree_type   btree_type      = {.tt_id = M0_BT_UT_KV_OPS,
					          .ksize = sizeof(key),
					          .vsize = sizeof(value),
					         };
	struct m0_be_tx         tx_data         = {};
	struct m0_be_tx        *tx             = &tx_data;
	struct m0_be_tx_credit  cred           = {};
	struct m0_fid           fid            = M0_FID_TINIT('b', 0, 1);
	int                     rc;
	uint32_t                rnode_sz       = 1024;
	uint32_t                rnode_sz_shift;
	struct m0_buf           buf;

	random_r(&ti->ti_random_buf, &loop_count);
	loop_count %= (MAX_TREE_LOOPS - MIN_TREE_LOOPS);
	loop_count += MIN_TREE_LOOPS;

	UT_THREAD_WAIT();
	m0_atomic64_inc(&threads_running);

	M0_ASSERT(rnode_sz != 0 && m0_is_po2(rnode_sz));
	rnode_sz_shift = __builtin_ffsl(rnode_sz) - 1;
	cred = M0_BE_TX_CB_CREDIT(0, 0, 0);
	m0_be_allocator_credit(NULL, M0_BAO_ALLOC_ALIGNED, rnode_sz,
			       rnode_sz_shift, &cred);

	/** Prepare transaction to capture tree operations. */
	m0_be_ut_tx_init(tx, ut_be);
	m0_be_tx_prep(tx, &cred);
	rc = m0_be_tx_open_sync(tx);
	M0_ASSERT(rc == 0);

	/** Create temp node space and use it as root node for btree */
	buf = M0_BUF_INIT(rnode_sz, NULL);
	M0_BE_ALLOC_ALIGN_BUF_SYNC(&buf, rnode_sz_shift, seg, tx);
	rnode = buf.b_addr;

	m0_be_tx_close_sync(tx);
	m0_be_tx_fini(tx);

	while (loop_count--) {
		struct m0_btree_op b_op      = {};
		struct m0_btree    *tree;
		struct m0_btree    btree;
		int32_t            rec_count;
		uint32_t           i;

		/**
		 * 1) Create a tree
		 * 2) Add a few random count of records in the tree.
		 * 3) Close the tree
		 * 4) Open the tree
		 * 5) Confirm the records are present in the tree.
		 * 6) Close the tree
		 * 4) Open the tree
		 * 5) Delete all the records from the tree.
		 * 6) Close the tree
		 * 7) Destroy the tree
		 */
		cred = M0_BE_TX_CB_CREDIT(0, 0, 0);
		m0_btree_create_credit(&btree_type, &cred, 1);

		m0_be_ut_tx_init(tx, ut_be);
		m0_be_tx_prep(tx, &cred);
		rc = m0_be_tx_open_sync(tx);
		M0_ASSERT(rc == 0);
		rc = M0_BTREE_OP_SYNC_WITH_RC(&b_op,
					      m0_btree_create(rnode, rnode_sz,
							      &btree_type,
							      &b_op, &btree,
							      seg, &fid, tx));
		M0_ASSERT(rc == 0);
		m0_be_tx_close_sync(tx);
		m0_be_tx_fini(tx);
		tree = b_op.bo_arbor;

		random_r(&ti->ti_random_buf, &rec_count);
		rec_count %= MAX_RECS_FOR_TREE_TEST;
		rec_count = rec_count ? : (MAX_RECS_FOR_TREE_TEST / 2);

		ut_cb.c_act = btree_kv_put_cb;

		cred = M0_BE_TX_CB_CREDIT(0, 0, 0);
		m0_btree_put_credit(tree, 1, ksize, vsize, &cred);
		for (i = 1; i <= rec_count; i++) {
			value = key = i;

			m0_be_ut_tx_init(tx, ut_be);
			m0_be_tx_prep(tx, &cred);
			rc = m0_be_tx_open_sync(tx);
			M0_ASSERT(rc == 0);

			rc = M0_BTREE_OP_SYNC_WITH_RC(&kv_op,
						      m0_btree_put(tree, &rec,
								   &ut_cb,
								   &kv_op, tx));
			M0_ASSERT(rc == 0 && data.flags == M0_BSC_SUCCESS);
			m0_be_tx_close_sync(tx);
			m0_be_tx_fini(tx);
		}

		rc = M0_BTREE_OP_SYNC_WITH_RC(&b_op,
					      m0_btree_close(tree, &b_op));
		M0_ASSERT(rc == 0);
		M0_SET0(&btree);

		rc = M0_BTREE_OP_SYNC_WITH_RC(&b_op,
					      m0_btree_open(rnode, rnode_sz,
							    tree, seg, &b_op));
		M0_ASSERT(rc == 0);

		ut_cb.c_act = btree_kv_get_cb;
		for (i = 1; i <= rec_count; i++) {
			value = key = i;

			rc = M0_BTREE_OP_SYNC_WITH_RC(&kv_op,
						      m0_btree_get(tree,
								   &rec.r_key,
								   &ut_cb,
								   BOF_EQUAL,
								   &kv_op));
			M0_ASSERT(data.flags == M0_BSC_SUCCESS && rc == 0);
		}

		rc = M0_BTREE_OP_SYNC_WITH_RC(&b_op,
					      m0_btree_close(tree, &b_op));
		M0_ASSERT(rc == 0);
		M0_SET0(&btree);

		rc = M0_BTREE_OP_SYNC_WITH_RC(&b_op,
					      m0_btree_open(rnode,
							    1024, tree,
							    seg, &b_op));
		M0_ASSERT(rc == 0);

		ut_cb.c_act = btree_kv_del_cb;

		cred = M0_BE_TX_CREDIT(0, 0);
		m0_btree_del_credit(tree, 1, ksize, -1, &cred);
		for (i = 1; i <= rec_count; i++) {
			value = key = i;

			m0_be_ut_tx_init(tx, ut_be);
			m0_be_tx_prep(tx, &cred);
			rc = m0_be_tx_open_sync(tx);
			M0_ASSERT(rc == 0);

			rc = M0_BTREE_OP_SYNC_WITH_RC(&kv_op,
						      m0_btree_del(tree,
								   &rec.r_key,
								   &ut_cb,
								   &kv_op, tx));
			M0_ASSERT(data.flags == M0_BSC_SUCCESS && rc == 0);
			m0_be_tx_close_sync(tx);
			m0_be_tx_fini(tx);
		}

		cred = M0_BE_TX_CREDIT(0, 0);
		m0_btree_destroy_credit(tree, NULL, &cred, 1);

		m0_be_ut_tx_init(tx, ut_be);
		m0_be_tx_prep(tx, &cred);
		rc = m0_be_tx_open_sync(tx);
		M0_ASSERT(rc == 0);

		rc = M0_BTREE_OP_SYNC_WITH_RC(&b_op,
					      m0_btree_destroy(tree,
							       &b_op, tx));
		M0_ASSERT(rc == 0);
		M0_SET0(&btree);

		m0_be_tx_close_sync(tx);
		m0_be_tx_fini(tx);

		/** Error Case */
		rc = M0_BTREE_OP_SYNC_WITH_RC(&b_op,
					      m0_btree_open(rnode,
							    1024, tree,
							    seg, &b_op));
		M0_ASSERT(rc == -EINVAL);
	}

	m0_atomic64_dec(&threads_running);
	cred = M0_BE_TX_CREDIT(0, 0);
	m0_be_allocator_credit(NULL, M0_BAO_FREE_ALIGNED, rnode_sz,
			       rnode_sz_shift, &cred);

	m0_be_ut_tx_init(tx, ut_be);
	m0_be_tx_prep(tx, &cred);
	rc = m0_be_tx_open_sync(tx);
	M0_ASSERT(rc == 0);

	/** Delete temp node space which was used as root node for the tree. */
	buf = M0_BUF_INIT(rnode_sz, rnode);
	M0_BE_FREE_ALIGN_BUF_SYNC(&buf, rnode_sz_shift, seg, tx);

	m0_be_tx_close_sync(tx);
	m0_be_tx_fini(tx);

	m0_be_ut_backend_thread_exit(ut_be);
}

static void btree_ut_num_threads_tree_oper(uint32_t thread_count)
{
	uint16_t                    *cpuid_ptr;
	uint16_t                     cpu_count;
	size_t                       cpu_max;
	struct btree_ut_thread_info *ti;
	uint16_t                     cpu;
	int                          i;
	int                          rc;
	time_t                       curr_time;

	M0_ENTRY();

	time(&curr_time);
	M0_LOG(M0_INFO, "Using seed %lu", curr_time);
	srandom(curr_time);

	btree_ut_init();
	online_cpu_id_get(&cpuid_ptr, &cpu_count);

	if (thread_count == 0)
		thread_count = cpu_count - 1; /** Skip Core-0 */
	else if (thread_count == RANDOM_THREAD_COUNT) {
		thread_count = 1;
		if (cpu_count > 2) {
			/**
			 *  Avoid the extreme cases i.e. thread_count
			 *  cannot be 1 or cpu_count - 1
			 */
			thread_count = (random() % (cpu_count - 2)) + 1;
		}
	}

	UT_STOP_THREADS();
	m0_atomic64_set(&threads_running, 0);
	m0_atomic64_set(&threads_quiesced, 0);

	M0_ALLOC_ARR(ti, thread_count);
	M0_ASSERT(ti != NULL);

	cpu_max = m0_processor_nr_max();

	cpu = 1; /** We skip Core-0 for Linux kernel and other processes. */
	for (i = 0; i < thread_count; i++) {
		rc = m0_bitmap_init(&ti[i].ti_cpu_map, cpu_max);
		m0_bitmap_set(&ti[i].ti_cpu_map, cpuid_ptr[cpu], true);
		cpu++;
		if (cpu >= cpu_count)
			/**
			 *  Circle around if thread count is higher than the
			 *  CPU cores in the system.
			 */
			cpu = 1;

		ti[i].ti_thread_id  = i;
	}

	for (i = 0; i < thread_count; i++) {
		rc = M0_THREAD_INIT(&ti[i].ti_q, struct btree_ut_thread_info *,
				    btree_ut_thread_init,
				    &btree_ut_tree_oper_thread_handler, &ti[i],
				    "Thread-%d", i);
		M0_ASSERT(rc == 0);
	}

	/** Initialized all the threads. Now start the chaos ... */
	UT_START_THREADS();

	for (i = 0; i < thread_count; i++) {
		m0_thread_join(&ti[i].ti_q);
		m0_thread_fini(&ti[i].ti_q);
	}

	m0_free0(&cpuid_ptr);
	m0_free(ti);
	btree_ut_fini();
}

static void ut_st_tree_oper(void)
{
	btree_ut_num_threads_tree_oper(1);
}

static void ut_mt_tree_oper(void)
{
	btree_ut_num_threads_tree_oper(0);
}

static bool validate_nodes_on_be_segment(struct segaddr *rnode_segaddr)
{
	const struct node_type     *nt;
	struct {
		struct segaddr node_segaddr;
		uint16_t       rec_idx;
		}                   stack[MAX_TREE_HEIGHT + 1];
	uint32_t                    stack_level = 0;
	struct nd                   n;
	struct slot                 s       = { .s_node = &n };
	uint16_t                    rec_idx = 0;

	nt = btree_node_format[segaddr_ntype_get(rnode_segaddr)];
	n.n_addr = *rnode_segaddr;

	while (true) {
		/**
		 * Move down towards leaf node only if we have child nodes still
		 * to traverse.
		 */
		if (nt->nt_level(&n) > 0 &&
		    rec_idx < nt->nt_count_rec(&n)) {
			stack[stack_level].node_segaddr = n.n_addr,
			stack[stack_level].rec_idx      = rec_idx,
			stack_level++;
			s.s_idx = rec_idx;
			nt->nt_child(&s, &n.n_addr);
			n.n_addr.as_core = (uint64_t)segaddr_addr(&n.n_addr);
			rec_idx = 0;
			continue;
		}

		/**
		 * We are at the leaf node. Validate it before going back to
		 * parent.
		 */

		M0_ASSERT(nt->nt_isvalid(&n.n_addr) &&
			  nt->nt_opaque_get(&n.n_addr) == NULL);
		if (stack_level == 0)
			break;

		/**
		 * Start moving up towards parent (or grand-parent) till we find
		 * an ancestor whose child nodes are still to be traversed. If
		 * we find an ancestor whose child nodes are still to be
		 * traversed then we pick the next child node on the right.
		 */
		do {
			stack_level--;
			rec_idx  = stack[stack_level].rec_idx + 1;
			n.n_addr = stack[stack_level].node_segaddr;
		} while (rec_idx >= nt->nt_count_rec(&n) &&
			 stack_level > 0);
	}

	return true;
}

/**
 * This unit test exercises different KV operations and confirms the changes
 * persist across cluster reboots.
 */
static void ut_btree_persistence(void)
{
	void                        *rnode;
	int                          i;
	struct m0_btree_cb           ut_cb;
	struct m0_be_tx             tx_data         = {};
	struct m0_be_tx            *tx              = &tx_data;
	struct m0_be_tx_credit      cred            = {};
	struct m0_btree_op          b_op            = {};
	uint64_t                    rec_count       = MAX_RECS_PER_STREAM;
	struct m0_btree_op          kv_op           = {};
	struct m0_btree            *tree;
	struct m0_btree             btree;
	const struct m0_btree_type  bt              = {
						     .tt_id = M0_BT_UT_KV_OPS,
						     .ksize = sizeof(uint64_t),
						     .vsize = bt.ksize * 2,
						};
	const struct node_type     *nt;
	struct segaddr              rnode_segaddr;
	uint64_t                    key;
	uint64_t                    value[bt.vsize / sizeof(uint64_t)];
	m0_bcount_t                 ksize           = sizeof key;
	m0_bcount_t                 vsize           = sizeof value;
	void                       *k_ptr           = &key;
	void                       *v_ptr           = &value;
	int                         rc;
	struct m0_buf               buf;
	uint32_t                    rnode_sz        = 1024;
	struct m0_fid               fid             = M0_FID_TINIT('b', 0, 1);
	uint32_t                    rnode_sz_shift;
	struct m0_btree_rec         rec             = {
			    .r_key.k_data = M0_BUFVEC_INIT_BUF(&k_ptr, &ksize),
			    .r_val        = M0_BUFVEC_INIT_BUF(&v_ptr, &vsize),
			};
	struct cb_data              put_data;
	struct cb_data              get_data;

	M0_ENTRY();

	rec_count = (rec_count / 2) * 2; /** Make rec_count a multiple of 2 */

	btree_ut_init();
	/**
	 *  Run the following scenario:
	 *  1) Create a btree
	 *  2) Add records in the created tree.
	 *  3) Reload the BE segment.
	 *  4) Confirm all the records are present in the tree.
	 *  5) Delete records with EVEN numbered Keys.
	 *  6) Reload the BE segment.
	 *  7) Confirm all the records with EVEN numbered Keys are missing while
	 *     the records with ODD numbered Keys are present in the tree.
	 *  8) Now add back records with EVEN numbered Keys (the same records
	 *     which were deleted in step 6)
	 *  9) Delete records with ODD numbered Keys from the btree.
	 * 10) Reload the BE segment.
	 * 11) Confirm records with EVEN numbered Keys are present while the
	 *     records with ODD numbered Keys are missing from the tree.
	 * 12) Delete all records with EVEN numbered Keys from the tree.
	 * 13) Reload the BE segment.
	 * 14) Search for the records with all the EVEN and ODD numbered Keys,
	 *     no record should be found in the tree.
	 * 15) Destroy the btree
	 * 16) Reload the BE segment.
	 * 17) Try to open the destroyed tree. This should fail.
	 *
	 *  Capture each operation in a separate transaction.
	 */

	M0_ASSERT(rnode_sz != 0 && m0_is_po2(rnode_sz));
	rnode_sz_shift = __builtin_ffsl(rnode_sz) - 1;
	cred = M0_BE_TX_CB_CREDIT(0, 0, 0);
	m0_be_allocator_credit(NULL, M0_BAO_ALLOC_ALIGNED, rnode_sz,
			       rnode_sz_shift, &cred);
	m0_btree_create_credit(&bt, &cred, 1);

	/** Prepare transaction to capture tree operations. */
	m0_be_ut_tx_init(tx, ut_be);
	m0_be_tx_prep(tx, &cred);
	rc = m0_be_tx_open_sync(tx);
	M0_ASSERT(rc == 0);

	/** Create temp node space and use it as root node for btree */
	buf = M0_BUF_INIT(rnode_sz, NULL);
	M0_BE_ALLOC_ALIGN_BUF_SYNC(&buf, rnode_sz_shift, seg, tx);
	rnode = buf.b_addr;

	rc = M0_BTREE_OP_SYNC_WITH_RC(&b_op, m0_btree_create(rnode, rnode_sz,
							     &bt,
							     &b_op, &btree,seg,
							     &fid, tx));
	M0_ASSERT(rc == M0_BSC_SUCCESS);
	m0_be_tx_close_sync(tx);
	m0_be_tx_fini(tx);

	tree = b_op.bo_arbor;

	cred = M0_BE_TX_CB_CREDIT(0, 0, 0);
	m0_btree_put_credit(tree, 1, ksize, vsize, &cred);

	put_data.key       = &rec.r_key;
	put_data.value     = &rec.r_val;

	ut_cb.c_act        = btree_kv_put_cb;
	ut_cb.c_datum      = &put_data;

	for (i = 1; i <= rec_count; i++) {
		int      k;

		key = m0_byteorder_cpu_to_be64(i);
		for (k = 0; k < ARRAY_SIZE(value); k++)
			value[k] = key;

		m0_be_ut_tx_init(tx, ut_be);
		m0_be_tx_prep(tx, &cred);
		rc = m0_be_tx_open_sync(tx);
		M0_ASSERT(rc == 0);

		rc = M0_BTREE_OP_SYNC_WITH_RC(&kv_op,
					      m0_btree_put(tree, &rec,
							   &ut_cb,
							   &kv_op, tx));
		M0_ASSERT(rc == 0 && put_data.flags == M0_BSC_SUCCESS);
		m0_be_tx_close_sync(tx);
		m0_be_tx_fini(tx);
	}

	rc = M0_BTREE_OP_SYNC_WITH_RC(&b_op, m0_btree_close(tree, &b_op));
	M0_ASSERT(rc == 0);
	M0_SET0(&btree);

	/** Re-map the BE segment.*/
	m0_be_seg_close(ut_seg->bus_seg);
	rc = madvise(rnode, rnode_sz, MADV_NORMAL);
	M0_ASSERT(rc == -1 && errno == ENOMEM); /** Assert BE segment unmapped*/
	m0_be_seg_open(ut_seg->bus_seg);

	/** Confirm nodes on BE segment are still valid. */
	rnode_segaddr.as_core = (uint64_t)rnode;
	validate_nodes_on_be_segment(&rnode_segaddr);

	rc = M0_BTREE_OP_SYNC_WITH_RC(&b_op,
				      m0_btree_open(rnode, rnode_sz, tree, seg,
						    &b_op));
	M0_ASSERT(rc == 0);

	get_data.key         = &rec.r_key;
	get_data.value       = &rec.r_val;
	get_data.check_value = true;

	cred = M0_BE_TX_CB_CREDIT(0, 0, 0);
	m0_btree_del_credit(tree, 1, ksize, vsize, &cred);

	for (i = 1; i <= rec_count; i++) {
		uint64_t             f_key;
		void                *f_key_ptr  = &f_key;
		m0_bcount_t          f_key_size  = sizeof f_key;
		struct m0_btree_key  key_in_tree;

		f_key = m0_byteorder_cpu_to_be64(i);
		key_in_tree.k_data =
				    M0_BUFVEC_INIT_BUF(&f_key_ptr, &f_key_size);
		ut_cb.c_act             = btree_kv_get_cb;
		ut_cb.c_datum           = &get_data;

		rc = M0_BTREE_OP_SYNC_WITH_RC(&kv_op,
					      m0_btree_get(tree,
							   &key_in_tree,
							   &ut_cb, BOF_EQUAL,
							   &kv_op));
		M0_ASSERT(rc == M0_BSC_SUCCESS &&
			  i == m0_byteorder_be64_to_cpu(key));

		if (i % 2 == 0) {
			m0_be_ut_tx_init(tx, ut_be);
			m0_be_tx_prep(tx, &cred);
			rc = m0_be_tx_open_sync(tx);
			M0_ASSERT(rc == 0);

			ut_cb.c_act             = btree_kv_del_cb;
			ut_cb.c_datum           = &get_data;

			rc = M0_BTREE_OP_SYNC_WITH_RC(&kv_op,
						      m0_btree_del(tree,
								   &key_in_tree,
								   &ut_cb,
								   &kv_op, tx));
			M0_ASSERT(rc == 0);
			m0_be_tx_close_sync(tx);
			m0_be_tx_fini(tx);
		}
	}

	rc = M0_BTREE_OP_SYNC_WITH_RC(&b_op, m0_btree_close(tree, &b_op));
	M0_ASSERT(rc == 0);
	M0_SET0(&btree);

	/** Re-map the BE segment.*/
	m0_be_seg_close(ut_seg->bus_seg);
	rc = madvise(rnode, rnode_sz, MADV_NORMAL);
	M0_ASSERT(rc == -1 && errno == ENOMEM); /** Assert BE segment unmapped*/
	m0_be_seg_open(ut_seg->bus_seg);

	/** Confirm nodes on BE segment are still valid. */
	rnode_segaddr.as_core = (uint64_t)rnode;
	validate_nodes_on_be_segment(&rnode_segaddr);

	rc = M0_BTREE_OP_SYNC_WITH_RC(&b_op,
				      m0_btree_open(rnode, rnode_sz, tree, seg,
						    &b_op));
	M0_ASSERT(rc == 0);

	get_data.key         = &rec.r_key;
	get_data.value       = &rec.r_val;
	get_data.check_value = true;

	for (i = 1; i <= rec_count; i++) {
		int                  k;
		uint64_t             f_key;
		void                *f_key_ptr  = &f_key;
		m0_bcount_t          f_key_size  = sizeof f_key;
		struct m0_btree_key  key_in_tree;

		f_key = m0_byteorder_cpu_to_be64(i);
		key_in_tree.k_data =
				    M0_BUFVEC_INIT_BUF(&f_key_ptr, &f_key_size);
		ut_cb.c_act             = btree_kv_get_cb;
		ut_cb.c_datum           = &get_data;

		rc = M0_BTREE_OP_SYNC_WITH_RC(&kv_op,
					      m0_btree_get(tree,
							   &key_in_tree,
							   &ut_cb, BOF_EQUAL,
							   &kv_op));
		M0_ASSERT((i % 2 != 0 && rc == M0_BSC_SUCCESS) ||
			  (i % 2 == 0 && rc == M0_ERR(-ENOENT)));

		if (i % 2 != 0) {
			cred = M0_BE_TX_CB_CREDIT(0, 0, 0);
			m0_btree_del_credit(tree, 1, ksize, vsize, &cred);

			m0_be_ut_tx_init(tx, ut_be);
			m0_be_tx_prep(tx, &cred);
			rc = m0_be_tx_open_sync(tx);
			M0_ASSERT(rc == 0);

			ut_cb.c_act             = btree_kv_del_cb;
			ut_cb.c_datum           = &get_data;

			rc = M0_BTREE_OP_SYNC_WITH_RC(&kv_op,
						      m0_btree_del(tree,
								   &key_in_tree,
								   &ut_cb,
								   &kv_op, tx));
			M0_ASSERT(rc == 0);
			m0_be_tx_close_sync(tx);
			m0_be_tx_fini(tx);
		} else {
			cred = M0_BE_TX_CB_CREDIT(0, 0, 0);
			m0_btree_put_credit(tree, 1, ksize, vsize, &cred);

			m0_be_ut_tx_init(tx, ut_be);
			m0_be_tx_prep(tx, &cred);
			rc = m0_be_tx_open_sync(tx);
			M0_ASSERT(rc == 0);

			key = m0_byteorder_cpu_to_be64(i);
			for (k = 0; k < ARRAY_SIZE(value); k++)
				value[k] = key;

			ut_cb.c_act        = btree_kv_put_cb;
			ut_cb.c_datum      = &put_data;

			rc = M0_BTREE_OP_SYNC_WITH_RC(&kv_op,
						      m0_btree_put(tree, &rec,
								   &ut_cb,
								   &kv_op, tx));
			M0_ASSERT(rc == 0 && put_data.flags == M0_BSC_SUCCESS);
			m0_be_tx_close_sync(tx);
			m0_be_tx_fini(tx);
		}
	}

	rc = M0_BTREE_OP_SYNC_WITH_RC(&b_op, m0_btree_close(tree, &b_op));
	M0_ASSERT(rc == 0);
	M0_SET0(&btree);

	/** Re-map the BE segment.*/
	m0_be_seg_close(ut_seg->bus_seg);
	rc = madvise(rnode, rnode_sz, MADV_NORMAL);
	M0_ASSERT(rc == -1 && errno == ENOMEM); /** Assert BE segment unmapped*/
	m0_be_seg_open(ut_seg->bus_seg);

	/** Confirm nodes on BE segment are still valid. */
	rnode_segaddr.as_core = (uint64_t)rnode;
	validate_nodes_on_be_segment(&rnode_segaddr);

	rc = M0_BTREE_OP_SYNC_WITH_RC(&b_op,
				      m0_btree_open(rnode, rnode_sz, tree, seg,
						    &b_op));
	M0_ASSERT(rc == 0);

	get_data.key         = &rec.r_key;
	get_data.value       = &rec.r_val;
	get_data.check_value = true;

	cred = M0_BE_TX_CB_CREDIT(0, 0, 0);
	m0_btree_del_credit(tree, 1, ksize, vsize, &cred);

	for (i = 1; i <= rec_count; i++) {
		uint64_t             f_key;
		void                *f_key_ptr  = &f_key;
		m0_bcount_t          f_key_size  = sizeof f_key;
		struct m0_btree_key  key_in_tree;

		f_key = m0_byteorder_cpu_to_be64(i);
		key_in_tree.k_data =
				    M0_BUFVEC_INIT_BUF(&f_key_ptr, &f_key_size);
		ut_cb.c_act        = btree_kv_get_cb;
		ut_cb.c_datum      = &get_data;

		rc = M0_BTREE_OP_SYNC_WITH_RC(&kv_op,
					      m0_btree_get(tree,
							   &key_in_tree,
							   &ut_cb, BOF_EQUAL,
							   &kv_op));
		M0_ASSERT((i % 2 == 0 && rc == M0_BSC_SUCCESS) ||
			  (i % 2 != 0 && rc == M0_ERR(-ENOENT)));

		if (i % 2 == 0) {
			m0_be_ut_tx_init(tx, ut_be);
			m0_be_tx_prep(tx, &cred);
			rc = m0_be_tx_open_sync(tx);
			M0_ASSERT(rc == 0);

			ut_cb.c_act             = btree_kv_del_cb;
			ut_cb.c_datum           = &get_data;

			rc = M0_BTREE_OP_SYNC_WITH_RC(&kv_op,
						      m0_btree_del(tree,
								   &key_in_tree,
								   &ut_cb,
								   &kv_op, tx));
			M0_ASSERT(rc == 0);
			m0_be_tx_close_sync(tx);
			m0_be_tx_fini(tx);
		}
	}

	rc = M0_BTREE_OP_SYNC_WITH_RC(&b_op, m0_btree_close(tree, &b_op));
	M0_ASSERT(rc == 0);
	M0_SET0(&btree);

	/** Re-map the BE segment.*/
	m0_be_seg_close(ut_seg->bus_seg);
	rc = madvise(rnode, rnode_sz, MADV_NORMAL);
	M0_ASSERT(rc == -1 && errno == ENOMEM); /** Assert BE segment unmapped*/
	m0_be_seg_open(ut_seg->bus_seg);

	/** Confirm nodes on BE segment are still valid. */
	rnode_segaddr.as_core = (uint64_t)rnode;
	validate_nodes_on_be_segment(&rnode_segaddr);

	rc = M0_BTREE_OP_SYNC_WITH_RC(&b_op,
				      m0_btree_open(rnode, rnode_sz, tree, seg,
						    &b_op));
	M0_ASSERT(rc == 0);

	get_data.key         = &rec.r_key;
	get_data.value       = &rec.r_val;
	get_data.check_value = true;

	for (i = 1; i <= rec_count; i++) {
		uint64_t            f_key;
		void                *f_key_ptr  = &f_key;
		m0_bcount_t         f_key_size  = sizeof f_key;
		struct m0_btree_key key_in_tree;

		f_key = m0_byteorder_cpu_to_be64(i);
		key_in_tree.k_data =
				     M0_BUFVEC_INIT_BUF(&f_key_ptr, &f_key_size);
		ut_cb.c_act        = btree_kv_get_cb;
		ut_cb.c_datum      = &get_data;

		rc = M0_BTREE_OP_SYNC_WITH_RC(&kv_op,
					      m0_btree_get(tree,
							   &key_in_tree,
							   &ut_cb, BOF_EQUAL,
							   &kv_op));
		M0_ASSERT(rc == M0_ERR(-ENOENT));
	}

	cred = M0_BE_TX_CREDIT(0, 0);
	m0_btree_destroy_credit(tree, NULL, &cred, 1);

	m0_be_ut_tx_init(tx, ut_be);
	m0_be_tx_prep(tx, &cred);
	rc = m0_be_tx_open_sync(tx);
	M0_ASSERT(rc == 0);

	rc = M0_BTREE_OP_SYNC_WITH_RC(&b_op, m0_btree_destroy(tree, &b_op, tx));
	M0_ASSERT(rc == 0);
	M0_SET0(&btree);

	m0_be_tx_close_sync(tx);
	m0_be_tx_fini(tx);

	/** Re-map the BE segment.*/
	m0_be_seg_close(ut_seg->bus_seg);
	rc = madvise(rnode, rnode_sz, MADV_NORMAL);
	M0_ASSERT(rc == -1 && errno == ENOMEM); /** Assert BE segment unmapped*/
	m0_be_seg_open(ut_seg->bus_seg);


	/**
	 * Confirm root node on BE segment is not valid and the opaque
	 * pointer in the node is NULL.
	 */
	rnode_segaddr.as_core = (uint64_t)rnode;
	nt = btree_node_format[segaddr_ntype_get(&rnode_segaddr)];
	M0_ASSERT(!nt->nt_isvalid(&rnode_segaddr) &&
		  nt->nt_opaque_get(&rnode_segaddr) == NULL);

	rc = M0_BTREE_OP_SYNC_WITH_RC(&b_op,
				      m0_btree_open(rnode, rnode_sz, tree, seg,
						    &b_op));
	M0_ASSERT(rc == -EINVAL);


	/** Delete temp node space which was used as root node for the tree. */
	cred = M0_BE_TX_CREDIT(0, 0);
	m0_be_allocator_credit(NULL, M0_BAO_FREE_ALIGNED, rnode_sz,
			       rnode_sz_shift, &cred);

	m0_be_ut_tx_init(tx, ut_be);
	m0_be_tx_prep(tx, &cred);
	rc = m0_be_tx_open_sync(tx);
	M0_ASSERT(rc == 0);

	buf = M0_BUF_INIT(rnode_sz, rnode);
	M0_BE_FREE_ALIGN_BUF_SYNC(&buf, rnode_sz_shift, seg, tx);

	m0_be_tx_close_sync(tx);
	m0_be_tx_fini(tx);

	btree_ut_fini();
}

static void ut_btree_truncate(void)
{
	void                        *rnode;
	int                          i;
	struct m0_btree_cb           ut_cb;
	struct m0_be_tx             tx_data         = {};
	struct m0_be_tx            *tx              = &tx_data;
	struct m0_be_tx_credit      cred            = {};
	struct m0_btree_op          b_op            = {};
	uint64_t                    rec_count       = MAX_RECS_PER_STREAM;
	struct m0_btree_op          kv_op           = {};
	struct m0_btree            *tree;
	struct m0_btree             btree;
	const struct m0_btree_type  bt              = {
						     .tt_id = M0_BT_UT_KV_OPS,
						     .ksize = sizeof(uint64_t),
						     .vsize = bt.ksize * 2,
						};
	uint64_t                    key;
	uint64_t                    value[bt.vsize / sizeof(uint64_t)];
	m0_bcount_t                 ksize           = sizeof key;
	m0_bcount_t                 vsize           = sizeof value;
	void                       *k_ptr           = &key;
	void                       *v_ptr           = &value;
	int                         rc;
	struct m0_buf               buf;
	uint32_t                    rnode_sz        = 1024;
	struct m0_fid               fid             = M0_FID_TINIT('b', 0, 1);
	uint32_t                    rnode_sz_shift;
	struct m0_btree_rec         rec             = {
			    .r_key.k_data = M0_BUFVEC_INIT_BUF(&k_ptr, &ksize),
			    .r_val        = M0_BUFVEC_INIT_BUF(&v_ptr, &vsize),
			};
	struct cb_data              put_data;
	m0_bcount_t                 limit;

	M0_ENTRY();

	btree_ut_init();

	M0_ASSERT(rnode_sz != 0 && m0_is_po2(rnode_sz));
	rnode_sz_shift = __builtin_ffsl(rnode_sz) - 1;
	cred = M0_BE_TX_CB_CREDIT(0, 0, 0);
	m0_be_allocator_credit(NULL, M0_BAO_ALLOC_ALIGNED, rnode_sz,
			       rnode_sz_shift, &cred);
	m0_btree_create_credit(&bt, &cred, 1);

	/** Prepare transaction to capture tree operations. */
	m0_be_ut_tx_init(tx, ut_be);
	m0_be_tx_prep(tx, &cred);
	rc = m0_be_tx_open_sync(tx);
	M0_ASSERT(rc == 0);

	/** Create temp node space and use it as root node for btree */
	buf = M0_BUF_INIT(rnode_sz, NULL);
	M0_BE_ALLOC_ALIGN_BUF_SYNC(&buf, rnode_sz_shift, seg, tx);
	rnode = buf.b_addr;

	rc = M0_BTREE_OP_SYNC_WITH_RC(&b_op, m0_btree_create(rnode, rnode_sz,
							     &bt,
							     &b_op, &btree, seg,
							     &fid, tx));
	M0_ASSERT(rc == M0_BSC_SUCCESS);
	m0_be_tx_close_sync(tx);
	m0_be_tx_fini(tx);

	tree = b_op.bo_arbor;

	cred = M0_BE_TX_CB_CREDIT(0, 0, 0);
	m0_btree_put_credit(tree, 1, ksize, vsize, &cred);

	put_data.key       = &rec.r_key;
	put_data.value     = &rec.r_val;

	ut_cb.c_act        = btree_kv_put_cb;
	ut_cb.c_datum      = &put_data;

	for (i = 1; i <= rec_count; i++) {
		int      k;

		key = m0_byteorder_cpu_to_be64(i);
		for (k = 0; k < ARRAY_SIZE(value); k++)
			value[k] = key;

		m0_be_ut_tx_init(tx, ut_be);
		m0_be_tx_prep(tx, &cred);
		rc = m0_be_tx_open_sync(tx);
		M0_ASSERT(rc == 0);

		rc = M0_BTREE_OP_SYNC_WITH_RC(&kv_op,
					      m0_btree_put(tree, &rec,
							   &ut_cb,
							   &kv_op, tx));
		M0_ASSERT(rc == 0 && put_data.flags == M0_BSC_SUCCESS);
		m0_be_tx_close_sync(tx);
		m0_be_tx_fini(tx);
	}

	/**
	 * The test assumes that "limit" will be more than the total number of
	 * nodes present in the record. Hence only one function call to
	 * m0_btree_truncate is sufficient.
	 */
	cred = M0_BE_TX_CREDIT(0, 0);
	m0_btree_truncate_credit(tx, tree, &cred, &limit);
	m0_be_ut_tx_init(tx, ut_be);
	m0_be_tx_prep(tx, &cred);
	rc = m0_be_tx_open_sync(tx);
	M0_ASSERT(rc == 0);

	rc = M0_BTREE_OP_SYNC_WITH_RC(&kv_op,
				      m0_btree_truncate(tree, limit, tx,
							&kv_op));
	m0_be_tx_close_sync(tx);
	m0_be_tx_fini(tx);

	/** Verify the tree is empty */
	M0_ASSERT(m0_btree_is_empty(tree));

	cred = M0_BE_TX_CREDIT(0, 0);
	m0_be_allocator_credit(NULL, M0_BAO_FREE_ALIGNED, rnode_sz,
			       rnode_sz_shift, &cred);
	m0_btree_destroy_credit(tree, NULL, &cred, 1);

	m0_be_ut_tx_init(tx, ut_be);
	m0_be_tx_prep(tx, &cred);
	rc = m0_be_tx_open_sync(tx);
	M0_ASSERT(rc == 0);

	rc = M0_BTREE_OP_SYNC_WITH_RC(&b_op, m0_btree_destroy(tree, &b_op, tx));
	M0_ASSERT(rc == 0);
	M0_SET0(&btree);

	/** Delete temp node space which was used as root node for the tree. */
	buf = M0_BUF_INIT(rnode_sz, rnode);
	M0_BE_FREE_ALIGN_BUF_SYNC(&buf, rnode_sz_shift, seg, tx);

	m0_be_tx_close_sync(tx);
	m0_be_tx_fini(tx);

	btree_ut_fini();
}
/**
 * Commenting this ut as it is not required as a part for test-suite but my
 * required for testing purpose
**/
#if 0
/**
 * This function is for traversal of tree in breadth-first order and it will
 * print level and key-value pair for each node.
 */
static void ut_traversal(struct td *tree)
{
	struct nd *root = tree->t_root;
	struct nd *queue[1000000];
	int front = 0, rear = 0;
	queue[front] = root;

        int count = 0;
	int lev = -1;

	while (front != -1 && rear != -1)
	{
		//pop one elemet
		struct nd* element = queue[front];
		if (front == rear) {
			front = -1;
			rear = -1;
		} else {
			front++;
		}
		printf("\n");
		int level = bnode_level(element);
		if (level > 0) {
			printf("level : %d =>    ", level);
			if (level != lev)
			{
				lev = level;
				count =0;

			}
			printf("count : %d =>\n", count++);
			int total_count = bnode_count(element);
			int j;
			for (j=0 ; j < total_count; j++)
			{
				uint64_t key = 0;
				get_key_at_index(element, j, &key);

				key = m0_byteorder_be64_to_cpu(key);
				printf("%"PRIu64"\t", key);

				struct segaddr child_node_addr;
				struct slot    node_slot = {};
				node_slot.s_node = element;

				node_slot.s_idx = j;
				bnode_child(&node_slot, &child_node_addr);
				struct node_op  i_nop;
				i_nop.no_opc = NOP_LOAD;
				bnode_get(&i_nop, tree, &child_node_addr,
					  P_NEXTDOWN);
				if (front == -1) {
					front = 0;
				}
				rear++;
				if (rear == 999999) {
					printf("***********OVERFLOW**********");
					break;
				}
				queue[rear] = i_nop.no_node;
			}
			/* store last child: */
			struct segaddr child_node_addr;
			struct slot    node_slot = {};
			node_slot.s_node = element;

			node_slot.s_idx = j;
			bnode_child(&node_slot, &child_node_addr);
			struct node_op  i_nop;
			i_nop.no_opc = NOP_LOAD;
			bnode_get(&i_nop, tree, &child_node_addr, P_NEXTDOWN);
			if (front == -1) {
				front = 0;
			}
			rear++;
			if (rear == 999999) {
				printf("***********OVERFLOW**********");
				break;
			}
			queue[rear] = i_nop.no_node;
			printf("\n\n");
		} else {
			printf("level : %d =>", level);
			if (level != lev)
			{
				lev = level;
				count =0;

			}
			printf("count : %d =>\n", count++);
			int total_count = bnode_count(element);
			int j;
			for (j=0 ; j < total_count; j++)
			{
				uint64_t key = 0;
				uint64_t val = 0;
				get_rec_at_index(element, j, &key, &val);

				key = m0_byteorder_be64_to_cpu(key);
				val = m0_byteorder_be64_to_cpu(val);
				printf("%"PRIu64",%"PRIu64"\t", key, val);


			}
			printf("\n\n");
		}
		if (element != root) {
			struct node_op  i_nop;
			bnode_put(&i_nop, element);
		}
	}
}
/**
 * This function will check if the keys of records present in the nodes at each
 * level are in increasing order or not.
 */
static void ut_invariant_check(struct td *tree)
{
	struct nd *root = tree->t_root;
	struct nd *queue[1000000];
	int front = 0, rear = 0;
	queue[front] = root;
	bool firstkey = true;
	int lev = -1;
	uint64_t prevkey;
	int max_level = bnode_level(root);
	while (front != -1 && rear != -1)
	{
		struct nd* element = queue[front];
		if (front == rear) {
			front = -1;
			rear = -1;
		} else {
			front++;
		}
		int level = bnode_level(element);
		if (level > 0) {
			if (level != lev)
			{
				lev = level;
				firstkey = true;
			}
			int total_count = bnode_count(element);
			if (level == max_level){
				if (element->n_ref > 2){
					printf("***INVARIENT FAIL***");
					M0_ASSERT(0);
				}
			} else {
				if (element->n_ref != 1) {
					printf("***INVARIENT FAIL***");
					M0_ASSERT(0);
				}
			}
			int j;
			for (j=0 ; j < total_count; j++)
			{
				uint64_t key = 0;
				get_key_at_index(element, j, &key);

				key = m0_byteorder_be64_to_cpu(key);
				if (!firstkey) {
					if (key < prevkey) {
						printf("***INVARIENT FAIL***");
						M0_ASSERT(0);
					}
				}
				prevkey = key;
				firstkey = false;
				struct segaddr child_node_addr;
				struct slot    node_slot = {};
				node_slot.s_node = element;

				node_slot.s_idx = j;
				bnode_child(&node_slot, &child_node_addr);
				struct node_op  i_nop;
				i_nop.no_opc = NOP_LOAD;
				bnode_get(&i_nop, tree, &child_node_addr,
					  P_NEXTDOWN);
				if (front == -1) {
					front = 0;
				}
				rear++;
				if (rear == 999999) {
					printf("***********OVERFLW***********");
					break;
				}
				queue[rear] = i_nop.no_node;
			}
			/* store last child: */
			struct segaddr child_node_addr;
			struct slot    node_slot = {};
			node_slot.s_node = element;

			node_slot.s_idx = j;
			bnode_child(&node_slot, &child_node_addr);
			struct node_op  i_nop;
			i_nop.no_opc = NOP_LOAD;
			bnode_get(&i_nop, tree, &child_node_addr, P_NEXTDOWN);
			if (front == -1) {
				front = 0;
			}
			rear++;
			if (rear == 999999) {
				printf("***********OVERFLW***********");
				break;
			}
			queue[rear] = i_nop.no_node;
		} else {
			if (level != lev)
			{
				lev = level;
				firstkey = true;
			}
			int total_count = bnode_count(element);
			if (level == max_level){
				if (element->n_ref > 2){
					printf("***INVARIENT FAIL***");
					M0_ASSERT(0);
				}
			} else {
				if (element->n_ref != 1) {
					printf("***INVARIENT FAIL***");
					M0_ASSERT(0);
				}
			}
			int j;
			for (j=0 ; j < total_count; j++)
			{
				uint64_t key = 0;
				uint64_t val = 0;
				get_rec_at_index(element, j, &key, &val);

				key = m0_byteorder_be64_to_cpu(key);
				val = m0_byteorder_be64_to_cpu(val);
				if (!firstkey) {
					if (key < prevkey) {
						printf("***INVARIENT FAIL***");
						M0_ASSERT(0);
					}

				}
				prevkey = key;
				firstkey = false;
			}
		}
		if (element != root) {
			struct node_op  i_nop;
			bnode_put(&i_nop, element);
		}
	}
}

#endif


static int ut_btree_suite_init(void)
{
	M0_ENTRY();

	M0_ALLOC_PTR(ut_be);
	M0_ASSERT(ut_be != NULL);

	M0_ALLOC_PTR(ut_seg);
	M0_ASSERT(ut_seg != NULL);
	/* Init BE */
	m0_be_ut_backend_init(ut_be);
	m0_be_ut_seg_init(ut_seg, ut_be, BE_UT_SEG_SIZE);
	seg = ut_seg->bus_seg;

	g_process_fid = g_process_fid;

	M0_LEAVE();
	return 0;
}

static int ut_btree_suite_fini(void)
{
	M0_ENTRY();

	m0_be_ut_seg_reload(ut_seg);
	m0_be_ut_seg_fini(ut_seg);
	m0_be_ut_backend_fini(ut_be);
	m0_free(ut_seg);
	m0_free(ut_be);

	M0_LEAVE();
	return 0;
}

struct m0_ut_suite btree_ut = {
	.ts_name = "btree-ut",
	.ts_yaml_config_string = "{ valgrind: { timeout: 3600 },"
	"  helgrind: { timeout: 3600 },"
	"  exclude:  ["
	"   "
	"  ] }",
	.ts_init = ut_btree_suite_init,
	.ts_fini = ut_btree_suite_fini,
	.ts_tests = {
		{"basic_tree_op_icp",               ut_basic_tree_oper_icp},
		{"multi_stream_kv_op",              ut_multi_stream_kv_oper},
		{"single_thread_single_tree_kv_op", ut_st_st_kv_oper},
		{"single_thread_tree_op",           ut_st_tree_oper},
		{"multi_thread_single_tree_kv_op",  ut_mt_st_kv_oper},
		{"multi_thread_multi_tree_kv_op",   ut_mt_mt_kv_oper},
		{"random_threads_and_trees_kv_op",  ut_rt_rt_kv_oper},
		{"multi_thread_tree_op",            ut_mt_tree_oper},
		{"btree_persistence",               ut_btree_persistence},
		{"btree_truncate",                  ut_btree_truncate},
		{NULL, NULL}
	}
};

#endif  /** KERNEL */
#undef M0_TRACE_SUBSYSTEM


/*
 * Test plan:
 *
 * - test how cookies affect performance (for large trees and small trees);
 */
/** @} end of btree group */

/*
 *  Local variables:
 *  c-indentation-style: "K&R"
 *  c-basic-offset: 8
 *  tab-width: 8
 *  fill-column: 80
 *  scroll-step: 1
 *  End:
 */
/*
 * vim: tabstop=8 shiftwidth=8 noexpandtab textwidth=80 nowrap
 */

/*  LocalWords:  btree allocator smop smops
 */<|MERGE_RESOLUTION|>--- conflicted
+++ resolved
@@ -6218,15 +6218,11 @@
 
 	switch (bop->bo_op.o_sm.sm_state) {
 	case P_INIT:
-<<<<<<< HEAD
-		if (M0_FI_ENABLED("already_exists")){
-=======
 		if (M0_FI_ENABLED("already_exists")) {
 			/**
 			 * Return error if failure condition is explicitly
 			 * enabled by finject Fault Injection while testing.
 			 */
->>>>>>> 22a5f341
 			bop->bo_op.o_sm.sm_rc = M0_ERR(-EEXIST);
 			return P_DONE;
 		}
