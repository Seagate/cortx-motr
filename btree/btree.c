--- conflicted
+++ resolved
@@ -951,10 +951,8 @@
 	/** 'Does a thorough validation */
 	bool (*nt_verify)(const struct nd *node);
 
-<<<<<<< HEAD
 	/** Does minimal (or basic) validation */
 	bool (*nt_isvalid)(const struct nd *node);
-=======
 	/** Saves opaque data. */
 	void (*nt_opaque_set)(const struct segaddr *addr, void *opaque);
 
@@ -969,7 +967,6 @@
 
 	/** Gets value size from segment. */
 	/* uint16_t (*nt_valsize_get)(const struct segaddr *addr); */
->>>>>>> d132ade3
 };
 
 /**
@@ -1086,13 +1083,9 @@
 static void    tree_put   (struct td *tree);
 static int64_t    node_get  (struct node_op *op, struct td *tree,
 			     struct segaddr *addr, int nxt);
-<<<<<<< HEAD
+#ifndef __KERNEL__
 static void       node_put  (struct node_op *op, struct nd *node,
 			     struct m0_be_tx *tx);
-=======
-#ifndef __KERNEL__
-static void       node_put  (struct nd *node);
->>>>>>> d132ade3
 #endif
 
 
@@ -1720,6 +1713,7 @@
 	struct nd              *node;
 
 	nxt_state =  segops->so_node_get(op, tree, addr, nxt);
+
 	/**
 	 * TODO : Add following AIs after decoupling of node descriptor and
 	 * segment code.
@@ -1735,9 +1729,13 @@
 	nt = &fixed_format;
 	op->no_node = nt->nt_opaque_get(addr);
 	if (op->no_node != NULL &&
-	    op->no_node->n_addr.as_core == addr->as_core)
+	    op->no_node->n_addr.as_core == addr->as_core) {
+		    if (op->no_node->n_delayed_free) {
+			    op->no_op.o_sm.sm_rc = EACCES;
+				return nxt_state;
+		}
 		op->no_node->n_ref++;
-	else {
+	    } else {
 		/**
 		 * If node descriptor is not present allocate a new one
 		 * and assign to node. */
@@ -1752,6 +1750,7 @@
 		op->no_node = node;
 		nt->nt_opaque_set(addr, node);
 	}
+
 	return nxt_state;
 }
 
@@ -1771,12 +1770,12 @@
  */
 static void node_put(struct node_op *op, struct nd *node, struct m0_be_tx *tx)
 {
-
 	M0_PRE(node != NULL);
+	int        shift = node->n_type->nt_shift(node);
 	segops->so_node_put(node);
 
 	if (node->n_delayed_free && node->n_ref == 0)
-		segops->so_node_free(op, node, tx, 0);
+		segops->so_node_free(op, shift, tx, 0);
 }
 #endif
 
@@ -1822,21 +1821,17 @@
 static int64_t node_free(struct node_op *op, struct nd *node,
 			 struct m0_be_tx *tx, int nxt)
 {
-<<<<<<< HEAD
+	int shift = node->n_type->nt_shift(node);
 	node->n_ref--;
 	node->n_type->nt_fini(node);
 
-	if (node->n_ref == 0)
-		return segops->so_node_free(op, node, tx, nxt);
+	if (node->n_ref == 0) {
+		m0_free(node);
+		return segops->so_node_free(op, shift, tx, nxt);
+	}
 
 	node->n_delayed_free = true;
 	return nxt;
-=======
-	int shift = node->n_type->nt_shift(node);
-	node->n_type->nt_fini(node);
-	m0_free(node);
-	return segops->so_node_free(op, shift, tx, nxt);
->>>>>>> d132ade3
 }
 
 static void node_op_fini(struct node_op *op)
@@ -2017,18 +2012,6 @@
 	if (tree == NULL) {
 		nxt_state = mem_tree_get(op, addr, nxt);
 	}
-<<<<<<< HEAD
-
-	op->no_node = segaddr_addr(addr) + (1ULL << segaddr_shift(addr));
-
-	if (op->no_node->n_delayed_free) {
-		op->no_op.o_sm.sm_rc = EACCES;
-		return nxt_state;
-	}
-	
-	op->no_node->n_ref++;
-=======
->>>>>>> d132ade3
 	return nxt_state;
 }
 
@@ -2150,16 +2133,13 @@
 			 enum dir dir, int nr, struct m0_be_tx *tx);
 static bool ff_invariant(const struct nd *node);
 static bool ff_verify(const struct nd *node);
-<<<<<<< HEAD
 static bool ff_isvalid(const struct nd *node);
-=======
 static void ff_opaque_set(const struct segaddr *addr, void *opaque);
 static void *ff_opaque_get(const struct segaddr *addr);
 uint32_t ff_ntype_get(const struct segaddr *addr);
 /* uint16_t ff_ksize_get(const struct segaddr *addr); */
 /* uint16_t ff_valsize_get(const struct segaddr *addr);  */
 
->>>>>>> d132ade3
 /**
  *  Implementation of node which supports fixed format/size for Keys and Values
  *  contained in it.
@@ -2194,15 +2174,12 @@
 	.nt_move        = generic_move,
 	.nt_invariant   = ff_invariant,
 	.nt_verify      = ff_verify,
-<<<<<<< HEAD
 	.nt_isvalid     = ff_isvalid,
-=======
 	.nt_opaque_set  = ff_opaque_set,
 	.nt_opaque_get  = ff_opaque_get,
 	.nt_ntype_get   = ff_ntype_get,
 	/* .nt_ksize_get   = ff_ksize_get, */
 	/* .nt_valsize_get = ff_valsize_get, */
->>>>>>> d132ade3
 };
 
 
@@ -2324,10 +2301,10 @@
 	M0_PRE(vsize != 0);
 	M0_SET0(h);
 
-<<<<<<< HEAD
-	h->ff_shift = shift;
-	h->ff_ksize = ksize;
-	h->ff_vsize = vsize;
+	h->ff_shift           = shift;
+	h->ff_ksize           = ksize;
+	h->ff_vsize           = vsize;
+	h->ff_seg.h_node_type = ntype;
 
 	m0_format_header_pack(&h->ff_fmt, &(struct m0_format_tag){
 		.ot_version       = M0_BE_BNODE_FORMAT_VERSION,
@@ -2336,12 +2313,6 @@
 	});
 	m0_format_footer_update(h);
 
-=======
-	h->ff_shift           = shift;
-	h->ff_ksize           = ksize;
-	h->ff_vsize           = vsize;
-	h->ff_seg.h_node_type = ntype;
->>>>>>> d132ade3
 	/**
 	 * ToDo: We need to capture the changes occuring in the header using
 	 * m0_be_tx_capture().
