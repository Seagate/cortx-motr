--- conflicted
+++ resolved
@@ -4576,7 +4576,7 @@
 	if (bt->ksize != -1 && bt->vsize != -1)
 		return &fixed_format;
 	else if (bt->ksize != -1 && bt->vsize == -1)
-		M0_ASSERT(0); /** Replace with correct type. */
+		return &fixed_ksize_variable_vsize_format;
 	else if (bt->ksize == -1 && bt->vsize != -1)
 		M0_ASSERT(0); /** Currently we do not support this */
 	else
@@ -9737,12 +9737,7 @@
 					          .ksize = sizeof(key),
 					          .vsize = sizeof(value),
 					         };
-<<<<<<< HEAD
-	const struct node_type *nt             = &fixed_format;
-	struct m0_be_tx         tx_data        = {};
-=======
 	struct m0_be_tx         tx_data         = {};
->>>>>>> e3988d05
 	struct m0_be_tx        *tx             = &tx_data;
 	struct m0_be_tx_credit  cred           = {};
 	int                     rc;
