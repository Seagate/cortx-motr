--- conflicted
+++ resolved
@@ -6260,14 +6260,13 @@
 		m0_bufvec_cursor_init(&vcur, &rec->r_val);
 		vsize = sizeof(value);
 		while (v_off < vsize) {
-
 			m0_bufvec_cursor_copyfrom(&vcur, &value, vsize);
 			if (key != value)
 				check_failed = true;
 			v_off += vsize;
 		}
 
-		/** 
+		/**
 		 * If check_failed then maybe this entry was updated in which
 		 * case we use the complement of the key for comparison.
 		 */
@@ -6279,6 +6278,7 @@
 				m0_bufvec_cursor_copyfrom(&vcur, &value, vsize);
 				if (key != value)
 					M0_ASSERT(0);
+				v_off += vsize;
 			}
 		}
 	}
@@ -6305,9 +6305,7 @@
 
 	/** The caller can look at these flags if he needs to. */
 	datum->flags = rec->r_flags;
-
-	if (rec->r_flags == M0_BSC_KEY_NOT_FOUND)
-		return M0_BSC_KEY_NOT_FOUND;
+	M0_ASSERT(datum->flags == M0_BSC_SUCCESS);
 
 	vsize = m0_vec_count(&datum->value->ov_vec);
 	M0_ASSERT(m0_vec_count(&rec->r_val.ov_vec) >= vsize);
@@ -6612,10 +6610,11 @@
 			rc = m0_be_tx_open_sync(tx);
 			M0_ASSERT(rc == 0);
 
-			M0_BTREE_OP_SYNC_WITH_RC(&kv_op,
-						 m0_btree_put(tree, &rec,
-							      &ut_cb, 0,
-							      &kv_op, tx));
+			rc = M0_BTREE_OP_SYNC_WITH_RC(&kv_op,
+						      m0_btree_put(tree, &rec,
+								   &ut_cb, 0,
+								   &kv_op, tx));
+			M0_ASSERT(rc == M0_BSC_SUCCESS);
 			m0_be_tx_close_sync(tx);
 			m0_be_tx_fini(tx);
 		}
@@ -6870,6 +6869,7 @@
 		int32_t   r;
 		uint64_t  iter_dir;
 		uint64_t  del_key;
+		int       rc;
 
 		key_first = key_iter_start;
 		if (ti->ti_random_bursts) {
@@ -6909,28 +6909,24 @@
 			cred = M0_BE_TX_CB_CREDIT(0, 0, 0);
 			btree_callback_credit(&cred);
 
-			M0_BTREE_OP_SYNC_WITH_RC(&kv_op,
-						 m0_btree_put(tree, &rec,
-							      &ut_cb, 0,
-							      &kv_op, tx));
-			M0_ASSERT(data.flags == M0_BSC_SUCCESS);
+			rc = M0_BTREE_OP_SYNC_WITH_RC(&kv_op,
+						      m0_btree_put(tree, &rec,
+								   &ut_cb, 0,
+								   &kv_op, tx));
+			M0_ASSERT(rc == M0_BSC_SUCCESS &&
+				  data.flags == M0_BSC_SUCCESS);
 
 			keys_put_count++;
 			key_first += ti->ti_key_incr;
 		}
 
-<<<<<<< HEAD
-		/** UPDATE record which we inserted above. */
+		/** Modify at least 20% of the values which have been inserted. */
 
 		key_first = key_iter_start;
 		ut_cb.c_act   = btree_kv_update_cb;
 		ut_cb.c_datum = &data;
 
-=======
-#if 0
-		/** Modify at least 20% of the values which have been inserted. */
 		key_first = key_iter_start;
->>>>>>> 7f140c07
 		while (key_first <= key_last) {
 			/**
 			 *  Embed the thread-id in LSB so that different threads
@@ -6944,37 +6940,25 @@
 			for (i = 1; i < ARRAY_SIZE(key); i++)
 				key[i] = key[0];
 
-<<<<<<< HEAD
-			value[0] = key[0];
-=======
 			value[0] = ~key[0];
->>>>>>> 7f140c07
 			for (i = 1; i < ARRAY_SIZE(value); i++)
 				value[i] = value[0];
 
 			cred = M0_BE_TX_CB_CREDIT(0, 0, 0);
 			btree_callback_credit(&cred);
 
-			M0_BTREE_OP_SYNC_WITH_RC(&kv_op,
-<<<<<<< HEAD
-						 m0_btree_update(tree, &rec,
-								 &ut_cb, 0,
-								 &kv_op, tx));
-			M0_ASSERT(data.flags == M0_BSC_SUCCESS);
-
-			key_first += ti->ti_key_incr;
-		}
-
-=======
-						 m0_btree_put(tree, &rec,
-							      &ut_cb, 0,
-							      &kv_op, tx));
-			M0_ASSERT(data.flags == M0_BSC_SUCCESS);
+			rc = M0_BTREE_OP_SYNC_WITH_RC(&kv_op,
+						      m0_btree_update(tree,
+								      &rec,
+								      &ut_cb, 0,
+								      &kv_op,
+								      tx));
+			M0_ASSERT(rc == M0_BSC_SUCCESS &&
+				  data.flags == M0_BSC_SUCCESS);
 
 			key_first += (ti->ti_key_incr * 5);
 		}
-#endif
->>>>>>> 7f140c07
+
 
 		/** GET and ITERATE over the keys which we inserted above. */
 
@@ -7467,7 +7451,8 @@
 						      m0_btree_put(tree, &rec,
 								   &ut_cb, 0,
 								   &kv_op, tx));
-			M0_ASSERT(data.flags == M0_BSC_SUCCESS && rc == 0);
+			M0_ASSERT(data.flags == M0_BSC_SUCCESS &&
+				  rc == M0_BSC_SUCCESS);
 		}
 
 		rc = M0_BTREE_OP_SYNC_WITH_RC(&b_op,
@@ -7606,7 +7591,7 @@
  * Commenting this ut as it is not required as a part for test-suite but my
  * required for testing purpose
 **/
-
+#if 0
 /**
  * This function is for traversal of tree in breadth-first order and it will
  * print level and key-value pair for each node.
@@ -7882,7 +7867,7 @@
 	struct m0_btree_cb      ut_cb;
 	struct m0_btree_op      kv_op                = {};
 	const struct node_type *nt                   = &fixed_format;
-	int                     total_records        = 1000;
+	int                     total_records        = 1000000;
 	bool                    inc;
 	M0_ENTRY();
 
@@ -7908,7 +7893,7 @@
 
 	tree = b_op.bo_arbor;
 	inc = false;
-	for (i = 0; i < 1000; i++) {
+	for (i = 0; i < 1000000; i++) {
 		uint64_t             key;
 		uint64_t             value;
 		struct cb_data       put_data;
@@ -7938,9 +7923,17 @@
 		int rc = M0_BTREE_OP_SYNC_WITH_RC(&kv_op,
 					 m0_btree_put(tree, &rec, &ut_cb, 0,
 						      &kv_op, tx));
-		if (rc) {
-			M0_ASSERT(rc = M0_ERR(-M0_BSC_KEY_EXISTS));
-			printf("M0_BSC_KEY_EXISTS ");
+		M0_ASSERT(rc == M0_BSC_SUCCESS);
+
+		if (i >= total_records - 5) {
+			int rc = M0_BTREE_OP_SYNC_WITH_RC(&kv_op,
+							  m0_btree_put(tree,
+							  	       &rec,
+								       &ut_cb,
+								       0,
+								       &kv_op,
+						      		       tx));
+			M0_ASSERT(rc == M0_ERR(-M0_BSC_KEY_EXISTS));
 		}
 
 	}
@@ -7948,7 +7941,7 @@
 	M0_ASSERT(node_expensive_invariant(tree->t_desc->t_root));
 
 	inc = false;
-	for (i = 0; i < 1000; i++) {
+	for (i = 0; i < 1000000; i++) {
 		uint64_t             key;
 		uint64_t             value;
 		struct cb_data       update_data;
@@ -7980,7 +7973,7 @@
 					 m0_btree_update(tree, &rec, &ut_cb, 0,
 							 &kv_op, tx));
 		if (rc) {
-			M0_ASSERT(rc = M0_ERR(-M0_BSC_KEY_NOT_FOUND));
+			M0_ASSERT(rc == M0_ERR(-M0_BSC_KEY_NOT_FOUND));
 			printf("M0_BSC_KEY_NOT_FOUND ");
 		}
 
@@ -7990,7 +7983,7 @@
 	M0_ASSERT(node_expensive_invariant(tree->t_desc->t_root));
 
 	inc = false;
-	for (i = 0; i < 1000; i++) {
+	for (i = 0; i < 1000000; i++) {
 		uint64_t             key;
 		uint64_t             value;
 		struct cb_data       del_data;
@@ -8043,7 +8036,7 @@
 	 */
 	btree_ut_fini();
 }
-
+#endif
 
 static int ut_btree_suite_init(void)
 {
@@ -8098,7 +8091,7 @@
 		{"multi_thread_tree_op",            ut_mt_tree_oper},
 		{"node_create_delete",              ut_node_create_delete},
 		{"node_add_del_rec",                ut_node_add_del_rec},
-		{"btree_kv_add_upd_del",            ut_put_update_del_operation},
+		/* {"btree_kv_add_upd_del",            ut_put_update_del_operation}, */
 		{NULL, NULL}
 	}
 };
