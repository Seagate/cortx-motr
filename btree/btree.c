/* -*- C -*- */
/*
 * Copyright (c) 2013-2021 Seagate Technology LLC and/or its Affiliates
 *
 * Licensed under the Apache License, Version 2.0 (the "License");
 * you may not use this file except in compliance with the License.
 * You may obtain a copy of the License at
 *
 *     http://www.apache.org/licenses/LICENSE-2.0
 *
 * Unless required by applicable law or agreed to in writing, software
 * distributed under the License is distributed on an "AS IS" BASIS,
 * WITHOUT WARRANTIES OR CONDITIONS OF ANY KIND, either express or implied.
 * See the License for the specific language governing permissions and
 * limitations under the License.
 *
 * For any questions about this software or licensing,
 * please email opensource@seagate.com or cortx-questions@seagate.com.
 *
 */

/**
 * @addtogroup btree
 *
 * Overview
 * --------
 *
 * Glossary
 * --------
 *
 * Btree documentation and implementation use the following terms.
 *
 * - segment, segment device, log device: segment is an area of motr process
 *   address space in which meta-data are memory mapped. motr meta-data beck-end
 *   (BE) retrieves meta-data from and stores them to a segment device. To
 *   achieve transactional meta-data updates, meta-data are also logged to a log
 *   device.
 *
 * - btree is a persistent container of key-value records, implemented by this
 *   module. Key-value records and additional internal btree data are stored in
 *   a segment. When a btree is actively used, some additional state is kept in
 *   memory outside of the segment. A btree is an instance of btree type, which
 *   specifies certain operational parameters.
 *
 *   btree persistent state is stored as a collection of btree nodes. The nodes
 *   are allocated within a segment. A btree node is a contiguous region of a
 *   segment allocated to hold tree state. The nodes of a tree can have
 *   different size subject to tree type constraints. There are 2 types of
 *   nodes:
 *
 *       -# internal nodes contain delimiting keys and pointers to child nodes;
 *
 *       -# leaf nodes contain key-value records.
 *
 *   A tree always has at least a root node. The root node can be either leaf
 *   (if the tree is small) or internal. Root node is allocated when the tree is
 *   created. All other nodes are allocated and freed dynamically.
 *
 * - tree structure. An internal node has a set of children. A descendant of a
 *   node is either its child or a descendant of a child. The parent of a node
 *   is the (only) node (necessarily internal) of which the node is a child. An
 *   ancestor of a node is either its parent or the parent of an ancestor. The
 *   sub-tree rooted at a node is the node together with all its descendants.
 *
 *   A node has a level, assigned when the node is allocated. Leaves are on the
 *   level 0 and the level of an internal node is one larger than the
 *   (identical) level of its children. In other words, the tree is balanced:
 *   the path from the root to any leaf has the same length;
 *
 * - delimiting key is a key separating ("delimiting") two children of an
 *   internal node. E.g., in the diagram below, key[0] of the root node is the
 *   delimiting key for child[0] and child[1]. btree algorithms guarantee that
 *   any key in the sub-tree rooted an a child is less than the delimiting key
 *   between this child and the next one, and not less than the delimiting key
 *   between this child and the previous one;
 *
 * - node split ...
 *
 * - adding new root ...
 *
 * - tree traversal is a process of descending through the tree from the root to
 *   the target leaf. Tree traversal takes a key as an input and returns the
 *   leaf node that contains the given key (or should contain it, if the key is
 *   missing from the tree). Such a leaf is unique by btree construction. All
 *   tree operations (lookup, insertion, deletion) start with tree traversal.
 *
 *   Traversal starts with the root. By doing binary search over delimiting keys
 *   in the root node, the target child, at which the sub-tree with the target
 *   key is rooted, is found. The child is loaded in memory, if necessary, and
 *   the process continues until a leaf is reached.
 *
 * - smop. State machine operation (smop, m0_sm_op) is a type of state machine
 *   (m0_sm) tailored for asynchronous non-blocking execution. See sm/op.h for
 *   details.
 *
 * Functional specification
 * ------------------------
 *
 * Logical specification
 * ---------------------
 *
 * Lookup
 * ......
 *
 * Tree lookup (GET) operation traverses a tree to find a given key. If the key
 * is found, the key and its value are the result of the operation. If the key
 * is not present in the tree, the operation (depending on flags) either fails,
 * or returns the next key (the smallest key in the tree greater than the
 * missing key) and its value.
 *
 * Lookup takes a "cookie" as an additional optional parameter. A cookie
 * (returned by a previous tree operation) is a safe pointer to the leaf node. A
 * cookie can be tested to check whether it still points to a valid cached leaf
 * node containing the target key. If the check is successful, the lookup
 * completes.
 *
 * Otherwise, lookup performs a tree traversal.
 *
 * @verbatim
 *
 *                        INIT------->COOKIE
 *                          |           | |
 *                          +----+ +----+ |
 *                               | |      |
 *                               v v      |
 *                     +--------SETUP<----+-------+
 *                     |          |       |       |
 *                     |          v       |       |
 *                     +-------LOCKALL<---+-------+
 *                     |          |       |       |
 *                     |          v       |       |
 *                     +--------DOWN<-----+-------+
 *                     |          |       |       |
 *                     |          v       v       |
 *                     |  +-->NEXTDOWN-->LOCK-->CHECK
 *                     |  |     |  |              |
 *                     |  +-----+  |              v
 *                     |           |             ACT
 *                     |           |              |
 *                     |           |              v
 *                     +-----------+---------->CLEANUP-->DONE
 *
 *
 * @endverbatim
 *
 * (https://asciiflow.com/#/share/eJyrVspLzE1VslJydw1RKC5JLElVyE1MzsjMS1XSUcpJrEwtAspVxyhVxChZWVga68QoVQJZRuYGQFZJakUJkBOjpKCg4OnnGfJoyh4saNouZ39%2Fb0%2FXmJg8BRAAiikgAIgHxEiSaAiHEEwDsiFwDqrktD1gjCSJ3aFgFOwaEhrwaHoLHiXICGIYqkuwsDCUTcOjDCvy8Xf2dvTxIdJldHMWELn4h%2FsRH2BUcdw0LMqQE5yfa0QI2FkwAVDoIZKjh6uzN5I2hNWoSROX%2BcgpEYuWaRgux1Dk6BxCUA22IMBjGxUQMGR8XB39gMkfxnfx93ONUapVqgUAYgr3kQ%3D%3D))
 *
 * @verbatim
 *
 *                                                   OPERATION
 *                           +----------------------------tree
 *                           |                            level
 *                           |                            +---+
 *                           |     +----------------------+[0]|
 *                           v     v                      +---+
 *                           +-----+---------+   +--------+[1]|
 *                           |HEADR|ROOT NODE|   |        +---+
 *                           +-----++-+--+---+   |  +-----+[2]|
 *                                  | |  |       |  |     +---+
 *                         <--------+ |  +->     |  |  +--+[3]|
 *                                    v          |  |  |  +---+
 *                                 +--------+    |  |  |  |[4]| == NULL
 *                                 |INTERNAL|<---+  |  |  +---+
 *                                 +-+--+--++       |  |  |...|
 *                                   |  |  |        |  |  +---+
 *                          +--------+  |  +->      |  |  |[N]| == NULL
 *                          |           |           |  |  +---+
 *                          v           v           |  |
 *                         +--------+               |  |
 *                         |INTERNAL|<--------------+  |
 *                         +-+-+--+-+                  |
 *                           | |  |                    |
 *                      <----+ |  +----+               |
 *                             |       |               |
 *                             v       v               |
 *                                     +---------+     |
 *                                     |LEAF     |<----+
 *                                     +---------+
 *
 * @endverbatim
 *
 * (https://asciiflow.com/#/share/eJytU70OwiAQfhVyc9NoNf49hLoLAwOJgxpTiWljTBwcHRya6sP4NH0SESsebakMkgt80Lvv7uPoATZ8LWACMuZ7Ee%2F4CgJY8VTE6uxAIaEwGY3GAYVUoWgwVEiKRKoNBdIyZnNKN2otsscfTcZCGF4D%2FpJmy%2BVy0WElaf54zxURCl2K7OS2K3EVo%2Fm7rE6YaXT6zNjUyZ1gsaTclaqJtTYljF4JW1TrwDAMrWBD944lODGGyCtHXl%2BsoSkXldVjSI%2Fjwmyt9hW4Gn47N%2BmrBdtakBpdXJ95Odecch8nVytQ5eTTFN9g87UaUC2%2ByKoP2tMwl76jKcN%2FX9P45sp%2Fu%2Fg108daCCkc4fgEE6VxEw%3D%3D)
 *
 * Insertion (PUT)
 * ...............
 *
 * @verbatim
 *
 *                      INIT------->COOKIE
 *                        |           | |
 *                        +----+ +----+ |
 *                             | |      |
 *                             v v      |
 *                           SETUP<-----+--------+
 *                             |        |        |
 *                             v        |        |
 *                          LOCKALL<----+------+ |
 *                             |        |      | |
 *                             v        |      | |
 *                           DOWN<------+----+ | |
 *                     +----+  |        |    | | |
 *                     |    |  v        v    | | |
 *                     +-->NEXTDOWN-->LOCK-->CHECK
 *                             |        ^      |
 *                             v        |      v
 *                        +--ALLOC------+ +---MAKESPACE<-+
 *                        |    ^          |       |      |
 *                        +----+          v       v      |
 *                                       ACT-->NEXTUP----+
 *                                                |
 *                                                v
 *                                             CLEANUP-->DONE
 *
 * @endverbatim
 *
 * (https://asciiflow.com/#/share/eJyVUj1rwzAQ%2FSvi5gwlS0M2oQhq7EqGOLSDFlMELSQeWg8JIVBCxw4djNrf0TH41%2FiXVA62LNnKR8UZTrqnu%2Bent4UsXUmYQrxI0Fue5hKt0qfnl0zCCJbpRr7q2lbAWsB0MhmPBGx0Nr690Vku17neCEABC5KqePeEOhDOw4AKkSGEqmKPulXvqqJsS4V790sffbpHPx3carBvN05JlcdvUJrTZBFX3x%2F67ProzTRpaaW94WcxESchjqIraXj%2But%2Fdg%2FJw6KNm%2FIH9g0Nz11P0cBrcMTWbmfJjm1AHRh%2BTI8vWTbVynbXuKAkdZazOv0atS6ooY8FmsH4aTk7KYOIeh3QeY0KNhqaPQ8GlNjSsT9AhYa%2Bb7YVJ4uimbX7SxZ51GaDOAUhEMatHNm8z44wK2MHuDxf739Y%3D))
 *
 * MAKESPACE provides sufficient free space in the current node. It handles
 * multple cases:
 *
 *     - on the leaf level, provide space for the new record being inserted;
 *
 *     - on an internal level, provide space for the new child pointer;
 *
 *     - insert new root.
 *
 * For an insert operation, the cookie is usable only if it is not stale (the
 * node is still here) and there is enough free space in the leaf node to
 * complete insertion without going up through the tree.
 *
 * Deletion (DEL)
 * ..............
 * There are basically 2 cases for deletion
 * 1. No underflow after deletion
 * 2. Underflow after deletion
 *  a. Balance by borrowing key from sibling
 *  b. Balance by merging with sibling
 *    b.i. No underflow at parent node
 *    b.ii. Underflow at parent node
 *      b.ii.A. Borrow key-pivot from sibling at parent node
 *      b.ii.B. Merge with sibling at parent node
 * @verbatim
 *
 *
 *                       INIT-------->COOKIE
 *                        |             | |
 *                        +-----+ +-----+ |
 *                              | |       |
 *                              v v       |
 *                             SETUP<-----+--------+
 *                               |        |        |
 *                               v        |        |
 *                            LOCKALL<----+------+ |
 *                               |        |      | |
 *                               v        |      | |
 *                             DOWN<------+----+ | |
 *                       +----+  |        |    | | |
 *                       |    |  v        |    | | |
 *                       +-->NEXTDOWN     |    | | |
 *                               |        |    | | |
 *                               v        v    | | |
 *                          +---LOAD--->LOCK-->CHECK     +--MOVEUP
 *                          |     ^              |       |      |
 *                          +-----+              v       v      |
 *                                              ACT--->RESOLVE--+
 *                                               |        |
 *                                               v        |
 *                                            CLEANUP<----+
 *                                               |
 *                                               v
 *                                             DONE
 * @endverbatim
 *
 * Phases Description:
 * step 1. NEXTDOWN: traverse down the tree searching for given key till we
 * 		      reach leaf node containing that key
 * step 2. LOAD : load left and/or, right only if there are chances of underflow
 * 		  at the node (i.e.number of keys == min or any other conditions
 * 		  defined for underflow can be used)
 * step 3. CHECK : check if any of the nodes referenced (or loaded) during the
 * 		   traversal have changed if the nodes have changed then repeat
 * 		   traversal again after UNLOCKING the tree if the nodes have
 * 		   not changed then check will call ACT
 * step 4. ACT: This state will find the key and delete it. If there is no
 * 		underflow, move to CLEANUP, otherwise move to RESOLVE.
 * step 5. RESOLVE: This state will resolve underflow, it will get sibling and
 * 		    perform merging or rebalancing with sibling. Once the
 * 		    underflow is resolved at the node, if there is an underflow
 * 		    at parent node Move to MOVEUP, else move to CEANUP.
 * step 6. MOVEUP: This state moves to the parent node
 *
 *
 * Iteration (PREVIOUS or NEXT)
 * ................
 * @verbatim
 *
 *			 INIT------->COOKIE
 * 			   |           | |
 * 			   +----+ +----+ |
 * 			        | |      |
 * 			        v v      |
 * 			      SETUP<-----+---------------+
 * 			        |        |               |
 * 			        v        |               |
 * 			     LOCKALL<----+-------+       |
 * 			        |        |       |       |
 * 			        v        |       |       |
 * 			      DOWN<------+-----+ |       |
 * 			+----+  |        |     | |       |
 * 			|    |  v        v     | |       |
 * 			+---NEXTDOWN-->LOCK-->CHECK-->CLEANUP
 * 			 +----+ |        ^      |      ^   |
 * 			 |    | v        |      v      |   v
 * 			 +---SIBLING-----+     ACT-----+  DONE
 *
 * @endverbatim
 *
 * Iteration operation traverses a tree to find the next or previous key
 * (depending on the the flag) to the given key. If the next or previous key is
 * found then the key and its value are returned as the result of operation.
 * Otherwise, a flag, indicating boundary keys, is returned.
 *
 * Iteration also takes a "cookie" as an additional optional parameter. A cookie
 * (returned by a previous tree operation) is a safe pointer to the leaf node. A
 * cookie can be tested to check whether it still points to a valid cached leaf
 * node containing the target key. If the check is successful and the next or
 * previous key is present in the cached leaf node then return its record
 * otherwise traverse through the tree to find next or previous tree.
 *
 * Iterator start traversing the tree till the leaf node to find the
 * next/previous key to the search key. While traversing down the the tree, it
 * marks level as pivot if the node at that level has valid sibling. At the end
 * of the tree traversal, the level which is closest to leaf level and has valid
 * sibling will be marked as pivot level.
 *
 * These are the possible scenarios after tree travesal:
 * case 1: The search key has valid sibling in the leaf node i.e. search key is
 *	   greater than first key (for previous key search operation) or search
 *	   key is less than last key (for next key search operation).
 *	   Return the next/previous key's record to the caller.
 * case 2: The pivot level is not updated with any of the non-leaf level. It
 *         means the search key is rightmost(for next operation) or leftmost(for
 *	   previous operation). Return a flag indicating the search key is
 *         boundary key.
 * case 3: The search key does not have valid sibling in the leaf node i.e.
 *	   search key is less than or equal to the first key (for previous key
 *	   search operation) or search key is greater than or equal to last key
 *	   (for next key search operation) and pivot level is updated with
 *	   non-leaf level.
 *	   In this case, start loading the sibling nodes from the node at pivot
 *	   level till the leaf level. Return the last record (for previous key
 *	   operation) or first record (for next operation) from the sibling leaf
 *	   node.
 *
 * Phases Description:
 * NEXTDOWN: This state will load nodes found during tree traversal for the
 *           search key.It will also update the pivot internal node. On reaching
 *           the leaf node if the found next/previous key is not valid and
 *           pivot level is updated, load the sibling index's child node from
 *           the internal node pivot level.
 * SIBLING: Load the sibling records (first key for next operation or last key
 *	    for prev operation) from the sibling nodes till leaf node.
 * CHECK: Check the traversal path for node with key and also the validity of
 *	  leaf sibling node (if loaded). If the traverse path of any of the node
 *	  has changed, repeat traversal again after UNLOCKING the tree else go
 *	  to ACT.
 * ACT: ACT will perform following actions:
 *	1. If it has a valid leaf node sibling index (next/prev key index)
 *	   return record.
 *	2. If the leaf node sibling index is invalid and pivot node is also
 *	   invalid, it means we are at the boundary of th btree (i.e. rightmost
 *	   or leftmost key). Return flag indicating boundary keys.
 *	3. If the leaf node sibling index is invalid and pivot level was updated
 *	   with the non-leaf level, return the record (first record for next
 *	   operation or last record for prev operation) from the sibling node.
 *
 * Data structures
 * ---------------
 *
 * Concurrency
 * -----------
 *
 * Persistent state
 * ----------------
 *
 * @verbatim
 *
 *
 *              +----------+----------+--------+----------+-----+----------+
 *              | root hdr | child[0] | key[0] | child[1] | ... | child[N] |
 *              +----------+----+-----+--------+----+-----+-----+----+-----+
 *                              |                   |                |
 *                              |                   |                |
 *                              |                   |                |
 *                              |                   |                |
 *  <---------------------------+                   |                +-------->
 *                                                  |
 *                                                  |
 * +------------------------------------------------+
 * |
 * |
 * v
 * +----------+----------+--------+----------+-----+----------+
 * | node hdr | child[0] | key[0] | child[1] | ... | child[N] |
 * +----------+----+-----+--------+----+-----+-----+----+-----+
 *                 |                   |                |
 *                 |                   |                |
 *   <-------------+                   |                +---------->
 *                                     |
 *                                     |
 *                                     |
 * +-----------------------------------+
 * |
 * |
 * v
 * +----------+----------+--------+----------+-----+----------+
 * | node hdr | child[0] | key[0] | child[1] | ... | child[N] |
 * +----------+----+-----+--------+----+-----+-----+----+-----+
 *                 |                   |                |
 *                 |                   .                |
 *   <-------------+                   .                +---------->
 *                                     .
 *
 *
 * +-------------------- ...
 * |
 * v
 * +----------+--------+--------+--------+--------+-----+--------+--------+
 * | leaf hdr | key[0] | val[0] | key[1] | val[1] | ... | key[N] | val[N] |
 * +----------+--------+--------+--------+--------+-----+--------+--------+
 *
 * @endverbatim
 *
 * (https://asciiflow.com/#/share/eJyrVspLzE1VslLKL0stSszJUUjJTEwvSsxV0lHKSaxMLQLKVMcoVcQoWVmYWerEKFUCWUbmhkBWSWpFCZATo6SADB5N2TPkUExMHrofFIry80sUMlKKwJzkjMyclGiDWDAnO7USxoSIG0I4enp6SIJ%2BYEEsJg85hO4HdADyM1GiI8isR9N20SIqiHYDUWjaLkLexhEU5Gsb8MSMK4WjkNMGr1OJ8YhCXn5KKlXKrgH3EHlhQEQewS5KJe2PprcQ716ijSaAiM7N2D1JDZX0j%2BlHWLJtz6MpDXjRGgoUkKGXoJYJYGc3IWfbJuRs24TItk3I2bYJmm2bkLNtE9iwKYTs3ELIjVtw6yUmcki1bgbWfNeEPalhUUi0dj1cmsGZFn%2BgIVxLnMGEYoHoLKsHVAdBFGYZUIqBpDZSMgy9i3DqlQ5NCjmpiWnwTIVU%2FZUl5iBXioYIUbQqESTrh5BFqhsJZrKBDwRywk2pVqkWAP5HeOE%3D))
 *
 * Liveness and ownership
 * ----------------------
 *
 * Use cases
 * ---------
 *
 * Tests
 * -----
 *
 * State machines
 * --------------
 *
 * Sub-modules
 * -----------
 *
 * Node
 * ....
 *
 * Node sub-module provides interfaces that the rest of btree implementation
 * uses to access nodes. This interface includes operations to:
 *
 *     - load an existing node to memory. This is an asynchronous operation
 *       implemented as a smop. It uses BE pager interface to initiate read
 *       operation;
 *
 *     - pin a node in memory, release pinned node;
 *
 *     - access node header;
 *
 *     - access keys, values and child pointers in the node;
 *
 *     - access auxiliary information, for example, flags, check-sums;
 *
 *     - allocate a new node or free an existing one. These smops use BE
 *       allocator interface.
 *
 * Node code uses BE pager and allocator interfaces and BE transaction interface
 * (m0_be_tx_capture()).
 *
 * Node itself exists in the segment (and the corresponding segment device). In
 * addition, for each actively used node, an additional data-structure, called
 * "node descriptor" (nd) is allocated in memory outside of the segment. The
 * descriptor is used to track the state of its node.
 *
 * Node format is constrained by conflicting requirements:
 *
 *     - space efficiency: as many keys, values and pointers should fit in a
 *       node as possible, to improve cache utilisation and reduce the number of
 *       read operations necessary for tree traversal. This is especially
 *       important for the leaf nodes, because they consitute the majority of
 *       tree nodes;
 *
 *     - processor efficiency: key lookup be as cheap as possible (in terms of
 *       processor cycles). This is especially important for the internal nodes,
 *       because each tree traversal inspects multiple internal nodes before it
 *       gets to the leaf;
 *
 *     - fault-tolerance. It is highly desirable to be able to recover as much
 *       as possible of btree contents in case of media corruption. Because
 *       btree can be much larger than the primary memory, this means that each
 *       btree node should be self-contained so that it can be recovered
 *       individually.
 *
 * To satisfy all these constraints, the format of leaves is different from the
 * format of internal nodes.
 *
 * @verbatim
 *
 *  node index
 * +-----------+                                     segment
 * |           |                                    +-----------------------+
 * | . . . . . |   +-------------+                  |                       |
 * +-----------+   |             v                  |                       |
 * | &root     +---+           +----+               |   +------+            |
 * +-----------+      +--------| nd |---------------+-->| root |            |
 * | . . . . . |      v        +----+               |   +----+-+            |
 * |           |   +----+                           |        |              |
 * |           |   | td |                           |        |              |
 * |           |   +----+                           |        v              |
 * |           |      ^        +----+               |        +------+       |
 * |           |      +--------| nd |---------------+------->| node |       |
 * | . . . . . |               +---++               |        +------+       |
 * +-----------+                ^  |                |                       |
 * | &node     +----------------+  +-----+          |                       |
 * +-----------+                         v          |                       |
 * | . . . . . |                   +--------+       |                       |
 * |           |                   | nodeop |       |                       |
 * |           |                   +-----+--+       |                       |
 * |           |                         |          |                       |
 * +-----------+                         v          |                       |
 *                                 +--------+       |                       |
 *                                 | nodeop |       +-----------------------+
 *                                 +--------+
 *
 * @endverbatim
 *
 * (https://asciiflow.com/#/share/eJzNVM1OwzAMfpXIB04TEhxg2kPwBLlMJEKTWDK1OXSaJqGdd%2BBQTTwHR8TT9Elow0Z%2FsBundGitD2li%2B%2Fv82c0GzHypYQYPVmmhdPqYLFbOJilM4Hm%2B1kl5tJGQSZhN76YTCetydXt%2FU66czlz5IUGYKnZhlM6kNEX%2ByTHBeVL9tNTGfWdt7DPjmVQ4dqRw7d%2BaQlQOlCBNPUrLbqbiMAxOXCXWOky9Xl1RII4OsXUGNRdG%2FaHvh48qhZeAIvprBtpqn0MbRjTR1xZLZAB6IYRTgT9tcOph7LszTUN47%2FfGHqcnhG8roh%2FyjJOJDqq%2FeDFyyIw26Y6uBsdEF6ZqELbPuaV85WHNaS4BigwSQ2puFB8H1tvRsA4RQCFap7mzKzF64v%2BpADm7qHaTWX689kX%2BQtjraCC7us27OnQsY1HI6TrfJGxh%2BwUTzJjQ))
 *
 * Interfaces
 * ----------
 *
 * Failures
 * --------
 *
 * Compatibility
 * -------------
 *
 * @{
 */

#define M0_TRACE_SUBSYSTEM M0_TRACE_SUBSYS_BTREE
#include "lib/trace.h"
#include "lib/rwlock.h"
#include "lib/thread.h"     /** struct m0_thread */
#include "lib/bitmap.h"     /** struct m0_bitmap */
#include "lib/byteorder.h"  /** m0_byteorder_cpu_to_be64() */
#include "lib/atomic.h"     /** m0_atomic64_set() */
#include "btree/btree.h"
#include "format/format.h"   /** m0_format_header ff_fmt */
#include "module/instance.h"
#include "lib/memory.h"
#include "lib/misc.h"
#include "lib/assert.h"
#include "lib/tlist.h"     /** m0_tl */
#include "lib/time.h"      /** m0_time_t */
#include "lib/hash_fnc.h"  /** m0_hash_fnc_fnv1 */

#include "be/ut/helper.h"  /** m0_be_ut_backend_init() */
#include "be/engine.h"     /** m0_be_engine_tx_size_max() */
#include "motr/iem.h"       /* M0_MOTR_IEM_DESC */
#include "be/alloc.h"      /** m0_be_chunk_header_size() */


#ifndef __KERNEL__
#include <stdlib.h>
#include <time.h>
#include <unistd.h>
#include <sys/mman.h>
#include "ut/ut.h"          /** struct m0_ut_suite */
#endif

#define AVOID_BE_SEGMENT                  0
#define M0_BTREE_TRICKLE_NUM_NODES        5
/**
 *  --------------------------------------------
 *  Section START - BTree Structure and Operations
 *  --------------------------------------------
 */

enum base_phase {
	P_INIT = M0_SOS_INIT,
	P_DONE = M0_SOS_DONE,
	P_DOWN = M0_SOS_NR,
	P_NEXTDOWN,
	P_SIBLING,
	P_ALLOC_REQUIRE,
	P_ALLOC_STORE,
	P_STORE_CHILD,
	P_SETUP,
	P_LOCKALL,
	P_LOCK,
	P_CHECK,
	P_SANITY_CHECK,
	P_MAKESPACE,
	P_ACT,
	P_CAPTURE,
	P_FREENODE,
	P_CLEANUP,
	P_FINI,
	P_COOKIE,
	P_WAITCHECK,
	P_TREE_GET,
	P_NR
};

enum btree_node_type {
	BNT_FIXED_FORMAT                         = 1,
	BNT_FIXED_KEYSIZE_VARIABLE_VALUESIZE     = 2,
	BNT_VARIABLE_KEYSIZE_FIXED_VALUESIZE     = 3,
	BNT_VARIABLE_KEYSIZE_VARIABLE_VALUESIZE  = 4,
};

enum {
	M0_TREE_COUNT = 20,
	M0_NODE_COUNT = 100,
};

enum {
	MAX_NODE_SIZE            = 10, /*node size is a power-of-2 this value.*/
	MIN_KEY_SIZE             = 8,
	MAX_KEY_SIZE             = 128,
	MIN_VAL_SIZE             = 8,
	MAX_VAL_SIZE             = 48,
	MAX_TRIALS               = 3,
	MAX_TREE_HEIGHT          = 5,
	BTREE_CB_CREDIT_CNT      = MAX_TREE_HEIGHT * 2 + 1,
	INTERNAL_NODE_VALUE_SIZE = sizeof(void *),
	CRC_VALUE_SIZE           = sizeof(uint64_t),
};

#define IS_INTERNAL_NODE(node) bnode_level(node) > 0 ? true : false

#define IS_EMBEDDED_INDIRECT(node) bnode_addrtype_get(node) == EMBEDDED_INDIRECT

#define M0_BTREE_TX_CAPTURE(tx, seg, ptr, size)                              \
			   m0_be_tx_capture(tx, &M0_BE_REG(seg, size, ptr))

#ifndef __KERNEL__
#define M0_BTREE_TX_CB_CAPTURE(tx, node, cb)                                 \
			      m0_be_tx_cb_capture(tx, node, cb)
#else
#define M0_BTREE_TX_CB_CAPTURE(tx, node, cb)                                 \
	do {                                                                 \
		typeof(cb) __cb = (cb);                                      \
		(__cb) = (__cb);                                             \
	} while (0)

#define m0_be_engine_tx_size_max(en, cred, payload_size)                     \
	do {                                                                 \
		*(cred) = M0_BE_TX_CREDIT(0, 0);                             \
	} while (0)

#define m0_be_chunk_header_size(void)   80
#endif

#if (AVOID_BE_SEGMENT == 1)

#undef M0_BTREE_TX_CAPTURE
#define M0_BTREE_TX_CAPTURE(tx, seg, ptr, size)                              \
	do {                                                                 \
		typeof(size) __size = (size);                                \
		(tx) = (tx);                                                 \
		(seg) = (seg);                                               \
		(ptr) = (ptr);                                               \
		(__size) = (__size);                                         \
	} while (0)

#undef M0_BTREE_TX_CB_CAPTURE
#define M0_BTREE_TX_CB_CAPTURE(tx, node, cb)                                 \
	do {                                                                 \
		typeof(cb) __cb = (cb);                                      \
		(__cb) = (__cb);                                             \
	} while (0)

#undef M0_BE_ALLOC_CHUNK_ALIGN_BUF_SYNC
#define M0_BE_ALLOC_CHUNK_ALIGN_BUF_SYNC(buf, shift, seg, tx)                \
		(buf)->b_addr = m0_alloc_aligned((buf)->b_nob, shift)

#undef M0_BE_ALLOC_ALIGN_BUF_SYNC
#define M0_BE_ALLOC_ALIGN_BUF_SYNC(buf, shift, seg, tx)                      \
		(buf)->b_addr = m0_alloc_aligned((buf)->b_nob, shift)

#undef M0_BE_FREE_ALIGN_BUF_SYNC
#define M0_BE_FREE_ALIGN_BUF_SYNC(buf, shift, seg, tx)                       \
		m0_free_aligned((buf)->b_addr, (buf)->b_nob, shift)

#undef M0_BE_ALLOC_CREDIT_BUF
#define M0_BE_ALLOC_CREDIT_BUF(buf, seg, cred)                               \
	do { *(buf) = *(buf); (seg) = (seg); *(cred) = *(cred); } while (0)

#define m0_be_ut_tx_init(tx, ut_be)                                          \
	do { } while (0)

#define m0_be_tx_init(tx,tid,dom,sm_group,persistent,discarded,filler,datum) \
	do { } while (0)

#define m0_be_tx_prep(tx,credit)                                             \
	do { } while (0)

#define m0_be_tx_open_sync(tx)  (0)

#define m0_be_tx_open(tx)                                                    \
	do { } while (0)

#define m0_be_tx_capture(tx,req)                                             \
	do { } while (0)

#define m0_be_tx_close_sync(tx)                                              \
	do { } while (0)

#define m0_be_tx_close(tx)                                                   \
	do { } while (0)

#define m0_be_tx_fini(tx)                                                    \
	do { } while (0)

#define m0_be_ut_seg_reload(ut_seg)                                          \
	do { } while (0)

#define m0_be_ut_backend_init(ut_be)                                         \
	do { } while (0)

#define m0_be_ut_seg_init(ut_seg, ut_be, size)                               \
	do {                                                                 \
		M0_ALLOC_PTR(ut_seg->bus_seg);                               \
		ut_seg->bus_seg->bs_gen = m0_time_now();                     \
	} while (0)

#define m0_be_ut_seg_fini(ut_seg)                                            \
	do {                                                                 \
		m0_free(ut_seg->bus_seg);                                    \
	} while (0)

#define m0_be_ut_backend_fini(ut_be)                                         \
	do { } while (0)

#define m0_be_seg_close(ut_seg)                                              \
	do { } while (0)

#define m0_be_seg_open(ut_seg)                                               \
	do { } while (0)

#define madvise(rnode, rnode_sz, MADV_NORMAL)                                \
	-1, errno = ENOMEM

#undef m0_be_engine_tx_size_max
#define m0_be_engine_tx_size_max(engine, cred, payload_size)                 \
	do {                                                                 \
		*(cred) = M0_BE_TX_CREDIT(50, (4 * 1024));            \
	} while(0)

#endif

/**
 *  --------------------------------------------
 *  Section END - BTree Structure and Operations
 *  --------------------------------------------
 */

/**
 *  ---------------------------------------------------
 *  Section START - BTree Node Structure and Operations
 *  ---------------------------------------------------
 */


/**
 * "Address" of a node in a segment.
 *
 * Highest 8 bits (56--63) are reserved and must be 0.
 *
 * Lowest 4 bits (0--3) contains the node size, see below.
 *
 * Next 5 bits (4--8) are reserved and must be 0.
 *
 * Remaining 47 (9--55) bits contain the address in the segment, measured in 512
 * byte units.
 *
 * @verbatim
 *
 *  6      5 5                                            0 0   0 0  0
 *  3      6 5                                            9 8   4 3  0
 * +--------+----------------------------------------------+-----+----+
 * |   0    |                     ADDR                     |  0  | X  |
 * +--------+----------------------------------------------+-----+----+
 *
 * @endverbatim
 *
 * Node size is 2^(9+X) bytes (i.e., the smallest node is 512 bytes and the
 * largest node is 2^(9+15) == 16MB).
 *
 * Node address is ADDR << 9.
 *
 * This allows for 128T nodes (2^47) and total of 64PB (2^56) of meta-data per
 * segment.
 *
 * NOTE: Above design is made obsolete from EOS-25149. Now Address of the node
 * in segment will be stored as it is. The node size will be stored in the
 * respective node type header.
 */
struct segaddr {
	uint64_t as_core;
};

enum {
	NODE_SHIFT_MIN = 9,
};

static struct segaddr  segaddr_build(const void *addr);
static void           *segaddr_addr (const struct segaddr *addr);
static uint32_t        segaddr_ntype_get(const struct segaddr *addr);
static bool            segaddr_header_isvalid(const struct segaddr *addr);

/**
 * B-tree node in a segment.
 *
 * This definition is private to the node sub-module.
 */
struct segnode;

/**
 * Tree descriptor.
 *
 * A tree descriptor is allocated for each b-tree actively used by the b-tree
 * module.
 */
struct td {
	const struct m0_btree_type *t_type;

	/**
	 * The lock that protects the fields below t_lock. The fields above are
	 * read-only after the tree root is loaded into memory.
	 */
	struct m0_rwlock            t_lock;
	struct nd                  *t_root;   /** Points to root node on seg */
	int                         t_height; /** Height of the tree */
	int                         t_ref;    /** Reference count */
	struct m0_be_seg           *t_seg;    /** Segment hosting tree nodes. */
	struct m0_fid               t_fid;    /** Fid of the tree. */
	struct m0_btree_rec_key_op  t_keycmp; /** User Key compare function */
};

/** Special values that can be passed to bnode_move() as 'nr' parameter. */
enum {
	/**
	 * Move records so that both nodes has approximately the same amount of
	 * free space.
	 */
	NR_EVEN = -1,
	/**
	 * Move as many records as possible without overflowing the target node.
	 */
	NR_MAX  = -2,

	NR_ALL  = -3,
	NR_NONE = -4,
};

/** Direction of move in bnode_move(). */
enum direction {
	/** Move (from right to) left. */
	D_LEFT = 1,
	/** Move (from left to) right. */
	D_RIGHT
};

struct nd;
struct slot;

/**
 *  Different types of btree node formats are supported. While the basic btree
 *  operations remain the same, the differences are encapsulated in the nodes
 *  contained in the btree.
 *  Each supported node type provides the same interface to implement the btree
 *  operations so that the node-specific changes are captured in the node
 *  implementation.
 */
struct node_type {
	uint32_t                    nt_id;
	const char                 *nt_name;
	const struct m0_format_tag  nt_tag;

	/** Initializes newly allocated node */
	void (*nt_init)(const struct segaddr *addr, int ksize, int vsize,
			int nsize, uint32_t ntype, uint64_t crc_type,
			uint64_t addr_type, uint64_t gen, struct m0_fid fid);

	/** Cleanup of the node if any before deallocation */
	void (*nt_fini)(const struct nd *node);

	uint32_t (*nt_crctype_get)(const struct nd *node);

	uint32_t (*nt_addrtype_get)(const struct nd *node);

	/** Returns count of records/values in the node*/
	int  (*nt_count_rec)(const struct nd *node);

	/** Returns the space (in bytes) available in the node */
	int  (*nt_space)(const struct nd *node);

	/** Returns level of this node in the btree */
	int  (*nt_level)(const struct nd *node);

	/** Returns size of the node (as a shift value) */
	int  (*nt_shift)(const struct nd *node);

	/** Returns size of the node */
	int  (*nt_nsize)(const struct nd *node);

	/**
	 * Returns size of the key of node. In case of variable key size return
	 * -1.
	 */
	int  (*nt_keysize)(const struct nd *node);

	/**
	 * Returns size of the value of node. In case variable value size
	 * return -1.
	 */
	int  (*nt_valsize)(const struct nd *node);

	/**
	 * Returns maximum key size present in the node.
	 */
	int  (*nt_max_ksize)(const struct nd *node);

	/**
	 * If predict is set as true, function determines if there is
	 * possibility of underflow else it determines if there is an underflow
	 * at node.
	 */
	bool  (*nt_isunderflow)(const struct nd *node, bool predict);

	/**
	 * Returns true if there is possibility of overflow.
	 * The parameter max_ksize will be used only in the case of internal
	 * nodes of variable sized keys and values node format. Size of the key
	 * which is required to be added in internal node will be maximum of
	 * max_ksize and key size provided by the user.
	 */
	bool  (*nt_isoverflow)(const struct nd *node, int max_ksize,
			       const struct m0_btree_rec *rec);

	/** Returns FID stored in the node. */
	void (*nt_fid)  (const struct nd *node, struct m0_fid *fid);

	/** Returns record (KV pair) for specific index. */
	void (*nt_rec)  (struct slot *slot);

	/** Returns Key at a specifix index */
	void (*nt_key)  (struct slot *slot);

	/** Returns Child pointer (in segment) at specific index */
	void (*nt_child)(struct slot *slot, struct segaddr *addr);

	/**
	 *  Returns TRUE if node has space to fit a new entry whose key and
	 *  value length is provided in slot.
	 */
	bool (*nt_isfit)(struct slot *slot);

	/**
	 *  Node changes related to last record have completed; any post
	 *  processing related to the record needs to be done in this function.
	 *  If record is inserted or updated, modified flag will be true,
	 *  whereas in case of record deletion, the flag will be false.
	 */
	void (*nt_done)(struct slot *slot, bool modified);

	/** Makes space in the node for inserting new entry at specific index */
	void (*nt_make) (struct slot *slot);

	bool (*nt_newval_isfit) (struct slot *slot,
				 struct m0_btree_rec *old_rec,
				 struct m0_btree_rec *new_rec);
	/**
	 * Resize the existing value. If vsize_diff < 0, value size will get
	 * decreased by vsize_diff else it will get increased by vsize_diff.
	 */
	void (*nt_val_resize) (struct slot *slot, int vsize_diff,
			       struct m0_btree_rec *new_rec);

	/** Returns index of the record containing the key in the node */
	bool (*nt_find) (struct slot *slot, const struct m0_btree_key *key);

	/**
	 *  All the changes to the node have completed. Any post processing can
	 *  be done here.
	 */
	void (*nt_fix)  (const struct nd *node);

	/**
	 *  Changes the size of the value (increase or decrease) for the
	 *  specified key
	 */
	void (*nt_cut)  (const struct nd *node, int idx, int size);

	/** Deletes the record from the node at specific index */
	void (*nt_del)  (const struct nd *node, int idx);

	/** Updates the level of node */
	void (*nt_set_level)  (const struct nd *node, uint8_t new_level);

	/** Updates the record count of the node */
	void (*nt_set_rec_count)  (const struct nd *node, uint16_t count);

	/** Moves record(s) between nodes */
	void (*nt_move) (struct nd *src, struct nd *tgt, enum direction dir,
			 int nr);

	/** Validates node composition */
	bool (*nt_invariant)(const struct nd *node);

	/** Validates key order within node */
	bool (*nt_expensive_invariant)(const struct nd *node);

	/** Does a thorough validation */
	bool (*nt_verify)(const struct nd *node);

	/** Does minimal (or basic) validation */
	bool (*nt_isvalid)(const struct segaddr *addr);

	/** Saves opaque data. */
	void (*nt_opaque_set)(const struct segaddr *addr, void *opaque);

	/** Gets opaque data. */
	void* (*nt_opaque_get)(const struct segaddr *addr);

	/** Captures node data in segment */
	void (*nt_capture)(struct slot *slot, int nr, struct m0_be_tx *tx);

	/** Returns the header size for credit calculation of tree operations */
	int  (*nt_create_delete_credit_size)(void);

	/**
	 * Calculates credits required to allocate the node and adds those
	 * credits to @accum.
	 */
	void (*nt_node_alloc_credit)(const struct nd *node,
				     struct m0_be_tx_credit *accum);

	/**
	 * Calculates credits required to free the node and adds those credits
	 * to @accum.
	 */
	void (*nt_node_free_credit)(const struct nd *node,
				    struct m0_be_tx_credit *accum);

	/**
	 * Calculates credits required to put record in the node and adds those
	 * credits to @accum.
	 */
	void (*nt_rec_put_credit)(const struct nd *node, m0_bcount_t ksize,
				  m0_bcount_t vsize,
				  struct m0_be_tx_credit *accum);

	/**
	 * Calculates credits required to update the record and adds those
	 * credits to @accum.
	 */
	void (*nt_rec_update_credit)(const struct nd *node, m0_bcount_t ksize,
				     m0_bcount_t vsize,
				     struct m0_be_tx_credit *accum);

	/**
	 * Calculates credits required to delete the record and adds those
	 * credits to @accum.
	 */
	void (*nt_rec_del_credit)(const struct nd *node, m0_bcount_t ksize,
				  m0_bcount_t vsize,
				  struct m0_be_tx_credit *accum);

};

/**
 * Node descriptor.
 *
 * This structure is allocated (outside of the segment) for each node actively
 * used by the b-tree module. Node descriptors are cached.
 */
struct nd {
	struct segaddr          n_addr;
	struct td              *n_tree;
	const struct node_type *n_type;

	/**
	 * BE segment address is needed for LRU nodes because we set tree
	 * descriptor to NULL and therefore loose access to segment information.
	 */
	struct m0_be_seg       *n_seg;
	/**
	 * Linkage into node descriptor list.
	 * ndlist_tl, btree_active_nds, btree_lru_nds.
	 */
	struct m0_tlink	        n_linkage;
	uint64_t                n_magic;

	/**
	 * The lock that protects the fields below. The fields above are
	 * read-only after the node is loaded into memory.
	 */
	struct m0_rwlock        n_lock;

	/**
	 * Node refernce count. n_ref count indicates the number of times this
	 * node is fetched for different operations (KV delete, put, get etc.).
	 * If the n_ref count is non-zero the node should be in active node
	 * descriptor list. Once n_ref count reaches 0, it means the node is not
	 * in use by any operation and is safe to move to global lru list.
	 */
	int                     n_ref;

	/**
	 * Transaction reference count. A non-zero txref value indicates
	 * the active transactions for this node. Once the txref count goes to
	 * '0' the segment data in the mmapped memory can be released if the
	 * kernel starts to run out of physical memory in the system.
	 */
	int                     n_txref;

	uint64_t                n_seq;
	struct node_op         *n_op;

	/**
	 *  Size of the node on BE segment pointed by this nd. Added here for
	 *  easy reference.
	 */
	uint32_t                n_size;

	/**
	 * flag for indicating if node on BE segment is valid or not, but it
	 * does not indicated anything about node descriptor validity.
	 */
	bool                    n_be_node_valid;
};

enum node_opcode {
	NOP_LOAD = 1,
	NOP_ALLOC,
	NOP_FREE
};

/**
 * Node operation state-machine.
 *
 * This represents a state-machine used to execute a potentially blocking tree
 * or node operation.
 */
struct node_op {
	/** Operation to do. */
	enum node_opcode no_opc;
	struct m0_sm_op  no_op;

	/** Which tree to operate on. */
	struct td       *no_tree;

	/** Address of the node withing the segment. */
	struct segaddr   no_addr;

	/** The node to operate on. */
	struct nd       *no_node;
};


/**
 * Key-value record within a node.
 *
 * When the node is a leaf, ->s_rec means key and value. When the node is
 * internal, ->s_rec means the key and the corresponding child pointer
 * (potentially with some node-format specific data such as child checksum).
 *
 * Slot is used as a parameter of many node_*() functions. In some functions,
 * all fields must be set by the caller. In others, only ->s_node and ->s_idx
 * are set by the caller, and the function sets ->s_rec.
 */
struct slot {
	const struct nd     *s_node;
	int                  s_idx;
	struct m0_btree_rec  s_rec;
};

#define COPY_VALUE(tgt, src)                                                   \
	({                                                                     \
		struct m0_btree_rec *__tgt_rec = (tgt);                        \
		struct m0_btree_rec *__src_rec = (src);                        \
									       \
		m0_bufvec_copy(&__tgt_rec->r_val, &__src_rec->r_val,           \
			       m0_vec_count(&__src_rec ->r_val.ov_vec));       \
	})

static int64_t tree_get   (struct node_op *op, struct segaddr *addr, int nxt);
static void    tree_put   (struct td *tree);

static int64_t    bnode_get  (struct node_op *op, struct td *tree,
			      struct segaddr *addr, int nxt);
static void       bnode_put  (struct node_op *op, struct nd *node);

static void bnode_crc_validate(struct nd *node);

static int64_t    bnode_free(struct node_op *op, struct nd *node,
			     struct m0_be_tx *tx, int nxt);
static int64_t    bnode_alloc(struct node_op *op, struct td *tree, int shift,
			      const struct node_type *nt,
			      const enum m0_btree_crc_type crc_type,
			      const enum m0_btree_addr_type addr_type,
			      int ksize, int vsize,
			      struct m0_be_tx *tx, int nxt);
static void bnode_op_fini(struct node_op *op);
static int bnode_access(struct segaddr *addr, int nxt);
static int  bnode_init(struct segaddr *addr, int ksize, int vsize, int nsize,
		       const struct node_type *nt,
		       const enum m0_btree_crc_type crc_type,
		       const enum m0_btree_addr_type addr_type,
		       uint64_t gen, struct m0_fid fid, int nxt);
static uint32_t bnode_crctype_get(const struct nd *node);
/* Returns the number of valid key in the node. */
static int  bnode_count(const struct nd *node);

/* Returns the number of records in the node. */
static int  bnode_count_rec(const struct nd *node);
static int  bnode_space(const struct nd *node);
static int  bnode_level(const struct nd *node);
static int  bnode_nsize(const struct nd *node);
static int  bnode_keysize(const struct nd *node);
static int  bnode_valsize(const struct nd *node);
static bool  bnode_isunderflow(const struct nd *node, bool predict);
static bool  bnode_isoverflow(const struct nd *node, int max_ksize,
			      const struct m0_btree_rec *rec);

static void bnode_rec  (struct slot *slot);
static void bnode_key  (struct slot *slot);
static void bnode_child(struct slot *slot, struct segaddr *addr);
static bool bnode_isfit(struct slot *slot);
static void bnode_done(struct slot *slot, bool modified);
static void bnode_make(struct slot *slot);
static void bnode_val_resize(struct slot *slot, int vsize_diff,
			     struct m0_btree_rec *new_rec);

static bool bnode_find (struct slot *slot, struct m0_btree_key *key);
static void bnode_seq_cnt_update (struct nd *node);
static void bnode_fix  (const struct nd *node);
static void bnode_del  (const struct nd *node, int idx);
static void bnode_set_level  (const struct nd *node, uint8_t new_level);
static void bnode_set_rec_count(const struct nd *node, uint16_t count);
static void bnode_move (struct nd *src, struct nd *tgt, enum direction dir,
		        int nr);

static void bnode_capture(struct slot *slot, int nr, struct m0_be_tx *tx);

static void bnode_lock(struct nd *node);
static void bnode_unlock(struct nd *node);
static void bnode_fini(const struct nd *node);

/**
 * Common node header.
 *
 * This structure is located at the beginning of every node, right after
 * m0_format_header. It is used by the segment operations (node_op) to identify
 * node and tree types.
 */
struct node_header {
	uint32_t      h_node_type;
	uint32_t      h_tree_type;
	uint32_t      h_crc_type;
	uint32_t      h_addr_type;
	uint64_t      h_gen;
	struct m0_fid h_fid;
	uint64_t      h_opaque;
};

/**
 * This structure will store information required at particular level
 */
struct level {
	/** nd for required node at currrent level. **/
	struct nd *l_node;

	/** Sequence number of the node */
	uint64_t   l_seq;

	/** nd for sibling node at current level. **/
	struct nd *l_sibling;

	/** Sequence number of the sibling node */
	uint64_t   l_sib_seq;

	/** Index for required record from the node. **/
	int        l_idx;

	/** nd for newly allocated node at the level. **/
	struct nd *l_alloc;

	/**
	 * Flag for indicating if l_alloc has been used or not. This flag is
	 * used by level_cleanup. If flag is set, bnode_put() will be called
	 * else bnode_free() will get called for l_alloc.
	 */
	bool      i_alloc_in_use;

	/**
	 * This is the flag for indicating if node needs to be freed. Currently
	 * this flag is set in delete operation and is used by P_FREENODE phase
	 * to determine if the node should be freed.
	 */
	bool       l_freenode;

	/**
	 * Maximum key size present in the node. It is required to determine
	 * overflow at parent level.
	 */
	int32_t    l_max_ksize;
};

/**
 * Node Capture Structure.
 *
 * This stucture will store the address of node descriptor and index of record
 * which will be used for capturing transaction.
 */
struct node_capture_info {
	/**
	 * Address of node descriptor which needs to be captured in
	 * transaction.
	 */
	struct nd  *nc_node;

	 /* Starting index from where record may have been added or deleted. */
	int         nc_idx;

	/**
	 * Total number of records to be captured. Mainly used for EMBEDDED
	 * INDIRECT ADDRESSING
	 */
	int         nc_nr;
};

/**
 * Btree implementation structure.
 *
 * This structure will get created for each operation on btree and it will be
 * used while executing the given operation.
 */
struct m0_btree_oimpl {
	struct node_op             i_nop;
	/* struct lock_op  i_lop; */

	/** Count of entries initialized in l_level array. **/
	unsigned                   i_used;

	/** Array of levels for storing data about each level. **/
	struct level               i_level[MAX_TREE_HEIGHT];

	/** Level from where sibling nodes needs to be loaded. **/
	int                        i_pivot;

	/** i_alloc_lev will be used for P_ALLOC_REQUIRE and P_ALLOC_STORE phase
	 * to indicate current level index. **/
	int                        i_alloc_lev;

	/** Store bnode_find() output. */
	bool                       i_key_found;

	/** When there will be requirement for new node in case of root
	 * splitting i_extra_node will be used. **/
	struct nd                 *i_extra_node;

	/** Track number of trials done to complete operation. **/
	unsigned                   i_trial;

	/** Used to store height of tree at the beginning of any operation **/
	unsigned                   i_height;

	/** Node descriptor for cookie if it is going to be used. **/
	struct nd                 *i_cookie_node;

	/**
	 * Array of node_capture structures which hold nodes that need to be
	 * captured in transactions. This array is populated when the nodes are
	 * modified as a part of KV operations. The nodes in this array are
	 * later captured in P_CAPTURE state of the KV_tick() function.
	 */
	struct node_capture_info   i_capture[BTREE_CB_CREDIT_CNT];

	/**
	 * Flag for indicating if root child needs to be freed. After deleting
	 * record from root node, if root node is an internal node and it
	 * contains only one child, we copy all records from that child node to
	 * root node, decrease the height of tree and set this flag. This flag
	 * will be used by P_FREENODE to determine if child node needs to be
	 * freed.
	*/
	bool                       i_root_child_free;

};


/**
 * Adding following functions prototype in btree temporarily. It should be move
 * to crc.h file which is currently not presesnt.
 */
M0_INTERNAL bool m0_crc32_chk(const void *data, uint64_t len,
			      const uint64_t *cksum);
M0_INTERNAL void m0_crc32(const void *data, uint64_t len,
			  uint64_t *cksum);
/**
 * Node descriptor LRU list.
 * Following actions will be performed on node descriptors:
 * 1. If nds are not active, they will be moved from btree_active_nds to
 * btree_lru_nds list head.
 * 2. If the nds in btree_lru_nds become active, they will be moved to
 * btree_active_nds list head.
 * 3. Based on certain conditions, the nds can be freed from btree_lru_nds
 * list tail.
 */
static struct m0_tl     btree_lru_nds;

/**
 * Active node descriptor list contains the node descriptors that are
 * currently in use by the trees.
 * Node descriptors are linked through nd:n_linkage to this list.
 */
struct m0_tl btree_active_nds;

/**
 * node descriptor list lock.
 * It protects node descriptor movement between lru node descriptor list and
 * active node descriptor list.
 */
static struct m0_rwlock list_lock;

/**
 * Total space used by nodes in lru list.
 */
static int64_t lru_space_used;

/** Lru used space watermark default values. */
enum lru_used_space_watermark{
	LUSW_LOW    = 2 * 1024 * 1024 * 1024ULL,
	LUSW_TARGET = 3 * 1024 * 1024 * 1024ULL,
	LUSW_HIGH   = 4 * 1024 * 1024 * 1024ULL,
};

/**
 * Watermarks for BE space occupied by nodes in lru list.
 */
/** LRU purging should not happen below low used space watermark. */
static int64_t lru_space_wm_low;

/**
 * An ongoing LRU purging can be stopped after reaching target used space
 * watermark.
 */
static int64_t lru_space_wm_target;

/**
 * LRU purging should be triggered if used space is above high used space
 * watermark.
 */
static int64_t lru_space_wm_high;

/**
 * LRU trickle release configuration from sysconfig/motr.
 */
static bool lru_trickle_release_en;

/**
 * LRU trickle release mode ON/OFF.
 * This mode turns On when the lru_used_space goes above the high watermark,
 * i.e lru_used_space >= lru_space_wm_high
 * and it remains ON till lru_used_space becomes less than or equal to the
 * target watermark, i.e lru_used_space <= lru_space_wm_target.
 */
#ifndef __KERNEL__
static bool lru_trickle_release_mode;
#endif

M0_TL_DESCR_DEFINE(ndlist, "node descr list", static, struct nd,
		   n_linkage, n_magic, M0_BTREE_ND_LIST_MAGIC,
		   M0_BTREE_ND_LIST_HEAD_MAGIC);
M0_TL_DEFINE(ndlist, static, struct nd);

static int bnode_access(struct segaddr *addr, int nxt)
{
	/**
	 * TODO: Implement node_access function to ensure that node data has
	 * been read from BE segment. This operation will be used during
	 * async mode of btree operations.
	 */
	return nxt;
}

static int bnode_init(struct segaddr *addr, int ksize, int vsize, int nsize,
		      const struct node_type *nt,
		      const enum m0_btree_crc_type crc_type,
		      const enum m0_btree_addr_type addr_type,
		      uint64_t gen, struct m0_fid fid, int nxt)
{
	/**
	 * bnode_access() will ensure that we have node data loaded in our
	 * memory before initialisation.
	 */
	nxt = bnode_access(addr, nxt);

	/**
	 * TODO: Consider adding a state here to return in case bnode_access()
	 * requires some time to complete its operation.
	 */

	nt->nt_init(addr, ksize, vsize, nsize, nt->nt_id, crc_type, addr_type,
		    gen, fid);
	return nxt;
}

static uint32_t bnode_crctype_get(const struct nd *node)
{
	return node->n_type->nt_crctype_get(node);
}

static uint32_t bnode_addrtype_get(const struct nd *node)
{
	return node->n_type->nt_addrtype_get(node);
}

static bool bnode_invariant(const struct nd *node)
{
	return node->n_type->nt_invariant(node);
}

/**
 * This function is implemented for debugging purpose and should get called in
 * node lock mode.
 */
static bool bnode_expensive_invariant(const struct nd *node)
{
	return node->n_type->nt_expensive_invariant(node);
}

/**
 * This function should be called after acquiring node lock.
 */
static bool bnode_isvalid(const struct nd *node)
{
	if (node->n_be_node_valid)
		return node->n_type->nt_isvalid(&node->n_addr);

	return false;
}

static int bnode_count(const struct nd *node)
{
	int key_count;
	M0_PRE(bnode_invariant(node));
	key_count = node->n_type->nt_count_rec(node);
	if (IS_INTERNAL_NODE(node))
		key_count--;
	return key_count;
}

static int bnode_count_rec(const struct nd *node)
{
	M0_PRE(bnode_invariant(node));
	return node->n_type->nt_count_rec(node);
}
static int bnode_space(const struct nd *node)
{
	M0_PRE(bnode_invariant(node));
	return node->n_type->nt_space(node);
}

static int bnode_level(const struct nd *node)
{
	M0_PRE(bnode_invariant(node));
	return (node->n_type->nt_level(node));
}

static int bnode_nsize(const struct nd *node)
{
	M0_PRE(bnode_invariant(node));
	return (node->n_type->nt_nsize(node));
}

static int bnode_keysize(const struct nd *node)
{
	M0_PRE(bnode_invariant(node));
	return (node->n_type->nt_keysize(node));
}

static int bnode_valsize(const struct nd *node)
{
	M0_PRE(bnode_invariant(node));
	return (node->n_type->nt_valsize(node));
}

static int bnode_max_ksize(const struct nd *node)
{
	M0_PRE(bnode_invariant(node));
	return (node->n_type->nt_max_ksize(node));
}

/**
 * If predict is 'true' the function returns a possibility of underflow if
 * another record is deleted from this node without addition of any more
 * records.
 * If predict is 'false' the function returns the node's current underflow
 * state.
 */
static bool  bnode_isunderflow(const struct nd *node, bool predict)
{
	M0_PRE(bnode_invariant(node));
	return node->n_type->nt_isunderflow(node, predict);
}

/**
 * This function will determine if there is a possibility of overflow. If there
 * is not enough space to accommodate the required record, this function will
 * return true.
 */
static bool  bnode_isoverflow(const struct nd *node, int max_ksize,
			      const struct m0_btree_rec *rec)
{
	bool res;
	M0_PRE(bnode_invariant(node));
	res = node->n_type->nt_isoverflow(node, max_ksize, rec);
	return res;
}

static void bnode_fid(const struct nd *node, struct m0_fid *fid)
{
	M0_PRE(bnode_invariant(node));
	node->n_type->nt_fid(node, fid);
}

static void bnode_rec(struct slot *slot)
{
	M0_PRE(bnode_invariant(slot->s_node));
	slot->s_node->n_type->nt_rec(slot);
}

static void bnode_key(struct slot *slot)
{
	M0_PRE(bnode_invariant(slot->s_node));
	slot->s_node->n_type->nt_key(slot);
}

static void bnode_child(struct slot *slot, struct segaddr *addr)
{
	M0_PRE(bnode_invariant(slot->s_node));
	slot->s_node->n_type->nt_child(slot, addr);
}

static bool bnode_isfit(struct slot *slot)
{
	M0_PRE(bnode_invariant(slot->s_node));
	return slot->s_node->n_type->nt_isfit(slot);
}

static void bnode_done(struct slot *slot, bool modified)
{
	M0_PRE(bnode_invariant(slot->s_node));
	slot->s_node->n_type->nt_done(slot, modified);
}

static void bnode_make(struct slot *slot)
{
	M0_PRE(bnode_isfit(slot));
	slot->s_node->n_type->nt_make(slot);
}

static bool bnode_newval_isfit(struct slot *slot, struct m0_btree_rec *old_rec,
			       struct m0_btree_rec *new_rec)
{
	M0_PRE(bnode_invariant(slot->s_node));
	return slot->s_node->n_type->nt_newval_isfit(slot, old_rec, new_rec);
}

static void bnode_val_resize(struct slot *slot, int vsize_diff,
			     struct m0_btree_rec *new_rec)
{
	M0_PRE(bnode_invariant(slot->s_node));
	slot->s_node->n_type->nt_val_resize(slot, vsize_diff, new_rec);
}

static bool bnode_find(struct slot *slot, struct m0_btree_key *find_key)
{
	int                         i     = -1;
	int                         j     = bnode_count(slot->s_node);
	struct m0_btree_key         key;
	void                       *p_key;
	struct slot                 key_slot;
	m0_bcount_t                 ksize;
	struct m0_bufvec_cursor     cur_1;
	struct m0_bufvec_cursor     cur_2;
	int                         diff;
	int                         m;
	struct m0_btree_rec_key_op *keycmp = &slot->s_node->n_tree->t_keycmp;

	key.k_data           = M0_BUFVEC_INIT_BUF(&p_key, &ksize);
	key_slot.s_node      = slot->s_node;
	key_slot.s_rec.r_key = key;

	M0_PRE(bnode_invariant(slot->s_node));
	M0_PRE(find_key->k_data.ov_vec.v_nr == 1);

	while (i + 1 < j) {
		m = (i + j) / 2;

		key_slot.s_idx = m;
		bnode_key(&key_slot);

		if (keycmp->rko_keycmp != NULL) {
			void     *key_data;
			void     *find_data;

			key_data = M0_BUFVEC_DATA(&key.k_data);
			find_data = M0_BUFVEC_DATA(&find_key->k_data);
			diff = keycmp->rko_keycmp(key_data, find_data);
		} else {
			m0_bufvec_cursor_init(&cur_1, &key.k_data);
			m0_bufvec_cursor_init(&cur_2, &find_key->k_data);
			diff = m0_bufvec_cursor_cmp(&cur_1, &cur_2);
		}

		M0_ASSERT(i < m && m < j);
		if (diff < 0)
			i = m;
		else if (diff > 0)
			j = m;
		else {
			i = j = m;
			break;
		}
	}

	slot->s_idx = j;

	return (i == j);
}

/**
 * Increment the sequence counter by one. This function needs to called whenever
 * there is change in node.
 */
static void bnode_seq_cnt_update(struct nd *node)
{
	M0_PRE(bnode_invariant(node));
	node->n_seq++;
}

static void bnode_fix(const struct nd *node)
{
	M0_PRE(bnode_invariant(node));
	node->n_type->nt_fix(node);
}

static void bnode_del(const struct nd *node, int idx)
{
	M0_PRE(bnode_invariant(node));
	node->n_type->nt_del(node, idx);
}

static void bnode_set_level(const struct nd *node, uint8_t new_level)
{
	M0_PRE(bnode_invariant(node));
	node->n_type->nt_set_level(node, new_level);
}

static void bnode_set_rec_count(const struct nd *node, uint16_t count)
{
	M0_PRE(bnode_invariant(node));
	node->n_type->nt_set_rec_count(node, count);
}

static void bnode_move(struct nd *src, struct nd *tgt, enum direction dir,
		       int nr)
{
	M0_PRE(bnode_invariant(src));
	M0_PRE(bnode_invariant(tgt));
	M0_IN(dir,(D_LEFT, D_RIGHT));
	tgt->n_type->nt_move(src, tgt, dir, nr);
}

static void bnode_capture(struct slot *slot, int nr, struct m0_be_tx *tx)
{
	slot->s_node->n_type->nt_capture(slot, nr, tx);
}

static void bnode_lock(struct nd *node)
{
	m0_rwlock_write_lock(&node->n_lock);
}

static void bnode_unlock(struct nd *node)
{
	m0_rwlock_write_unlock(&node->n_lock);
}

static void bnode_fini(const struct nd *node)
{
	node->n_type->nt_fini(node);
}

static void bnode_alloc_credit(const struct nd *node, m0_bcount_t ksize,
			       m0_bcount_t vsize, struct m0_be_tx_credit *accum)
{
	node->n_type->nt_node_alloc_credit(node, accum);
}

static void bnode_free_credit(const struct nd *node,
			      struct m0_be_tx_credit *accum)
{
	node->n_type->nt_node_free_credit(node, accum);
}

static void bnode_rec_put_credit(const struct nd *node, m0_bcount_t ksize,
				 m0_bcount_t vsize,
				struct m0_be_tx_credit *accum)
{
	node->n_type->nt_rec_put_credit(node, ksize, vsize, accum);
}

static void bnode_rec_del_credit(const struct nd *node, m0_bcount_t ksize,
				 m0_bcount_t vsize,
				 struct m0_be_tx_credit *accum)
{
	node->n_type->nt_rec_del_credit(node, ksize, vsize, accum);
}

static struct mod *mod_get(void)
{
	return m0_get()->i_moddata[M0_MODULE_BTREE];
}

enum {
	NTYPE_NR = 0x100,
	TTYPE_NR = 0x100
};

struct mod {
	const struct node_type     *m_ntype[NTYPE_NR];
	const struct m0_btree_type *m_ttype[TTYPE_NR];
};

M0_INTERNAL void m0_btree_glob_init(void)
{
	/* Initialize lru watermark levels and purge settings */
	#ifndef __KERNEL__
	lru_trickle_release_mode = false;
	#endif
	lru_space_used           = 0;
	m0_btree_lrulist_set_lru_config(0, 0, 0, 0);

	/* Initialtise lru list, active list and lock. */
	ndlist_tlist_init(&btree_lru_nds);
	ndlist_tlist_init(&btree_active_nds);
	m0_rwlock_init(&list_lock);
}

M0_INTERNAL void m0_btree_glob_fini(void)
{
	struct nd* node;

	if (!ndlist_tlist_is_empty(&btree_lru_nds))
		m0_tl_teardown(ndlist, &btree_lru_nds, node) {
			ndlist_tlink_fini(node);
			m0_rwlock_fini(&node->n_lock);
			m0_free(node);
		}
	ndlist_tlist_fini(&btree_lru_nds);

	if (!ndlist_tlist_is_empty(&btree_active_nds))
		m0_tl_teardown(ndlist, &btree_active_nds, node) {
			ndlist_tlink_fini(node);
			m0_rwlock_fini(&node->n_lock);
			m0_free(node);
		}
	ndlist_tlist_fini(&btree_active_nds);

	m0_rwlock_fini(&list_lock);
}

M0_INTERNAL int m0_btree_mod_init(void)
{
	struct mod *m;

	m0_btree_glob_init();

	M0_ALLOC_PTR(m);
	if (m != NULL) {
		m0_get()->i_moddata[M0_MODULE_BTREE] = m;
		return 0;
	} else
		return M0_ERR(-ENOMEM);
}

M0_INTERNAL void m0_btree_mod_fini(void)
{
	m0_btree_glob_fini();
	m0_free(mod_get());
}

M0_INTERNAL void m0_btree_lrulist_set_lru_config(int64_t slow_lru_mem_release,
						 int64_t wm_low,
						 int64_t wm_target,
						 int64_t wm_high)
{
	lru_trickle_release_en = (slow_lru_mem_release != 0) ? true : false;

	lru_space_wm_low = (wm_low == 0) ? LUSW_LOW : wm_low;
	lru_space_wm_target = (wm_target == 0) ? LUSW_TARGET : wm_target;
	lru_space_wm_high = (wm_high == 0) ? LUSW_HIGH : wm_high;

	M0_ASSERT(lru_space_wm_high >= lru_space_wm_target &&
		  lru_space_wm_target >= lru_space_wm_low);

	M0_LOG(M0_INFO, "Btree LRU List Watermarks: Low - %"PRIi64" Mid - "
	       "%"PRIi64" High - %"PRIi64" \n", lru_space_wm_low,
	       lru_space_wm_target, lru_space_wm_high);
	M0_LOG(M0_INFO, "Btree LRU List trickle release: %s \n",
	       lru_trickle_release_en ? "true" : "false");
}

/**
 * Tells if the segment address is aligned to 512 bytes.
 * This function should be called right after the allocation to make sure that
 * the allocated memory starts at a properly aligned address.
 *
 * @param addr is the start address of the allocated space.
 *
 * @return True if the input address is properly aligned.
 */
static bool addr_is_aligned(const void *addr)
{
	return ((size_t)addr & ((1ULL << NODE_SHIFT_MIN) - 1)) == 0;
}

/**
 * Returns a segaddr formatted segment address.
 *
 * @param addr  is the start address (of the node) in the segment.
 *
 * @return Formatted Segment address.
 */
static struct segaddr segaddr_build(const void *addr)
{
	struct segaddr sa;
	sa.as_core = (uint64_t)addr;
	return sa;
}

/**
 * Returns the CPU addressable pointer from the formatted segment address.
 *
 * @param seg_addr points to the formatted segment address.
 *
 * @return CPU addressable value.
 */
static void* segaddr_addr(const struct segaddr *seg_addr)
{
	return (void *)(seg_addr->as_core);
}

/**
 * Returns the node type stored at segment address.
 *
 * @param seg_addr points to the formatted segment address.
 *
 * @return Node type.
 */
uint32_t segaddr_ntype_get(const struct segaddr *addr)
{
	struct node_header *h  =  segaddr_addr(addr) +
				  sizeof(struct m0_format_header);

	M0_IN(h->h_node_type, (BNT_FIXED_FORMAT,
			       BNT_FIXED_KEYSIZE_VARIABLE_VALUESIZE,
			       BNT_VARIABLE_KEYSIZE_VARIABLE_VALUESIZE));
	return h->h_node_type;
}

static const struct node_type fixed_format;
static const struct node_type fixed_ksize_variable_vsize_format;
static const struct node_type variable_kv_format;

static const struct node_type *btree_node_format[] = {
	[BNT_FIXED_FORMAT]                        = &fixed_format,
	[BNT_FIXED_KEYSIZE_VARIABLE_VALUESIZE]    = &fixed_ksize_variable_vsize_format,
	[BNT_VARIABLE_KEYSIZE_FIXED_VALUESIZE]    = NULL,
	[BNT_VARIABLE_KEYSIZE_VARIABLE_VALUESIZE] = &variable_kv_format,
};


/**
 * Locates a tree descriptor whose root node points to the node at addr and
 * return this tree to the caller.
 * If an existing tree descriptor pointing to this root node is not found then
 * a new tree descriptor is allocated from the free pool and the root node is
 * assigned to this new tree descriptor.
 * If root node pointer is not provided then this function will just allocate a
 * tree descriptor and return it to the caller. This functionality currently is
 * used by the create_tree function.
 *
 * @param op is used to exchange operation parameters and return values..
 * @param addr is the segment address of root node.
 * @param nxt is the next state to be returned to the caller.
 *
 * @return Next state to proceed in.
 */
static int64_t tree_get(struct node_op *op, struct segaddr *addr, int nxt)
{
	struct td              *tree = NULL;
	struct nd              *node = NULL;

	if (addr != NULL) {
		nxt  = bnode_get(op, NULL, addr, nxt);
		if (op->no_op.o_sm.sm_rc < 0)
			return op->no_op.o_sm.sm_rc;
		node = op->no_node;
		m0_rwlock_write_lock(&list_lock);
		tree = node->n_tree;

		if (tree == NULL) {
			tree = m0_alloc(sizeof *tree);
			m0_rwlock_init(&tree->t_lock);
			m0_rwlock_write_lock(&tree->t_lock);

			tree->t_ref = 1;
			tree->t_root = node;
			tree->t_height = bnode_level(node) + 1;
			bnode_fid(node, &tree->t_fid);
			bnode_lock(node);
			node->n_tree = tree;
			bnode_unlock(node);
		} else {
			m0_rwlock_write_lock(&tree->t_lock);
			tree->t_ref++;
		}

		op->no_node = tree->t_root;
		op->no_tree = tree;
		m0_rwlock_write_unlock(&tree->t_lock);
		m0_rwlock_write_unlock(&list_lock);
	} else
		return M0_ERR(-EINVAL);

	return nxt;
}


/**
 * Returns the tree to the free tree pool if the reference count for this tree
 * reaches zero.
 *
 * @param tree points to the tree to be released.
 *
 * @return Next state to proceed in.
 */
static void tree_put(struct td *tree)
{
	m0_rwlock_write_lock(&list_lock);
	m0_rwlock_write_lock(&tree->t_lock);
	M0_ASSERT(tree->t_ref > 0);

	tree->t_ref--;

	if (tree->t_ref == 0) {
		m0_rwlock_write_unlock(&tree->t_lock);
		m0_rwlock_fini(&tree->t_lock);
		m0_rwlock_write_unlock(&list_lock);
		m0_free0(&tree);
		return;
	}
	m0_rwlock_write_unlock(&tree->t_lock);
	m0_rwlock_write_unlock(&list_lock);

}

/**
 * This function loads the node descriptor for the node at segaddr in memory.
 * If a node descriptor pointing to this node is already loaded in memory then
 * this function will increment the reference count in the node descriptor
 * before returning it to the caller.
 * If the parameter tree is NULL then the function assumes the node at segaddr
 * to be the root node and will also load the tree descriptor in memory for
 * this root node.
 *
 * @param op load operation to perform.
 * @param tree pointer to tree whose node is to be loaded or NULL if tree has
 *             not been loaded.
 * @param addr node address in the segment.
 * @param nxt state to return on successful completion
 *
 * @return next state
 */
static int64_t bnode_get(struct node_op *op, struct td *tree,
			 struct segaddr *addr, int nxt)
{
	const struct node_type *nt;
	struct nd              *node;
	bool                    in_lrulist;
	uint32_t                ntype;

	/**
	 * TODO: Include function bnode_access() during async mode of btree
	 * operations to ensure that the node data is loaded form the segment.
	 * Also consider adding a state here to return as we might need some
	 * time to load the node if it is not loaded.
	 */

	/**
	 * TODO: Adding list_lock to protect from multiple threads
	 * accessing the same node descriptor concurrently.
	 * Replace it with a different global lock once hash
	 * functionality is implemented.
	 */

	m0_rwlock_write_lock(&list_lock);

	/**
	 * If the node was deleted before node_get can acquire list_lock, then
	 * restart the tick funcions.
	 */
	if (!segaddr_header_isvalid(addr)) {
		op->no_op.o_sm.sm_rc = M0_ERR(-EINVAL);
		m0_rwlock_write_unlock(&list_lock);
		return nxt;
	}
	ntype = segaddr_ntype_get(addr);
	nt = btree_node_format[ntype];

	op->no_node = nt->nt_opaque_get(addr);

	if (op->no_node != NULL &&
	    op->no_node->n_addr.as_core == addr->as_core) {

		bnode_lock(op->no_node);
		if (!op->no_node->n_be_node_valid) {
			op->no_op.o_sm.sm_rc = M0_ERR(-EACCES);
			bnode_unlock(op->no_node);
			m0_rwlock_write_unlock(&list_lock);
			return nxt;
		}

		in_lrulist = op->no_node->n_ref == 0;
		op->no_node->n_ref++;
		if (in_lrulist) {
			/**
			 * The node descriptor is in LRU list. Remove from lru
			 * list and add to active list.
			 */
			ndlist_tlist_del(op->no_node);
			ndlist_tlist_add(&btree_active_nds, op->no_node);
			lru_space_used -= (m0_be_chunk_header_size() +
					   op->no_node->n_size);
			/**
			 * Update nd::n_tree  to point to tree descriptor as we
			 * as we had set it to NULL in bnode_put(). For more
			 * details Refer comment in bnode_put().
			 */
			op->no_node->n_tree = tree;
		}
		bnode_unlock(op->no_node);
	} else {
		/**
		 * If node descriptor is already allocated for the node, no need
		 * to allocate node descriptor again.
		 */
		op->no_node = nt->nt_opaque_get(addr);
		if (op->no_node != NULL &&
		    op->no_node->n_addr.as_core == addr->as_core) {
			bnode_lock(op->no_node);
			op->no_node->n_ref++;
			bnode_unlock(op->no_node);
			m0_rwlock_write_unlock(&list_lock);
			return nxt;
		}
		/**
		 * If node descriptor is not present allocate a new one
		 * and assign to node.
		 */
		node = m0_alloc(sizeof *node);
		/**
		 * TODO: If Node-alloc fails, free up any node descriptor from
		 * lru list and add assign to node. Unmap and map back the node
		 * segment. Take up with BE segment task.
		 */
		M0_ASSERT(node != NULL);
		node->n_addr          = *addr;
		node->n_tree          = tree;
		node->n_type          = nt;
		node->n_seq           = m0_time_now();
		node->n_ref           = 1;
		node->n_txref         = 0;
		node->n_size          = nt->nt_nsize(node);
		node->n_be_node_valid = true;
		node->n_seg           = tree == NULL ? NULL : tree->t_seg;
		m0_rwlock_init(&node->n_lock);
		op->no_node           = node;
		nt->nt_opaque_set(addr, node);
		ndlist_tlink_init_at(op->no_node, &btree_active_nds);

		if ((!IS_INTERNAL_NODE(op->no_node)) &&
		    bnode_crctype_get(op->no_node) != M0_BCT_NO_CRC) {
			bnode_crc_validate(op->no_node);
		}
	}
	m0_rwlock_write_unlock(&list_lock);
	return nxt;
}

static void bnode_crc_validate(struct nd *node)
{
	struct slot             node_slot;
	m0_bcount_t             ksize;
	void                   *p_key;
	m0_bcount_t             vsize;
	void                   *p_val;
	int                     i;
	int                     count;
	bool                    rc = true;
	enum m0_btree_crc_type  crc_type;

	count = bnode_count(node);
	node_slot.s_node = node;
	REC_INIT(&node_slot.s_rec, &p_key, &ksize, &p_val, &vsize);
	crc_type = bnode_crctype_get(node);
	M0_ASSERT(crc_type != M0_BCT_NO_CRC);

	for (i = 0; i < count; i++)
	{
		node_slot.s_idx = i;
		bnode_rec(&node_slot);
		/* CRC check function can be updated according to CRC type. */
		if (crc_type == M0_BCT_USER_ENC_RAW_HASH) {
			uint64_t crc;

			crc = *((uint64_t *)(p_val + vsize - sizeof(crc)));
			rc = (crc == m0_hash_fnc_fnv1(p_val,
						      vsize - sizeof(crc)));
		} else if (crc_type == M0_BCT_BTREE_ENC_RAW_HASH) {
			uint64_t crc;

			crc = *((uint64_t *)(p_val + vsize));
			rc = (crc == m0_hash_fnc_fnv1(p_val, vsize));

		} else if (crc_type == M0_BCT_USER_ENC_FORMAT_FOOTER)
			rc = m0_format_footer_verify(p_val, false) == M0_RC(0);

		if (!rc) {
			M0_MOTR_IEM_DESC(M0_MOTR_IEM_SEVERITY_E_ERROR,
					 M0_MOTR_IEM_MODULE_IO,
					 M0_MOTR_IEM_EVENT_MD_ERROR, "%s",
					 "data corruption for object with \
					  possible key: %d..., hence removing \
					  the object", *(int*)p_key);
			bnode_del(node_slot.s_node, node_slot.s_idx);
		}
	}
}
/**
 * This function decrements the reference count for this node descriptor and if
 * the reference count reaches '0' then the node descriptor is moved to LRU
 * list.
 *
 * @param op load operation to perform.
 * @param node node descriptor.
 *
 */
static void bnode_put(struct node_op *op, struct nd *node)
{
	bool purge_check  = false;
	bool is_root_node = false;

	M0_PRE(node != NULL);

	m0_rwlock_write_lock(&list_lock);
	bnode_lock(node);
	node->n_ref--;
	if (node->n_ref == 0) {
		/**
		 * The node descriptor is in tree's active list. Remove from
		 * active list and add to lru list
		 */
		ndlist_tlist_del(node);
		ndlist_tlist_add(&btree_lru_nds, node);
		lru_space_used += (m0_be_chunk_header_size() + node->n_size);
		purge_check = true;

		is_root_node = node->n_tree->t_root == node;
		/**
		 * In case tree desriptor gets deallocated while node sits in
		 * the LRU list, we do not want node descriptor to point to an
		 * invalid tree descriptor. Hence setting nd::n_tree to NULL, it
		 * will again be populated in bnode_get().
		 */
		node->n_tree = NULL;
		if ((!node->n_be_node_valid || is_root_node) &&
		    node->n_txref == 0) {
			ndlist_tlink_del_fini(node);
			if (is_root_node)
				node->n_type->nt_opaque_set(&node->n_addr,
							    NULL);
			bnode_unlock(node);
			m0_rwlock_fini(&node->n_lock);
			m0_free(node);
			m0_rwlock_write_unlock(&list_lock);
			return;
		}
	}
	bnode_unlock(node);
	m0_rwlock_write_unlock(&list_lock);
#ifndef __KERNEL__
	if (purge_check)
		m0_btree_lrulist_purge_check(M0_PU_BTREE, 0);
#endif
}

static int64_t bnode_free(struct node_op *op, struct nd *node,
			  struct m0_be_tx *tx, int nxt)
{
	int           size  = node->n_type->nt_nsize(node);
	struct m0_buf buf;

	m0_rwlock_write_lock(&list_lock);
	bnode_lock(node);
	node->n_ref--;
	node->n_be_node_valid = false;
	op->no_addr = node->n_addr;
	buf = M0_BUF_INIT(size, segaddr_addr(&op->no_addr));
	/** Passing 0 as second parameter to avoid compilation warning. */
	M0_BE_FREE_ALIGN_BUF_SYNC(&buf, 0, node->n_tree->t_seg, tx);
	/** Capture in transaction */

	if (node->n_ref == 0 && node->n_txref == 0) {
		ndlist_tlink_del_fini(node);
		bnode_unlock(node);
		m0_rwlock_fini(&node->n_lock);
		m0_free(node);
		m0_rwlock_write_unlock(&list_lock);
		/** Capture in transaction */
		return nxt;
	}
	bnode_unlock(node);
	m0_rwlock_write_unlock(&list_lock);
	return nxt;
}

/**
 * Allocates node in the segment and a node-descriptor if all the resources are
 * available.
 *
 * @param op indicates node allocate operation.
 * @param tree points to the tree this node will be a part-of.
 * @param nsize size of the node.
 * @param nt points to the node type
 * @param ksize is the size of key (if constant) if not this contains '0'.
 * @param vsize is the size of value (if constant) if not this contains '0'.
 * @param tx points to the transaction which captures this operation.
 * @param nxt tells the next state to return when operation completes
 *
 * @return int64_t
 */
static int64_t bnode_alloc(struct node_op *op, struct td *tree, int nsize,
			   const struct node_type *nt,
			   const enum m0_btree_crc_type crc_type,
			   const enum m0_btree_addr_type addr_type,
			   int ksize, int vsize, struct m0_be_tx *tx, int nxt)
{
	int            nxt_state = nxt;
	void          *area;
	struct m0_buf  buf;
	int            chunk_header_size = m0_be_chunk_header_size();
	int            page_shift = __builtin_ffsl(m0_pagesize_get()) - 1;


	M0_PRE(op->no_opc == NOP_ALLOC);

	nsize -= chunk_header_size;
	buf = M0_BUF_INIT(nsize, NULL);
	M0_BE_ALLOC_CHUNK_ALIGN_BUF_SYNC(&buf, page_shift, tree->t_seg, tx);
	area = buf.b_addr;

	M0_ASSERT(area != NULL);

	op->no_addr = segaddr_build(area);
	op->no_tree = tree;

	nxt_state = bnode_init(&op->no_addr, ksize, vsize, nsize, nt,
			       crc_type, addr_type, tree->t_seg->bs_gen,
			       tree->t_fid, nxt);
	/**
	 * TODO: Consider adding a state here to return in case we might need to
	 * visit bnode_init() again to complete its execution.
	 */

	nxt_state = bnode_get(op, tree, &op->no_addr, nxt_state);

	return nxt_state;
}

static void bnode_op_fini(struct node_op *op)
{
}


/**
 *  --------------------------------------------
 *  Section START - Fixed Format Node Structure
 *  --------------------------------------------
 */

/**
 *  Structure of the directory entry.
 */
struct ff_dir_entry {
	/**
	 * uint16_t is sufficient to store the offset based on the assumtion
	 * that the node size <= 64k.
	 */
	uint16_t ff_koff;
	uint16_t ff_voff;
};

struct ff_dir {
	struct ff_dir_entry *ffd_dir;
};

/**
 *  Structure of the node in persistent store.
 */
struct ff_head {
	struct m0_format_header  ff_fmt;    /*< Node Header */
	struct node_header       ff_seg;    /*< Node type information */

	/**
	 * The above 2 structures should always be together with node_header
	 * following the m0_format_header.
	 */

	uint16_t                 ff_used;     /*< Count of records */
	uint16_t                 ff_max_recs; /*< Max records in the node */
	uint8_t                  ff_level;    /*< Level in Btree */
	uint16_t                 ff_ksize;    /*< Size of key in bytes */
	uint16_t                 ff_vsize;    /*< Size of value in bytes */
	uint32_t                 ff_nsize;    /*< Node size */
	struct ff_dir            ff_kvdir;
	struct m0_format_footer  ff_foot;   /*< Node Footer */
	void                    *ff_opaque; /*< opaque data */
	/**
	 *  This space is used to host the Keys and Values upto the size of the
	 *  node
	 */
} M0_XCA_RECORD M0_XCA_DOMAIN(be);

static void ff_init(const struct segaddr *addr, int ksize, int vsize, int nsize,
		    uint32_t ntype, uint64_t crc_type, uint64_t addr_type,
		    uint64_t gen, struct m0_fid fid);
static void ff_fini(const struct nd *node);
static uint32_t ff_crctype_get(const struct nd *node);
static uint32_t ff_addrtype_get(const struct nd *node);
static int  ff_count_rec(const struct nd *node);
static int  ff_space(const struct nd *node);
static int  ff_level(const struct nd *node);
static int  ff_shift(const struct nd *node);
static int  ff_nsize(const struct nd *node);
static inline int  ff_valsize(const struct nd *node);
static int  ff_keysize(const struct nd *node);
static int  ff_max_ksize(const struct nd *node);
static bool ff_isunderflow(const struct nd *node, bool predict);
static bool ff_isoverflow(const struct nd *node, int max_ksize,
			  const struct m0_btree_rec *rec);
static void ff_fid(const struct nd *node, struct m0_fid *fid);
static void ff_rec(struct slot *slot);
static void ff_node_key(struct slot *slot);
static void ff_child(struct slot *slot, struct segaddr *addr);
static bool ff_isfit(struct slot *slot);
static void ff_done(struct slot *slot, bool modified);
static void ff_make(struct slot *slot);
static bool ff_newval_isfit(struct slot *slot, struct m0_btree_rec *old_rec,
<<<<<<< HEAD
			      struct m0_btree_rec *new_rec);
=======
			    struct m0_btree_rec *new_rec);
>>>>>>> 99018160
static void ff_val_resize(struct slot *slot, int vsize_diff,
			  struct m0_btree_rec *new_rec);
static void ff_fix(const struct nd *node);
static void ff_cut(const struct nd *node, int idx, int size);
static void ff_del(const struct nd *node, int idx);
static void ff_set_level(const struct nd *node, uint8_t new_level);
static void ff_set_rec_count(const struct nd *node, uint16_t count);
static void generic_move(struct nd *src, struct nd *tgt, enum direction dir,
			 int nr);
static bool ff_invariant(const struct nd *node);
static bool ff_expensive_invariant(const struct nd *node);
static bool ff_verify(const struct nd *node);
static void ff_opaque_set(const struct segaddr *addr, void *opaque);
static void *ff_opaque_get(const struct segaddr *addr);
static void ff_capture(struct slot *slot, int nr, struct m0_be_tx *tx);
static void ff_node_alloc_credit(const struct nd *node,
				 struct m0_be_tx_credit *accum);
static void ff_node_free_credit(const struct nd *node,
				struct m0_be_tx_credit *accum);
static void ff_rec_put_credit(const struct nd *node, m0_bcount_t ksize,
			      m0_bcount_t vsize,
			      struct m0_be_tx_credit *accum);
static void ff_rec_update_credit(const struct nd *node, m0_bcount_t ksize,
				m0_bcount_t vsize,
				struct m0_be_tx_credit *accum);
static void ff_rec_del_credit(const struct nd *node, m0_bcount_t ksize,
			      m0_bcount_t vsize,
			      struct m0_be_tx_credit *accum);
static int  ff_create_delete_credit_size(void);

/**
 *  Implementation of node which supports fixed format/size for Keys and Values
 *  contained in it.
 */
static const struct node_type fixed_format = {
	.nt_id                        = BNT_FIXED_FORMAT,
	.nt_name                      = "m0_bnode_fixed_format",
	//.nt_tag,
	.nt_init                      = ff_init,
	.nt_fini                      = ff_fini,
	.nt_crctype_get               = ff_crctype_get,
	.nt_addrtype_get              = ff_addrtype_get,
	.nt_count_rec                 = ff_count_rec,
	.nt_space                     = ff_space,
	.nt_level                     = ff_level,
	.nt_shift                     = ff_shift,
	.nt_nsize                     = ff_nsize,
	.nt_keysize                   = ff_keysize,
	.nt_valsize                   = ff_valsize,
	.nt_max_ksize                 = ff_max_ksize,
	.nt_isunderflow               = ff_isunderflow,
	.nt_isoverflow                = ff_isoverflow,
	.nt_fid                       = ff_fid,
	.nt_rec                       = ff_rec,
	.nt_key                       = ff_node_key,
	.nt_child                     = ff_child,
	.nt_isfit                     = ff_isfit,
	.nt_done                      = ff_done,
	.nt_make                      = ff_make,
	.nt_newval_isfit              = ff_newval_isfit,
	.nt_val_resize                = ff_val_resize,
	.nt_fix                       = ff_fix,
	.nt_cut                       = ff_cut,
	.nt_del                       = ff_del,
	.nt_set_level                 = ff_set_level,
	.nt_set_rec_count             = ff_set_rec_count,
	.nt_move                      = generic_move,
	.nt_invariant                 = ff_invariant,
	.nt_expensive_invariant       = ff_expensive_invariant,
	.nt_isvalid                   = segaddr_header_isvalid,
	.nt_verify                    = ff_verify,
	.nt_opaque_set                = ff_opaque_set,
	.nt_opaque_get                = ff_opaque_get,
	.nt_capture                   = ff_capture,
	.nt_create_delete_credit_size = ff_create_delete_credit_size,
	.nt_node_alloc_credit         = ff_node_alloc_credit,
	.nt_node_free_credit          = ff_node_free_credit,
	.nt_rec_put_credit            = ff_rec_put_credit,
	.nt_rec_update_credit         = ff_rec_update_credit,
	.nt_rec_del_credit            = ff_rec_del_credit,
};

static int ff_create_delete_credit_size(void)
{
	struct ff_head *h;
	return sizeof(*h);
}

static struct ff_head *ff_data(const struct nd *node)
{
	return segaddr_addr(&node->n_addr);
}

static void *ff_key(const struct nd *node, int idx)
{
	struct ff_head *h    = ff_data(node);
	void           *area = h + 1;

	M0_PRE(ergo(!(h->ff_used == 0 && idx == 0),
		   (0 <= idx && idx <= h->ff_used)));
	if (IS_EMBEDDED_INDIRECT(node))
		return (void *)h + sizeof(struct ff_head) +
			h->ff_kvdir.ffd_dir[idx].ff_koff;
	else
		return area + h->ff_ksize * idx;
}

static void *ff_val(const struct nd *node, int idx)
{
	void           *node_start_addr = ff_data(node);
	struct ff_head *h               = node_start_addr;
	void           *node_end_addr;
	int             value_offset;

	M0_PRE(ergo(!(h->ff_used == 0 && idx == 0),
		   (0 <= idx && ((uint16_t)idx) <= h->ff_used)));

	if (h->ff_seg.h_addr_type == EMBEDDED_INDIRECT)
		return (void *)h + sizeof(struct ff_head) +
			h->ff_kvdir.ffd_dir[idx].ff_voff;
	else {
		node_end_addr = node_start_addr + h->ff_nsize;
		if (h->ff_level == 0 &&
		ff_crctype_get(node) == M0_BCT_BTREE_ENC_RAW_HASH)
			value_offset  = (ff_valsize(node) + CRC_VALUE_SIZE) * (idx + 1);
		else
			value_offset  = ff_valsize(node) * (idx + 1);

		return node_end_addr - value_offset;
	}
}

static bool ff_rec_is_valid(const struct slot *slot)
{
	struct ff_head *h     = ff_data(slot->s_node);
	int             vsize = m0_vec_count(&slot->s_rec.r_val.ov_vec);
	bool            val_is_valid;

	val_is_valid = h->ff_level > 0 ? vsize == INTERNAL_NODE_VALUE_SIZE :
		       vsize == h->ff_vsize;

	return
	   _0C(m0_vec_count(&slot->s_rec.r_key.k_data.ov_vec) == h->ff_ksize) &&
	   _0C(val_is_valid);
}

static bool ff_iskey_smaller(const struct nd *node, int cur_key_idx)
{
	struct ff_head          *h;
	struct m0_btree_key      key_prev;
	struct m0_btree_key      key_next;
	struct m0_bufvec_cursor  cur_prev;
	struct m0_bufvec_cursor  cur_next;
	void                    *p_key_prev;
	m0_bcount_t              ksize_prev;
	void                    *p_key_next;
	m0_bcount_t              ksize_next;
	int                      diff;
	int                      prev_key_idx = cur_key_idx;
	int                      next_key_idx = cur_key_idx + 1;

	h          = ff_data(node);
	ksize_prev = h->ff_ksize;
	ksize_next = h->ff_ksize;

	key_prev.k_data = M0_BUFVEC_INIT_BUF(&p_key_prev, &ksize_prev);
	key_next.k_data = M0_BUFVEC_INIT_BUF(&p_key_next, &ksize_next);

	p_key_prev = ff_key(node, prev_key_idx);
	p_key_next = ff_key(node, next_key_idx);

	if (node->n_tree->t_keycmp.rko_keycmp != NULL) {
		diff = node->n_tree->t_keycmp.rko_keycmp(
					      M0_BUFVEC_DATA(&key_prev.k_data),
					      M0_BUFVEC_DATA(&key_next.k_data));
	} else {
		m0_bufvec_cursor_init(&cur_prev, &key_prev.k_data);
		m0_bufvec_cursor_init(&cur_next, &key_next.k_data);
		diff = m0_bufvec_cursor_cmp(&cur_prev, &cur_next);
	}
	if (diff >= 0)
		return false;
	return true;

}

static bool ff_expensive_invariant(const struct nd *node)
{
	int count = bnode_count(node);
	return _0C(ergo(count > 1, m0_forall(i, count - 1,
					     ff_iskey_smaller(node, i))));
}

static bool ff_invariant(const struct nd *node)
{
	const struct ff_head *h = ff_data(node);

	/* TBD: add check for h_tree_type after initializing it in node_init. */
	return  _0C(h->ff_fmt.hd_magic == M0_FORMAT_HEADER_MAGIC) &&
		_0C(h->ff_seg.h_node_type == BNT_FIXED_FORMAT) &&
		_0C(h->ff_ksize != 0) && _0C(h->ff_vsize != 0);
}

static bool ff_verify(const struct nd *node)
{
	const struct ff_head *h = ff_data(node);
	return m0_format_footer_verify(h, true) == 0;
}

static bool segaddr_header_isvalid(const struct segaddr *addr)
{
	struct ff_head       *h = segaddr_addr(addr);
	struct m0_format_tag  tag;

	if (h->ff_fmt.hd_magic != M0_FORMAT_HEADER_MAGIC)
		return false;

	m0_format_header_unpack(&tag, &h->ff_fmt);
	if (tag.ot_version != M0_BTREE_NODE_FORMAT_VERSION ||
	    tag.ot_type != M0_FORMAT_TYPE_BE_BNODE)
	    return false;

	return true;
}

static void ff_dir_init(const struct nd *node)
{
	struct ff_head      *h        = ff_data(node);
	struct ff_dir_entry *de;
	uint16_t             dir_size;
	uint16_t             kv_size;
	int                  crc_size = 0;
	uint16_t             rec_size = 0;
	int                  i;

	M0_PRE(h != NULL);

	if (h->ff_level == 0 &&
	    ff_crctype_get(node) == M0_BCT_BTREE_ENC_RAW_HASH)
		crc_size = sizeof(uint64_t);

	de = h->ff_kvdir.ffd_dir;
	rec_size = h->ff_ksize + ff_valsize(node) + crc_size +
		   sizeof(struct ff_dir_entry);
	h->ff_max_recs = (uint16_t)((h->ff_nsize - sizeof(struct ff_head)) /
			 	    rec_size);
	
	dir_size = (uint16_t)(h->ff_max_recs * sizeof(struct ff_dir_entry));
	kv_size = h->ff_ksize + ff_valsize(node) + crc_size;
	
	for (i = 0; i < h->ff_max_recs; i++) {
		de[i].ff_koff = dir_size + (i * kv_size);
		de[i].ff_voff = de[i].ff_koff + h->ff_ksize;
	}
}

static void ff_dir_update(struct ff_head *h, int idx, bool op_del)
{
	struct ff_dir_entry *de;
	uint16_t             tmp_koff;
	uint16_t             tmp_voff;
	int                  i;

	M0_PRE(h != NULL && h->ff_max_recs != 0);

	de = h->ff_kvdir.ffd_dir;

	if (op_del) {
		tmp_koff = de[idx].ff_koff;
		tmp_voff = de[idx].ff_voff;
		for (i = idx; i < (int)(h->ff_used - 1); i++) {
			de[i].ff_koff = de[i + 1].ff_koff;
			de[i].ff_voff = de[i + 1].ff_voff;
		}
		de[h->ff_used - 1].ff_koff = tmp_koff;
		de[h->ff_used - 1].ff_voff = tmp_voff;
	} else {
		tmp_koff = de[h->ff_used].ff_koff;
		tmp_voff = de[h->ff_used].ff_voff;
		for (i = h->ff_used; i > idx; i--) {
			de[i].ff_koff = de[i - 1].ff_koff;
			de[i].ff_voff = de[i - 1].ff_voff;
		}
		de[idx].ff_koff = tmp_koff;
		de[idx].ff_voff = tmp_voff;
	}
}

static void ff_init(const struct segaddr *addr, int ksize, int vsize, int nsize,
		    uint32_t ntype, uint64_t crc_type, uint64_t addr_type,
		    uint64_t gen, struct m0_fid fid)
{
	struct ff_head *h   = segaddr_addr(addr);

	M0_PRE(ksize != 0);
	M0_PRE(vsize != 0);
	M0_SET0(h);

	h->ff_seg.h_crc_type  = crc_type;
	h->ff_seg.h_addr_type = addr_type;
	h->ff_ksize           = ksize;
	h->ff_vsize           = vsize;
	h->ff_nsize           = nsize;
	h->ff_seg.h_node_type = ntype;
	h->ff_seg.h_gen       = gen;
	h->ff_seg.h_fid       = fid;
	h->ff_opaque          = NULL;
	h->ff_used            = 0;
	h->ff_kvdir.ffd_dir   = (struct ff_dir_entry *)(h + 1);

	m0_format_header_pack(&h->ff_fmt, &(struct m0_format_tag){
		.ot_version       = M0_BTREE_NODE_FORMAT_VERSION,
		.ot_type          = M0_FORMAT_TYPE_BE_BNODE,
		.ot_footer_offset = offsetof(struct ff_head, ff_foot)
	});
	m0_format_footer_update(h);

	/**
	 * This is the only time we capture the opaque data of the header. No
	 * other place should the opaque data get captured and written to BE
	 * segment.
	 */
}

static void ff_fini(const struct nd *node)
{
	struct ff_head *h = ff_data(node);
	m0_format_header_pack(&h->ff_fmt, &(struct m0_format_tag){
		.ot_version       = 0,
		.ot_type          = 0,
		.ot_footer_offset = 0
	});
	h->ff_max_recs     = 0;
	h->ff_used         = 0;
	h->ff_opaque       = NULL;
	h->ff_fmt.hd_magic = 0;
}

static uint32_t ff_crctype_get(const struct nd *node)
{
	struct ff_head *h = ff_data(node);
	return h->ff_seg.h_crc_type;
}

static uint32_t ff_addrtype_get(const struct nd *node)
{
	struct ff_head *h = ff_data(node);
	return h->ff_seg.h_addr_type;
}

static int ff_count_rec(const struct nd *node)
{
	return ff_data(node)->ff_used;
}

static int ff_space(const struct nd *node)
{
	struct ff_head *h          = ff_data(node);
	uint32_t        used_space = 0;
	int             crc_size   = 0;

	if (h->ff_level == 0 &&
	    ff_crctype_get(node) == M0_BCT_BTREE_ENC_RAW_HASH)
		crc_size = CRC_VALUE_SIZE;

	if (IS_EMBEDDED_INDIRECT(node)) {
		used_space = sizeof(struct ff_head) +
			     (h->ff_max_recs * sizeof(struct ff_dir_entry)) +
			     (h->ff_used * (h->ff_ksize + ff_valsize(node) +
					    crc_size));
	} else
		used_space = sizeof *h + ((h->ff_ksize + ff_valsize(node) +
					   crc_size) * h->ff_used);

	return h->ff_nsize - used_space;
}

static int ff_level(const struct nd *node)
{
	return ff_data(node)->ff_level;
}

static int ff_shift(const struct nd *node)
{
	return 0;
}

static int ff_nsize(const struct nd *node)
{
	return ff_data(node)->ff_nsize;
}

static int ff_keysize(const struct nd *node)
{
	return ff_data(node)->ff_ksize;
}

static inline int ff_valsize(const struct nd *node)
{
	struct ff_head *h = ff_data(node);

	if (h->ff_level == 0)
		return ff_data(node)->ff_vsize;
	else
		return INTERNAL_NODE_VALUE_SIZE;
}

static int ff_max_ksize(const struct nd *node)
{
	return ff_data(node)->ff_ksize;
}

static bool ff_isunderflow(const struct nd *node, bool predict)
{
	int16_t rec_count = ff_data(node)->ff_used;
	if (predict && rec_count != 0)
		rec_count--;
	return  rec_count == 0;
}

static bool ff_isoverflow(const struct nd *node, int max_ksize,
			  const struct m0_btree_rec *rec)
{
	struct ff_head *h = ff_data(node);
	int             crc_size = 0;

	if (h->ff_level == 0 &&
	    ff_crctype_get(node) == M0_BCT_BTREE_ENC_RAW_HASH)
		crc_size = sizeof(uint64_t);

	if (IS_EMBEDDED_INDIRECT(node)) {
		if (h->ff_used == 0 || (h->ff_used < h->ff_max_recs &&
		    (ff_space(node) >= h->ff_ksize + ff_valsize(node) +
		    		       crc_size)))
		    	return false;
		else
			return true;
	} else
		return (ff_space(node) < h->ff_ksize + ff_valsize(node) +
					 crc_size) ? true : false;
}

static void ff_fid(const struct nd *node, struct m0_fid *fid)
{
	struct ff_head *h = ff_data(node);
	*fid = h->ff_seg.h_fid;
}

static void ff_node_key(struct slot *slot);

static void ff_rec(struct slot *slot)
{
	struct ff_head *h = ff_data(slot->s_node);

	M0_PRE(ergo(!(h->ff_used == 0 && slot->s_idx == 0),
		    slot->s_idx <= h->ff_used));

	slot->s_rec.r_val.ov_vec.v_nr = 1;
	slot->s_rec.r_val.ov_vec.v_count[0] = ff_valsize(slot->s_node);
	slot->s_rec.r_val.ov_buf[0] = ff_val(slot->s_node, slot->s_idx);
	ff_node_key(slot);
	M0_POST(ff_rec_is_valid(slot));
}

static void ff_node_key(struct slot *slot)
{
	const struct nd  *node = slot->s_node;
	struct ff_head   *h    = ff_data(node);

	M0_PRE(ergo(!(h->ff_used == 0 && slot->s_idx == 0),
		    slot->s_idx <= h->ff_used));

	slot->s_rec.r_key.k_data.ov_vec.v_nr = 1;
	slot->s_rec.r_key.k_data.ov_vec.v_count[0] = h->ff_ksize;
	slot->s_rec.r_key.k_data.ov_buf[0] = ff_key(slot->s_node, slot->s_idx);
}

static void ff_child(struct slot *slot, struct segaddr *addr)
{
	const struct nd *node = slot->s_node;
	struct ff_head  *h    = ff_data(node);

	M0_PRE(slot->s_idx < h->ff_used);
	*addr = *(struct segaddr *)ff_val(node, slot->s_idx);
}

static bool ff_isfit(struct slot *slot)
{
	struct ff_head *h = ff_data(slot->s_node);
	int             crc_size = 0;

	M0_PRE(ff_rec_is_valid(slot));

	if (h->ff_level == 0 &&
	   ff_crctype_get(slot->s_node) == M0_BCT_BTREE_ENC_RAW_HASH)
		crc_size = CRC_VALUE_SIZE;
	if (IS_EMBEDDED_INDIRECT(slot->s_node)) {
		if (h->ff_used == 0 || (h->ff_used < h->ff_max_recs &&
		    (ff_space(slot->s_node) >= h->ff_ksize + 
					  ff_valsize(slot->s_node) + crc_size)))
		    	return true;
		else
			return false;
	} else
		return h->ff_ksize + ff_valsize(slot->s_node) + crc_size <=
		       ff_space(slot->s_node);
}

static void ff_done(struct slot *slot, bool modified)
{
	/**
	 * After record modification, this function will be used to perform any
	 * post operations, such as CRC calculations.
	 */
	const struct nd *node = slot->s_node;
	struct ff_head  *h    = ff_data(node);
	void            *val_addr;
	uint64_t         calculated_csum;

	if (modified && h->ff_level == 0 &&
	    ff_crctype_get(node) == M0_BCT_BTREE_ENC_RAW_HASH) {
		val_addr = ff_val(slot->s_node, slot->s_idx);
		calculated_csum = m0_hash_fnc_fnv1(val_addr, h->ff_vsize);
		*(uint64_t*)(val_addr + h->ff_vsize) = calculated_csum;
	}
}

static void ff_make(struct slot *slot)
{
	struct ff_head *h  = ff_data(slot->s_node);
	void           *key_addr;
	void           *val_addr;
	int             crc_size = 0;
	int             vsize;
	int             total_key_size;
	int             total_val_size;

	if (h->ff_used == 0 || slot->s_idx == h->ff_used) {
		if (IS_EMBEDDED_INDIRECT(slot->s_node) && h->ff_used == 0)
			ff_dir_init(slot->s_node);
		h->ff_used++;
		return;
	}

	if (IS_EMBEDDED_INDIRECT(slot->s_node))
		ff_dir_update(h, slot->s_idx, false);
	else {
		if (h->ff_level == 0 &&
		ff_crctype_get(slot->s_node) == M0_BCT_BTREE_ENC_RAW_HASH)
			crc_size = CRC_VALUE_SIZE;

		key_addr       = ff_key(slot->s_node, slot->s_idx);
		val_addr       = ff_val(slot->s_node, h->ff_used - 1);

		vsize          = ff_valsize(slot->s_node);
		total_key_size = h->ff_ksize * (h->ff_used - slot->s_idx);
		total_val_size = (vsize + crc_size) * (h->ff_used -
						       slot->s_idx);

		m0_memmove(key_addr + h->ff_ksize, key_addr, total_key_size);
		m0_memmove(val_addr - (vsize + crc_size), val_addr,
			total_val_size);
	}

	h->ff_used++;
}

static bool ff_newval_isfit(struct slot *slot, struct m0_btree_rec *old_rec,
			    struct m0_btree_rec *new_rec)
{
<<<<<<< HEAD
	M0_ASSERT(m0_vec_count(&new_rec->r_val.ov_vec) == 
		  			  m0_vec_count(&old_rec->r_val.ov_vec));
	return true;
}

static void ff_val_resize(struct slot *slot, int vsize_diff,
			  struct m0_btree_rec *new_rec)
=======
	int new_vsize = m0_vec_count(&new_rec->r_val.ov_vec);
	int old_vsize = m0_vec_count(&old_rec->r_val.ov_vec);
	int vsize_diff = new_vsize - old_vsize;

	if (vsize_diff <= 0 || ff_space(slot->s_node) >= vsize_diff)
		return true;
	return false;
}

static void ff_val_resize(struct slot *slot, int vsize_diff, struct m0_btree_rec *new_rec)
>>>>>>> 99018160
{
	struct ff_head  *h     = ff_data(slot->s_node);

	M0_PRE(vsize_diff == 0);
	M0_PRE(!IS_INTERNAL_NODE(slot->s_node));
	M0_PRE(slot->s_idx < h->ff_used && h->ff_used > 0);
}

static void ff_fix(const struct nd *node)
{
	struct ff_head *h = ff_data(node);

	m0_format_footer_update(h);
	/** Capture changes in ff_capture */
}

static void ff_cut(const struct nd *node, int idx, int size)
{
	M0_PRE(size == ff_data(node)->ff_vsize);
}

static void ff_del(const struct nd *node, int idx)
{
	struct ff_head *h     = ff_data(node);
	void           *key_addr;
	void           *val_addr;
	int             crc_size = 0;
	int             vsize;
	int             total_key_size;
	int             total_val_size;

	M0_PRE(h->ff_used > 0 && idx < h->ff_used);

	if (idx == h->ff_used - 1) {
		h->ff_used--;
		return;
	}

	if (IS_EMBEDDED_INDIRECT(node))
		ff_dir_update(h, idx, true);
	else {
		if (h->ff_level == 0 &&
		ff_crctype_get(node) == M0_BCT_BTREE_ENC_RAW_HASH)
			crc_size = CRC_VALUE_SIZE;

		key_addr       = ff_key(node, idx);
		val_addr       = ff_val(node, h->ff_used - 1);

		vsize          = ff_valsize(node);
		total_key_size = h->ff_ksize * (h->ff_used - idx - 1);
		total_val_size = (vsize + crc_size) * (h->ff_used - idx - 1);

		m0_memmove(key_addr, key_addr + h->ff_ksize, total_key_size);
		m0_memmove(val_addr + (vsize + crc_size), val_addr,
			total_val_size);
	}
	h->ff_used--;
}

static void ff_set_level(const struct nd *node, uint8_t new_level)
{
	struct ff_head *h = ff_data(node);

	h->ff_level = new_level;
	/** Capture these changes in ff_capture.*/
}

static void ff_set_rec_count(const struct nd *node, uint16_t count)
{
	struct ff_head *h = ff_data(node);

	h->ff_used = count;
}

static void ff_opaque_set(const struct  segaddr *addr, void *opaque)
{
	struct ff_head *h = segaddr_addr(addr);
	h->ff_opaque = opaque;
	/** This change should NEVER be captured.*/
}

static void *ff_opaque_get(const struct segaddr *addr)
{
	struct ff_head *h = segaddr_addr(addr);
	return h->ff_opaque;
}

static bool move_needed(struct nd *src, struct nd *tgt)
{
	if (IS_EMBEDDED_INDIRECT(src))
		return bnode_count_rec(tgt) < bnode_count_rec(src);

	return bnode_space(tgt) > bnode_space(src);
}

static void generic_move(struct nd *src, struct nd *tgt, enum direction dir,
			 int nr)
{
	struct slot  rec;
	struct slot  tmp;
	m0_bcount_t  rec_ksize;
	m0_bcount_t  rec_vsize;
	m0_bcount_t  temp_ksize;
	m0_bcount_t  temp_vsize;
	void        *rec_p_key;
	void        *rec_p_val;
	void        *temp_p_key;
	void        *temp_p_val;
	int          srcidx;
	int          tgtidx;
	int          last_idx_src;
	int          last_idx_tgt;

	rec.s_rec.r_key.k_data = M0_BUFVEC_INIT_BUF(&rec_p_key, &rec_ksize);
	rec.s_rec.r_val        = M0_BUFVEC_INIT_BUF(&rec_p_val, &rec_vsize);

	tmp.s_rec.r_key.k_data = M0_BUFVEC_INIT_BUF(&temp_p_key, &temp_ksize);
	tmp.s_rec.r_val        = M0_BUFVEC_INIT_BUF(&temp_p_val, &temp_vsize);

	M0_PRE(src != tgt);

	last_idx_src = bnode_count_rec(src);
	last_idx_tgt = bnode_count_rec(tgt);

	srcidx = dir == D_LEFT ? 0 : last_idx_src - 1;
	tgtidx = dir == D_LEFT ? last_idx_tgt : 0;
	while (true) {
		if (nr == 0 || (nr == NR_EVEN && !move_needed(src, tgt)) ||
<<<<<<< HEAD
			       (nr == NR_MAX && (srcidx == -1 ||
			       bnode_count_rec(src) == 0)))
=======
		    (nr == NR_MAX && (srcidx == -1 ||
		     bnode_count_rec(src) == 0)))
>>>>>>> 99018160
			break;

		/** Get the record at src index in rec. */
		rec.s_node = src;
		rec.s_idx  = srcidx;
		bnode_rec(&rec);

		/**
		 *  With record from src in rec; check if that record can fit in
		 *  the target node. If yes then make space to host this record
		 *  in target node.
		 */
		rec.s_node = tgt;
		rec.s_idx  = tgtidx;
		if (!bnode_isfit(&rec))
			break;
		bnode_make(&rec);

		/** Get the location in the target node where the record from
		 *  the source node will be copied later
		 */
		tmp.s_node = tgt;
		tmp.s_idx  = tgtidx;
		bnode_rec(&tmp);

		rec.s_node = src;
		rec.s_idx  = srcidx;
		m0_bufvec_copy(&tmp.s_rec.r_key.k_data, &rec.s_rec.r_key.k_data,
			       m0_vec_count(&rec.s_rec.r_key.k_data.ov_vec));
		m0_bufvec_copy(&tmp.s_rec.r_val, &rec.s_rec.r_val,
			       m0_vec_count(&rec.s_rec.r_val.ov_vec));
		bnode_del(src, srcidx);
		if (nr > 0)
			nr--;
		bnode_done(&tmp, true);
		if (dir == D_LEFT)
			tgtidx++;
		else
			srcidx--;
	}
	bnode_seq_cnt_update(src);
	bnode_fix(src);
	bnode_seq_cnt_update(tgt);
	bnode_fix(tgt);
}

static void ff_capture(struct slot *slot, int nr, struct m0_be_tx *tx)
{
	struct ff_head      *h        = ff_data(slot->s_node);
	struct ff_dir_entry *de       = h->ff_kvdir.ffd_dir;
	struct m0_be_seg    *seg      = slot->s_node->n_tree->t_seg;
	m0_bcount_t          hsize    = sizeof(*h) - sizeof(h->ff_opaque);
	int                  crc_size = 0;
	int                  kv_cap_size;

	if (h->ff_level == 0 &&
	    ff_crctype_get(slot->s_node) == M0_BCT_BTREE_ENC_RAW_HASH)
		crc_size = CRC_VALUE_SIZE;
	
	if (IS_EMBEDDED_INDIRECT(slot->s_node)) {
		int de_nr;
		int de_size;

		if (nr == NR_ALL) {
			de_nr       = h->ff_max_recs;
			de_size     = sizeof(struct ff_dir_entry) * de_nr;
			kv_cap_size = h->ff_nsize - sizeof(struct ff_head);

			M0_BTREE_TX_CAPTURE(tx, seg, &de[0], kv_cap_size);
		} else if (nr == NR_NONE) {
			de_nr = h->ff_used - slot->s_idx;
			de_size = sizeof(struct ff_dir_entry) * de_nr;

			if (de_size != 0)
				M0_BTREE_TX_CAPTURE(tx, seg, &de[slot->s_idx],
						    de_size);

			if (h->ff_opaque == NULL)
				hsize += sizeof(h->ff_opaque);
		} else {
			de_nr = h->ff_used == 1 ? h->ff_max_recs :
				(h->ff_used - slot->s_idx);
			de_size = sizeof(struct ff_dir_entry) * de_nr;
			kv_cap_size = h->ff_ksize + ff_valsize(slot->s_node) +
				      crc_size;

			if (h->ff_used == 1)
				M0_BTREE_TX_CAPTURE(tx, seg, &de[0], de_size);
			else
				M0_BTREE_TX_CAPTURE(tx, seg, &de[slot->s_idx],
						    de_size);

			M0_BTREE_TX_CAPTURE(tx, seg,
					    ff_key(slot->s_node, slot->s_idx),
					    kv_cap_size);
		}
	} else {
		/**
		 *  Capture starting from the location where new record may have
		 *  been added or deleted. Capture till the last record. If the
		 *  deleted record was at the end then no records need to be
		 *  captured only the header modifications need to be persisted.
		 */
		if (h->ff_used > slot->s_idx) {
			void *start_key        = ff_key(slot->s_node,
							slot->s_idx);
			void *last_val         = ff_val(slot->s_node,
							h->ff_used - 1);
			int   rec_modify_count = h->ff_used - slot->s_idx;
			int   vsize            = ff_valsize(slot->s_node);
			int   krsize;
			int   vrsize;

			krsize     = h->ff_ksize * rec_modify_count;
			vrsize     = (vsize + crc_size) * rec_modify_count;

			M0_BTREE_TX_CAPTURE(tx, seg, start_key, krsize);
			M0_BTREE_TX_CAPTURE(tx, seg, last_val, vrsize);
		} else if (h->ff_opaque == NULL)
			/**
			 *  This will happen when the node is initialized in which case
			 *  we want to capture the opaque pointer.
			 */
			hsize += sizeof(h->ff_opaque);
	}

	M0_BTREE_TX_CAPTURE(tx, seg, h, hsize);
}

static void ff_node_alloc_credit(const struct nd *node,
				struct m0_be_tx_credit *accum)
{
	int             node_size   = node->n_size;
	int             shift       = __builtin_ffsl(node_size) - 1;

	m0_be_allocator_credit(NULL, M0_BAO_ALLOC_ALIGNED,
			       node_size, shift, accum);
}

static void ff_node_free_credit(const struct nd *node,
				struct m0_be_tx_credit *accum)
{
	int             node_size   = node->n_size;
	int             shift       = __builtin_ffsl(node_size) - 1;
	int             header_size = sizeof(struct ff_head);

	m0_be_allocator_credit(NULL, M0_BAO_FREE_ALIGNED,
			       node_size, shift, accum);

	m0_be_tx_credit_add(accum, &M0_BE_TX_CREDIT(1, header_size));
}

static void ff_rec_put_credit(const struct nd *node, m0_bcount_t ksize,
			      m0_bcount_t vsize,
			      struct m0_be_tx_credit *accum)
{
	int             node_size   = node->n_size;

	m0_be_tx_credit_add(accum, &M0_BE_TX_CREDIT(3, node_size));
}

static void ff_rec_update_credit(const struct nd *node, m0_bcount_t ksize,
				 m0_bcount_t vsize,
				 struct m0_be_tx_credit *accum)
{
	int             node_size   = node->n_size;

	m0_be_tx_credit_add(accum, &M0_BE_TX_CREDIT(3, node_size));
}

static void ff_rec_del_credit(const struct nd *node, m0_bcount_t ksize,
			      m0_bcount_t vsize,
			      struct m0_be_tx_credit *accum)
{
	int             node_size   = node->n_size;

	m0_be_tx_credit_add(accum, &M0_BE_TX_CREDIT(3, node_size));
}

/**
 *  --------------------------------------------
 *  Section END - Fixed Format Node Structure
 *  --------------------------------------------
 */

/**
 *  --------------------------------------------------------
 *  Section START -
 *  Fix Sized Keys and Variable Sized Value Node Structure
 *  ---------------------------------------------------------
 */

/**
 *
 * Node Structure for Fix Sized Keys and Variable Sized Value :
 *
 * Leaf Node Structure :
 *
 * +-----------+----+------+----+------+----+------+------------+----+----+----+
 * |           |    |      |    |      |    |      |            |    |    |    |
 * |           |    |      |    |      |    |      |            |    |    |    |
 * |Node Header| K0 |V0_off| K1 |V1_off| K2 |V2_off| --->  <--- | V2 | V1 | V0 |
 * |           |    |      |    |      |    |      |            |    |    |    |
 * |           |    |      |    |      |    |      |            |    |    |    |
 * +-----------+----+------+----+------+----+------+------------+----+----+----+
 *                      |           |           |               ^    ^    ^
 *                      |           |           |               |    |    |
 *                      |           |           |               |    |    |
 *                      |           |           +---------------+    |    |
 *                      |           |                                |    |
 *                      |           +------------------------------ -+    |
 *                      |                                                 |
 *                      +-------------------------------------------------+
 *
 * The above structure represents the way fixed key size and variable value size
 * node format will get stored in memory.
 *
 * Node can be mainly divided into three region, node header, region for keys
 * and region for values.
 *
 * Node header will contain all the relevant information about the node
 * including node type.
 *
 * The key region will start after the node header region. Keys will be added
 * (from the end of node header region) in the sorted order and each key will be
 * followed with a field containing the byte-offset of the value (within the
 * node). The offset for value will be useful to get absolute address of value
 * associated with that key.
 *
 * The values will be added from the end of the node such that value for the
 * first record will be present at the end of the node. To get the starting
 * address of value at index i, we will add offset associated with ith key to
 * the end address of the node; the size of the value will be difference of
 * offset for value at index i and offset for previous value.
 *
 * In this way, keys (which will also include offset for value) will be added
 * from right to left starting after node header region and value will be added
 * from left to right starting from end of the node.
 *
 *
 * Internal Node Structure:
 *
 * +-----------+----+----+----+--------------------------------+----+----+----+
 * |           |    |    |    |                                |    |    |    |
 * |           |    |    |    |                                |    |    |    |
 * |Node Header| K0 | K1 | K2 | ----->                  <----- | V2 | V1 | V0 |
 * |           |    |    |    |                                |    |    |    |
 * |           |    |    |    |                                |    |    |    |
 * +-----------+----+----+----+--------------------------------+----+----+----+
 *
 * The internal node structure is laid out similar to the leaf node structure.
 * Since the record values in internal nodes are pointers to child nodes all the
 * values are of a constant size; this eliminates the need to maintain an offset
 * to Value close to the corresponding Key as it is done in the leaf node.
 *
 */
/**
 * CRC Support:
 *
 * A btree node consists of node header, keys, values and dictionary(in case
 * of variable key/value size format). Due to bugs in the code, storage bitrot,
 * memory bitrot etc., the btree node can get corrupted. CRC will be used to
 * detect such corruption in the btree node.
 *
 * Common Assumptions:
 *	a. For internal nodes, Motr will calculate CRCs of only keys.
 *	b. For internal nodes, Motr will not calculate CRCs of values instead
 *	sanity checks will verify the validity of values(pointer to child nodes).
 *	c. CRC is updated when a record is added or deleted.
 *	d. While traversing down the tree for the first time for any operation
 *	(get/delete/put), CRC will not be checked.
 *	e. For get and delete operation, if tree traversal reaches leaf node and
 *	does not find the record then tree traversal will be re-initiated with
 *	CRC check on.
 *	f. For insert operation, any corruption in node can result in tree
 *	traversal pointing to wrong memory location. Since CRC is not verified
 *	during tree traversal, we cannot determine if there was any corruption
 *	and the memory location(at the end of tree traversal) is wrong. We have
 *	two options to handle this issue:
 *		i. We do not worry about this issue and add the new record at
 *		whatever location we reach and continue. This is because the
 *		path to the correct location where the record should be inserted
 *		is corrupted anyways and there is no way to recover the original
 *		path leading to the correct location.
 *		ii. We maintain a redundant tree and during traversal from the
 *		root node towards the leaf node we confirm the CRC of every Key
 *		which we encounter. If at any point we discover the Key node is
 *		corrupted then we fix this corrupt Key using the copy from the
 *		redundant tree and continue. This way the btree is corrected
 *		while online and also the record is inserted at the correct
 *		location in the tree.
 *
 * These are the proposals for supporting CRCs in the node:
 *
 * 1. User Provided CRC: The btree user will provide checksum as part of value.
 * The checksum can cover either the value or key+value of the record. The
 * algorithm used for calculating the checksum is known only to the btree user.
 * Motr is agnostic of the checksum details provided by the user. Motr will
 * calculate the CRC of only keys and can store it in either of the following
 * two ways:
 *	a. Motr will checksum all the keys and store checksum in the node header.
 *		i. The checksum is verified when node is loaded from the disk.
 *		ii. The checksum is updated when record is added/deleted.
 *		iii. The checksum is not updated when record is updated since
 *		the keys do not change in update operation.
 *
 *		Pros: Checksum will require less space.
 *		Cons: On record addition/deletion, the CRC needs to be
 *		calculated over all the remaining Keys in the node.
 *
 * +------+----+----+----+----+-------------------------------+----+----+----+
 * |      |CRC |    |    |    |                               |    |    |    |
 * |      +----+    |    |    |                               |    |    |    |
 * |Node Header| K0 | K1 | K2 |  ----->                <----- | V2 | V1 | V0 |
 * |           |    |    |    |                               |    |    |    |
 * |           |    |    |    |                               |    |    |    |
 * +-----------+----+----+----+-------------------------------+----+----+----+
 *
 *	b. Motr will calculate individual checksum for each key and save it next
 *	to the key in the node.
 *		i. Checksum of all the keys are verified when node is loaded
 *		from the disk.
 *		ii. Only the checksum of the newly added key is calculated and
 *		stored after the key.
 *		iii. The checksum is deleted along with the respective deleted
 *		key.
 *		iv. The checksum is not updated when record is updated since
 *		the keys do not change in update operation.
 *
 *		Pros: On record addition/deletion no need to recalculate CRCs.
 *		Cons: Checksums will require more space.
 *
 * +-----------+----+----+----+----+---------------------------+----+----+----+
 * |           |    |    |    |    |                           |    |    |    |
 * |           |    |    |    |    |                           |    |    |    |
 * |Node Header| K0 |CRC0| K1 |CRC1|  ----->            <----- | V2 | V1 | V0 |
 * |           |    |    |    |    |                           |    |    |    |
 * |           |    |    |    |    |                           |    |    |    |
 * +-----------+----+----+----+----+---------------------------+----+----+----+
 *
 * 2. User does not provide checksum in the record. It is the responsibility of
 * Motr to calculate and verify CRC. Motr can use any of the CRC calculator
 * routines to store/verify the CRC. Motr can store CRC in either of the
 * following two ways:
 *	a. Motr will checksum all the keys and values and store in the node
 *	header.
 *		i. The checksum is verified when node is loaded from the disk.
 *		ii. The checksum is updated when record is added/deleted/updated.
 *
 *		Pros: Checksum will require less space.
 *		Cons: On record addition/deletion, whole node needs to be
 *		traversed for calculating CRC of the keys.
 *
 * +------+----+----+----+----+-------------------------------+----+----+----+
 * |      |CRC |    |    |    |                               |    |    |    |
 * |      +----+    |    |    |                               |    |    |    |
 * |Node Header| K0 | K1 | K2 |  ----->                <----- | V2 | V1 | V0 |
 * |           |    |    |    |                               |    |    |    |
 * |           |    |    |    |                               |    |    |    |
 * +-----------+----+----+----+-------------------------------+----+----+----+
 *
 *	b. Motr will calculate individual checksum for each key and save it next
 *	to the key in the node.
 *		i. Checksum of all the keys are verified when node is loaded
 *		from the disk.
 *		ii. Only the checksum of the newly added key is calculated and
 *		stored after the key.
 *		iii. The checksum is deleted along with the respective deleted
 *		key.
 *		iv. The checksum is not updated when record is updated since
 *		the keys do not change in update operation.
 *
 *		Pros: On record addition/deletion no need to recalculate CRCs.
 *		Cons: Checksums will require more space.
 *
 * +-----------+----+----+----+----+---------------------------+----+----+----+
 * |           |    |    |    |    |                           |    |    |    |
 * |           |    |    |    |    |                           |    |    |    |
 * |Node Header| K0 |CRC0| K1 |CRC1|  ----->            <----- | V2 | V1 | V0 |
 * |           |    |    |    |    |                           |    |    |    |
 * |           |    |    |    |    |                           |    |    |    |
 * +-----------+----+----+----+----+---------------------------+----+----+----+
 *
 * 3. User provides the details of the checksum calculator routine to Motr. The
 * checksum calculator routine will be identified by a unique id. User will
 * calculate the checksum by using a routine and share the routine's unique id
 * with Motr. Motr can verify the checksum of the leaf nodes using the checksum
 * calculator(identified by the unique id). CRC will be calculated over both
 * keys and values of the leaf nodes for better integrity.
 *	Pros: As both user and Motr will be using the same checksum calculator
 *	routine, any corruption will be captured at Motr level.
 *
 * 4. User does not include CRC in the record and also does not want Motr to
 * calculate CRC. Btree will save the record as it received from the user.
 *	Pros: The performance can be slightly better as it will remove CRC
 *	storage and calculation.
 *	Cons: Any metadata corruption will result in undefined behavior.
 */

struct fkvv_dir_rec {
	uint32_t key_offset;
	uint32_t val_offset;
	uint32_t key_size;
	uint32_t val_size;/* user provided value size */
	uint32_t alloc_val_size; /* total fragment size*/
};

struct fkvv_head {
	struct m0_format_header  fkvv_fmt;    /*< Node Header */
	struct node_header       fkvv_seg;    /*< Node type information */

	/**
	 * The above 2 structures should always be together with node_header
	 * following the m0_format_header.
	 */
	uint16_t                 fkvv_used;   /*< Count of records */
	uint8_t                  fkvv_level;  /*< Level in Btree */
	uint32_t                 fkvv_dir_offset; /*< Offset pointing to dir */
	uint16_t                 fkvv_dir_entry;
	uint16_t                 fkvv_ksize;  /*< Size of key in bytes */
	uint32_t                 fkvv_nsize;  /*< Node size */
	struct m0_format_footer  fkvv_foot;   /*< Node Footer */
	void                    *fkvv_opaque; /*< opaque data */
	/**
	 *  This space is used to host the Keys and Values upto the size of the
	 *  node
	 */
} M0_XCA_RECORD M0_XCA_DOMAIN(be);

#define OFFSET_SIZE sizeof(uint32_t)

static void fkvv_init(const struct segaddr *addr, int ksize, int vsize,
		      int nsize, uint32_t ntype, uint64_t crc_type,
		      uint64_t addr_type, uint64_t gen, struct m0_fid fid);
static void fkvv_fini(const struct nd *node);
static uint32_t fkvv_crctype_get(const struct nd *node);
static uint32_t fkvv_addrtype_get(const struct nd *node);
static int  fkvv_count_rec(const struct nd *node);
static int  fkvv_space(const struct nd *node);
static int  fkvv_level(const struct nd *node);
static int  fkvv_shift(const struct nd *node);
static int  fkvv_nsize(const struct nd *node);
static int  fkvv_keysize(const struct nd *node);
static int  fkvv_valsize(const struct nd *node);
static int  fkvv_max_ksize(const struct nd *node);
static bool fkvv_isunderflow(const struct nd *node, bool predict);
static bool fkvv_isoverflow(const struct nd *node, int max_ksize,
			    const struct m0_btree_rec *rec);
static void fkvv_fid(const struct nd *node, struct m0_fid *fid);
static void fkvv_rec(struct slot *slot);
static void fkvv_node_key(struct slot *slot);
static void fkvv_child(struct slot *slot, struct segaddr *addr);
static bool fkvv_isfit(struct slot *slot);
static void fkvv_done(struct slot *slot, bool modified);
static void fkvv_make(struct slot *slot);
static bool fkvv_newval_isfit(struct slot *slot, struct m0_btree_rec *old_rec,
			      struct m0_btree_rec *new_rec);
static void fkvv_val_resize(struct slot *slot, int vsize_diff,
			    struct m0_btree_rec *new_rec);
static void fkvv_fix(const struct nd *node);
static void fkvv_cut(const struct nd *node, int idx, int size);
static void fkvv_del(const struct nd *node, int idx);
static void fkvv_set_level(const struct nd *node, uint8_t new_level);
static void fkvv_set_rec_count(const struct nd *node, uint16_t count);
static bool fkvv_invariant(const struct nd *node);
static bool fkvv_expensive_invariant(const struct nd *node);
static bool fkvv_verify(const struct nd *node);
static void fkvv_opaque_set(const struct segaddr *addr, void *opaque);
static void *fkvv_opaque_get(const struct segaddr *addr);
static void fkvv_capture(struct slot *slot, int nr, struct m0_be_tx *tx);
static void fkvv_node_alloc_credit(const struct nd *node,
				   struct m0_be_tx_credit *accum);
static void fkvv_node_free_credit(const struct nd *node,
				  struct m0_be_tx_credit *accum);
static void fkvv_rec_put_credit(const struct nd *node, m0_bcount_t ksize,
				m0_bcount_t vsize,
				struct m0_be_tx_credit *accum);
static void fkvv_rec_update_credit(const struct nd *node, m0_bcount_t ksize,
				   m0_bcount_t vsize,
				   struct m0_be_tx_credit *accum);
static void fkvv_rec_del_credit(const struct nd *node, m0_bcount_t ksize,
				m0_bcount_t vsize,
				struct m0_be_tx_credit *accum);
static int  fkvv_create_delete_credit_size(void);
static const struct node_type fixed_ksize_variable_vsize_format = {
	.nt_id                        = BNT_FIXED_KEYSIZE_VARIABLE_VALUESIZE,
	.nt_name                      = "m0_bnode_fixed_ksize_variable_vsize_format",
	//.nt_tag,
	.nt_init                      = fkvv_init,
	.nt_fini                      = fkvv_fini,
	.nt_crctype_get               = fkvv_crctype_get,
	.nt_addrtype_get              = fkvv_addrtype_get,
	.nt_count_rec                 = fkvv_count_rec,
	.nt_space                     = fkvv_space,
	.nt_level                     = fkvv_level,
	.nt_shift                     = fkvv_shift,
	.nt_nsize                     = fkvv_nsize,
	.nt_keysize                   = fkvv_keysize,
	.nt_valsize                   = fkvv_valsize,
	.nt_max_ksize                 = fkvv_max_ksize,
	.nt_isunderflow               = fkvv_isunderflow,
	.nt_isoverflow                = fkvv_isoverflow,
	.nt_fid                       = fkvv_fid,
	.nt_rec                       = fkvv_rec,
	.nt_key                       = fkvv_node_key,
	.nt_child                     = fkvv_child,
	.nt_isfit                     = fkvv_isfit,
	.nt_done                      = fkvv_done,
	.nt_make                      = fkvv_make,
	.nt_newval_isfit              = fkvv_newval_isfit,
	.nt_val_resize                = fkvv_val_resize,
	.nt_fix                       = fkvv_fix,
	.nt_cut                       = fkvv_cut,
	.nt_del                       = fkvv_del,
	.nt_set_level                 = fkvv_set_level,
	.nt_set_rec_count             = fkvv_set_rec_count,
	.nt_move                      = generic_move,
	.nt_invariant                 = fkvv_invariant,
	.nt_expensive_invariant       = fkvv_expensive_invariant,
	.nt_isvalid                   = segaddr_header_isvalid,
	.nt_verify                    = fkvv_verify,
	.nt_opaque_set                = fkvv_opaque_set,
	.nt_opaque_get                = fkvv_opaque_get,
	.nt_capture                   = fkvv_capture,
	.nt_create_delete_credit_size = fkvv_create_delete_credit_size,
	.nt_node_alloc_credit         = fkvv_node_alloc_credit,
	.nt_node_free_credit          = fkvv_node_free_credit,
	.nt_rec_put_credit            = fkvv_rec_put_credit,
	.nt_rec_update_credit         = fkvv_rec_update_credit,
	.nt_rec_del_credit            = fkvv_rec_del_credit,
};

static struct fkvv_head *fkvv_data(const struct nd *node)
{
	return segaddr_addr(&node->n_addr);
}

static void *fkvv_dir_get(const struct nd *node)
{
	struct fkvv_head    *h   = fkvv_data(node);
	return ((void *)h + sizeof(*h) + h->fkvv_dir_offset);
}

static void fkvv_dir_init(const struct nd *node)
{
	struct fkvv_head    *h = fkvv_data(node);
	struct fkvv_dir_rec *dir;

	h->fkvv_dir_offset  = (h->fkvv_nsize - sizeof(*h))/2;
	h->fkvv_dir_entry   = 1;

	dir = fkvv_dir_get(node);
	dir[0].key_offset     = 0;
	dir[0].key_size       = h->fkvv_dir_offset;
	dir[0].val_offset     = h->fkvv_nsize - sizeof(*h) -
				h->fkvv_dir_offset - sizeof(*dir);
	dir[0].alloc_val_size = dir[0].val_offset;
	dir[0].val_size       = 0;
}

static void fkvv_init(const struct segaddr *addr, int ksize, int vsize,
		      int nsize, uint32_t ntype, uint64_t crc_type,
		      uint64_t addr_type, uint64_t gen, struct m0_fid fid)
{
<<<<<<< HEAD
	struct fkvv_head    *h = segaddr_addr(addr);
=======
	struct fkvv_head    *h    = segaddr_addr(addr);
>>>>>>> 99018160
	struct fkvv_dir_rec *dir;

	M0_PRE(ksize != 0);
	M0_SET0(h);

	h->fkvv_seg.h_crc_type    = crc_type;
	h->fkvv_seg.h_addr_type   = addr_type;
	h->fkvv_dir_offset        = (nsize - sizeof(*h))/2;
	h->fkvv_dir_entry         = 1;
	h->fkvv_ksize             = ksize;
	h->fkvv_nsize             = nsize;
	h->fkvv_seg.h_node_type   = ntype;
	h->fkvv_seg.h_gen         = gen;
	h->fkvv_seg.h_fid         = fid;
	h->fkvv_opaque            = NULL;

	dir  = ((void *)h + sizeof(*h) + h->fkvv_dir_offset);
	dir[0].key_offset     = 0;
	dir[0].key_size       = h->fkvv_dir_offset;
	dir[0].val_offset     = nsize - sizeof(*h) -
				h->fkvv_dir_offset - sizeof(*dir);
	dir[0].alloc_val_size = dir[0].val_offset;
	dir[0].val_size       = 0;

	m0_format_header_pack(&h->fkvv_fmt, &(struct m0_format_tag){
		.ot_version       = M0_BTREE_NODE_FORMAT_VERSION,
		.ot_type          = M0_FORMAT_TYPE_BE_BNODE,
		.ot_footer_offset = offsetof(struct fkvv_head, fkvv_foot)
	});
	m0_format_footer_update(h);

	/**
	 * This is the only time we capture the opaque data of the header. No
	 * other place should the opaque data get captured and written to BE
	 * segment.
	 */
}

static void fkvv_fini(const struct nd *node)
{
	struct fkvv_head *h       = fkvv_data(node);
	m0_format_header_pack(&h->fkvv_fmt, &(struct m0_format_tag){
		.ot_version       = 0,
		.ot_type          = 0,
		.ot_footer_offset = 0
	});

	h->fkvv_fmt.hd_magic = 0;
	h->fkvv_opaque       = NULL;
}

static uint32_t fkvv_crctype_get(const struct nd *node)
{
	struct fkvv_head *h = fkvv_data(node);
	return h->fkvv_seg.h_crc_type;
}

static uint32_t fkvv_addrtype_get(const struct nd *node)
{
	struct fkvv_head *h = fkvv_data(node);
	return h->fkvv_seg.h_addr_type;
}

static int fkvv_count_rec(const struct nd *node)
{
	return fkvv_data(node)->fkvv_used;
}

static uint32_t *fkvv_val_offset_get(const struct nd *node, int idx)
{
	/**
	 * This function will return pointer to the offset of value at given
	 * index @idx.
	 */
	struct fkvv_head *h                 = fkvv_data(node);
	void             *start_addr        = h + 1;
	int               unit_key_rsize    = h->fkvv_ksize + OFFSET_SIZE;
	uint32_t         *p_val_offset;

	M0_PRE(h->fkvv_used > 0 && idx < h->fkvv_used);

	p_val_offset = start_addr + (h->fkvv_ksize + (unit_key_rsize * idx));
	return p_val_offset;
}

static int fkvv_space(const struct nd *node)
{
	struct fkvv_head *h         = fkvv_data(node);
	int               count     = h->fkvv_used;
	int               key_rsize;
	int               val_rsize;

	if (IS_EMBEDDED_INDIRECT(node)) {
		struct fkvv_dir_rec *dir = fkvv_dir_get(node);
		int ksize_avail          = 0;
		int vsize_avail          = 0;
		int i;

		for (i = h->fkvv_used; i < h->fkvv_dir_entry; i++) {
			ksize_avail += dir[i].key_size;
			vsize_avail += dir[i].alloc_val_size;
		}
		return ksize_avail + vsize_avail;
	}

	if (count == 0) {
		key_rsize = 0;
		val_rsize = 0;
	} else {
		if (IS_INTERNAL_NODE(node)) {
			key_rsize = (h->fkvv_ksize) * count;
			val_rsize = INTERNAL_NODE_VALUE_SIZE * count;
		} else {
			key_rsize = (h->fkvv_ksize + OFFSET_SIZE) * count;
			val_rsize = *fkvv_val_offset_get(node, count - 1);
		}
	}
	return h->fkvv_nsize - sizeof *h - key_rsize - val_rsize;
}

static int fkvv_level(const struct nd *node)
{
	return fkvv_data(node)->fkvv_level;
}

static int fkvv_shift(const struct nd *node)
{
	return 0;
}

static int fkvv_nsize(const struct nd *node)
{
	return fkvv_data(node)->fkvv_nsize;
}

static int fkvv_keysize(const struct nd *node)
{
	return fkvv_data(node)->fkvv_ksize;
}

static int fkvv_valsize(const struct nd *node)
{
	/**
	 * This function will return value size present in node. As, the value
	 * size will be not be fixed for fixed key, variable value size format
	 * returning -1.
	*/
	return -1;
}

static int fkvv_max_ksize(const struct nd *node)
{
	return fkvv_data(node)->fkvv_ksize;
}

static bool fkvv_isunderflow(const struct nd *node, bool predict)
{
	int16_t rec_count = fkvv_data(node)->fkvv_used;
	if (predict && rec_count != 0)
		rec_count--;
	return rec_count == 0;
}

/**
 * Return index of directory entry of free fragment where given record can fit.
 * If no such free fragment found, return -1.
 */
static int fkvv_indir_dir_idx_get(const struct nd *node,
				  const struct m0_btree_rec *rec,
				  int *shift)
{
	struct fkvv_head    *h         = fkvv_data(node);
	struct fkvv_dir_rec *dir       = fkvv_dir_get(node);
	uint32_t             req_ksize = m0_vec_count(&rec->r_key.k_data.ov_vec);
	uint32_t             req_vsize = m0_vec_count(&rec->r_val.ov_vec);
	int                  dir_space = sizeof (*dir);
	int                  rec_count = h->fkvv_used;
	int                  dir_count = h->fkvv_dir_entry;
	bool                 rec_space_avail = false;
	int                  out_idx         = -1;
	int                  i;

	if (IS_INTERNAL_NODE(node))
		req_vsize = INTERNAL_NODE_VALUE_SIZE;
	else if (fkvv_crctype_get(node) == M0_BCT_BTREE_ENC_RAW_HASH)
		req_vsize += CRC_VALUE_SIZE;

	/* Try to find best fit fragment*/
	for (i = rec_count; i < dir_count - 1; i++) {
		if (dir[i].key_size >= req_ksize &&
		    dir[i].alloc_val_size >= req_vsize) {
			if (rec_space_avail == false) {
				out_idx = i;
				rec_space_avail = true;
			} else if (dir[i].key_size < dir[out_idx].key_size &&
				   dir[i].alloc_val_size < dir[out_idx].alloc_val_size)
				out_idx = i;
		}
	}
	if (out_idx != -1)
		return out_idx;

	/**
	 * Check if we can insert record in last fragment. In this case we need
	 * to insert new direcory entry. Thus need to consider dir_space.
	 */

	if (dir[dir_count - 1].key_size >= req_ksize &&
	    dir[dir_count - 1].alloc_val_size >= req_vsize + dir_space)
		out_idx = dir_count - 1;
	else if (dir[dir_count - 1].key_size >= req_ksize) {
		/* Check if we can shift directory to left */
		if (dir[dir_count - 1].key_size - req_ksize >=
		    req_vsize + dir_space) {
			if (shift != NULL)
				*shift = -(req_vsize + dir_space);
			out_idx = dir_count - 1;
		}
	} else if (dir[dir_count - 1].alloc_val_size >= req_vsize + dir_space) {
		/* Check if we can shift directory to right */
		if (dir[dir_count - 1].alloc_val_size -
		    (req_vsize + dir_space) >= req_ksize) {
			if (shift != NULL)
				*shift = req_ksize;
			out_idx = dir_count - 1;
		}
	}

	return out_idx;
}

static bool fkvv_indir_isfit(const struct nd *node,
			     const struct m0_btree_rec *rec)
{
	int dir_idx = fkvv_indir_dir_idx_get(node, rec, NULL);
	return dir_idx >= 0;
}

static bool fkvv_isoverflow(const struct nd *node, int max_ksize,
			    const struct m0_btree_rec *rec)
{
	struct fkvv_head *h     = fkvv_data(node);
	m0_bcount_t       vsize;
	int               rsize;

	if (IS_EMBEDDED_INDIRECT(node))
		return !fkvv_indir_isfit(node, rec);

	if (IS_INTERNAL_NODE(node))
		rsize = h->fkvv_ksize + INTERNAL_NODE_VALUE_SIZE;
	else {
		vsize = m0_vec_count(&rec->r_val.ov_vec);
		if (fkvv_crctype_get(node) == M0_BCT_BTREE_ENC_RAW_HASH)
			vsize += CRC_VALUE_SIZE;
		rsize = h->fkvv_ksize + OFFSET_SIZE + vsize;
	}

	return (fkvv_space(node) < rsize) ? true : false;
}

static void fkvv_fid(const struct nd *node, struct m0_fid *fid)
{
	struct fkvv_head *h = fkvv_data(node);
	*fid = h->fkvv_seg.h_fid;
}

static int key_offset_get(const struct nd *node, int idx)
{
	struct fkvv_head *h = fkvv_data(node);

	if (IS_EMBEDDED_INDIRECT(node)){
		struct fkvv_dir_rec *dir = fkvv_dir_get(node);
		return dir[idx].key_offset;
	}

	return (IS_INTERNAL_NODE(node)) ? (h->fkvv_ksize) * idx :
	       (h->fkvv_ksize + OFFSET_SIZE) * idx;
}

static void *fkvv_key(const struct nd *node, int idx)
{
	struct fkvv_head *h              = fkvv_data(node);
	void             *key_start_addr = h + 1;
	int               key_offset;

	M0_PRE(ergo(!(h->fkvv_used == 0 && idx == 0),
		   (0 <= idx && idx <= h->fkvv_used)));

	key_offset = key_offset_get(node, idx);

	return key_start_addr + key_offset;
}

static int val_offset_get(const struct nd *node, int idx)
{
	if (IS_EMBEDDED_INDIRECT(node)) {
		struct fkvv_dir_rec *dir = fkvv_dir_get(node);
		return dir[idx].val_offset;
	}

	return (IS_INTERNAL_NODE(node)) ? INTERNAL_NODE_VALUE_SIZE * (idx + 1) :
	       *(fkvv_val_offset_get(node, idx));
}

static void *fkvv_val(const struct nd *node, int idx)
{
	void             *node_start_addr = fkvv_data(node);
	struct fkvv_head *h               = node_start_addr;
	void             *node_end_addr;
	int               value_offset;

	M0_PRE(ergo(!(h->fkvv_used == 0 && idx == 0),
		   (0 <= idx && idx <= h->fkvv_used)));

	node_end_addr = node_start_addr + h->fkvv_nsize;
	value_offset  = val_offset_get(node, idx);
	return node_end_addr - value_offset;
}

static bool fkvv_rec_is_valid(const struct slot *slot)
{
	struct fkvv_head *h = fkvv_data(slot->s_node);
	m0_bcount_t       ksize;
	m0_bcount_t       vsize;

	ksize = m0_vec_count(&slot->s_rec.r_key.k_data.ov_vec);
	vsize = m0_vec_count(&slot->s_rec.r_val.ov_vec);

	return _0C(ksize == h->fkvv_ksize) &&
	       _0C(ergo(IS_INTERNAL_NODE(slot->s_node),
			vsize == INTERNAL_NODE_VALUE_SIZE));
}

static int fkvv_rec_val_size(const struct nd *node, int idx)
{
	int vsize;

	if (IS_INTERNAL_NODE(node))
		vsize = INTERNAL_NODE_VALUE_SIZE;
	else if (IS_EMBEDDED_INDIRECT(node)) {
		struct fkvv_dir_rec *dir = fkvv_dir_get(node);
		vsize = dir[idx].val_size;
		if (fkvv_crctype_get(node) == M0_BCT_BTREE_ENC_RAW_HASH)
			vsize -= CRC_VALUE_SIZE;
	} else {
		uint32_t *curr_val_offset;
		uint32_t *prev_val_offset;

		curr_val_offset = fkvv_val_offset_get(node, idx);
		if (idx == 0)
			vsize = *curr_val_offset;
		else {
			prev_val_offset = fkvv_val_offset_get(node, idx - 1);
			vsize = *curr_val_offset - *prev_val_offset;
		}
		if (fkvv_crctype_get(node) == M0_BCT_BTREE_ENC_RAW_HASH)
			vsize -= CRC_VALUE_SIZE;
	}
	M0_ASSERT(vsize > 0);
	return vsize;
}

static void fkvv_rec(struct slot *slot)
{
	struct fkvv_head *h = fkvv_data(slot->s_node);
	int ksize;
	int vsize;

	M0_PRE(h->fkvv_used > 0 && slot->s_idx < h->fkvv_used);

	slot->s_rec.r_val.ov_vec.v_nr = 1;
	slot->s_rec.r_val.ov_vec.v_count[0] =
		fkvv_rec_val_size(slot->s_node, slot->s_idx);
	slot->s_rec.r_val.ov_buf[0] = fkvv_val(slot->s_node, slot->s_idx);
	fkvv_node_key(slot);
	ksize = m0_vec_count(&slot->s_rec.r_key.k_data.ov_vec);
	vsize = m0_vec_count(&slot->s_rec.r_val.ov_vec);
	M0_ASSERT(slot->s_rec.r_val.ov_buf[0]>(void*)h);
	M0_ASSERT(slot->s_rec.r_val.ov_buf[0] + vsize <= (void*)h+h->fkvv_nsize);

	M0_ASSERT(slot->s_rec.r_key.k_data.ov_buf[0]>(void*)h);
<<<<<<< HEAD
	M0_ASSERT(slot->s_rec.r_key.k_data.ov_buf[0] + ksize <=
							(void*)h+h->fkvv_nsize);
=======
	M0_ASSERT(slot->s_rec.r_key.k_data.ov_buf[0] + ksize <= (void*)h+h->fkvv_nsize);
>>>>>>> 99018160
	M0_POST(fkvv_rec_is_valid(slot));
}

static void fkvv_node_key(struct slot *slot)
{
	const struct nd  *node = slot->s_node;
	struct fkvv_head *h    = fkvv_data(node);

	M0_PRE(h->fkvv_used > 0 && slot->s_idx < h->fkvv_used);

	slot->s_rec.r_key.k_data.ov_vec.v_nr = 1;
	slot->s_rec.r_key.k_data.ov_vec.v_count[0] = h->fkvv_ksize;
	slot->s_rec.r_key.k_data.ov_buf[0] = fkvv_key(slot->s_node,
						      slot->s_idx);
}

static void fkvv_child(struct slot *slot, struct segaddr *addr)
{
	/**
	 * This function will return the memory address pointing to its child
	 * node. We will call the function fkvv_val() for this purpose.
	 * This function is called for internal nodes.
	 */
	const struct nd  *node = slot->s_node;
	struct fkvv_head *h    = fkvv_data(node);

	M0_PRE(h->fkvv_used > 0 && slot->s_idx < h->fkvv_used);

	*addr = *(struct segaddr *)fkvv_val(node, slot->s_idx);
}

static bool fkvv_isfit(struct slot *slot)
{
	/**
	 * This function will determine if the given record provided by
	 * the slot can be added to the node.
	 */
	struct fkvv_head *h     = fkvv_data(slot->s_node);
	int               vsize = m0_vec_count(&slot->s_rec.r_val.ov_vec);
	int               rsize;

	M0_PRE(fkvv_rec_is_valid(slot));
	if (IS_EMBEDDED_INDIRECT(slot->s_node))
		return fkvv_indir_isfit(slot->s_node, &slot->s_rec);
	if (IS_INTERNAL_NODE(slot->s_node)) {
		M0_ASSERT(vsize == INTERNAL_NODE_VALUE_SIZE);
		rsize = h->fkvv_ksize + vsize;
	} else {
		if (fkvv_crctype_get(slot->s_node) == M0_BCT_BTREE_ENC_RAW_HASH)
			vsize += CRC_VALUE_SIZE;
		rsize = h->fkvv_ksize + OFFSET_SIZE + vsize;
	}
	return rsize <= fkvv_space(slot->s_node);
}

static void fkvv_done(struct slot *slot, bool modified)
{
	/**
	 * After record modification, this function will be used to perform any
	 * post operations, such as CRC calculations.
	 */
	const struct nd  *node = slot->s_node;
	struct fkvv_head *h    = fkvv_data(node);
	void             *val_addr;
	int               vsize;
	uint64_t          calculated_csum;

	if (modified && h->fkvv_level == 0 &&
	    fkvv_crctype_get(node) == M0_BCT_BTREE_ENC_RAW_HASH) {
		val_addr        = fkvv_val(slot->s_node, slot->s_idx);
		vsize           = fkvv_rec_val_size(slot->s_node, slot->s_idx);
		calculated_csum = m0_hash_fnc_fnv1(val_addr, vsize);

		*(uint64_t*)(val_addr + vsize) = calculated_csum;
	}
}

static void fkvv_make_internal(struct slot *slot)
{
	struct fkvv_head *h  = fkvv_data(slot->s_node);
	void             *key_addr;
	void             *val_addr;
	int               total_key_size;
	int               total_val_size;


	if (h->fkvv_used == 0 || slot->s_idx == h->fkvv_used) {
		h->fkvv_used++;
		return;
	}

	key_addr       = fkvv_key(slot->s_node, slot->s_idx);
	val_addr       = fkvv_val(slot->s_node, h->fkvv_used - 1);

	total_key_size = h->fkvv_ksize * (h->fkvv_used - slot->s_idx);
	total_val_size = INTERNAL_NODE_VALUE_SIZE * (h->fkvv_used - slot->s_idx);

	m0_memmove(key_addr + h->fkvv_ksize, key_addr, total_key_size);
	m0_memmove(val_addr - INTERNAL_NODE_VALUE_SIZE, val_addr,
		   total_val_size);

	h->fkvv_used++;
}

static void fkvv_make_leaf(struct slot *slot)
{
	struct fkvv_head *h = fkvv_data(slot->s_node);
	uint32_t         *curr_val_offset;
	uint32_t         *prev_val_offset   = NULL;
	uint32_t         *last_val_offset;
	uint32_t          new_val_offset;
	void             *key_addr;
	void             *val_addr;
	int               unit_key_offset_rsize;
	int               total_key_size;
	int               total_val_size;
	int               new_val_size;
	int               idx       = slot->s_idx;
	int               last_idx  = h->fkvv_used - 1;
	int               i;

	new_val_size =  m0_vec_count(&slot->s_rec.r_val.ov_vec);
	if (fkvv_crctype_get(slot->s_node) == M0_BCT_BTREE_ENC_RAW_HASH)
		new_val_size += CRC_VALUE_SIZE;

	if (slot->s_idx == 0)
		new_val_offset  = new_val_size;
	else {
		prev_val_offset = fkvv_val_offset_get(slot->s_node, idx - 1);
		new_val_offset  = *prev_val_offset + new_val_size;
	}

	if (slot->s_idx == h->fkvv_used) {
		h->fkvv_used++;
		curr_val_offset  = fkvv_val_offset_get(slot->s_node, idx);
		*curr_val_offset = new_val_offset;
		return;
	}

	last_val_offset        = fkvv_val_offset_get(slot->s_node, last_idx);
	unit_key_offset_rsize  = h->fkvv_ksize + OFFSET_SIZE;

	key_addr               = fkvv_key(slot->s_node, idx);
	val_addr               = fkvv_val(slot->s_node, last_idx);

	total_key_size         = (unit_key_offset_rsize) * (h->fkvv_used - idx);
	total_val_size         = (idx == 0) ? *last_val_offset :
				 *last_val_offset - *prev_val_offset;

	m0_memmove(key_addr + unit_key_offset_rsize, key_addr, total_key_size);
	m0_memmove(val_addr - new_val_size, val_addr, total_val_size);

	h->fkvv_used++;

	/* Update offeset values */
	curr_val_offset  = fkvv_val_offset_get(slot->s_node, idx);
	*curr_val_offset = new_val_offset;

	for (i = idx + 1; i < h->fkvv_used; i++) {
		curr_val_offset  = fkvv_val_offset_get(slot->s_node, i);
		*curr_val_offset = *curr_val_offset + new_val_size;
	}
}

static void fkvv_dir_entry_make(const struct nd *node, int idx)
{
	struct fkvv_head    *h   = fkvv_data(node);
	struct fkvv_dir_rec *dir = fkvv_dir_get(node);
	int                  total_size;

	total_size = sizeof(*dir) * (h->fkvv_dir_entry - idx);
	m0_memmove(&dir[idx + 1], &dir[idx], total_size);
}

static void fkvv_dir_entry_delete(const struct nd *node, int idx)
{
	struct fkvv_head *h      = fkvv_data(node);
	struct fkvv_dir_rec *dir = fkvv_dir_get(node);
	int                  total_size;

	total_size = sizeof(*dir) * (h->fkvv_dir_entry - idx - 1);

	m0_memmove(&dir[idx], &dir[idx + 1], total_size);
}

static void fkvv_dir_shift(const struct nd *node, int shift_size)
{
	struct fkvv_head    *h          = fkvv_data(node);
	struct fkvv_dir_rec *dir        = fkvv_dir_get(node);
	int                  total_size = sizeof(*dir) * h->fkvv_dir_entry;
	int                  last_idx   = h->fkvv_dir_entry - 1;

	/* Update last directory entry*/
	dir[last_idx].key_size += shift_size;
	dir[last_idx].alloc_val_size -= shift_size;
	dir[last_idx].val_offset -= shift_size;
	M0_ASSERT(dir[last_idx].val_size == 0);

	/* shift directory*/
	m0_memmove((void *)dir + shift_size, dir, total_size);
	h->fkvv_dir_offset += shift_size;
}

static void fkvv_make_emb_ind(struct slot *slot)
{
	struct fkvv_head    *h = fkvv_data(slot->s_node);
	int ksize              = m0_vec_count(&slot->s_rec.r_key.k_data.ov_vec);
	int vsize              = m0_vec_count(&slot->s_rec.r_val.ov_vec);
	int shift              = 0;
	struct fkvv_dir_rec  dir_entry;
	struct fkvv_dir_rec *dir;
	int                  out_idx;

	M0_PRE(ergo(IS_INTERNAL_NODE(slot->s_node),
		    vsize == INTERNAL_NODE_VALUE_SIZE));
	if (!(IS_INTERNAL_NODE(slot->s_node)) &&
	    fkvv_crctype_get(slot->s_node) == M0_BCT_BTREE_ENC_RAW_HASH)
		vsize += CRC_VALUE_SIZE;


	out_idx = fkvv_indir_dir_idx_get(slot->s_node, &slot->s_rec, &shift);
	M0_ASSERT(out_idx >= 0);
	if (shift != 0) {
		fkvv_dir_shift(slot->s_node, shift);
	}

	dir = fkvv_dir_get(slot->s_node);
	dir_entry.key_offset = dir[out_idx].key_offset;
	dir_entry.key_size   = ksize;
	dir_entry.val_offset = dir[out_idx].val_offset -
			       dir[out_idx].alloc_val_size + vsize;
	dir_entry.val_size   = vsize;

	if (out_idx < h->fkvv_dir_entry - 1) {
		/**
		 * found free fragment(out_idx) is not last free fragment(i.e.
		 * free key region between valid key and  directory and free
		 * value region between directory and valid value).
		 */
		M0_ASSERT(shift == 0);

		dir_entry.alloc_val_size = dir[out_idx].alloc_val_size;
		fkvv_dir_entry_delete(slot->s_node, out_idx);
		h->fkvv_dir_entry--;

		/* insert directory at slot->idx*/
		fkvv_dir_entry_make(slot->s_node, slot->s_idx);
		dir[slot->s_idx] = dir_entry;
		h->fkvv_dir_entry++;

	} else {
		/* Update last free fragment entry and add new dir entry */
		int last_idx;
		fkvv_dir_entry_make(slot->s_node, slot->s_idx);
		dir_entry.alloc_val_size = vsize;
		dir[slot->s_idx] = dir_entry;
		h->fkvv_dir_entry++;

		/* Update last entry */
		last_idx = h->fkvv_dir_entry - 1;
		dir[last_idx].key_offset     += ksize;
		dir[last_idx].key_size       -= ksize;
		dir[last_idx].val_offset     -= sizeof(*dir);
		dir[last_idx].alloc_val_size -= (vsize + sizeof(*dir));
	}

	h->fkvv_used++;
}

static void fkvv_make(struct slot *slot)
{
	if (IS_EMBEDDED_INDIRECT(slot->s_node))
		return fkvv_make_emb_ind(slot);

	(IS_INTERNAL_NODE(slot->s_node)) ? fkvv_make_internal(slot)
					 : fkvv_make_leaf(slot);
}

static bool fkvv_newval_isfit(struct slot *slot, struct m0_btree_rec *old_rec,
			      struct m0_btree_rec *new_rec)
{
	int new_vsize = m0_vec_count(&new_rec->r_val.ov_vec);
	int old_vsize = m0_vec_count(&old_rec->r_val.ov_vec);
	int vsize_diff = new_vsize - old_vsize;

	if (vsize_diff <= 0)
		return true;

	if (IS_EMBEDDED_INDIRECT(slot->s_node))
		return fkvv_indir_isfit(slot->s_node, new_rec);

	if (fkvv_space(slot->s_node) >= vsize_diff)
		return true;
	return false;
}

static void fkvv_val_resize(struct slot *slot, int vsize_diff,
			    struct m0_btree_rec *new_rec)
{
	struct fkvv_head *h = fkvv_data(slot->s_node);
	void             *val_addr;
	uint32_t         *curr_val_offset;
	uint32_t         *last_val_offset;
	int               total_val_size;
	int               i;

	M0_PRE(!IS_INTERNAL_NODE(slot->s_node));
	M0_PRE(slot->s_idx < h->fkvv_used && h->fkvv_used > 0);

	if (IS_EMBEDDED_INDIRECT(slot->s_node)) {
		if (vsize_diff <= 0) {
			struct fkvv_dir_rec *dir = fkvv_dir_get(slot->s_node);
			dir[slot->s_idx].val_offset += vsize_diff;
			dir[slot->s_idx].val_size += vsize_diff;
		} else {
			void *k_addr;
			struct slot new_slot;
			new_slot.s_node = slot->s_node;
			new_slot.s_idx = slot->s_idx;
			new_slot.s_rec = *new_rec;
			fkvv_del(slot->s_node, slot->s_idx);
			fkvv_make(&new_slot);
			/* COPY Key */
			k_addr = fkvv_key(slot->s_node, slot->s_idx);
			m0_memmove(k_addr, new_rec->r_key.k_data.ov_buf[0],
				   h->fkvv_ksize);
		}
		return;
	}

	curr_val_offset = fkvv_val_offset_get(slot->s_node, slot->s_idx);
	last_val_offset = fkvv_val_offset_get(slot->s_node, h->fkvv_used - 1);

	val_addr        = fkvv_val(slot->s_node, h->fkvv_used - 1);
	total_val_size  = *last_val_offset - *curr_val_offset;

	m0_memmove(val_addr - vsize_diff, val_addr, total_val_size);
	for (i = slot->s_idx; i < h->fkvv_used; i++) {
		curr_val_offset  = fkvv_val_offset_get(slot->s_node, i);
		*curr_val_offset = *curr_val_offset + vsize_diff;
	}
}

static void fkvv_fix(const struct nd *node)
{
	struct fkvv_head *h = fkvv_data(node);

	m0_format_footer_update(h);
	/** Capture changes in fkvv_capture */
}

static void fkvv_cut(const struct nd *node, int idx, int size)
{

}

static void fkvv_del_internal(const struct nd *node, int idx)
{
	struct fkvv_head *h     = fkvv_data(node);
	void             *key_addr;
	void             *val_addr;
	int               total_key_size;
	int               total_val_size;

	M0_PRE(h->fkvv_used > 0 && idx < h->fkvv_used);

	if (idx == h->fkvv_used - 1) {
		h->fkvv_used--;
		return;
	}

	key_addr       = fkvv_key(node, idx);
	val_addr       = fkvv_val(node, h->fkvv_used - 1);

	total_key_size = h->fkvv_ksize * (h->fkvv_used - idx - 1);
	total_val_size = INTERNAL_NODE_VALUE_SIZE * (h->fkvv_used - idx - 1);

	m0_memmove(key_addr, key_addr + h->fkvv_ksize, total_key_size);
	m0_memmove(val_addr + INTERNAL_NODE_VALUE_SIZE, val_addr,
		   total_val_size);

	h->fkvv_used--;
}

static void fkvv_del_leaf(const struct nd *node, int idx)
{
	struct fkvv_head *h     = fkvv_data(node);
	int               key_offset_rsize;
	int               value_size;
	void             *key_addr;
	void             *val_addr;
	uint32_t         *curr_val_offset;
	uint32_t         *prev_val_offset;
	uint32_t         *last_val_offset;
	int               total_key_size;
	int               total_val_size;
	int               i;

	M0_PRE(h->fkvv_used > 0 && idx < h->fkvv_used);

	if (idx == h->fkvv_used - 1) {
		h->fkvv_used--;
		return;
	}

	curr_val_offset         = fkvv_val_offset_get(node, idx);
	last_val_offset         = fkvv_val_offset_get(node, h->fkvv_used - 1);
	key_offset_rsize        = h->fkvv_ksize + OFFSET_SIZE;
	if (idx == 0)
		value_size      = *curr_val_offset;
	else {
		prev_val_offset = fkvv_val_offset_get(node, idx - 1);
		value_size      = *curr_val_offset - *prev_val_offset;
	}

	key_addr       = fkvv_key(node, idx);
	val_addr       = fkvv_val(node, h->fkvv_used - 1);

	total_key_size = (key_offset_rsize) * (h->fkvv_used - idx - 1);
	total_val_size = *last_val_offset - *curr_val_offset;

	m0_memmove(key_addr, key_addr + key_offset_rsize, total_key_size);
	m0_memmove(val_addr + value_size, val_addr, total_val_size);

	h->fkvv_used--;

	/* Update value offset */
	for (i = idx; i < h->fkvv_used; i++) {
		curr_val_offset = fkvv_val_offset_get(node, i);
		*curr_val_offset = *curr_val_offset - value_size;
	}
}
static void fkvv_del_emb_ind(const struct nd *node, int idx)
{
	struct fkvv_head    *h         = fkvv_data(node);
	struct fkvv_dir_rec *dir       = fkvv_dir_get(node);
	struct fkvv_dir_rec  dir_entry = dir[idx];
	int free_farg_1                = -1;
	int free_farg_2                = -1;
	int i;

	fkvv_dir_entry_delete(node, idx);
	h->fkvv_used--;
	h->fkvv_dir_entry--;

	/**
	 * Find if there exist any contiguous left key and right value free
	 * fragment which can be merged  dir_entry fragment.
	 */
	for (i = h->fkvv_used; i < h->fkvv_dir_entry; i++) {
		if (dir_entry.key_offset == dir[i].key_offset + dir[i].key_size &&
		    dir_entry.val_offset - dir_entry.val_size == dir[i].val_offset) {
			free_farg_1 = i;
			break;
		}
	}
	if (free_farg_1 != -1) {
		dir[free_farg_1].key_size += dir_entry.key_size;
		dir[free_farg_1].alloc_val_size += dir_entry.alloc_val_size;
		dir[free_farg_1].val_offset += dir_entry.alloc_val_size;
		dir_entry = dir[free_farg_1];
	}

	/**
	 * Find if there exist any contiguous right key and left value free
	 * fragment which can be merged  dir_entry fragment.
	 */
	for (i = h->fkvv_used; i < h->fkvv_dir_entry; i++) {
		if (dir_entry.key_offset + dir_entry.key_size == dir[i].key_offset &&
		    dir[i].val_offset - dir[i].alloc_val_size == dir_entry.val_offset) {
			free_farg_2 = i;
			break;
		}
	}

	if (free_farg_2 != -1) {
		dir[free_farg_2].key_offset -= dir_entry.key_size;
		dir[free_farg_2].key_size += dir_entry.key_size;
		dir[free_farg_2].alloc_val_size += dir_entry.alloc_val_size;
	}


	if (free_farg_2 != -1 && free_farg_1 != -1) {
		fkvv_dir_entry_delete(node, free_farg_1);
		h->fkvv_dir_entry--;
		/* As we deleted two dir entry update last free dir entry */
		dir[h->fkvv_dir_entry - 1].val_offset += (2 *sizeof(*dir));
		dir[h->fkvv_dir_entry - 1].alloc_val_size += (2 * sizeof(*dir));


	} else if (free_farg_2 != -1 || free_farg_1 != -1) {
		/* As we deleted one dir entry update last free dir entry */
		dir[h->fkvv_dir_entry - 1].val_offset += sizeof(*dir);
		dir[h->fkvv_dir_entry - 1].alloc_val_size += sizeof(*dir);

	} else if (free_farg_2 == -1 && free_farg_1 == -1) {
		/**
		 * If no adjecent free fragment found, insert free
		 * fragment(dir_entry) as a last second entry in directory.
		 * Note that last directory entry will always indicate free
		 * fragment between key region and directory(in case of key) and
		 * free fragment directory and start of value region(in case of
		 * value).
		 */
		fkvv_dir_entry_make(node, h->fkvv_dir_entry - 1);
		h->fkvv_dir_entry++;
		dir_entry.val_offset += (dir_entry.alloc_val_size - dir_entry.val_size);
		dir_entry.val_size = 0;
		dir[h->fkvv_dir_entry - 2] = dir_entry;
	}

	if (h->fkvv_used == 0)
		fkvv_dir_init(node);
}

static void fkvv_del(const struct nd *node, int idx)
{
	if (IS_EMBEDDED_INDIRECT(node))
		return fkvv_del_emb_ind(node, idx);
	(IS_INTERNAL_NODE(node)) ? fkvv_del_internal(node, idx)
				 : fkvv_del_leaf(node, idx);
}

static void fkvv_set_level(const struct nd *node, uint8_t new_level)
{
	struct fkvv_head *h = fkvv_data(node);

	h->fkvv_level = new_level;
}

static void fkvv_set_rec_count(const struct nd *node, uint16_t count)
{
	struct fkvv_head *h = fkvv_data(node);

	h->fkvv_used = count;
	if (count == 0)
		fkvv_dir_init(node);
}

static bool fkvv_invariant(const struct nd *node)
{
	const struct fkvv_head *h = fkvv_data(node);

	/* TBD: add check for h_tree_type after initializing it in node_init. */
	return
	_0C(h->fkvv_fmt.hd_magic == M0_FORMAT_HEADER_MAGIC) &&
	_0C(h->fkvv_seg.h_node_type == BNT_FIXED_KEYSIZE_VARIABLE_VALUESIZE) &&
	_0C(h->fkvv_ksize != 0);
}

static bool fkvv_iskey_smaller(const struct nd *node, int cur_key_idx)
{
	struct fkvv_head        *h;
	struct m0_btree_key      key_prev;
	struct m0_btree_key      key_next;
	struct m0_bufvec_cursor  cur_prev;
	struct m0_bufvec_cursor  cur_next;
	void                    *p_key_prev;
	m0_bcount_t              ksize_prev;
	void                    *p_key_next;
	m0_bcount_t              ksize_next;
	int                      diff;
	int                      prev_key_idx = cur_key_idx;
	int                      next_key_idx = cur_key_idx + 1;

	h          = fkvv_data(node);
	ksize_prev = h->fkvv_ksize;
	ksize_next = h->fkvv_ksize;

	key_prev.k_data = M0_BUFVEC_INIT_BUF(&p_key_prev, &ksize_prev);
	key_next.k_data = M0_BUFVEC_INIT_BUF(&p_key_next, &ksize_next);

	p_key_prev = fkvv_key(node, prev_key_idx);
	p_key_next = fkvv_key(node, next_key_idx);

	if (node->n_tree->t_keycmp.rko_keycmp != NULL) {
		diff = node->n_tree->t_keycmp.rko_keycmp(
					      M0_BUFVEC_DATA(&key_prev.k_data),
					      M0_BUFVEC_DATA(&key_next.k_data));
	} else {
		m0_bufvec_cursor_init(&cur_prev, &key_prev.k_data);
		m0_bufvec_cursor_init(&cur_next, &key_next.k_data);
		diff = m0_bufvec_cursor_cmp(&cur_prev, &cur_next);
	}
	if (diff >= 0)
		return false;
	return true;
}

static bool fkvv_expensive_invariant(const struct nd *node)
{
	int count = bnode_count(node);
	return _0C(ergo(count > 1, m0_forall(i, count - 1,
					     fkvv_iskey_smaller(node, i))));
}

static bool fkvv_verify(const struct nd *node)
{
	const struct fkvv_head *h = fkvv_data(node);
	return m0_format_footer_verify(h, true) == 0;
}

static void fkvv_opaque_set(const struct segaddr *addr, void *opaque)
{
	/**
	 * This function saves the opaque data.
	 */
	struct fkvv_head *h = segaddr_addr(addr);
	h->fkvv_opaque = opaque;
	/** This change should NEVER be captured.*/
}

static void *fkvv_opaque_get(const struct segaddr *addr)
{
	/**
	 * This function return the opaque data.
	 */
	struct fkvv_head *h = segaddr_addr(addr);
	return h->fkvv_opaque;
}

/**
 * This function will calculate key and value region size which needs to be
 * captured in transaction.
 */
static void fkvv_capture_krsize_vrsize_cal(struct slot *slot, int *p_krsize,
					   int *p_vrsize)
{
	struct fkvv_head *h                = fkvv_data(slot->s_node);
	int               rec_modify_count = h->fkvv_used - slot->s_idx;

	if (IS_INTERNAL_NODE(slot->s_node)) {
		*p_krsize = h->fkvv_ksize * rec_modify_count;
		*p_vrsize = INTERNAL_NODE_VALUE_SIZE * rec_modify_count;
	} else {
		uint32_t *last_val_offset;
		uint32_t *prev_val_offset;

		*p_krsize = (h->fkvv_ksize + OFFSET_SIZE) * rec_modify_count;

		last_val_offset = fkvv_val_offset_get(slot->s_node,
						      h->fkvv_used - 1);
		if (slot->s_idx == 0) {
			*p_vrsize = *last_val_offset;
		} else {
			prev_val_offset = fkvv_val_offset_get(slot->s_node,
							      slot->s_idx - 1);
			*p_vrsize = *last_val_offset - *prev_val_offset;
		}
	}
}

static void fkvv_capture(struct slot *slot, int nr, struct m0_be_tx *tx)
{
	/**
	 * This function will capture the data in node segment.
	 */
	struct fkvv_head   *h         = fkvv_data(slot->s_node);
	struct m0_be_seg   *seg       = slot->s_node->n_tree->t_seg;
	m0_bcount_t         hsize     = sizeof(*h) - sizeof(h->fkvv_opaque);
	void               *start_key;
	void               *last_val;

	if (IS_EMBEDDED_INDIRECT(slot->s_node)) {
		/* capture dir */
		struct fkvv_dir_rec *dir = fkvv_dir_get(slot->s_node);
		M0_BTREE_TX_CAPTURE(tx, seg, dir, sizeof(*dir) * h->fkvv_dir_entry);

		if (nr == NR_ALL) {
			int  krsize;
			int vrsize;
			M0_ASSERT(slot->s_idx == 0);

			krsize = h->fkvv_ksize * h->fkvv_used;
			vrsize = val_offset_get(slot->s_node, h->fkvv_used - 1);

			start_key = fkvv_key(slot->s_node, 0);
			last_val  = fkvv_val(slot->s_node, h->fkvv_used - 1);

			M0_BTREE_TX_CAPTURE(tx, seg, start_key, krsize);
			M0_BTREE_TX_CAPTURE(tx, seg, last_val, vrsize);
		} else if (nr == NR_NONE) {
			if (h->fkvv_opaque == NULL)
				hsize += sizeof(h->fkvv_opaque);
		} else {
			int  krsize;
			int  vrsize;

			start_key = fkvv_key(slot->s_node, slot->s_idx);
			last_val  = fkvv_val(slot->s_node, slot->s_idx);
			krsize = h->fkvv_ksize;
			vrsize = fkvv_rec_val_size(slot->s_node, slot->s_idx);
			if (fkvv_crctype_get(slot->s_node) == M0_BCT_BTREE_ENC_RAW_HASH)
				vrsize += CRC_VALUE_SIZE;
			M0_BTREE_TX_CAPTURE(tx, seg, start_key, krsize);
			M0_BTREE_TX_CAPTURE(tx, seg, last_val, vrsize);
		}
		M0_BTREE_TX_CAPTURE(tx, seg, h, hsize);
		return;
	}

	if (h->fkvv_used > slot->s_idx) {
		int  krsize;
		int  vrsize;
		int *p_krsize = &krsize;
		int *p_vrsize = &vrsize;

		start_key = fkvv_key(slot->s_node, slot->s_idx);
		last_val  = fkvv_val(slot->s_node, h->fkvv_used - 1);

		fkvv_capture_krsize_vrsize_cal(slot, p_krsize, p_vrsize);

		M0_BTREE_TX_CAPTURE(tx, seg, start_key, krsize);
		M0_BTREE_TX_CAPTURE(tx, seg, last_val, vrsize);

	} else if (h->fkvv_opaque == NULL)
		hsize += sizeof(h->fkvv_opaque);

	M0_BTREE_TX_CAPTURE(tx, seg, h, hsize);
}

static int fkvv_create_delete_credit_size(void)
{
	struct fkvv_head *h;
	return sizeof(*h) + sizeof(struct fkvv_dir_rec);
}


static void fkvv_node_alloc_credit(const struct nd *node,
				struct m0_be_tx_credit *accum)
{
	int             node_size   = node->n_size;
	int             shift       = __builtin_ffsl(node_size) - 1;

	m0_be_allocator_credit(NULL, M0_BAO_ALLOC_ALIGNED,
			       node_size, shift, accum);
}

static void fkvv_node_free_credit(const struct nd *node,
				  struct m0_be_tx_credit *accum)
{
	int             node_size   = node->n_size;
	int             shift       = __builtin_ffsl(node_size) - 1;
	int             header_size = sizeof(struct fkvv_head);

	m0_be_allocator_credit(NULL, M0_BAO_FREE_ALIGNED,
			       node_size, shift, accum);

	m0_be_tx_credit_add(accum, &M0_BE_TX_CREDIT(1, header_size));
}

static void fkvv_rec_put_credit(const struct nd *node, m0_bcount_t ksize,
			        m0_bcount_t vsize,
				struct m0_be_tx_credit *accum)
{
	int             node_size   = node->n_size;

	m0_be_tx_credit_add(accum, &M0_BE_TX_CREDIT(4, node_size));
}

static void fkvv_rec_update_credit(const struct nd *node, m0_bcount_t ksize,
				   m0_bcount_t vsize,
				   struct m0_be_tx_credit *accum)
{
	int             node_size   = node->n_size;

	m0_be_tx_credit_add(accum, &M0_BE_TX_CREDIT(4, node_size));
}

static void fkvv_rec_del_credit(const struct nd *node, m0_bcount_t ksize,
				m0_bcount_t vsize,
				struct m0_be_tx_credit *accum)
{
	int             node_size   = node->n_size;

	m0_be_tx_credit_add(accum, &M0_BE_TX_CREDIT(4, node_size));
}

/**
 *  --------------------------------------------------------
 *  Section END -
 *  Fixed Sized Keys and Variable Sized Value Node Structure
 *  ---------------------------------------------------------
 */

/**
 *  --------------------------------------------
 *  Section START -
 *  Variable Sized Keys and Values Node Structure
 *  --------------------------------------------
 *
 * Internal node structure
 *
 * +----------+----+------+----+----------------+----+----+----+----+----+----+
 * |          |    |      |    |                |    |    |    |    |    |    |
 * | Node Hdr | K0 |  K1  | K2 +-->          <--+ K2 | V2 | K1 | V1 | K0 | V0 |
 * |          |    |      |    |                | Off|    | Off|    | Off|    |
 * +----------+----+------+----+-----------------+++--------+++-------+++-----+
 *                 ^      ^    ^                  |          |         |
 *                 |      |    |                  |          |         |
 *                 +------+----+------------------+----------+---------+
 *                        |    |                  |          |
 *                        +----+------------------+----------+
 *                             |                  |
 *                             +------------------+
 *
 * For the internal nodes, the above structure is used.
 * The internal nodes will have keys of variable size whereas the values will be
 * of fixed size as they are pointers to child nodes.
 * The Keys will be added starting from the end of the node header in an
 * increasing order whereas the Values will be added starting from the end of
 * the node where each value will be preceded by the offset pointing to the
 * end of the Key associated with that particular Value.
 * Using this structure, the overhead of maintaining a directory is reduced.
 *
 *
 * Leaf node structure
 *
 *                        +--------------------------+
 *                        |                          |
 *                 +------+-----------------------+  |
 *                 |      |                       |  |
 *             +---+------+-------------------+   |  |
 *             |   |      |                   |   |  |
 *             v   v      v                   |   |  | DIR                    16   11       3  0
 * +----------+--+----+--------+-------------++-+-++-++--+--+--+--------------+----+--------+--+
 * |          |  |    |        |             |  |  |  |  |  |  |              |    |        |  |
 * | Node Hdr |K0| K1 |   K2   |         +-->+--+--+--+--+--+--+              | V2 |   V1   |V0|
 * |          |  |    |        |         |   |  |  |  |  |  |  |              |    |        |  |
 * +--------+-+--+----+--------+---------+---++-++-++-+--+--+--+--------------+----+--------+--+
 *          | 0  5    12                 |    |  |  |                           ^       ^     ^
 *          +----------------------------+    |  |  |                           |       |     |
 *                                            +--+--+---------------------------+-------+-----+
 *                                               |  |                           |       |
 *                                               +--+---------------------------+-------+
 *                                                  |                           |
 *                                                  +---------------------------+
 *
 *
 *
 *  The above structure represents the way variable sized keys and values are
 *  stored in memory.
 *  Node Hdr or Node Header will store all the relevant info regarding this node
 *  type.
 *  The Keys will be added starting from the end of the node header in an
 *  increasing order whereas the Values will be added starting from the end of
 *  the node such that the Value of the first record will be at the extreme
 *  right, the Value for the second record to the left of the Value of the
 *  first record and so on.
 *  This way the Keys start populating from the left of the node (after the
 *  Node Header) while the Values start populating from the right of the node.
 *  As the records get added the empty space between the Keys list and the
 *  Values list starts to shrink.
 *
 *  Additionally, we will maintain a directory in the central region of the node
 *  which will contain the offsets to identify the address of the particular
 *  key and value.
 *  This Directory starts in the center of the empty space between Keys and
 *  Values and will float in this region so that if addition of the new record
 *  causes either Key or Value to overwrite the Directory then the Directory
 *  will need to be shifted to make space for the incoming Key/Value;
 *  accordingly the Directory pointer in the Node Header will be updated. If no
 *  space exists to add the new Record then an Overflow has happened and the new
 *  record cannot be inserted in this node. The credit calculations for the
 *  addition of the Record need to account for the moving of this Directory.
 *
 * CRC SUPPORT FOR VARIABLE SIZED KEY AND VALUE NODE FORMAT:
 * 1. CRC ENCODED BY USER:
 * The CRC will be embedded in the Value field as the last word of Value. The
 * CRC type provided by the user will be used to identify functions for CRC
 * calculation and the same will be used for CRC verification. Verification
 * of CRC will be done whenever the node descriptor is loaded from the storage.
 *
 * 2. CRC ENCODED BY BTREE:
 * CRC will be calculated and updated in the record by BTree module when a
 * record is inserted or updated.This CRC will be placed at the end of Value.
 * Verification of CRC will be done whenever the node descriptor is loaded from
 * the storage.
 *
 * Note that, CRC can not be embedded in the directory structure as whole
 * directory will be captured for every update operation even if there is no
 * change for most of the records.
 *
 */
#define INT_OFFSET sizeof(uint32_t)

static void vkvv_init(const struct segaddr *addr, int ksize, int vsize,
		      int nsize, uint32_t ntype, uint64_t crc_type,
		       uint64_t addr_type, uint64_t gen, struct m0_fid fid);
static void vkvv_fini(const struct nd *node);
static uint32_t vkvv_crctype_get(const struct nd *node);
static uint32_t vkvv_addrtype_get(const struct nd *node);
static int  vkvv_count_rec(const struct nd *node);
static int  vkvv_space(const struct nd *node);
static int  vkvv_level(const struct nd *node);
static int  vkvv_shift(const struct nd *node);
static int  vkvv_nsize(const struct nd *node);
static int  vkvv_keysize(const struct nd *node);
static int  vkvv_valsize(const struct nd *node);
static int  vkvv_max_ksize(const struct nd *node);
static bool vkvv_isunderflow(const struct nd *node, bool predict);
static bool vkvv_isoverflow(const struct nd *node, int max_ksize,
			    const struct m0_btree_rec *rec);
static void vkvv_fid(const struct nd *node, struct m0_fid *fid);
static void vkvv_rec(struct slot *slot);
static void vkvv_node_key(struct slot *slot);
static void vkvv_child(struct slot *slot, struct segaddr *addr);
static bool vkvv_isfit(struct slot *slot);
static void vkvv_done(struct slot *slot, bool modified);
static void vkvv_make(struct slot *slot);
static bool vkvv_newval_isfit(struct slot *slot, struct m0_btree_rec *old_rec,
			      struct m0_btree_rec *new_rec);
static void vkvv_val_resize(struct slot *slot, int vsize_diff,
			    struct m0_btree_rec *new_rec);
static void vkvv_fix(const struct nd *node);
static void vkvv_cut(const struct nd *node, int idx, int size);
static void vkvv_del(const struct nd *node, int idx);
static void vkvv_set_level(const struct nd *node, uint8_t new_level);
static void vkvv_set_rec_count(const struct nd *node, uint16_t count);
static bool vkvv_invariant(const struct nd *node);
static bool vkvv_expensive_invariant(const struct nd *node);
static bool vkvv_verify(const struct nd *node);
static void vkvv_opaque_set(const struct segaddr *addr, void *opaque);
static void *vkvv_opaque_get(const struct segaddr *addr);
static void vkvv_capture(struct slot *slot, int nr, struct m0_be_tx *tx);
static int  vkvv_create_delete_credit_size(void);
static void vkvv_node_alloc_credit(const struct nd *node,
				struct m0_be_tx_credit *accum);
static void vkvv_node_free_credit(const struct nd *node,
				struct m0_be_tx_credit *accum);
static void vkvv_rec_put_credit(const struct nd *node, m0_bcount_t ksize,
			      m0_bcount_t vsize,
			      struct m0_be_tx_credit *accum);
static void vkvv_rec_update_credit(const struct nd *node, m0_bcount_t ksize,
				 m0_bcount_t vsize,
				 struct m0_be_tx_credit *accum);
static void vkvv_rec_del_credit(const struct nd *node, m0_bcount_t ksize,
			      m0_bcount_t vsize,
			      struct m0_be_tx_credit *accum);

static const struct node_type variable_kv_format = {
	.nt_id                        = BNT_VARIABLE_KEYSIZE_VARIABLE_VALUESIZE,
	.nt_name                      = "m0_bnode_variable_kv_size_format",
	.nt_init                      = vkvv_init,
	.nt_fini                      = vkvv_fini,
	.nt_crctype_get               = vkvv_crctype_get,
	.nt_addrtype_get              = vkvv_addrtype_get,
	.nt_count_rec                 = vkvv_count_rec,
	.nt_space                     = vkvv_space,
	.nt_level                     = vkvv_level,
	.nt_shift                     = vkvv_shift,
	.nt_nsize                     = vkvv_nsize,
	.nt_keysize                   = vkvv_keysize,
	.nt_valsize                   = vkvv_valsize,
	.nt_max_ksize                 = vkvv_max_ksize,
	.nt_isunderflow               = vkvv_isunderflow,
	.nt_isoverflow                = vkvv_isoverflow,
	.nt_fid                       = vkvv_fid,
	.nt_rec                       = vkvv_rec,
	.nt_key                       = vkvv_node_key,
	.nt_child                     = vkvv_child,
	.nt_isfit                     = vkvv_isfit,
	.nt_done                      = vkvv_done,
	.nt_make                      = vkvv_make,
	.nt_newval_isfit              = vkvv_newval_isfit,
	.nt_val_resize                = vkvv_val_resize,
	.nt_fix                       = vkvv_fix,
	.nt_cut                       = vkvv_cut,
	.nt_del                       = vkvv_del,
	.nt_set_level                 = vkvv_set_level,
	.nt_set_rec_count             = vkvv_set_rec_count,
	.nt_move                      = generic_move,
	.nt_invariant                 = vkvv_invariant,
	.nt_expensive_invariant       = vkvv_expensive_invariant,
	.nt_isvalid                   = segaddr_header_isvalid,
	.nt_verify                    = vkvv_verify,
	.nt_opaque_set                = vkvv_opaque_set,
	.nt_opaque_get                = vkvv_opaque_get,
	.nt_capture                   = vkvv_capture,
	.nt_create_delete_credit_size = vkvv_create_delete_credit_size,
	.nt_node_alloc_credit         = vkvv_node_alloc_credit,
	.nt_node_free_credit          = vkvv_node_free_credit,
	.nt_rec_put_credit            = vkvv_rec_put_credit,
	.nt_rec_update_credit         = vkvv_rec_update_credit,
	.nt_rec_del_credit            = vkvv_rec_del_credit,
	//.nt_node_free_credits         = NULL,
	/* .nt_ksize_get          = ff_ksize_get, */
	/* .nt_valsize_get        = ff_valsize_get, */
};

struct dir_rec {
	uint32_t key_offset;
	uint32_t val_offset;
};
struct vkvv_head {
	struct m0_format_header  vkvv_fmt;        /*< Node Header */
	struct node_header       vkvv_seg;        /*< Node type information */
	/**
	 * The above 2 structures should always be together with node_header
	 * following the m0_format_header.
	 */

	uint16_t                 vkvv_used;       /*< Count of records */
	uint8_t                  vkvv_level;      /*< Level in Btree */
	uint32_t                 vkvv_dir_offset; /*< Offset pointing to dir */
	uint32_t                 vkvv_nsize;      /*< Node size */
	uint32_t                 vkvv_max_ksize;  /*< Max key size */

	struct m0_format_footer  vkvv_foot;       /*< Node Footer */
	void                    *vkvv_opaque;     /*< opaque data */
	/**
	 *  This space is used to host the Keys, Values and Directory upto the
	 *  size of the node.
	 */
} M0_XCA_RECORD M0_XCA_DOMAIN(be);

static struct vkvv_head *vkvv_data(const struct nd *node)
{
	return segaddr_addr(&node->n_addr);
}

/**
 * @brief This function returns the size occupied by each value entry for
 *        internal node.
 */
static uint32_t vkvv_get_vspace(void)
{
	return sizeof(void *) + INT_OFFSET;
}

/**
 * @brief  This function will do all the initialisations. Here, it
 *         will call a function to return the offset for the directory
 *         present in the middle of the node memory for leaf nodes.
 */
static void vkvv_init(const struct segaddr *addr, int ksize, int vsize,
		      int nsize, uint32_t ntype, uint64_t crc_type,
<<<<<<< HEAD
		       uint64_t addr_type, uint64_t gen, struct m0_fid fid)
=======
		      uint64_t addr_type, uint64_t gen, struct m0_fid fid)
>>>>>>> 99018160
{
	struct vkvv_head *h     = segaddr_addr(addr);
	M0_SET0(h);

	h->vkvv_seg.h_crc_type  = crc_type;
	h->vkvv_dir_offset      = (nsize - sizeof(*h))/2;
	h->vkvv_nsize           = nsize;
	h->vkvv_seg.h_node_type = ntype;
	h->vkvv_seg.h_gen       = gen;
	h->vkvv_seg.h_fid       = fid;
	h->vkvv_opaque          = NULL;
	h->vkvv_max_ksize       = 0;

	m0_format_header_pack(&h->vkvv_fmt, &(struct m0_format_tag){
		.ot_version       = M0_BTREE_NODE_FORMAT_VERSION,
		.ot_type          = M0_FORMAT_TYPE_BE_BNODE,
		.ot_footer_offset = offsetof(struct vkvv_head, vkvv_foot)
	});
	m0_format_footer_update(h);
}

/**
 * @brief This function will do all the finalisations in the header.
 */
static void vkvv_fini(const struct nd *node)
{
	struct vkvv_head *h = vkvv_data(node);
	m0_format_header_pack(&h->vkvv_fmt, &(struct m0_format_tag){
		.ot_version       = 0,
		.ot_type          = 0,
		.ot_footer_offset = 0
	});

	h->vkvv_fmt.hd_magic = 0;
	h->vkvv_opaque       = NULL;
}

static uint32_t vkvv_crctype_get(const struct nd *node)
{
	struct vkvv_head *h = vkvv_data(node);
	return h->vkvv_seg.h_crc_type;
}

static uint32_t vkvv_addrtype_get(const struct nd *node)
{
	struct vkvv_head *h = vkvv_data(node);
	return h->vkvv_seg.h_addr_type;
}

/**
 * @brief This function returns the offset pointing to the end of key for
 *        internal nodes.
 */
static uint32_t *vkvv_get_key_offset(const struct nd *node, int idx)
{
	struct vkvv_head *h          = vkvv_data(node);
	uint32_t          vspace     = vkvv_get_vspace();
	uint32_t          size       = h->vkvv_nsize;
	void             *start_addr = (void*)h + size - vspace;
	uint32_t         *offset;

	offset = start_addr - vspace * idx;
	return offset;
}

/**
 * @brief This function returns the directory address for leaf node.
 */
static struct dir_rec *vkvv_get_dir_addr(const struct nd *node)
{
	struct vkvv_head *h = vkvv_data(node);
	return ((void *)h + sizeof(*h) + h->vkvv_dir_offset);
}

/**
 * @brief This function returns the count of values in the node space.
 *        It is achieved using the vkvv_used variable.
 */
static int  vkvv_count_rec(const struct nd *node)
{
	return vkvv_data(node)->vkvv_used;
}

/**
 * @brief This function returns the space(in bytes) available in the
 *        node. This can be achieved by maintaining an entry in the
 *        directory of the next location where upcoming KV will be
 *        added. Using this entry, we can calculate the available
 *        space.
 */
static int  vkvv_space(const struct nd *node)
{
	struct vkvv_head      *h          = vkvv_data(node);
	uint32_t               total_size = h->vkvv_nsize;

	uint32_t               size_of_all_keys;
	uint32_t               size_of_all_values;
	uint32_t               available_size;
	struct dir_rec        *dir_entry;
	uint32_t               dir_size;
	uint32_t              *offset;

	if (h->vkvv_level == 0) {
		dir_entry = vkvv_get_dir_addr(node);
		dir_size  = (sizeof(struct dir_rec)) * (h->vkvv_used + 1);
		if (h->vkvv_used == 0){
			size_of_all_keys   = 0;
			size_of_all_values = 0;
		} else {
			size_of_all_keys   = dir_entry[h->vkvv_used].key_offset;
			size_of_all_values = dir_entry[h->vkvv_used].val_offset;
		}
		available_size = total_size - sizeof(*h) - dir_size -
				 size_of_all_keys - size_of_all_values;
	} else {
		if (h->vkvv_used == 0)
			size_of_all_keys = 0;
		else {
			offset = vkvv_get_key_offset(node, h->vkvv_used - 1);
			size_of_all_keys = *offset;
		}

		size_of_all_values = vkvv_get_vspace() * h->vkvv_used;
		available_size     = total_size - sizeof(*h) -
				     size_of_all_values - size_of_all_keys;
	}

	return available_size;
}

/**
 * @brief This function will return the vkvv_shift from node_header.
 */
static int  vkvv_shift(const struct nd *node)
{
	return 0;
}

/**
 * @brief This function will return the vkvv_nsize from node_header.
 */
static int vkvv_nsize(const struct nd *node)
{
	return vkvv_data(node)->vkvv_nsize;
}

/**
 * @brief This function will return the vkvv_level from node_header.
 */
static int  vkvv_level(const struct nd *node)
{
	return vkvv_data(node)->vkvv_level;
}

/**
 * @brief This function will return the -1 as the key size because all
 *        the keys, for leaf or internal node, will be of variable size.
 */
static int  vkvv_keysize(const struct nd *node)
{
	return -1;
}

static int  vkvv_max_ksize(const struct nd *node)
{
	return vkvv_data(node)->vkvv_max_ksize;;
}

/**
 * @brief This function will return the -1 as the value size for leaf
 *        nodes because the values are of variable size. Whereas for
 *        internal nodes, the values will essentially be pointers to the
 *        child nodes which will have a constant size.
 */
static int  vkvv_valsize(const struct nd *node)
{
	if (vkvv_level(node) != 0)
		return sizeof(void *);
	else
		return -1;
}

/**
 * @brief This function will identify the possibility of underflow
 *        while adding a new record. We need to check if ff_used will
 *        become 0 or not.
 */
static bool vkvv_isunderflow(const struct nd *node, bool predict)
{
	int16_t rec_count = vkvv_data(node)->vkvv_used;
	if (predict && rec_count != 0)
		rec_count--;
	return  rec_count == 0;
}

/**
 * @brief This function will identify the possibility of overflow
 *        while adding a new record.
 */
static bool vkvv_isoverflow(const struct nd *node, int max_ksize,
			    const struct m0_btree_rec *rec)
{
	m0_bcount_t vsize;
	m0_bcount_t ksize;
	uint16_t    dir_entry;

	if (vkvv_level(node) == 0) {
		ksize     = m0_vec_count(&rec->r_key.k_data.ov_vec);
		vsize     = m0_vec_count(&rec->r_val.ov_vec);
		dir_entry = sizeof(struct dir_rec);
		if (vkvv_crctype_get(node) == M0_BCT_BTREE_ENC_RAW_HASH)
			vsize += CRC_VALUE_SIZE;
	} else {
		m0_bcount_t rec_ksize = m0_vec_count(&rec->r_key.k_data.ov_vec);
		ksize     = sizeof(uint64_t);
		ksize    += rec_ksize > max_ksize ? rec_ksize : max_ksize;
		vsize     = vkvv_get_vspace();
		dir_entry = 0;
	}
	return (ksize + vsize + dir_entry < vkvv_space(node)) ? false : true;
}

static void vkvv_fid(const struct nd *node, struct m0_fid *fid)
{
	struct vkvv_head *h   = vkvv_data(node);
	*fid = h->vkvv_seg.h_fid;
}

static uint32_t vkvv_lnode_rec_key_size(const struct nd *node, int idx)
{
	struct dir_rec *dir_entry = vkvv_get_dir_addr(node);

	return dir_entry[idx + 1].key_offset - dir_entry[idx].key_offset;
}

static uint32_t vkvv_inode_rec_key_size(const struct nd *node, int idx)
{
	uint32_t *offset;
	uint32_t *prev_offset;

	if (idx == 0) {
		offset = vkvv_get_key_offset(node, idx);
		return *offset;
	} else {
		offset      = vkvv_get_key_offset(node, idx);
		prev_offset = vkvv_get_key_offset(node, idx - 1);
		return (*offset - *prev_offset);
	}
}

/**
 * @brief This function is used to get the size of the key at the given
 *        index. This can be achieved by checking the difference in
 *        offsets of the current key and the key immediately after it.
 */
static uint32_t vkvv_rec_key_size(const struct nd *node, int idx)
{
	struct vkvv_head *h = vkvv_data(node);
	if (h->vkvv_level == 0)
		return vkvv_lnode_rec_key_size(node, idx);
	else
		return vkvv_inode_rec_key_size(node, idx);
}

static uint32_t vkvv_lnode_rec_val_size(const struct nd *node, int idx)
{
	struct dir_rec *dir_entry = vkvv_get_dir_addr(node);

	return dir_entry[idx + 1].val_offset - dir_entry[idx].val_offset;
}

/**
 * @brief This function is used to get the size of the value at the
 *        given index. This can be achieved by checking the difference
 *        in offsets of the current key and the key immediately after
 *        it for leaf nodes, and since values have a constant size for internal
 *        nodes, we will return that particular value.
 */
static uint32_t vkvv_rec_val_size(const struct nd *node, int idx)
{
	struct vkvv_head *h = vkvv_data(node);
	if (h->vkvv_level == 0) {
		int vsize = vkvv_lnode_rec_val_size(node, idx);
		return vkvv_crctype_get(node) == M0_BCT_BTREE_ENC_RAW_HASH ?
		       vsize - CRC_VALUE_SIZE : vsize;
	} else
		return vkvv_valsize(node);
}

static void *vkvv_lnode_key(const struct nd *node, int idx)
{
	struct vkvv_head *h         = vkvv_data(node);
	struct dir_rec   *dir_entry = vkvv_get_dir_addr(node);

	return ((void*)h + sizeof(*h) + dir_entry[idx].key_offset);
}

static void *vkvv_inode_key(const struct nd *node, int idx)
{
	struct vkvv_head *h = vkvv_data(node);
	uint32_t         *offset;

	if (idx == 0)
		return ((void*)h + sizeof(*h));
	else {
		offset = vkvv_get_key_offset(node, idx - 1);
		return ((void*)h + sizeof(*h) + *offset);
	}
}

/**
 * @brief Return the memory address pointing to key space.
 */
static void *vkvv_key(const struct nd *node, int idx)
{
	if (vkvv_level(node) == 0)
		return vkvv_lnode_key(node, idx);
	else
		return vkvv_inode_key(node, idx);
}

static void *vkvv_lnode_val(const struct nd *node, int idx)
{
	struct vkvv_head *h         = vkvv_data(node);
	int               size      = h->vkvv_nsize;
	struct dir_rec   *dir_entry = vkvv_get_dir_addr(node);

	return ((void*)h + size - dir_entry[idx].val_offset);
}

static void *vkvv_inode_val(const struct nd *node, int idx)
{
	struct vkvv_head *h      = vkvv_data(node);
	uint32_t          size   = h->vkvv_nsize;
	uint32_t          vspace = vkvv_get_vspace();

	return ((void*)h + size - vspace * idx + INT_OFFSET);
}

/**
 * @brief Return the memory address pointing to value space.
 */
static void *vkvv_val(const struct nd *node, int idx)
{
	if (vkvv_level(node) == 0)
		return vkvv_lnode_val(node, idx);
	else
		return vkvv_inode_val(node, idx);
}

/**
 * @brief This function will fill the provided slot with its key and
 *        value based on the index provided.
 *        vkvv_key() functions should be used to get the
 *        memory address pointing to key and val.
 *        vkvv_keysize() functions should be used to
 *        fill the v_count parameter of the slot vector.
 */
static void vkvv_node_key(struct slot *slot)
{
	const struct nd  *node = slot->s_node;
	struct vkvv_head *h    = vkvv_data(node);

	M0_PRE(ergo(!(h->vkvv_used == 0 && slot->s_idx == 0),
		    slot->s_idx <= h->vkvv_used));

	slot->s_rec.r_key.k_data.ov_vec.v_nr = 1;
	slot->s_rec.r_key.k_data.ov_vec.v_count[0] =
		vkvv_rec_key_size(slot->s_node, slot->s_idx);
	slot->s_rec.r_key.k_data.ov_buf[0] =
		vkvv_key(slot->s_node, slot->s_idx);
}

static bool vkvv_rec_is_valid(const struct slot *slot)
{
	m0_bcount_t ksize;
	m0_bcount_t vsize;

	ksize = m0_vec_count(&slot->s_rec.r_key.k_data.ov_vec);
	vsize = m0_vec_count(&slot->s_rec.r_val.ov_vec);

	return _0C(ksize > 0) &&
	       _0C(ergo(IS_INTERNAL_NODE(slot->s_node),
			vsize == INTERNAL_NODE_VALUE_SIZE));
}

/**
 * @brief This function will fill the provided slot with its key and
 *        value based on the index provided.
 *        vkvv_key() and vkvv_val() functions are used to get the
 *        memory address pointing to key and value.
 *        vkvv_keysize() and vkvv_valsize() functions are used to
 *        fill the v_count parameter of the s_rec for key and value.
 */
static void vkvv_rec(struct slot *slot)
{
	struct vkvv_head *h = vkvv_data(slot->s_node);

	M0_PRE(ergo(!(h->vkvv_used == 0 && slot->s_idx == 0),
		    slot->s_idx <= h->vkvv_used));

	slot->s_rec.r_val.ov_vec.v_nr = 1;
	slot->s_rec.r_val.ov_vec.v_count[0] =
		vkvv_rec_val_size(slot->s_node, slot->s_idx);
	slot->s_rec.r_val.ov_buf[0] =
		vkvv_val(slot->s_node, slot->s_idx + 1);
	vkvv_node_key(slot);
	M0_POST(vkvv_rec_is_valid(slot));
}

/**
 * @brief This function validates the structure of the node.
 */
static bool vkvv_invariant(const struct nd *node)
{
	struct vkvv_head *h = vkvv_data(node);

	return  _0C(h->vkvv_fmt.hd_magic == M0_FORMAT_HEADER_MAGIC) &&
		_0C(h->vkvv_seg.h_node_type ==
		    BNT_VARIABLE_KEYSIZE_VARIABLE_VALUESIZE);
}

/**
 * @brief This function validates the key order within node.
 * Implementation will be thought of once the basic functionality has
 * been implemented.
 */
static bool vkvv_expensive_invariant(const struct nd *node)
{
	return true;
}

static void vkvv_opaque_set(const struct segaddr *addr, void *opaque)
{
	struct vkvv_head *h = segaddr_addr(addr);
	h->vkvv_opaque = opaque;
}

static void *vkvv_opaque_get(const struct segaddr *addr)
{
	struct vkvv_head *h = segaddr_addr(addr);
	return h->vkvv_opaque;
}

static int vkvv_create_delete_credit_size(void)
{
	struct vkvv_head *h;
	return sizeof(*h);
}

/**
 * @brief This function will return the memory address pointing to its
 *        child node.
 */
static void vkvv_child(struct slot *slot, struct segaddr *addr)
{
	struct vkvv_head *h              = vkvv_data(slot->s_node);
	int               total_size     =  h->vkvv_nsize;
	void             *start_val_addr = (void*)h + total_size;
	int               index          = slot->s_idx;
	uint32_t          vspace         = vkvv_get_vspace();
	void             *new_addr;

	new_addr = start_val_addr - vspace * (index + 1) + INT_OFFSET;
	*addr    = *(struct segaddr *)new_addr;
}

/**
 * @brief This function will determine if the current key and value
 *        can be added to the node.
 */
static bool vkvv_isfit(struct slot *slot)
{
	m0_bcount_t ksize = m0_vec_count(&slot->s_rec.r_key.k_data.ov_vec);
	m0_bcount_t vsize;
	uint16_t    dir_entry;

	if (vkvv_level(slot->s_node) == 0) {
		dir_entry = sizeof(struct dir_rec);
		vsize     = m0_vec_count(&slot->s_rec.r_val.ov_vec);
		if (vkvv_crctype_get(slot->s_node) == M0_BCT_BTREE_ENC_RAW_HASH)
			vsize += CRC_VALUE_SIZE;
	} else {
		dir_entry = 0;
		vsize     = vkvv_get_vspace();
	}
	return ksize + vsize + dir_entry <= vkvv_space(slot->s_node);
}

static void vkvv_done(struct slot *slot, bool modified)
{
	/**
	 * After record modification, this function will be used to perform any
	 * post operations, such as CRC calculations.
	 */
	const struct nd  *node = slot->s_node;
	struct vkvv_head *h    = vkvv_data(node);
	void             *val_addr;
	int               vsize;
	uint64_t          calculated_csum;

	if (modified && h->vkvv_level == 0 &&
	    vkvv_crctype_get(node) == M0_BCT_BTREE_ENC_RAW_HASH) {
		val_addr        = vkvv_val(slot->s_node, slot->s_idx + 1);
		vsize           = vkvv_rec_val_size(slot->s_node, slot->s_idx);
		calculated_csum = m0_hash_fnc_fnv1(val_addr, vsize);

		*(uint64_t*)(val_addr + vsize) = calculated_csum;
	}
}

/**
 * @brief This function will determine if the current space for values or keys
 *        overlaps with the space occupied by directory.
 */
static bool vkvv_is_dir_overlap(struct slot *slot)
{
	uint32_t          ksize          =
			m0_vec_count(&slot->s_rec.r_key.k_data.ov_vec);
	uint32_t          vsize          =
			m0_vec_count(&slot->s_rec.r_val.ov_vec);
	struct vkvv_head *h              = vkvv_data(slot->s_node);
	int               count          = h->vkvv_used;

	void             *start_dir_addr = vkvv_get_dir_addr(slot->s_node);
	void             *key_addr       = vkvv_key(slot->s_node, count);
	void             *val_addr       = vkvv_val(slot->s_node, count);
	void             *end_dir_addr   = start_dir_addr +
					   sizeof(struct dir_rec) * (count + 2);

	if (vkvv_crctype_get(slot->s_node) == M0_BCT_BTREE_ENC_RAW_HASH)
		vsize += CRC_VALUE_SIZE;

	if (key_addr + ksize > start_dir_addr ||
	    val_addr - vsize < end_dir_addr)
		return true;
	else
		return false;
}

/**
 * @brief This function will move directory if the current space for values or
 *        keys overlaps with the space occupied by directory.
 */
static void vkvv_move_dir(struct slot *slot)
{
	struct vkvv_head *h              = vkvv_data(slot->s_node);
	int               count          = h->vkvv_used;
	uint32_t          ksize          =
			m0_vec_count(&slot->s_rec.r_key.k_data.ov_vec);
	uint32_t          vsize          =
			m0_vec_count(&slot->s_rec.r_val.ov_vec);
	void             *start_dir_addr = vkvv_get_dir_addr(slot->s_node);
	uint32_t          dir_size       = sizeof(struct dir_rec) * (count + 2);
	void             *end_dir_addr   = start_dir_addr + dir_size;
	void             *key_addr       = vkvv_key(slot->s_node, count);
	void             *val_addr       = vkvv_val(slot->s_node, count);
	uint32_t          diff;

	if (vkvv_crctype_get(slot->s_node) == M0_BCT_BTREE_ENC_RAW_HASH)
		vsize += CRC_VALUE_SIZE;

	/* Key space overlaps with directory */
	if (key_addr + ksize > start_dir_addr) {
		diff = (key_addr + ksize) - start_dir_addr;
		m0_memmove(start_dir_addr + diff, start_dir_addr, dir_size);
		h->vkvv_dir_offset += diff;
		return;
	}

	/* Value space overlaps with directory */
	if (val_addr - vsize < end_dir_addr) {
		diff = end_dir_addr - (val_addr - vsize);
		m0_memmove(start_dir_addr - diff, start_dir_addr, dir_size);
		h->vkvv_dir_offset -= diff;
		return;
	}
}

static void vkvv_lnode_make(struct slot *slot)
{
	int               index          = slot->s_idx;
	uint32_t          ksize          =
			m0_vec_count(&slot->s_rec.r_key.k_data.ov_vec);
	uint32_t          vsize          =
			m0_vec_count(&slot->s_rec.r_val.ov_vec);
	struct vkvv_head *h              = vkvv_data(slot->s_node);
	struct dir_rec   *dir_entry      = vkvv_get_dir_addr(slot->s_node);
	int               count          = h->vkvv_used;
	void             *start_key_addr;
	void             *start_val_addr;
	int               t_count;
	uint32_t          total_ksize;
	uint32_t          total_vsize;

	if (count != 0 && vkvv_is_dir_overlap(slot)) {
		vkvv_move_dir(slot);
		dir_entry = vkvv_get_dir_addr(slot->s_node);;
	}

	if (vkvv_crctype_get(slot->s_node) == M0_BCT_BTREE_ENC_RAW_HASH)
		vsize += CRC_VALUE_SIZE;

	if (index == count) {
		/**
		 * No need to do m0_memmove() as data will be added to the end
		 * of current series of keys and values. Just update the
		 * directory to keep a record of the next possible offset.
		 */
		if (index == 0) {
			dir_entry[index].key_offset = 0;
			dir_entry[index].val_offset = 0;
		}
		dir_entry[index + 1].key_offset = dir_entry[index].key_offset +
						  ksize;
		dir_entry[index + 1].val_offset = dir_entry[index].val_offset +
						  vsize;
	} else {
		start_key_addr = vkvv_key(slot->s_node, index);
		start_val_addr = vkvv_val(slot->s_node, index);
		t_count        = count;
		total_ksize    = dir_entry[count].key_offset -
				 dir_entry[index].key_offset;
		total_vsize    = dir_entry[count].val_offset -
				 dir_entry[index].val_offset;

		while (t_count >= index) {
			dir_entry[t_count + 1].key_offset =
				dir_entry[t_count].key_offset;
			dir_entry[t_count + 1].val_offset =
				dir_entry[t_count].val_offset;

			dir_entry[t_count + 1].key_offset =
				dir_entry[t_count + 1].key_offset + ksize;
			dir_entry[t_count + 1].val_offset =
				dir_entry[t_count + 1].val_offset + vsize;
			t_count--;
		}

		m0_memmove(start_key_addr + ksize, start_key_addr, total_ksize);
		m0_memmove(start_val_addr - total_vsize - vsize,
			   start_val_addr - total_vsize, total_vsize);
	}

	if (ksize > h->vkvv_max_ksize)
		h->vkvv_max_ksize = ksize;
}


static void vkvv_inode_make(struct slot *slot)
{
	int               index          = slot->s_idx;
	uint32_t          ksize          =
			m0_vec_count(&slot->s_rec.r_key.k_data.ov_vec);
	struct vkvv_head *h              = vkvv_data(slot->s_node);
	uint16_t          count          = h->vkvv_used;
	uint32_t          vspace         = vkvv_get_vspace();
	uint32_t          vsize          = vspace;
	uint32_t         *count_offset;
	uint32_t         *index_offset;
	uint32_t         *index_offset_2;
	uint32_t         *t_offset;
	uint32_t         *t_offset_2;
	uint32_t          total_ksize;
	uint32_t          total_vsize;
	uint32_t         *offset;
	int               t_count;
	void             *start_key_addr;
	void             *start_val_addr;

	if (index == count) {
		/**
		 * No need to do m0_memmove() as data will be added to the end of
		 * current series of keys and values. Just update the
		 * directory to keep a record of the next possible offset.
		 */

		index_offset = vkvv_get_key_offset(slot->s_node, index);

		if (index == 0)
			*index_offset = ksize;
		else {
			 index_offset_2 = vkvv_get_key_offset(slot->s_node,
							      index - 1);
			*index_offset   = *index_offset_2 + ksize;
		}
	} else {
		start_key_addr = vkvv_key(slot->s_node, index);
		start_val_addr = vkvv_val(slot->s_node, index);
		total_vsize    = vspace * (count - index);
		t_count        = count;

		if (index == 0) {
			index_offset = vkvv_get_key_offset(slot->s_node,
							   count - 1);
			total_ksize  = *index_offset;
		} else {
			count_offset = vkvv_get_key_offset(slot->s_node,
							   count - 1);
			index_offset = vkvv_get_key_offset(slot->s_node,
							   index - 1);
			total_ksize  = *count_offset - *index_offset;
		}

		start_val_addr -= INT_OFFSET;

		m0_memmove(start_key_addr + ksize, start_key_addr, total_ksize);
		m0_memmove(start_val_addr - total_vsize - vsize,
			   start_val_addr - total_vsize, total_vsize);

		while (t_count > index) {
			offset  = vkvv_get_key_offset(slot->s_node, t_count);
			*offset = *offset + ksize;
			t_count--;
		}

		if (index == 0) {
			t_offset  = vkvv_get_key_offset(slot->s_node, t_count);
			*t_offset = ksize;
		} else {
			t_offset   = vkvv_get_key_offset(slot->s_node, t_count);
			t_offset_2 = vkvv_get_key_offset(slot->s_node,
							 t_count - 1);
			*t_offset  = *t_offset_2 + ksize;
		}
	}

	if (ksize > h->vkvv_max_ksize)
		h->vkvv_max_ksize = ksize;
}

/**
 * @brief This function will create space to add a new entry at the
 *        given index. It is assumed that the possibility whether this
 *        can occur or not is determined before calling this function.
 *
 *        We will maintain an extra record than vkvv_used in the
 *        directory. Maintaining this extra offset value will help in
 *        size calculations.
 */
static void vkvv_make(struct slot *slot)
{
	struct vkvv_head *h = vkvv_data(slot->s_node);

	if (vkvv_level(slot->s_node) == 0)
		vkvv_lnode_make(slot);
	else
		vkvv_inode_make(slot);
	h->vkvv_used++;
}

static bool vkvv_newval_isfit(struct slot *slot, struct m0_btree_rec *old_rec,
			      struct m0_btree_rec *new_rec)
{
	int new_vsize = m0_vec_count(&new_rec->r_val.ov_vec);
	int old_vsize = m0_vec_count(&old_rec->r_val.ov_vec);
	int vsize_diff = new_vsize - old_vsize;

	if (vsize_diff <= 0 || vkvv_space(slot->s_node) >= vsize_diff)
		return true;
	return false;
}

static void vkvv_val_resize(struct slot *slot, int vsize_diff,
			    struct m0_btree_rec *new_rec)
{
	struct vkvv_head *h              = vkvv_data(slot->s_node);
	struct dir_rec   *dir_entry      = vkvv_get_dir_addr(slot->s_node);
	int               idx            = slot->s_idx;
	int               count          = h->vkvv_used;
	void             *end_val_addr   = vkvv_val(slot->s_node, count);
	uint32_t          dir_size       = sizeof(struct dir_rec) * (count + 1);
	void             *start_dir_addr = (void*)dir_entry;
	void             *end_dir_addr   = start_dir_addr + dir_size;
	void             *end_key_addr   = vkvv_key(slot->s_node, count);
	void             *start_val_addr;
	uint32_t          total_vsize;
	int               diff;

	M0_PRE(slot->s_idx < h->vkvv_used && h->vkvv_used > 0);

	if (vsize_diff > 0 &&
	    (end_val_addr - end_dir_addr) < vsize_diff) {
		diff = vsize_diff - (end_val_addr - end_dir_addr);

		if (start_dir_addr - end_key_addr < diff)
			M0_ASSERT(0);

		m0_memmove(start_dir_addr - diff, start_dir_addr, dir_size);
		h->vkvv_dir_offset -= diff;
		dir_entry = vkvv_get_dir_addr(slot->s_node);
	}

	if (idx == count - 1) {
		dir_entry[idx + 1].val_offset += vsize_diff;
	} else {
		start_val_addr = vkvv_val(slot->s_node, idx + 1);
		total_vsize    = dir_entry[count].val_offset -
				 dir_entry[idx + 1].val_offset;
		while (count > idx) {
			dir_entry[count].val_offset += vsize_diff;
			count--;
		}
		m0_memmove(start_val_addr - total_vsize - vsize_diff,
			   start_val_addr - total_vsize, total_vsize);
	}
}

/**
 * @brief This function will do any post processing required after the
 *        node operations.
 */
static void vkvv_fix(const struct nd *node)
{
	struct vkvv_head *h = vkvv_data(node);
	m0_format_footer_update(h);
}

static void vkvv_cut(const struct nd *node, int idx, int size)
{
	/**
	 * @brief This function changes the size of value for the specified
	 *        key. Care must be taken to update the indices in the
	 *        directory while moving the values. Also, there is a need to
	 *        predetermine if the node directory itself needs to be moved.
	 */
}

/**
 * @brief This function will delete the given record or KV pair from
 *        the node. Keys and values need to moved accordingly, and
 *        the new indices should be updated in the node directory.
 */
static void vkvv_lnode_del(const struct nd *node, int idx)
{
	int               index          = idx;
	void             *start_key_addr = vkvv_key(node, idx);
	void             *start_val_addr = vkvv_val(node, idx);
	struct vkvv_head *h              = vkvv_data(node);
	struct dir_rec   *dir_entry      = vkvv_get_dir_addr(node);
	int               count          = h->vkvv_used;
	uint32_t          ksize;
	uint32_t          vsize;
	uint32_t          total_ksize;
	uint32_t          total_vsize;
	int               temp_idx;

	if (index == count - 1) {
		/**
		 * No need to do m0_memmove() as data will be added to the end of
		 * current series of keys and values. Just update the
		 * directory to keep a record of the next possible offset.
		 */
		if (index == 0) {
			dir_entry[index].key_offset = 0;
			dir_entry[index].val_offset = 0;
		}
		dir_entry[index + 1].key_offset = 0;
		dir_entry[index + 1].val_offset = 0;
	} else {
		ksize       = dir_entry[index + 1].key_offset -
			      dir_entry[index].key_offset;
		vsize       = dir_entry[index + 1].val_offset -
			      dir_entry[index].val_offset;
		total_ksize = dir_entry[count].key_offset -
			      dir_entry[index + 1].key_offset;
		total_vsize = dir_entry[count].val_offset -
			      dir_entry[index + 1].val_offset;
		temp_idx    = index;

		while (temp_idx < count) {
			dir_entry[temp_idx].key_offset =
				dir_entry[temp_idx + 1].key_offset;
			dir_entry[temp_idx].val_offset =
				dir_entry[temp_idx + 1].val_offset;

			dir_entry[temp_idx].key_offset =
				dir_entry[temp_idx].key_offset - ksize;
			dir_entry[temp_idx].val_offset =
				dir_entry[temp_idx].val_offset - vsize;
			temp_idx++;
		}
		dir_entry[temp_idx].key_offset = 0;
		dir_entry[temp_idx].val_offset = 0;

		m0_memmove(start_key_addr, start_key_addr + ksize, total_ksize);
		m0_memmove(start_val_addr - total_vsize, start_val_addr -
			   total_vsize - vsize, total_vsize);
	}
}

static void vkvv_inode_del(const struct nd *node, int idx)
{
	int               index          = idx;
	void             *start_key_addr = vkvv_key(node, index);
	void             *start_val_addr = vkvv_val(node, index);
	uint32_t          ksize          = vkvv_inode_rec_key_size(node, index);
	struct vkvv_head *h              = vkvv_data(node);
	int               count          = h->vkvv_used;
	uint32_t          vspace         = vkvv_get_vspace();
	uint32_t          vsize          = vspace;
	uint32_t         *offset;
	uint32_t          total_ksize;
	uint32_t          total_vsize;
	int               t_count;
	uint32_t         *count_offset;
	uint32_t         *index_offset;

	if (index == count - 1) {
		/**
		 * No need to do m0_memmove() as data will be added to the end of
		 * current series of keys and values. Just update the
		 * directory to keep a record of the next possible offset.
		 */
		offset  = vkvv_get_key_offset(node, index);
		*offset = 0;
	} else {
		t_count      = count - 1;
		total_vsize  = vspace * (count - index - 1);
		count_offset = vkvv_get_key_offset(node, count - 1);
		index_offset = vkvv_get_key_offset(node, index);;
		total_ksize  = *count_offset - *index_offset;

		start_val_addr -= INT_OFFSET;

		m0_memmove(start_key_addr, start_key_addr + ksize, total_ksize);
		m0_memmove(start_val_addr - total_vsize, start_val_addr -
			   total_vsize - vsize, total_vsize);

		while (t_count > index) {
			offset = vkvv_get_key_offset(node, t_count - 1);
			*offset = *offset - ksize;
			t_count--;
		}
	}
}

static void vkvv_del(const struct nd *node, int idx)
{
	struct vkvv_head *h = vkvv_data(node);

	if (vkvv_level(node) == 0)
		vkvv_lnode_del(node,idx);
	else
		vkvv_inode_del(node,idx);
	h->vkvv_used--;
}

/**
 * @brief This function will set the level for the given node.
 */
static void vkvv_set_level(const struct nd *node, uint8_t new_level)
{
	struct vkvv_head *h = vkvv_data(node);
	h->vkvv_level = new_level;
}

static void vkvv_set_rec_count(const struct nd *node, uint16_t count)
{
	struct vkvv_head *h = vkvv_data(node);

	h->vkvv_used = count;
}

/**
 * @brief This function verify the data in the node.
 */
static bool vkvv_verify(const struct nd *node)
{
	struct vkvv_head *h = vkvv_data(node);
	return m0_format_footer_verify(h, true) == 0;
}

static void vkvv_calc_size_for_capture(struct slot *slot, int count,
				       int *p_ksize, int *p_vsize, int *p_dsize)
{
	int idx = slot->s_idx;
	struct dir_rec *dir_entry;
	uint32_t       *t_ksize_1;
	uint32_t       *t_ksize_2;

	if (vkvv_level(slot->s_node) == 0) {
		dir_entry = vkvv_get_dir_addr(slot->s_node);
		*p_ksize  = dir_entry[count].key_offset -
			    dir_entry[idx].key_offset;
		*p_vsize  = dir_entry[count].val_offset -
			    dir_entry[idx].val_offset;
		*p_dsize = (sizeof(struct dir_rec)) * (count + 1);
	} else {
		*p_dsize = 0;
		*p_vsize = vkvv_get_vspace() * (count - idx);
		if (idx == 0) {
			t_ksize_1 = vkvv_get_key_offset(slot->s_node,
							count - 1);
			*p_ksize  = *t_ksize_1;
		} else {
			t_ksize_1 = vkvv_get_key_offset(slot->s_node,
							count - 1);
			t_ksize_2 = vkvv_get_key_offset(slot->s_node, idx - 1);
			*p_ksize  = *t_ksize_1 - *t_ksize_2;
		}
	}
}

/**
 * @brief This function will capture the data in BE segment.
 */
static void vkvv_capture(struct slot *slot, int nr, struct m0_be_tx *tx)
{
	struct vkvv_head *h         = vkvv_data(slot->s_node);
	struct m0_be_seg *seg       = slot->s_node->n_tree->t_seg;
	m0_bcount_t       hsize     = sizeof(*h) - sizeof(h->vkvv_opaque);

	void *key_addr;
	int   ksize;
	int  *p_ksize = &ksize;
	void *val_addr;
	int   vsize;
	int  *p_vsize = &vsize;
	void *dir_addr;
	int   dsize;
	int  *p_dsize = &dsize;

	if (slot->s_idx < h->vkvv_used) {
		key_addr = vkvv_key(slot->s_node, slot->s_idx);
		val_addr = vkvv_val(slot->s_node, h->vkvv_used);
		dir_addr = vkvv_get_dir_addr(slot->s_node);

		if (bnode_level(slot->s_node) != 0)
			val_addr -= INT_OFFSET;

		vkvv_calc_size_for_capture(slot, h->vkvv_used, p_ksize, p_vsize,
					   p_dsize);
		M0_BTREE_TX_CAPTURE(tx, seg, key_addr, ksize);
		M0_BTREE_TX_CAPTURE(tx, seg, val_addr, vsize);
		if (bnode_level(slot->s_node) == 0)
			M0_BTREE_TX_CAPTURE(tx, seg, dir_addr, dsize);

	} else if (h->vkvv_opaque == NULL)
		hsize += sizeof(h->vkvv_opaque);

	M0_BTREE_TX_CAPTURE(tx, seg, h, hsize);
}

static void vkvv_node_alloc_credit(const struct nd *node,
				struct m0_be_tx_credit *accum)
{
	int             node_size   = node->n_size;
	int             shift       = __builtin_ffsl(node_size) - 1;

	m0_be_allocator_credit(NULL, M0_BAO_ALLOC_ALIGNED,
			       node_size, shift, accum);
}

static void vkvv_node_free_credit(const struct nd *node,
				struct m0_be_tx_credit *accum)
{
	int             node_size   = node->n_size;
	int             shift       = __builtin_ffsl(node_size) - 1;
	int             header_size = sizeof(struct vkvv_head);

	m0_be_allocator_credit(NULL, M0_BAO_FREE_ALIGNED,
			       node_size, shift, accum);

	m0_be_tx_credit_add(accum, &M0_BE_TX_CREDIT(1, header_size));
}

static void vkvv_rec_put_credit(const struct nd *node, m0_bcount_t ksize,
			      m0_bcount_t vsize,
			      struct m0_be_tx_credit *accum)
{
	int             node_size   = node->n_size;

	m0_be_tx_credit_add(accum, &M0_BE_TX_CREDIT(4, node_size));
}

static void vkvv_rec_update_credit(const struct nd *node, m0_bcount_t ksize,
				 m0_bcount_t vsize,
				 struct m0_be_tx_credit *accum)
{
	int             node_size   = node->n_size;

	m0_be_tx_credit_add(accum, &M0_BE_TX_CREDIT(4, node_size));
}

static void vkvv_rec_del_credit(const struct nd *node, m0_bcount_t ksize,
			      m0_bcount_t vsize,
			      struct m0_be_tx_credit *accum)
{
	int             node_size   = node->n_size;

	m0_be_tx_credit_add(accum, &M0_BE_TX_CREDIT(4, node_size));
}
/**
 *  --------------------------------------------
 *  Section END -
 *  Variable Sized Keys and Values Node Structure
 *  --------------------------------------------
 */

static const struct node_type* btree_nt_from_bt(const struct m0_btree_type *bt)
{
	if (bt->ksize != -1 && bt->vsize != -1)
		return &fixed_format;
	else if (bt->ksize != -1 && bt->vsize == -1)
		return &fixed_ksize_variable_vsize_format;
	else if (bt->ksize == -1 && bt->vsize != -1)
		M0_ASSERT(0); /** Currently we do not support this */
	else
		return &variable_kv_format;; /** Replace with correct type. */
}

/**
 *  --------------------------------------------
 *  Section START - Btree Credit
 *  --------------------------------------------
 */
/**
 * Credit for btree put and delete operation.
 * For put operation, at max 2 nodes can get captured in each level plus an
 * extra node. The delete operation can use less nodes, still use the same api
 * to be on the safer side.
 *
 * @param accum transaction credit.
 */
static void btree_callback_credit(struct m0_be_tx_credit *accum)
{
	struct m0_be_tx_credit cb_cred = M0_BE_TX_CB_CREDIT(0,  0, 1);
	m0_be_tx_credit_add(accum,  &cb_cred);
}

/**
 * This function will calculate credits required to split node and it will add
 * those credits to @accum.
 */
static void btree_node_split_credit(const struct m0_btree  *tree,
				    m0_bcount_t             ksize,
				    m0_bcount_t             vsize,
				    struct m0_be_tx_credit *accum)
{
	struct m0_be_tx_credit cred = {};

	bnode_alloc_credit(tree->t_desc->t_root, ksize, vsize, accum);

	/* credits to update two nodes : existing and newly allocated. */
	bnode_rec_put_credit(tree->t_desc->t_root, ksize, vsize, &cred);
	btree_callback_credit(&cred);
	m0_be_tx_credit_mul(&cred, 2);

	m0_be_tx_credit_add(accum, &cred);
}

M0_INTERNAL void m0_btree_put_credit(const struct m0_btree  *tree,
				     m0_bcount_t             nr,
				     m0_bcount_t             ksize,
				     m0_bcount_t             vsize,
				     struct m0_be_tx_credit *accum)
{
	struct m0_be_tx_credit cred = {};

	/* Credits for split operation */
	btree_node_split_credit(tree, ksize, vsize, &cred);
	m0_be_tx_credit_mul(&cred, MAX_TREE_HEIGHT);
	m0_be_tx_credit_mac(accum, &cred, nr);
}

M0_INTERNAL void m0_btree_put_credit2(const struct m0_btree_type *type,
				      int                         nob,
				      m0_bcount_t                 nr,
				      m0_bcount_t                 ksize,
				      m0_bcount_t                 vsize,
				      struct m0_be_tx_credit     *accum)
{
	struct m0_btree dummy_btree;
	struct td       dummy_td;
	struct nd       dummy_nd;

	dummy_nd.n_size = nob;
	dummy_nd.n_type = btree_nt_from_bt(type);
	dummy_nd.n_tree = &dummy_td;

	dummy_td.t_root = &dummy_nd;
	dummy_td.t_type = type;

	dummy_btree.t_desc = &dummy_td;
	dummy_btree.t_type = type;

	m0_btree_put_credit(&dummy_btree, nr, ksize, vsize, accum);
}

M0_INTERNAL void m0_btree_del_credit(const struct m0_btree  *tree,
				     m0_bcount_t             nr,
				     m0_bcount_t             ksize,
				     m0_bcount_t             vsize,
				     struct m0_be_tx_credit *accum)
{
	struct m0_be_tx_credit cred = {};

	/* Credits for freeing the node. */
	bnode_free_credit(tree->t_desc->t_root, &cred);
	btree_callback_credit(&cred);
	m0_be_tx_credit_mul(&cred, MAX_TREE_HEIGHT);

	/* Credits for deleting record from the node. */
	bnode_rec_del_credit(tree->t_desc->t_root, ksize, vsize, &cred);
	btree_callback_credit(&cred);
	m0_be_tx_credit_mac(accum, &cred, nr);
}

M0_INTERNAL void m0_btree_del_credit2(const struct m0_btree_type *type,
				      int                         nob,
				      m0_bcount_t                 nr,
				      m0_bcount_t                 ksize,
				      m0_bcount_t                 vsize,
				      struct m0_be_tx_credit     *accum)
{
	struct m0_btree dummy_btree;
	struct td       dummy_td;
	struct nd       dummy_nd;

	dummy_nd.n_size = nob;
	dummy_nd.n_type = btree_nt_from_bt(type);
	dummy_nd.n_tree = &dummy_td;

	dummy_td.t_root = &dummy_nd;
	dummy_td.t_type = type;

	dummy_btree.t_desc = &dummy_td;
	dummy_btree.t_type = type;

	m0_btree_del_credit(&dummy_btree, nr, ksize, vsize, accum);
}

M0_INTERNAL void m0_btree_update_credit(const struct m0_btree  *tree,
					m0_bcount_t             nr,
					m0_bcount_t             ksize,
					m0_bcount_t             vsize,
					struct m0_be_tx_credit *accum)
{
	/**
	 * If the new value size is different than existing value size. It
	 * is required to allocate credit same as put operation.
	 */
	m0_btree_put_credit(tree, nr, ksize, vsize, accum);
}

M0_INTERNAL void m0_btree_update_credit2(const struct m0_btree_type *type,
					 int                         nob,
					 m0_bcount_t                 nr,
					 m0_bcount_t                 ksize,
					 m0_bcount_t                 vsize,
					 struct m0_be_tx_credit     *accum)
{
	struct m0_btree dummy_btree;
	struct td       dummy_td;
	struct nd       dummy_nd;

	dummy_nd.n_size = nob;
	dummy_nd.n_type = btree_nt_from_bt(type);
	dummy_nd.n_tree = &dummy_td;

	dummy_td.t_root = &dummy_nd;
	dummy_td.t_type = type;

	dummy_btree.t_desc = &dummy_td;
	dummy_btree.t_type = type;

	m0_btree_update_credit(&dummy_btree, nr, ksize, vsize, accum);
}

M0_INTERNAL void m0_btree_create_credit(const struct m0_btree_type *bt,
					struct m0_be_tx_credit *accum,
					m0_bcount_t nr)
{
	const struct node_type *nt   = btree_nt_from_bt(bt);
	int                     size = nt->nt_create_delete_credit_size();
	struct m0_be_tx_credit  cred = M0_BE_TX_CREDIT(2, size);
	m0_be_tx_credit_add(accum, &cred);
	m0_be_tx_credit_mac(accum, &cred, nr);
}

M0_INTERNAL void m0_btree_destroy_credit(struct m0_btree *tree,
					 const struct m0_btree_type *bt,
					 struct m0_be_tx_credit *accum,
					 m0_bcount_t nr)
{
	const struct node_type *nt   = (tree != NULL) ?
					tree->t_desc->t_root->n_type :
					btree_nt_from_bt(bt);
	int                     size = nt->nt_create_delete_credit_size();
	struct m0_be_tx_credit  cred = M0_BE_TX_CREDIT(2, size);

	m0_be_tx_credit_add(accum, &cred);
	m0_be_tx_credit_mac(accum, &cred, nr);
}

M0_INTERNAL void m0_btree_truncate_credit(struct m0_be_tx        *tx,
					  struct m0_btree        *tree,
					  struct m0_be_tx_credit *accum,
					  m0_bcount_t            *limit)
{
	struct m0_be_tx_credit max;
	struct m0_be_tx_credit cred = {};
	m0_bcount_t            node_nr1;
	m0_bcount_t            node_nr2;

	/** Credit for freeing up a node.*/
	bnode_free_credit(tree->t_desc->t_root, &cred);

	m0_be_engine_tx_size_max(tx->t_engine, &max, NULL);

	/** Taking half of the max credits to be on safer side. */
	max.tc_reg_size /= 2;
	max.tc_reg_nr   /= 2;

	/**
	 * Calculate the minimum number of nodes that can be freed based on
	 * maximum reg_size and reg_nr.
	 */
	node_nr1 = max.tc_reg_size / cred.tc_reg_size;
	node_nr2 = max.tc_reg_nr / cred.tc_reg_nr;

	*limit = min_type(m0_bcount_t, node_nr1, node_nr2);

	m0_be_tx_credit_mac(accum, &cred, *limit);
}

/**
 *  --------------------------------------------
 *  Section END - Btree Credit
 *  --------------------------------------------
 */


/** Insert operation section start point: */

static bool cookie_is_set(struct m0_bcookie *k_cookie)
{
	/* TBD : function definition */
	return false;
}

static bool cookie_is_used(void)
{
	/* TBD : function definition */
	return false;
}

static bool cookie_is_valid(struct td *tree, struct m0_bcookie *k_cookie)
{
	/* TBD : function definition */
	/* if given key is in cookie's last and first key */

	return false;
}

static int fail(struct m0_btree_op *bop, int rc)
{
	bop->bo_op.o_sm.sm_rc = rc;
	return m0_sm_op_sub(&bop->bo_op, P_CLEANUP, P_FINI);
}

/**
 * This function will validate the cookie or path traversed by the operation and
 * return result. If if cookie is used it will validate cookie else check for
 * traversed path.
 *
 * @param oi which provide all information about traversed nodes.
 * @param tree needed in case of cookie validation.
 * @param cookie provided by the user which needs to get validate if used.
 * @return bool return true if validation succeed else false.
 */
static bool path_check(struct m0_btree_oimpl *oi, struct td *tree,
		       struct m0_bcookie *k_cookie)
{
	int        total_level = oi->i_used;
	struct nd *l_node;

	if (cookie_is_used())
		return cookie_is_valid(tree, k_cookie);

	while (total_level >= 0) {
		l_node = oi->i_level[total_level].l_node;
		bnode_lock(l_node);
		if (!bnode_isvalid(l_node)) {
			bnode_unlock(l_node);
			bnode_op_fini(&oi->i_nop);
			return false;
		}
		if (oi->i_level[total_level].l_seq != l_node->n_seq) {
			bnode_unlock(l_node);
			return false;
		}
		bnode_unlock(l_node);
		total_level--;
	}
	return true;
}

/**
 * Validates the sibling node and its sequence number.
 *
 * @param oi provides traversed nodes information.
 * @return bool return true if validation succeeds else false.
 */
static bool sibling_node_check(struct m0_btree_oimpl *oi)
{
	struct nd *l_sibling = oi->i_level[oi->i_used].l_sibling;

	if (l_sibling == NULL || oi->i_pivot == -1)
		return true;

	bnode_lock(l_sibling);
	if (!bnode_isvalid(l_sibling)) {
		bnode_unlock(l_sibling);
		bnode_op_fini(&oi->i_nop);
		return false;
	}
	if (oi->i_level[oi->i_used].l_sib_seq != l_sibling->n_seq) {
		bnode_unlock(l_sibling);
		return false;
	}
	bnode_unlock(l_sibling);
	return true;
}

static int64_t lock_op_init(struct m0_sm_op *bo_op, struct node_op  *i_nop,
			    struct td *tree, int nxt)
{
	/** parameters which has passed but not will be used while state machine
	 *  implementation for  locks
	 */
	m0_rwlock_write_lock(&tree->t_lock);
	return nxt;
}

static void lock_op_unlock(struct td *tree)
{
	m0_rwlock_write_unlock(&tree->t_lock);
}

static void level_put(struct m0_btree_oimpl *oi)
{
	int i;
	for (i = 0; i <= oi->i_used; ++i) {
		if (oi->i_level[i].l_node != NULL) {
			bnode_put(&oi->i_nop, oi->i_level[i].l_node);
			oi->i_level[i].l_node = NULL;
		}
		if (oi->i_level[i].l_sibling != NULL) {
			bnode_put(&oi->i_nop, oi->i_level[i].l_sibling);
			oi->i_level[i].l_sibling = NULL;
		}
	}
}

static void level_cleanup(struct m0_btree_oimpl *oi, struct m0_be_tx *tx)
{
	/**
	 * This function assumes the thread is unlocked when level_cleanup runs.
	 * If ever there arises a need to call level_cleanup() with the lock
	 * owned by the calling thread then this routine will need some changes
	 * such as accepting a parameter which would tell us if the lock is
	 * already taken by this thread.
	 */
	int i;

	/** Put all the nodes back. */
	level_put(oi);
	/** Free up allocated nodes. */
	for (i = 0; i < oi->i_height; ++i) {
		if (oi->i_level[i].l_alloc != NULL) {
			if (oi->i_level[i].i_alloc_in_use)
				bnode_put(&oi->i_nop, oi->i_level[i].l_alloc);
			else {
				oi->i_nop.no_opc = NOP_FREE;
				/**
				 * bnode_free() will not cause any I/O delay
				 * since this node was allocated in P_ALLOC
				 * phase in put_tick and I/O delay would have
				 * happened during the allocation.
				 */
				bnode_fini(oi->i_level[i].l_alloc);
				bnode_free(&oi->i_nop, oi->i_level[i].l_alloc,
					   tx, 0);
				oi->i_level[i].l_alloc = NULL;
			}
		}
	}

	if (oi->i_extra_node != NULL) {
		/**
		 * extra_node will be used only if root splitting is done due to
		 * overflow at root node. Therefore, extra_node must have been
		 * used if l_alloc at root level is used.
		 */
		if (oi->i_level[0].i_alloc_in_use)
			bnode_put(&oi->i_nop, oi->i_extra_node);
		else {
			oi->i_nop.no_opc = NOP_FREE;
			bnode_fini(oi->i_extra_node);
			bnode_free(&oi->i_nop, oi->i_extra_node, tx, 0);
			oi->i_extra_node = NULL;
		}
	}
}

/**
 * Adds unique node descriptor address to m0_btree_oimpl::i_capture structure.
 */
static void btree_node_capture_enlist(struct m0_btree_oimpl *oi,
				      struct nd *addr, int start_idx, int nr)
{
	struct node_capture_info *arr = oi->i_capture;
	int                       i;

	M0_PRE(addr != NULL);

	for (i = 0; i < BTREE_CB_CREDIT_CNT; i++) {
		if (arr[i].nc_node == NULL) {
			arr[i].nc_node = addr;
			arr[i].nc_idx  = start_idx;
			arr[i].nc_nr   = nr;
			break;
		} else if (arr[i].nc_node == addr) {
			M0_ASSERT(nr == NR_ALL);
			arr[i].nc_nr  = nr;
			arr[i].nc_idx = arr[i].nc_idx < start_idx ?
				        arr[i].nc_idx : start_idx;
			break;
		}
	}
}

/**
 * Checks if given segaddr is within segment boundaries.
*/
static bool address_in_segment(struct segaddr addr)
{
	//TBD: function definition
	return true;
}

/**
 * Callback to be invoked on transaction commit.
 */
static void btree_tx_commit_cb(void *payload)
{
	struct nd *node = payload;

	m0_rwlock_write_lock(&list_lock);
	bnode_lock(node);
	M0_ASSERT(node->n_txref != 0);
	node->n_txref--;
	if (!node->n_be_node_valid && node->n_ref == 0 && node->n_txref == 0) {
		ndlist_tlink_del_fini(node);
		bnode_unlock(node);
		m0_rwlock_fini(&node->n_lock);
		m0_free(node);
		m0_rwlock_write_unlock(&list_lock);
		return;
	}
	bnode_unlock(node);
	m0_rwlock_write_unlock(&list_lock);
}

static void btree_tx_nodes_capture(struct m0_btree_oimpl *oi,
				  struct m0_be_tx *tx)
{
	struct node_capture_info *arr = oi->i_capture;
	struct slot          node_slot;
	int                       i;

	for (i = 0; i < BTREE_CB_CREDIT_CNT; i++) {
		if (arr[i].nc_node == NULL)
			break;

		node_slot.s_node = arr[i].nc_node;
		node_slot.s_idx  = arr[i].nc_idx;
		bnode_capture(&node_slot, arr[i].nc_nr, tx);

		bnode_lock(arr[i].nc_node);
		arr[i].nc_node->n_txref++;
		bnode_unlock(arr[i].nc_node);
		M0_BTREE_TX_CB_CAPTURE(tx, arr[i].nc_node, &btree_tx_commit_cb);
	}
}

/**
 * This function gets called when splitting is done at root node. This function
 * is responsible to handle this scanario and ultimately root will point out to
 * the two splitted node.
 * @param bop structure for btree operation which contains all required data
 * @param new_rec will contain key and value as address pointing to newly
 * allocated node at root
 * @return int64_t return state which needs to get executed next
 */
static int64_t btree_put_root_split_handle(struct m0_btree_op *bop,
					   struct m0_btree_rec *new_rec)
{
	struct td              *tree       = bop->bo_arbor->t_desc;
	struct m0_btree_oimpl  *oi         = bop->bo_i;
	struct level           *lev        = &oi->i_level[0];
	m0_bcount_t             ksize;
	void                   *p_key;
	m0_bcount_t             vsize;
	void                   *p_val;
	int                     curr_max_level = bnode_level(lev->l_node);
	struct slot             node_slot;

	bop->bo_rec   = *new_rec;

	/**
	 * When splitting is done at root node, tree height needs to get
	 * increased by one. As, we do not want to change the pointer to the
	 * root node, we will copy all contents from root to i_extra_node and
	 * make i_extra_node as one of the child of existing root
	 * 1) First copy all contents from root node to extra_node
	 * 2) add new 2 records at root node:
	 *      i.for first record, key = rec.r_key, value = rec.r_val
	 *      ii.for second record, key = null, value = segaddr(i_extra_node)
	 */
	M0_PRE(oi->i_extra_node != NULL);
	bnode_lock(lev->l_node);
	bnode_lock(oi->i_extra_node);

	bnode_set_level(oi->i_extra_node, curr_max_level);

	bnode_move(lev->l_node, oi->i_extra_node, D_RIGHT, NR_MAX);
	M0_ASSERT(bnode_count_rec(lev->l_node) == 0);

	bnode_set_level(lev->l_node, curr_max_level + 1);

	/* 2) add new 2 records at root node. */

	/* Add first rec at root */
	node_slot = (struct slot) {
		.s_node = lev->l_node,
		.s_idx  = 0
	};
	node_slot.s_rec = bop->bo_rec;

	/* M0_ASSERT(bnode_isfit(&node_slot)) */
	bnode_make(&node_slot);
	REC_INIT(&node_slot.s_rec, &p_key, &ksize, &p_val, &vsize);
	bnode_rec(&node_slot);
	COPY_RECORD(&node_slot.s_rec, &bop->bo_rec);
	/* if we need to update vec_count for node, update here */

	bnode_done(&node_slot, true);

	/* Add second rec at root */

	/**
	 * For second record, value = segaddr(i_extra_node).
	 * Note that, last key is not considered as valid key for internal node.
	 * Therefore, currently, key is not set as NULL explicitly.
	 * In future, depending on requirement, key, key size, value size might
	 * need to be set/store explicitly.
	 */
	bop->bo_rec.r_val.ov_buf[0] = &(oi->i_extra_node->n_addr);
	node_slot.s_idx  = 1;
	node_slot.s_rec = bop->bo_rec;
	bnode_make(&node_slot);
	REC_INIT(&node_slot.s_rec, &p_key, &ksize, &p_val, &vsize);
	bnode_rec(&node_slot);
	COPY_VALUE(&node_slot.s_rec, &bop->bo_rec);
	/* if we need to update vec_count for root slot, update at this place */

	bnode_done(&node_slot, true);
	bnode_seq_cnt_update(lev->l_node);
	bnode_fix(lev->l_node);
	/**
	 * Note : not capturing l_node as it must have already been captured in
	 * btree_put_makespace_phase().
	 */
	btree_node_capture_enlist(oi, oi->i_extra_node, 0, NR_ALL);
	btree_node_capture_enlist(oi, lev->l_node, 0, NR_ALL);

	/* Increase height by one */
	tree->t_height++;
	bop->bo_arbor->t_height = tree->t_height;
	if (tree->t_height > MAX_TREE_HEIGHT) {
		M0_LOG(M0_ERROR,
		       "Tree height increased beyond MAX_TREE_HEIGHT");
		M0_ASSERT(0);
	}
	/* Capture this change in transaction */

	/* TBD : This check needs to be removed when debugging is done. */
	M0_ASSERT_EX(bnode_expensive_invariant(lev->l_node));
	M0_ASSERT_EX(bnode_expensive_invariant(oi->i_extra_node));
	bnode_unlock(lev->l_node);
	bnode_unlock(oi->i_extra_node);

	return P_CAPTURE;
}

/**
 * This function is called when there is overflow and splitting needs to be
 * done. It will move some records from right node(l_node) to left node(l_alloc)
 * and find the appropriate slot for given record. It will store the node and
 * index (where we need to insert given record) in tgt slot as a result.
 *
 * @param l_alloc It is the newly allocated node, where we want to move record.
 * @param l_node It is the current node, from where we want to move record.
 * @param rec It is the given record for which we want to find slot
 * @param tgt result of record find will get stored in tgt slot
 */
static void btree_put_split_and_find(struct nd *allocated_node,
				     struct nd *current_node,
				     struct m0_btree_rec *rec, struct slot *tgt)
{
	struct slot              right_slot;
	struct slot              left_slot;
	struct m0_bufvec_cursor  cur_1;
	struct m0_bufvec_cursor  cur_2;
	int                      diff;
	m0_bcount_t              ksize;
	void                    *p_key;
	m0_bcount_t              vsize;
	void                    *p_val;
	int                      min_rec_count;
	int count_temp;

	/* intialised slot for left and right node*/
	left_slot.s_node  = allocated_node;
	right_slot.s_node = current_node;

	/* 1)Move some records from current node to new node */

	bnode_set_level(allocated_node, bnode_level(current_node));
	count_temp = bnode_count_rec(current_node);
	bnode_move(current_node, allocated_node, D_LEFT, NR_EVEN);
	M0_ASSERT(count_temp > 0);

	/**
	 * Assert that nodes still contain minimum number of records in the node
	 * required by btree. If Assert fails, increase the node size or
	 * decrease the object size.
	 */
	min_rec_count = bnode_level(current_node) ? 2 : 1;
	M0_ASSERT(bnode_count_rec(current_node) >= min_rec_count);
	M0_ASSERT(bnode_count_rec(allocated_node) >= min_rec_count);
	/*2) Find appropriate slot for given record */

	right_slot.s_idx = 0;
	REC_INIT(&right_slot.s_rec, &p_key, &ksize, &p_val, &vsize);
	bnode_key(&right_slot);

	if (current_node->n_tree->t_keycmp.rko_keycmp != NULL) {
		diff = current_node->n_tree->t_keycmp.rko_keycmp(
				M0_BUFVEC_DATA(&rec->r_key.k_data),
				M0_BUFVEC_DATA(&right_slot.s_rec.r_key.k_data));
	} else {
		m0_bufvec_cursor_init(&cur_1, &rec->r_key.k_data);
		m0_bufvec_cursor_init(&cur_2, &right_slot.s_rec.r_key.k_data);

		diff = m0_bufvec_cursor_cmp(&cur_1, &cur_2);
	}
	tgt->s_node = diff < 0 ? left_slot.s_node : right_slot.s_node;

	/**
	 * Corner case: If given record needs to be inseted at internal left
	 * node and if the key of given record is greater than key at last index
	 * of left record, initialised tgt->s_idx explicitly, as node_find will
	 * not compare key with last indexed key.
	 */
	if (bnode_level(tgt->s_node) > 0 && tgt->s_node == left_slot.s_node) {
		left_slot.s_idx = bnode_count(left_slot.s_node);
		REC_INIT(&left_slot.s_rec, &p_key, &ksize, &p_val, &vsize);
		bnode_key(&left_slot);
		if (current_node->n_tree->t_keycmp.rko_keycmp != NULL) {
			diff = current_node->n_tree->t_keycmp.rko_keycmp(
				 M0_BUFVEC_DATA(&rec->r_key.k_data),
				 M0_BUFVEC_DATA(&left_slot.s_rec.r_key.k_data));
		} else {
			m0_bufvec_cursor_init(&cur_2,
					      &left_slot.s_rec.r_key.k_data);
			diff = m0_bufvec_cursor_cmp(&cur_1, &cur_2);
		}
		if (diff > 0) {
			tgt->s_idx = bnode_count(left_slot.s_node) + 1;
			return;
		}
	}
	bnode_find(tgt, &rec->r_key);
}

/**
 * This function is responsible to handle the overflow at node at particular
 * level. It will get called when given record is not able to fit in node. This
 * function will split the node and update bop->bo_rec which needs to get added
 * at parent node.
 *
 * If record is not able to fit in the node, split the node
 *     1) Move some records from current node(l_node) to new node(l_alloc).
 *     2) Insert given record to appropriate node.
 *     3) Modify last key from left node(in case of internal node) and key,
 *       value for record which needs to get inserted at parent.
 *
 * @param bop structure for btree operation which contains all required data.
 * @return int64_t return state which needs to get executed next.
 */
static int64_t btree_put_makespace_phase(struct m0_btree_op *bop)
{
	struct m0_btree_oimpl *oi        = bop->bo_i;
	struct level          *lev       = &oi->i_level[oi->i_used];
	m0_bcount_t            ksize;
	void                  *p_key;
	m0_bcount_t            vsize;
	void                  *p_val;
	m0_bcount_t            ksize_1;
	void                  *p_key_1;
	m0_bcount_t            vsize_1;
	void                  *p_val_1;
	m0_bcount_t            newvsize  = INTERNAL_NODE_VALUE_SIZE;
	void                  *newv_ptr;
	struct m0_btree_rec    new_rec;
	struct slot            tgt;
	struct slot            node_slot;
	int                    i;
	int                    vsize_diff = 0;
	int                    rc;

	/**
	 * move records from current node to new node and find slot for given
	 * record
	 */
	// M0_LOG(M0_ALWAYS, "**Split**");
	M0_PRE(lev->l_alloc != NULL);
	bnode_lock(lev->l_alloc);
	bnode_lock(lev->l_node);

	lev->i_alloc_in_use = true;

	btree_put_split_and_find(lev->l_alloc, lev->l_node, &bop->bo_rec, &tgt);

	if (!oi->i_key_found) {
		/* PUT operation */
		tgt.s_rec = bop->bo_rec;
		/**
		 * Check if crc type of new record is same as crc type of node.
		 * If it is not same, perform upgrade operation for node.
		*/
		bnode_make (&tgt);
		REC_INIT(&tgt.s_rec, &p_key, &ksize, &p_val, &vsize);
		bnode_rec(&tgt);
	} else {
		/* UPDATE operation */
		REC_INIT(&tgt.s_rec, &p_key, &ksize, &p_val, &vsize);
		bnode_rec(&tgt);
		vsize_diff = m0_vec_count(&bop->bo_rec.r_val.ov_vec) -
			     m0_vec_count(&tgt.s_rec.r_val.ov_vec);
		M0_ASSERT(vsize_diff > 0);
		/**
		 * Check if crc type of new record is same as crc type of node.
		 * If it is not same, perform upgrade operation for node.
		*/
		bnode_val_resize(&tgt, vsize_diff, &bop->bo_rec);
		bnode_rec(&tgt);
	}

	tgt.s_rec.r_flags = M0_BSC_SUCCESS;
	rc = bop->bo_cb.c_act(&bop->bo_cb, &tgt.s_rec);
	if (rc) {
		/**
		 * Handle callback failure by reverting changes on
		 * btree
		 */
		if (!oi->i_key_found)
			bnode_del(tgt.s_node, tgt.s_idx);
		else
			bnode_val_resize(&tgt, -vsize_diff, NULL);

		bnode_done(&tgt, true);
		tgt.s_node == lev->l_node ? bnode_seq_cnt_update(lev->l_node) :
					    bnode_seq_cnt_update(lev->l_alloc);
		bnode_fix(lev->l_node);

		bnode_move(lev->l_alloc, lev->l_node, D_RIGHT, NR_MAX);
		lev->i_alloc_in_use = false;

		bnode_unlock(lev->l_alloc);
		bnode_unlock(lev->l_node);
		lock_op_unlock(bop->bo_arbor->t_desc);
		return fail(bop, rc);
	}
	bnode_done(&tgt, true);
	tgt.s_node == lev->l_node ? bnode_seq_cnt_update(lev->l_node) :
				    bnode_seq_cnt_update(lev->l_alloc);
	bnode_fix(tgt.s_node);
	btree_node_capture_enlist(oi, lev->l_alloc, 0, NR_ALL);
	if (IS_EMBEDDED_INDIRECT(lev->l_node)) {
		if (tgt.s_node == lev->l_node)
<<<<<<< HEAD
			btree_node_capture_enlist(oi, lev->l_node, tgt.s_idx,
						  1);
=======
			btree_node_capture_enlist(oi, lev->l_node,
						  tgt.s_idx, 1);
>>>>>>> 99018160
	}
	else
		btree_node_capture_enlist(oi, lev->l_node, 0, NR_ALL);

	/* TBD : This check needs to be removed when debugging is done. */
	M0_ASSERT_EX(bnode_expensive_invariant(lev->l_alloc));
	M0_ASSERT_EX(bnode_expensive_invariant(lev->l_node));
	bnode_unlock(lev->l_alloc);
	bnode_unlock(lev->l_node);

	/* Initialized new record which will get inserted at parent */
	node_slot.s_node = lev->l_node;
	node_slot.s_idx = 0;
	REC_INIT(&node_slot.s_rec, &p_key, &ksize, &p_val, &vsize);
	bnode_key(&node_slot);
	new_rec.r_key = node_slot.s_rec.r_key;

	newv_ptr      = &(lev->l_alloc->n_addr);
	new_rec.r_val = M0_BUFVEC_INIT_BUF(&newv_ptr, &newvsize);

	for (i = oi->i_used - 1; i >= 0; i--) {
		lev = &oi->i_level[i];
		node_slot.s_node = lev->l_node;
		node_slot.s_idx  = lev->l_idx;
		node_slot.s_rec  = new_rec;
		if (bnode_isfit(&node_slot)) {
			struct m0_btree_rec *rec;

			bnode_lock(lev->l_node);

			bnode_make(&node_slot);
			REC_INIT(&node_slot.s_rec, &p_key_1, &ksize_1,
						   &p_val_1, &vsize_1);
			bnode_rec(&node_slot);
			rec = &new_rec;
			COPY_RECORD(&node_slot.s_rec, rec);

			bnode_done(&node_slot, true);
			bnode_seq_cnt_update(lev->l_node);
			bnode_fix(lev->l_node);
<<<<<<< HEAD
			btree_node_capture_enlist(oi, lev->l_node, lev->l_idx,
						  1);
=======
			btree_node_capture_enlist(oi, lev->l_node,
						  lev->l_idx, 1);
>>>>>>> 99018160

			/**
			 * TBD : This check needs to be removed when debugging
			 * is done.
			 */
			M0_ASSERT_EX(bnode_expensive_invariant(lev->l_node));
			bnode_unlock(lev->l_node);
			return P_CAPTURE;
		}

		M0_PRE(lev->l_alloc != NULL);
		bnode_lock(lev->l_alloc);
		bnode_lock(lev->l_node);

		lev->i_alloc_in_use = true;

		btree_put_split_and_find(lev->l_alloc, lev->l_node, &new_rec,
					 &tgt);

		tgt.s_rec = new_rec;
		bnode_make(&tgt);
		REC_INIT(&tgt.s_rec, &p_key_1, &ksize_1, &p_val_1, &vsize_1);
		bnode_rec(&tgt);
		COPY_RECORD(&tgt.s_rec,  &new_rec);

		bnode_done(&tgt, true);
		tgt.s_node == lev->l_node ? bnode_seq_cnt_update(lev->l_node) :
					    bnode_seq_cnt_update(lev->l_alloc);
		bnode_fix(tgt.s_node);
		btree_node_capture_enlist(oi, lev->l_alloc, 0, NR_ALL);
		if (IS_EMBEDDED_INDIRECT(lev->l_node)) {
			if (tgt.s_node == lev->l_node)
				btree_node_capture_enlist(oi, lev->l_node,
							  tgt.s_idx, 1);
		} else
			btree_node_capture_enlist(oi, lev->l_node, 0, NR_ALL);

		/**
		 * TBD : This check needs to be removed when debugging is
		 * done.
		 */
		M0_ASSERT_EX(bnode_expensive_invariant(lev->l_alloc));
		M0_ASSERT_EX(bnode_expensive_invariant(lev->l_node));
		bnode_unlock(lev->l_alloc);
		bnode_unlock(lev->l_node);

		node_slot.s_node = lev->l_alloc;
		node_slot.s_idx = bnode_count(node_slot.s_node);
		REC_INIT(&node_slot.s_rec, &p_key, &ksize, &p_val, &vsize);
		bnode_key(&node_slot);
		new_rec.r_key = node_slot.s_rec.r_key;
		newv_ptr = &(lev->l_alloc->n_addr);
	}

	/**
	 * If we reach root node and splitting is done at root handle spliting
	 * of root
	*/
	return btree_put_root_split_handle(bop, &new_rec);
}

/* get_tick for insert operation */
static int64_t btree_put_kv_tick(struct m0_sm_op *smop)
{
	struct m0_btree_op    *bop            = M0_AMB(bop, smop, bo_op);
	struct td             *tree           = bop->bo_arbor->t_desc;
	uint64_t               flags          = bop->bo_flags;
	struct m0_btree_oimpl *oi             = bop->bo_i;
	bool                   lock_acquired  = bop->bo_flags & BOF_LOCKALL;
	int                    vsize_diff     = 0;
	struct level          *lev;

	switch (bop->bo_op.o_sm.sm_state) {
	case P_INIT:
		if (M0_FI_ENABLED("already_exists")) {
			/**
			 * Return error if failure condition is explicitly
			 * enabled by finject Fault Injection while testing.
			 */
			bop->bo_op.o_sm.sm_rc = M0_ERR(-EEXIST);
			return P_DONE;
		}
		M0_ASSERT(bop->bo_i == NULL);
		bop->bo_i = m0_alloc(sizeof *oi);
		if (bop->bo_i == NULL) {
			bop->bo_op.o_sm.sm_rc = M0_ERR(-ENOMEM);
			return P_DONE;
		}
		if ((flags & BOF_COOKIE) &&
		    cookie_is_set(&bop->bo_rec.r_key.k_cookie))
			return P_COOKIE;
		else
			return P_SETUP;
	case P_COOKIE:
		if (cookie_is_valid(tree, &bop->bo_rec.r_key.k_cookie) &&
		    !bnode_isoverflow(oi->i_cookie_node, 0, &bop->bo_rec))
			return P_LOCK;
		else
			return P_SETUP;
	case P_LOCKALL:
		M0_ASSERT(bop->bo_flags & BOF_LOCKALL);
		return lock_op_init(&bop->bo_op, &bop->bo_i->i_nop,
				    bop->bo_arbor->t_desc, P_SETUP);
	case P_SETUP:
		oi->i_height = tree->t_height;
		memset(&oi->i_level, 0, sizeof oi->i_level);
		bop->bo_i->i_key_found = false;
		oi->i_nop.no_op.o_sm.sm_rc = 0;
		/** Fall through to P_DOWN. */
	case P_DOWN:
		oi->i_used = 0;
		M0_SET0(&oi->i_capture);
		/* Load root node. */
		return bnode_get(&oi->i_nop, tree, &tree->t_root->n_addr,
				 P_NEXTDOWN);
	case P_NEXTDOWN:
		if (oi->i_nop.no_op.o_sm.sm_rc == 0) {
			struct slot    node_slot = {};
			struct segaddr child_node_addr;

			lev = &oi->i_level[oi->i_used];
			lev->l_node = oi->i_nop.no_node;
			node_slot.s_node = oi->i_nop.no_node;

			bnode_lock(lev->l_node);
			lev->l_seq = oi->i_nop.no_node->n_seq;
			oi->i_nop.no_node = NULL;

			/**
			 * Node validation is required to determine that the
			 * node(lev->l_node) which is pointed by current thread
			 * is not freed by any other thread till current thread
			 * reaches NEXTDOWN phase.
			 *
			 * Node verification is required to determine that no
			 * other thread which has lock is working on the same
			 * node(lev->l_node) which is pointed by current thread.
			 */

			if (!bnode_isvalid(lev->l_node) || (oi->i_used > 0 &&
			    bnode_count_rec(lev->l_node) == 0)) {
				bnode_unlock(lev->l_node);
				return m0_sm_op_sub(&bop->bo_op, P_CLEANUP,
						    P_SETUP);
			}

			lev->l_max_ksize = bnode_max_ksize(lev->l_node);
			oi->i_key_found = bnode_find(&node_slot,
						     &bop->bo_rec.r_key);
			lev->l_idx = node_slot.s_idx;
			if (bnode_level(node_slot.s_node) > 0) {
				if (oi->i_key_found) {
					lev->l_idx++;
					node_slot.s_idx++;
				}
				bnode_child(&node_slot, &child_node_addr);
				if (!address_in_segment(child_node_addr)) {
					bnode_unlock(lev->l_node);
					bnode_op_fini(&oi->i_nop);
					return fail(bop, M0_ERR(-EFAULT));
				}
				oi->i_used++;

				if (oi->i_used >= oi->i_height) {
					/* If height of tree increased. */
					oi->i_used = oi->i_height - 1;
					bnode_unlock(lev->l_node);
					return m0_sm_op_sub(&bop->bo_op,
							    P_CLEANUP, P_SETUP);
				}
				bnode_unlock(lev->l_node);
				return bnode_get(&oi->i_nop, tree,
						 &child_node_addr, P_NEXTDOWN);
			} else {
				bnode_unlock(lev->l_node);
				if (oi->i_key_found && bop->bo_opc == M0_BO_PUT)
					return P_LOCK;
				if (!oi->i_key_found &&
				    bop->bo_opc == M0_BO_UPDATE &&
				    !(bop->bo_flags & BOF_INSERT_IF_NOT_FOUND))
					return P_LOCK;
				/**
				 * Initialize i_alloc_lev to level of leaf
				 * node.
				 */
				oi->i_alloc_lev = oi->i_used;
				return P_ALLOC_REQUIRE;
			}
		} else {
			bnode_op_fini(&oi->i_nop);
			return m0_sm_op_sub(&bop->bo_op, P_CLEANUP, P_SETUP);
		}
	case P_ALLOC_REQUIRE:{
		do {
			int max_ksize = 0;
			struct level *child_lev;

			lev = &oi->i_level[oi->i_alloc_lev];
			bnode_lock(lev->l_node);
			if (!bnode_isvalid(lev->l_node)) {
				bnode_unlock(lev->l_node);
				return m0_sm_op_sub(&bop->bo_op, P_CLEANUP,
						    P_SETUP);
			}

			if (oi->i_alloc_lev < oi->i_used) {
				child_lev = &oi->i_level[oi->i_alloc_lev + 1];
				max_ksize = child_lev->l_max_ksize;
			}

			if (!bnode_isoverflow(lev->l_node, max_ksize,
					      &bop->bo_rec)) {
				bnode_unlock(lev->l_node);
				break;
			}
			if (lev->l_alloc == NULL || (oi->i_alloc_lev == 0 &&
			    oi->i_extra_node == NULL)) {
				/**
				 * Depending on the level of node, shift can be
				 * updated.
				 */
				int ksize    = bnode_keysize(lev->l_node);
				int vsize    = bnode_valsize(lev->l_node);
				int nsize    = bnode_nsize(tree->t_root);
				int crctype  = bnode_crctype_get(lev->l_node);
				int addrtype = bnode_addrtype_get(lev->l_node);
				oi->i_nop.no_opc = NOP_ALLOC;
				bnode_unlock(lev->l_node);
				return bnode_alloc(&oi->i_nop, tree,
						  nsize, lev->l_node->n_type,
						  crctype, addrtype,
						  ksize, vsize,
						  bop->bo_tx, P_ALLOC_STORE);

			}
			bnode_unlock(lev->l_node);
			oi->i_alloc_lev--;
		} while (oi->i_alloc_lev >= 0);
		return P_LOCK;
	}
	case P_ALLOC_STORE: {
		if (oi->i_nop.no_op.o_sm.sm_rc != 0) {
			if (lock_acquired)
				lock_op_unlock(tree);
			bnode_op_fini(&oi->i_nop);
			return fail(bop, oi->i_nop.no_op.o_sm.sm_rc);
		}
		lev = &oi->i_level[oi->i_alloc_lev];

		if (oi->i_alloc_lev == 0) {
			/**
			 * If we are at root node and if there is possibility of
			 * overflow at root node, allocate two nodes for l_alloc
			 * and oi->extra_node, as both nodes will be used in
			 * case of root overflow.
			 */
			if (lev->l_alloc == NULL) {
				int ksize;
				int vsize;
				int nsize;
				int crctype;
				int addrtype;

				lev->l_alloc = oi->i_nop.no_node;
				oi->i_nop.no_node = NULL;
				bnode_lock(lev->l_node);
				if (!bnode_isvalid(lev->l_node)) {
					bnode_unlock(lev->l_node);
					return m0_sm_op_sub(&bop->bo_op,
							    P_CLEANUP, P_SETUP);
				}
				ksize    = bnode_keysize(lev->l_node);
				vsize    = bnode_valsize(lev->l_node);
				nsize    = bnode_nsize(tree->t_root);
				crctype  = bnode_crctype_get(lev->l_node);
				addrtype = bnode_addrtype_get(lev->l_node);
				oi->i_nop.no_opc = NOP_ALLOC;
				bnode_unlock(lev->l_node);
				return bnode_alloc(&oi->i_nop, tree,
						  nsize, lev->l_node->n_type,
						  crctype, addrtype,
						  ksize, vsize,
						  bop->bo_tx, P_ALLOC_STORE);

			} else if (oi->i_extra_node == NULL) {
				oi->i_extra_node = oi->i_nop.no_node;
				oi->i_nop.no_node = NULL;
				return P_LOCK;
			} else
				M0_ASSERT(0);
		}

		lev->l_alloc = oi->i_nop.no_node;
		oi->i_alloc_lev--;
		return P_ALLOC_REQUIRE;
	}
	case P_LOCK:
		if (!lock_acquired)
			return lock_op_init(&bop->bo_op, &bop->bo_i->i_nop,
					    bop->bo_arbor->t_desc, P_CHECK);
		/** Fall through if LOCK is already acquired. */
	case P_CHECK:
		if (!path_check(oi, tree, &bop->bo_rec.r_key.k_cookie)) {
			oi->i_trial++;
			if (oi->i_trial >= MAX_TRIALS) {
				M0_ASSERT_INFO((bop->bo_flags & BOF_LOCKALL) ==
					       0, "Put record failure in tree"
					       "lock mode");
				bop->bo_flags |= BOF_LOCKALL;
				lock_op_unlock(tree);
				return m0_sm_op_sub(&bop->bo_op, P_CLEANUP,
						    P_LOCKALL);
			}
			if (oi->i_height != tree->t_height) {
				/* If height has changed. */
				lock_op_unlock(tree);
				return m0_sm_op_sub(&bop->bo_op, P_CLEANUP,
						    P_SETUP);
			} else {
				/* If height is same, put back all the nodes. */
				lock_op_unlock(tree);
				level_put(oi);
				return P_DOWN;
			}
		}
		/** Fall through if path_check is successful. */
	case P_SANITY_CHECK: {
		int rc = 0;
		if (oi->i_key_found && bop->bo_opc == M0_BO_PUT)
			rc = -EEXIST;
		else if (!oi->i_key_found && bop->bo_opc == M0_BO_UPDATE &&
			 !(bop->bo_flags & BOF_INSERT_IF_NOT_FOUND))
			rc = -ENOENT;

		if (rc) {
			lock_op_unlock(tree);
			return fail(bop, rc);
		}
		return P_MAKESPACE;
	}
	case P_MAKESPACE: {
		struct slot node_slot;
		lev = &oi->i_level[oi->i_used];
		node_slot = (struct slot){
			.s_node = lev->l_node,
			.s_idx  = lev->l_idx,
		};
		if (!oi->i_key_found) {
			M0_ASSERT(bop->bo_opc == M0_BO_PUT ||
				  (bop->bo_opc == M0_BO_UPDATE &&
				   (bop->bo_flags & BOF_INSERT_IF_NOT_FOUND)));

			node_slot.s_rec  = bop->bo_rec;
			if (!bnode_isfit(&node_slot))
				return btree_put_makespace_phase(bop);

			bnode_lock(lev->l_node);
			/**
			 * Check if crc type of new record is same as crc type
			 * of node. If it is not same, perform upgrade operation
			 * for node.
			*/
			bnode_make(&node_slot);
		} else {
			m0_bcount_t          ksize;
			void                *p_key;
			m0_bcount_t          vsize;
			void                *p_val;
			int                  new_vsize;
			int                  old_vsize;

			M0_ASSERT(bop->bo_opc == M0_BO_UPDATE);

			REC_INIT(&node_slot.s_rec, &p_key, &ksize,
						    &p_val, &vsize);
			bnode_rec(&node_slot);

			new_vsize = m0_vec_count(&bop->bo_rec.r_val.ov_vec);
			old_vsize = m0_vec_count(&node_slot.s_rec.r_val.ov_vec);

			vsize_diff = new_vsize - old_vsize;

			if (bnode_newval_isfit(&node_slot, &node_slot.s_rec,
					       &bop->bo_rec)) {
				/**
				 * If new value size is able to accomodate in
				 * node.
				 */
				bnode_lock(lev->l_node);
				bnode_val_resize(&node_slot, vsize_diff,
						 &bop->bo_rec);
			} else
				return btree_put_makespace_phase(bop);
		}
		/** Fall through if there is no overflow.  **/
	}
	case P_ACT: {
		m0_bcount_t          ksize;
		void                *p_key;
		m0_bcount_t          vsize;
		void                *p_val;
		struct slot          node_slot;
		int                  rc;

		lev = &oi->i_level[oi->i_used];

		node_slot.s_node = lev->l_node;
		node_slot.s_idx  = lev->l_idx;

		REC_INIT(&node_slot.s_rec, &p_key, &ksize, &p_val, &vsize);
		bnode_rec(&node_slot);

		/**
		 * If we are at leaf node, and we have made the space
		 * for inserting a record, callback will be called.
		 * Callback will be provided with the record. It is
		 * user's responsibility to fill the value as well as
		 * key in the given record. if callback failed, we will
		 * revert back the changes made on btree. Detailed
		 * explination is provided at P_MAKESPACE stage.
		 */
		node_slot.s_rec.r_flags = M0_BSC_SUCCESS;
		rc = bop->bo_cb.c_act(&bop->bo_cb, &node_slot.s_rec);
		if (rc) {
			/**
			 * Handle callback failure by reverting changes on
			 * btree
			 */
			if (bop->bo_opc == M0_BO_PUT)
				bnode_del(node_slot.s_node, node_slot.s_idx);
			else
				bnode_val_resize(&node_slot, -vsize_diff, NULL);

			bnode_done(&node_slot, true);
			bnode_seq_cnt_update(lev->l_node);
			bnode_fix(lev->l_node);
			bnode_unlock(lev->l_node);
			lock_op_unlock(tree);
			return fail(bop, rc);
		}
		bnode_done(&node_slot, true);
		bnode_seq_cnt_update(lev->l_node);
		bnode_fix(lev->l_node);
		btree_node_capture_enlist(oi, lev->l_node, lev->l_idx, 1);

		/**
		 * TBD : This check needs to be removed when debugging is
		 * done.
		 */
		M0_ASSERT_EX(bnode_expensive_invariant(lev->l_node));
		bnode_unlock(lev->l_node);
		return P_CAPTURE;
	}
	case P_CAPTURE:
		btree_tx_nodes_capture(oi, bop->bo_tx);
		lock_op_unlock(tree);
		return m0_sm_op_sub(&bop->bo_op, P_CLEANUP, P_FINI);
	case P_CLEANUP:
		level_cleanup(oi, bop->bo_tx);
		return m0_sm_op_ret(&bop->bo_op);
	case P_FINI :
		M0_ASSERT(oi);
		m0_free(oi);
		return P_DONE;
	default:
		M0_IMPOSSIBLE("Wrong state: %i", bop->bo_op.o_sm.sm_state);
	};
}
/* Insert operation section end point */

static struct m0_sm_state_descr btree_states[P_NR] = {
	[P_INIT] = {
		.sd_flags   = M0_SDF_INITIAL,
		.sd_name    = "P_INIT",
		.sd_allowed = M0_BITS(P_COOKIE, P_SETUP, P_ACT, P_WAITCHECK,
				      P_TREE_GET, P_DONE),
	},
	[P_TREE_GET] = {
		.sd_flags   = 0,
		.sd_name    = "P_TREE_GET",
		.sd_allowed = M0_BITS(P_ACT),
	},
	[P_COOKIE] = {
		.sd_flags   = 0,
		.sd_name    = "P_COOKIE",
		.sd_allowed = M0_BITS(P_LOCK, P_SETUP),
	},
	[P_SETUP] = {
		.sd_flags   = 0,
		.sd_name    = "P_SETUP",
		.sd_allowed = M0_BITS(P_CLEANUP, P_NEXTDOWN),
	},
	[P_LOCKALL] = {
		.sd_flags   = 0,
		.sd_name    = "P_LOCKALL",
		.sd_allowed = M0_BITS(P_SETUP),
	},
	[P_DOWN] = {
		.sd_flags   = 0,
		.sd_name    = "P_DOWN",
		.sd_allowed = M0_BITS(P_NEXTDOWN),
	},
	[P_NEXTDOWN] = {
		.sd_flags   = 0,
		.sd_name    = "P_NEXTDOWN",
		.sd_allowed = M0_BITS(P_NEXTDOWN, P_ALLOC_REQUIRE,
				      P_STORE_CHILD, P_SIBLING, P_CLEANUP,
				      P_LOCK, P_ACT),
	},
	[P_SIBLING] = {
		.sd_flags   = 0,
		.sd_name    = "P_SIBLING",
		.sd_allowed = M0_BITS(P_SIBLING, P_LOCK, P_CLEANUP),
	},
	[P_ALLOC_REQUIRE] = {
		.sd_flags   = 0,
		.sd_name    = "P_ALLOC_REQUIRE",
		.sd_allowed = M0_BITS(P_ALLOC_STORE, P_LOCK, P_CLEANUP),
	},
	[P_ALLOC_STORE] = {
		.sd_flags   = 0,
		.sd_name    = "P_ALLOC_STORE",
		.sd_allowed = M0_BITS(P_ALLOC_REQUIRE, P_ALLOC_STORE, P_LOCK,
				      P_CLEANUP),
	},
	[P_STORE_CHILD] = {
		.sd_flags   = 0,
		.sd_name    = "P_STORE_CHILD",
		.sd_allowed = M0_BITS(P_CHECK, P_CLEANUP, P_DOWN, P_CAPTURE),
	},
	[P_LOCK] = {
		.sd_flags   = 0,
		.sd_name    = "P_LOCK",
		.sd_allowed = M0_BITS(P_CHECK, P_MAKESPACE, P_ACT, P_CAPTURE,
				      P_CLEANUP),
	},
	[P_CHECK] = {
		.sd_flags   = 0,
		.sd_name    = "P_CHECK",
		.sd_allowed = M0_BITS(P_CAPTURE, P_MAKESPACE, P_ACT, P_CLEANUP,
				      P_DOWN),
	},
	[P_SANITY_CHECK] = {
		.sd_flags   = 0,
		.sd_name    = "P_SANITY_CHECK",
		.sd_allowed = M0_BITS(P_MAKESPACE, P_ACT, P_CLEANUP),
	},
	[P_MAKESPACE] = {
		.sd_flags   = 0,
		.sd_name    = "P_MAKESPACE",
		.sd_allowed = M0_BITS(P_CAPTURE, P_CLEANUP),
	},
	[P_ACT] = {
		.sd_flags   = 0,
		.sd_name    = "P_ACT",
		.sd_allowed = M0_BITS(P_CAPTURE, P_CLEANUP, P_NEXTDOWN, P_DONE),
	},
	[P_CAPTURE] = {
		.sd_flags   = 0,
		.sd_name    = "P_CAPTURE",
		.sd_allowed = M0_BITS(P_FREENODE, P_CLEANUP),
	},
	[P_FREENODE] = {
		.sd_flags   = 0,
		.sd_name    = "P_FREENODE",
		.sd_allowed = M0_BITS(P_CLEANUP, P_FINI),
	},
	[P_CLEANUP] = {
		.sd_flags   = 0,
		.sd_name    = "P_CLEANUP",
		.sd_allowed = M0_BITS(P_SETUP, P_LOCKALL, P_FINI),
	},
	[P_FINI] = {
		.sd_flags   = 0,
		.sd_name    = "P_FINI",
		.sd_allowed = M0_BITS(P_DONE),
	},
	[P_WAITCHECK] = {
		.sd_flags   = 0,
		.sd_name    = "P_WAITCHECK",
		.sd_allowed = M0_BITS(P_WAITCHECK),
	},
	[P_DONE] = {
		.sd_flags   = M0_SDF_TERMINAL,
		.sd_name    = "P_DONE",
		.sd_allowed = 0,
	},
};

static struct m0_sm_trans_descr btree_trans[] = {
	{ "open/close-init", P_INIT, P_ACT },
	{ "open/close-act", P_ACT, P_DONE },
	{ "create-init-tree_get", P_INIT, P_TREE_GET },
	{ "create-tree_get-act", P_TREE_GET, P_ACT },
	{ "close/destroy", P_INIT, P_DONE},
	{ "close-init-timecheck", P_INIT, P_WAITCHECK},
	{ "close-timecheck-repeat", P_WAITCHECK, P_WAITCHECK},
	{ "kvop-init-cookie", P_INIT, P_COOKIE },
	{ "kvop-init", P_INIT, P_SETUP },
	{ "kvop-cookie-valid", P_COOKIE, P_LOCK },
	{ "kvop-cookie-invalid", P_COOKIE, P_SETUP },
	{ "kvop-setup-failed", P_SETUP, P_CLEANUP },
	{ "kvop-setup-down-fallthrough", P_SETUP, P_NEXTDOWN },
	{ "kvop-lockall", P_LOCKALL, P_SETUP },
	{ "kvop-down", P_DOWN, P_NEXTDOWN },
	{ "kvop-nextdown-repeat", P_NEXTDOWN, P_NEXTDOWN },
	{ "put-nextdown-next", P_NEXTDOWN, P_ALLOC_REQUIRE },
	{ "del-nextdown-load", P_NEXTDOWN, P_STORE_CHILD },
	{ "get-nextdown-next", P_NEXTDOWN, P_LOCK },
	{ "truncate-nextdown-act", P_NEXTDOWN, P_ACT },
	{ "iter-nextdown-sibling", P_NEXTDOWN, P_SIBLING },
	{ "kvop-nextdown-failed", P_NEXTDOWN, P_CLEANUP },
	{ "iter-sibling-repeat", P_SIBLING, P_SIBLING },
	{ "iter-sibling-next", P_SIBLING, P_LOCK },
	{ "iter-sibling-failed", P_SIBLING, P_CLEANUP },
	{ "put-alloc-load", P_ALLOC_REQUIRE, P_ALLOC_STORE },
	{ "put-alloc-next", P_ALLOC_REQUIRE, P_LOCK },
	{ "put-alloc-fail", P_ALLOC_REQUIRE, P_CLEANUP },
	{ "put-allocstore-require", P_ALLOC_STORE, P_ALLOC_REQUIRE },
	{ "put-allocstore-repeat", P_ALLOC_STORE, P_ALLOC_STORE },
	{ "put-allocstore-next", P_ALLOC_STORE, P_LOCK },
	{ "put-allocstore-fail", P_ALLOC_STORE, P_CLEANUP },
	{ "del-child-check", P_STORE_CHILD, P_CHECK },
	{ "del-child-check-ht-changed", P_STORE_CHILD, P_CLEANUP },
	{ "del-child-check-ht-same", P_STORE_CHILD, P_DOWN },
	{ "del-child-check-ft", P_STORE_CHILD, P_CAPTURE },
	{ "kvop-lock", P_LOCK, P_CHECK },
	{ "kvop-lock-check-ht-changed", P_LOCK, P_CLEANUP },
	{ "put-lock-ft-capture", P_LOCK, P_CAPTURE },
	{ "put-lock-ft-makespace", P_LOCK, P_MAKESPACE },
	{ "put-lock-ft-act", P_LOCK, P_ACT },
	{ "kvop-check-height-changed", P_CHECK, P_CLEANUP },
	{ "kvop-check-height-same", P_CHECK, P_DOWN },
	{ "put-check-ft-capture", P_CHECK, P_CAPTURE },
	{ "put-check-ft-makespace", P_LOCK, P_MAKESPACE },
	{ "put-check-ft-act", P_LOCK, P_ACT },
	{ "put-sanity-makespace", P_SANITY_CHECK, P_MAKESPACE },
	{ "put-sanity-act", P_SANITY_CHECK, P_ACT },
	{ "put-sanity-cleanup", P_SANITY_CHECK, P_CLEANUP},
	{ "put-makespace-capture", P_MAKESPACE, P_CAPTURE },
	{ "put-makespace-cleanup", P_MAKESPACE, P_CLEANUP },
	{ "kvop-act", P_ACT, P_CLEANUP },
	{ "put-del-act", P_ACT, P_CAPTURE },
	{ "truncate-act-nextdown", P_ACT, P_NEXTDOWN },
	{ "put-capture", P_CAPTURE, P_CLEANUP},
	{ "del-capture-freenode", P_CAPTURE, P_FREENODE},
	{ "del-freenode-cleanup", P_FREENODE, P_CLEANUP },
	{ "del-freenode-fini", P_FREENODE, P_FINI},
	{ "kvop-cleanup-setup", P_CLEANUP, P_SETUP },
	{ "kvop-lockall", P_CLEANUP, P_LOCKALL },
	{ "kvop-done", P_CLEANUP, P_FINI },
	{ "kvop-fini", P_FINI, P_DONE },
};

static struct m0_sm_conf btree_conf = {
	.scf_name      = "btree-conf",
	.scf_nr_states = ARRAY_SIZE(btree_states),
	.scf_state     = btree_states,
	.scf_trans_nr  = ARRAY_SIZE(btree_trans),
	.scf_trans     = btree_trans
};

/**
 * btree_create_tree_tick function is the main function used to create btree.
 * It traverses through multiple states to perform its operation.
 *
 * @param smop     represents the state machine operation
 * @return int64_t returns the next state to be executed.
 */
static int64_t btree_create_tree_tick(struct m0_sm_op *smop)
{
	struct m0_btree_op    *bop    = M0_AMB(bop, smop, bo_op);
	struct m0_btree_oimpl *oi     = bop->bo_i;
	struct m0_btree_idata *data   = &bop->bo_data;
	int                    k_size = data->bt->ksize == -1 ? MAX_KEY_SIZE :
								data->bt->ksize;
	int                    v_size = data->bt->vsize == -1 ? MAX_VAL_SIZE :
								data->bt->vsize;
	struct slot            node_slot;

	switch (bop->bo_op.o_sm.sm_state) {
	case P_INIT:
		/**
		 * This following check has been added to enforce the
		 * requirement that nodes have aligned addresses.
		 * However, in future, this check can be removed if
		 * such a requirement is invalidated.
		 */
		if (!addr_is_aligned(data->addr))
			return M0_ERR(-EFAULT);

		oi = m0_alloc(sizeof *bop->bo_i);
		if (oi == NULL)
			return M0_ERR(-ENOMEM);
		bop->bo_i = oi;

		oi->i_nop.no_addr = segaddr_build(data->addr);
		return bnode_init(&oi->i_nop.no_addr, k_size, v_size,
				  data->num_bytes, data->nt, data->crc_type,
				  data->addr_type, bop->bo_seg->bs_gen,
				  data->fid, P_TREE_GET);

	case P_TREE_GET:
		return tree_get(&oi->i_nop, &oi->i_nop.no_addr, P_ACT);

	case P_ACT:
		M0_ASSERT(oi->i_nop.no_op.o_sm.sm_rc == 0);
		oi->i_nop.no_node->n_type = data->nt;
		oi->i_nop.no_node->n_seg  = bop->bo_seg;
		oi->i_nop.no_tree->t_type = data->bt;
		oi->i_nop.no_tree->t_seg  = bop->bo_seg;

		bop->bo_arbor->t_desc     = oi->i_nop.no_tree;
		bop->bo_arbor->t_type     = data->bt;
		bop->bo_arbor->t_height   = bnode_level(oi->i_nop.no_node) + 1;

		m0_rwlock_write_lock(&bop->bo_arbor->t_desc->t_lock);
		bop->bo_arbor->t_desc->t_height = bop->bo_arbor->t_height;
		bop->bo_arbor->t_desc->t_keycmp = bop->bo_keycmp;
		node_slot.s_node                = oi->i_nop.no_node;
		node_slot.s_idx                 = 0;
		bnode_capture(&node_slot, NR_NONE, bop->bo_tx);
		m0_rwlock_write_unlock(&bop->bo_arbor->t_desc->t_lock);

		m0_free(oi);
		bop->bo_i = NULL;

		return P_DONE;

	default:
		M0_IMPOSSIBLE("Wrong state: %i", bop->bo_op.o_sm.sm_state);
	}
}

/**
 * btree_destroy_tree_tick function is the main function used to destroy btree.
 *
 * @param smop     represents the state machine operation
 * @return int64_t returns the next state to be executed.
 */
static int64_t btree_destroy_tree_tick(struct m0_sm_op *smop)
{
	struct m0_btree_op *bop  = M0_AMB(bop, smop, bo_op);
	struct td          *tree = bop->bo_arbor->t_desc;
	struct slot         _slot;

	M0_PRE(bop->bo_op.o_sm.sm_state == P_INIT);

	if (tree == NULL)
		return M0_ERR(-EINVAL);

	m0_rwlock_write_lock(&tree->t_lock);
	if (tree->t_ref != 1) {
		m0_rwlock_write_unlock(&tree->t_lock);
		return M0_ERR(-EPERM);
	}

	M0_PRE(bnode_invariant(tree->t_root));
	M0_PRE(bnode_count(tree->t_root) == 0);
	m0_rwlock_write_unlock(&tree->t_lock);
	bnode_fini(tree->t_root);
	_slot.s_node                    = tree->t_root;
	_slot.s_idx                     = 0;
	bnode_capture(&_slot, NR_NONE, bop->bo_tx);
	bnode_put(tree->t_root->n_op, tree->t_root);
	tree_put(tree);

	return P_DONE;
}

/**
 * btree_open_tree_tick function is used to traverse through different states to
 * facilitate the working of m0_btree_open().
 *
 * @param smop     represents the state machine operation
 * @return int64_t returns the next state to be executed.
 */
static int64_t btree_open_tree_tick(struct m0_sm_op *smop)
{
	struct m0_btree_op    *bop  = M0_AMB(bop, smop, bo_op);
	struct m0_btree_oimpl *oi   = bop->bo_i;

	switch (bop->bo_op.o_sm.sm_state) {
	case P_INIT:

		/**
		 * This following check has been added to enforce the
		 * requirement that nodes have aligned addresses.
		 * However, in future, this check can be removed if
		 * such a requirement is invalidated.
		 */
		if (!addr_is_aligned(bop->bo_data.addr))
			return M0_ERR(-EFAULT);

		oi = m0_alloc(sizeof *bop->bo_i);
		if (oi == NULL)
			return M0_ERR(-ENOMEM);
		bop->bo_i = oi;
		oi->i_nop.no_addr = segaddr_build(bop->bo_data.addr);

		return tree_get(&oi->i_nop, &oi->i_nop.no_addr, P_ACT);

	case P_ACT:
		M0_ASSERT(oi->i_nop.no_op.o_sm.sm_rc == 0);

		if (!oi->i_nop.no_tree->t_type)
			oi->i_nop.no_tree->t_type = bop->bo_data.bt;

		bop->bo_arbor->t_type           = oi->i_nop.no_tree->t_type;
		bop->bo_arbor->t_desc           = oi->i_nop.no_tree;
		bop->bo_arbor->t_height         = oi->i_nop.no_tree->t_height;
		bop->bo_arbor->t_desc->t_seg    = bop->bo_seg;
		bop->bo_arbor->t_desc->t_fid    = oi->i_nop.no_tree->t_fid;
		bop->bo_arbor->t_desc->t_keycmp = bop->bo_keycmp;

		m0_free(oi);
		return P_DONE;

	default:
		M0_IMPOSSIBLE("Wrong state: %i", bop->bo_op.o_sm.sm_state);
	}
}

/**
 * btree_close_tree_tick function is used to traverse through different states
 * to facilitate the working of m0_btree_close().
 *
 * @param smop     represents the state machine operation
 * @return int64_t returns the next state to be executed.
 */
static int64_t btree_close_tree_tick(struct m0_sm_op *smop)
{
	struct m0_btree_op *bop  = M0_AMB(bop, smop, bo_op);
	struct td          *tree = bop->bo_arbor->t_desc;
	struct nd          *node;

	switch (bop->bo_op.o_sm.sm_state) {
	case P_INIT:
		if (tree == NULL)
			return M0_ERR(-EINVAL);

		M0_PRE(tree->t_ref != 0);

		m0_rwlock_write_lock(&tree->t_lock);
		if (tree->t_ref > 1) {
			m0_rwlock_write_unlock(&tree->t_lock);
			bnode_put(tree->t_root->n_op, tree->t_root);
			tree_put(tree);
			return P_DONE;
		}
		m0_rwlock_write_unlock(&tree->t_lock);

		/** put tree's root node. */
		bnode_put(tree->t_root->n_op, tree->t_root);
		/** Fallthrough to P_WAITCHECK */
	case P_WAITCHECK:
		m0_rwlock_write_lock(&list_lock);
		m0_tl_for(ndlist, &btree_active_nds, node) {
			if (node->n_tree == tree && node->n_ref > 0) {
				m0_rwlock_write_unlock(&list_lock);
				return P_WAITCHECK;
			}
		} m0_tl_endfor;
		m0_rwlock_write_unlock(&list_lock);
		/** Fallthrough to P_ACT */
	case P_ACT:
		tree_put(tree);
		bop->bo_arbor->t_desc = NULL;
		return P_DONE;
	default:
		M0_IMPOSSIBLE("Wrong state: %i", bop->bo_op.o_sm.sm_state);
	}
}

/* Based on the flag get the next/previous sibling index. */
static int sibling_index_get(int index, uint64_t flags, bool key_exists)
{
	if (flags & BOF_NEXT)
		return key_exists ? ++index : index;
	return --index;
}

/* Checks if the index is in the range of valid key range for node. */
static bool index_is_valid(struct level *lev)
{
	return (lev->l_idx >= 0) && (lev->l_idx < bnode_count(lev->l_node));
}

/**
 *  Search from the leaf + 1 level till the root level and find a node
 *  which has valid sibling. Once found, get the leftmost leaf record from the
 *  sibling subtree.
 */
static int  btree_sibling_first_key(struct m0_btree_oimpl *oi, struct td *tree,
				    struct slot *s)
{
	int             i;
	struct level   *lev;
	struct segaddr  child;

	for (i = oi->i_used - 1; i >= 0; i--) {
		lev = &oi->i_level[i];
		if (lev->l_idx < bnode_count(lev->l_node)) {
			s->s_node = oi->i_nop.no_node = lev->l_node;
			s->s_idx = lev->l_idx + 1;
			while (i != oi->i_used) {
				bnode_child(s, &child);
				if (!address_in_segment(child))
					return M0_ERR(-EFAULT);
				i++;
				bnode_get(&oi->i_nop, tree, &child, P_CLEANUP);
				s->s_idx = 0;
				s->s_node = oi->i_nop.no_node;
				oi->i_level[i].l_sibling = oi->i_nop.no_node;
			}
			bnode_rec(s);
			return 0;
		}
	}
	return -ENOENT;
}

/**
 * State machine for fetching exact key / slant key / min key or max key from
 * the tree.
 */
static int64_t btree_get_kv_tick(struct m0_sm_op *smop)
{
	struct m0_btree_op    *bop            = M0_AMB(bop, smop, bo_op);
	struct td             *tree           = bop->bo_arbor->t_desc;
	struct m0_btree_oimpl *oi             = bop->bo_i;
	bool                   lock_acquired  = bop->bo_flags & BOF_LOCKALL;
	struct level          *lev;

	switch (bop->bo_op.o_sm.sm_state) {
	case P_INIT:
		M0_ASSERT(bop->bo_opc == M0_BO_GET ||
			  bop->bo_opc == M0_BO_MINKEY ||
			  bop->bo_opc == M0_BO_MAXKEY);
		M0_ASSERT(bop->bo_i == NULL);
		bop->bo_i = m0_alloc(sizeof *oi);
		if (bop->bo_i == NULL) {
			bop->bo_op.o_sm.sm_rc = M0_ERR(-ENOMEM);
			return P_DONE;
		}
		if ((bop->bo_flags & BOF_COOKIE) &&
		    cookie_is_set(&bop->bo_rec.r_key.k_cookie))
			return P_COOKIE;
		else
			return P_SETUP;
	case P_COOKIE:
		if (cookie_is_valid(tree, &bop->bo_rec.r_key.k_cookie))
			return P_LOCK;
		else
			return P_SETUP;
	case P_LOCKALL:
		M0_ASSERT(bop->bo_flags & BOF_LOCKALL);
		return lock_op_init(&bop->bo_op, &bop->bo_i->i_nop,
				    bop->bo_arbor->t_desc, P_SETUP);
	case P_SETUP:
		oi->i_height = tree->t_height;
		memset(&oi->i_level, 0, sizeof oi->i_level);
		oi->i_nop.no_op.o_sm.sm_rc = 0;
		/** Fall through to P_DOWN. */
	case P_DOWN:
		oi->i_used = 0;
		return bnode_get(&oi->i_nop, tree, &tree->t_root->n_addr,
				 P_NEXTDOWN);
	case P_NEXTDOWN:
		if (oi->i_nop.no_op.o_sm.sm_rc == 0) {
			struct slot    s = {};
			struct segaddr child;

			lev = &oi->i_level[oi->i_used];
			lev->l_node = oi->i_nop.no_node;
			s.s_node = oi->i_nop.no_node;

			bnode_lock(lev->l_node);
			lev->l_seq = lev->l_node->n_seq;

			/**
			 * Node validation is required to determine that the
			 * node(lev->l_node) which is pointed by current thread
			 * is not freed by any other thread till current thread
			 * reaches NEXTDOWN phase.
			 *
			 * Node verification is required to determine that no
			 * other thread which has lock is working on the same
			 * node(lev->l_node) which is pointed by current thread.
			 */
			if (!bnode_isvalid(lev->l_node) || (oi->i_used > 0 &&
			    bnode_count_rec(lev->l_node) == 0)) {
				bnode_unlock(lev->l_node);
				return m0_sm_op_sub(&bop->bo_op, P_CLEANUP,
						    P_SETUP);
			}

			if (bop->bo_opc == M0_BO_GET) {
				oi->i_key_found =
					    bnode_find(&s, &bop->bo_rec.r_key);
				lev->l_idx = s.s_idx;
			}

			if (bnode_level(s.s_node) > 0) {
				if (bop->bo_opc == M0_BO_GET) {
					if (oi->i_key_found) {
						s.s_idx++;
						lev->l_idx++;
					}
				} else
					s.s_idx = bop->bo_opc == M0_BO_MINKEY ?
						  0 : bnode_count(s.s_node);

				bnode_child(&s, &child);
				if (!address_in_segment(child)) {
					bnode_unlock(lev->l_node);
					bnode_op_fini(&oi->i_nop);
					return fail(bop, M0_ERR(-EFAULT));
				}
				oi->i_used++;
				if (oi->i_used >= oi->i_height) {
					/* If height of tree increased. */
					oi->i_used = oi->i_height - 1;
					bnode_unlock(lev->l_node);
					return m0_sm_op_sub(&bop->bo_op,
							    P_CLEANUP, P_SETUP);
				}
				bnode_unlock(lev->l_node);
				return bnode_get(&oi->i_nop, tree, &child,
						 P_NEXTDOWN);
			} else {
				bnode_unlock(lev->l_node);
				return P_LOCK;
			}
		} else {
			bnode_op_fini(&oi->i_nop);
			return m0_sm_op_sub(&bop->bo_op, P_CLEANUP, P_SETUP);
		}
	case P_LOCK:
		if (!lock_acquired)
			return lock_op_init(&bop->bo_op, &bop->bo_i->i_nop,
					    bop->bo_arbor->t_desc, P_CHECK);
		/** Fall through if LOCK is already acquired. */
	case P_CHECK:
		if (!path_check(oi, tree, &bop->bo_rec.r_key.k_cookie)) {
			oi->i_trial++;
			if (oi->i_trial >= MAX_TRIALS) {
				M0_ASSERT_INFO((bop->bo_flags & BOF_LOCKALL) ==
					       0, "Get record failure in tree"
					       "lock mode");
				bop->bo_flags |= BOF_LOCKALL;
				lock_op_unlock(tree);
				return m0_sm_op_sub(&bop->bo_op, P_CLEANUP,
						    P_LOCKALL);
			}
			if (oi->i_height != tree->t_height) {
				/* If height has changed. */
				lock_op_unlock(tree);
				return m0_sm_op_sub(&bop->bo_op, P_CLEANUP,
				                    P_SETUP);
			} else {
				/* If height is same, put back all the nodes. */
				lock_op_unlock(tree);
				level_put(oi);
				return P_DOWN;
			}
		}
		/** Fall through if path_check is successful. */
	case P_ACT: {
		m0_bcount_t  ksize;
		m0_bcount_t  vsize;
		void        *pkey;
		void        *pval;
		struct slot  s = {};
		int          rc = 0;
		int          count;

		lev = &oi->i_level[oi->i_used];

		s.s_node        = lev->l_node;
		s.s_idx         = lev->l_idx;
		s.s_rec.r_flags = M0_BSC_SUCCESS;
		REC_INIT(&s.s_rec, &pkey, &ksize, &pval, &vsize);

		count = bnode_count(s.s_node);
		/**
		 *  There are two cases based on the flag set by user for GET OP
		 *  1. Flag BRF_EQUAL: If requested key found return record else
		 *  return key not exist.
		 *  2. Flag BRF_SLANT: If the key index(found during P_NEXTDOWN)
		 *  is less than total number of keys, return the record at key
		 *  index. Else loop through the levels to find valid sibling.
		 *  If valid sibling found, return first key of the sibling
		 *  subtree else return key not exist.
		 */
		if (bop->bo_opc == M0_BO_GET) {
			if (oi->i_key_found)
				bnode_rec(&s);
			else if (bop->bo_flags & BOF_EQUAL) {
				lock_op_unlock(tree);
				return fail(bop, -ENOENT);
			} else { /** bop->bo_flags & BOF_SLANT */
				if (lev->l_idx < count)
					bnode_rec(&s);
				else {
					rc = btree_sibling_first_key(oi, tree,
								     &s);
					if (rc != 0) {
						bnode_op_fini(&oi->i_nop);
						lock_op_unlock(tree);
						return fail(bop, rc);
					}
				}
			}
		} else {
			/** MIN/MAX key operation. */
			if (count > 0) {
				s.s_idx = bop->bo_opc == M0_BO_MINKEY ? 0 :
					  count - 1;
				bnode_rec(&s);
			} else {
				/** Only root node is present and is empty. */
				lock_op_unlock(tree);
				return fail(bop, -ENOENT);
			}
		}

		if (bop->bo_cb.c_act != NULL)
			rc = bop->bo_cb.c_act(&bop->bo_cb, &s.s_rec);

		lock_op_unlock(tree);
		if (rc != 0)
			return fail(bop, rc);
		return m0_sm_op_sub(&bop->bo_op, P_CLEANUP, P_FINI);
	}
	case P_CLEANUP:
		level_cleanup(oi, bop->bo_tx);
		return m0_sm_op_ret(&bop->bo_op);
	case P_FINI :
		M0_ASSERT(oi);
		m0_free(oi);
		return P_DONE;
	default:
		M0_IMPOSSIBLE("Wrong state: %i", bop->bo_op.o_sm.sm_state);
	};
}

/** Iterator state machine. */
static int64_t btree_iter_kv_tick(struct m0_sm_op *smop)
{
	struct m0_btree_op    *bop            = M0_AMB(bop, smop, bo_op);
	struct td             *tree           = bop->bo_arbor->t_desc;
	struct m0_btree_oimpl *oi             = bop->bo_i;
	bool                   lock_acquired  = bop->bo_flags & BOF_LOCKALL;
	struct level          *lev;

	switch (bop->bo_op.o_sm.sm_state) {
	case P_INIT:
		M0_ASSERT(bop->bo_i == NULL);
		bop->bo_i = m0_alloc(sizeof *oi);
		if (bop->bo_i == NULL) {
			bop->bo_op.o_sm.sm_rc = M0_ERR(-ENOMEM);
			return P_DONE;
		}
		if ((bop->bo_flags & BOF_COOKIE) &&
		    cookie_is_set(&bop->bo_rec.r_key.k_cookie))
			return P_COOKIE;
		else
			return P_SETUP;
	case P_COOKIE:
		if (cookie_is_valid(tree, &bop->bo_rec.r_key.k_cookie))
			return P_LOCK;
		else
			return P_SETUP;
	case P_LOCKALL:
		M0_ASSERT(bop->bo_flags & BOF_LOCKALL);
		return lock_op_init(&bop->bo_op, &bop->bo_i->i_nop,
				    bop->bo_arbor->t_desc, P_SETUP);
	case P_SETUP:
		oi->i_height = tree->t_height;
		memset(&oi->i_level, 0, sizeof oi->i_level);
		oi->i_nop.no_op.o_sm.sm_rc = 0;
		/** Fall through to P_DOWN. */
	case P_DOWN:
		oi->i_used  = 0;
		oi->i_pivot = -1;
		return bnode_get(&oi->i_nop, tree, &tree->t_root->n_addr,
				 P_NEXTDOWN);
	case P_NEXTDOWN:
		if (oi->i_nop.no_op.o_sm.sm_rc == 0) {
			struct slot    s = {};
			struct segaddr child;

			lev = &oi->i_level[oi->i_used];
			lev->l_node = oi->i_nop.no_node;
			s.s_node = oi->i_nop.no_node;

			bnode_lock(lev->l_node);
			lev->l_seq = lev->l_node->n_seq;

			/**
			 * Node validation is required to determine that the
			 * node(lev->l_node) which is pointed by current thread
			 * is not freed by any other thread till current thread
			 * reaches NEXTDOWN phase.
			 *
			 * Node verification is required to determine that no
			 * other thread which has lock is working on the same
			 * node(lev->l_node) which is pointed by current thread.
			 */
			if (!bnode_isvalid(lev->l_node) || (oi->i_used > 0 &&
			    bnode_count_rec(lev->l_node) == 0)) {
				bnode_unlock(lev->l_node);
				return m0_sm_op_sub(&bop->bo_op, P_CLEANUP,
						    P_SETUP);
			}

			oi->i_key_found = bnode_find(&s, &bop->bo_rec.r_key);
			lev->l_idx = s.s_idx;

			if (bnode_level(s.s_node) > 0) {
				if (oi->i_key_found) {
					s.s_idx++;
					lev->l_idx++;
				}
				/**
				 * Check if the node has valid left or right
				 * index based on previous/next flag. If valid
				 * left/right index found, mark this level as
				 * pivot level.The pivot level is the level
				 * closest to leaf level having valid sibling
				 * index.
				 */
				if (((bop->bo_flags & BOF_NEXT) &&
				    (lev->l_idx < bnode_count(lev->l_node))) ||
				    ((bop->bo_flags & BOF_PREV) &&
				    (lev->l_idx > 0)))
					oi->i_pivot = oi->i_used;

				bnode_child(&s, &child);
				if (!address_in_segment(child)) {
					bnode_unlock(lev->l_node);
					bnode_op_fini(&oi->i_nop);
					return fail(bop, M0_ERR(-EFAULT));
				}
				oi->i_used++;
				if (oi->i_used >= oi->i_height) {
					/* If height of tree increased. */
					oi->i_used = oi->i_height - 1;
					bnode_unlock(lev->l_node);
					return m0_sm_op_sub(&bop->bo_op,
							    P_CLEANUP, P_SETUP);
				}
				bnode_unlock(lev->l_node);
				return bnode_get(&oi->i_nop, tree, &child,
						 P_NEXTDOWN);
			} else	{
				/* Get sibling index based on PREV/NEXT flag. */
				lev->l_idx = sibling_index_get(s.s_idx,
							       bop->bo_flags,
							       oi->i_key_found);
				/**
				 * In the following cases jump to LOCK state:
				 * 1. the found key idx is within the valid
				 *    index range of the node.
				 * 2.i_pivot is equal to -1. It means, tree
				 *   traversal reached at the leaf level without
				 *   finding any valid sibling in the non-leaf
				 *   levels.
				 *   This indicates that the search key is the
				 *   boundary key (rightmost for NEXT flag and
				 *   leftmost for PREV flag).
				 */
				if (index_is_valid(lev) || oi->i_pivot == -1) {
					bnode_unlock(lev->l_node);
					return P_LOCK;
				}
				bnode_unlock(lev->l_node);
				/**
				 * We are here, it means we want to load
				 * sibling node of the leaf node.
				 * Start traversing the sibling node path
				 * starting from the pivot level. If the node
				 * at pivot level is still valid, load sibling
				 * idx's child node else clean up and restart
				 * state machine.
				 */
				lev = &oi->i_level[oi->i_pivot];
				bnode_lock(lev->l_node);
				if (!bnode_isvalid(lev->l_node) ||
				    (oi->i_pivot > 0 &&
				     bnode_count_rec(lev->l_node) == 0)) {
					bnode_unlock(lev->l_node);
					bnode_op_fini(&oi->i_nop);
					return m0_sm_op_sub(&bop->bo_op,
							    P_CLEANUP, P_SETUP);
				}
				if (lev->l_seq != lev->l_node->n_seq) {
					bnode_unlock(lev->l_node);
					return m0_sm_op_sub(&bop->bo_op,
							    P_CLEANUP, P_SETUP);
				}

				s.s_node = lev->l_node;
				s.s_idx = sibling_index_get(lev->l_idx,
							    bop->bo_flags,
							    true);
				/**
				 * We have already checked node and its sequence
				 * number validity. Do we still need to check
				 * sibling index validity?
				 */

				bnode_child(&s, &child);
				if (!address_in_segment(child)) {
					bnode_unlock(lev->l_node);
					bnode_op_fini(&oi->i_nop);
					return fail(bop, M0_ERR(-EFAULT));
				}
				oi->i_pivot++;
				bnode_unlock(lev->l_node);
				return bnode_get(&oi->i_nop, tree, &child,
						 P_SIBLING);
			}
		} else {
			bnode_op_fini(&oi->i_nop);
			return m0_sm_op_sub(&bop->bo_op, P_CLEANUP, P_SETUP);
		}
	case P_SIBLING:
		if (oi->i_nop.no_op.o_sm.sm_rc == 0) {
			struct slot    s = {};
			struct segaddr child;

			lev = &oi->i_level[oi->i_pivot];
			lev->l_sibling = oi->i_nop.no_node;
			s.s_node = oi->i_nop.no_node;
			bnode_lock(lev->l_sibling);
			lev->l_sib_seq = lev->l_sibling->n_seq;

			/**
			 * Node validation is required to determine that the
			 * node(lev->l_node) which is pointed by current thread
			 * is not freed by any other thread till current thread
			 * reaches NEXTDOWN phase.
			 *
			 * Node verification is required to determine that no
			 * other thread which has lock is working on the same
			 * node(lev->l_node) which is pointed by current thread.
			 */
			if (!bnode_isvalid(lev->l_sibling) ||
			    (oi->i_pivot > 0 &&
			     bnode_count_rec(lev->l_sibling) == 0)) {
				bnode_unlock(lev->l_sibling);
				return m0_sm_op_sub(&bop->bo_op, P_CLEANUP,
						    P_SETUP);
			}

			if (bnode_level(s.s_node) > 0) {
				s.s_idx = (bop->bo_flags & BOF_NEXT) ? 0 :
					  bnode_count(s.s_node);
				bnode_child(&s, &child);
				if (!address_in_segment(child)) {
					bnode_unlock(lev->l_sibling);
					bnode_op_fini(&oi->i_nop);
					return fail(bop, M0_ERR(-EFAULT));
				}
				oi->i_pivot++;
				if (oi->i_pivot >= oi->i_height) {
					/* If height of tree increased. */
					bnode_unlock(lev->l_sibling);
					return m0_sm_op_sub(&bop->bo_op,
							    P_CLEANUP, P_SETUP);
				}
				bnode_unlock(lev->l_sibling);
				return bnode_get(&oi->i_nop, tree, &child,
						 P_SIBLING);
			} else {
				bnode_unlock(lev->l_sibling);
				return P_LOCK;
			}
		} else {
			bnode_op_fini(&oi->i_nop);
			return m0_sm_op_sub(&bop->bo_op, P_CLEANUP, P_SETUP);
		}
	case P_LOCK:
		if (!lock_acquired)
			return lock_op_init(&bop->bo_op, &bop->bo_i->i_nop,
					    bop->bo_arbor->t_desc, P_CHECK);
		/** Fall through if LOCK is already acquired. */
	case P_CHECK:
		if (!path_check(oi, tree, &bop->bo_rec.r_key.k_cookie) ||
		    !sibling_node_check(oi)) {
			oi->i_trial++;
			if (oi->i_trial >= MAX_TRIALS) {
				M0_ASSERT_INFO((bop->bo_flags & BOF_LOCKALL) ==
					       0, "Iterator failure in tree"
					       "lock mode");
				bop->bo_flags |= BOF_LOCKALL;
				lock_op_unlock(tree);
				return m0_sm_op_sub(&bop->bo_op, P_CLEANUP,
						    P_LOCKALL);
			}
			if (oi->i_height != tree->t_height) {
				lock_op_unlock(tree);
				return m0_sm_op_sub(&bop->bo_op, P_CLEANUP,
				                    P_SETUP);
			} else {
				/* If height is same, put back all the nodes. */
				lock_op_unlock(tree);
				level_put(oi);
				return P_DOWN;
			}
		}
		/**
		 * Fall through if path_check and sibling_node_check are
		 * successful.
		 */
	case P_ACT: {
		int			 rc;
		m0_bcount_t		 ksize;
		m0_bcount_t		 vsize;
		void			*pkey;
		void			*pval;
		struct slot		 s = {};

		lev = &oi->i_level[oi->i_used];

		REC_INIT(&s.s_rec, &pkey, &ksize, &pval, &vsize);
		s.s_rec.r_flags = M0_BSC_SUCCESS;

		/* Return record if idx fit in the node. */
		if (index_is_valid(lev)) {
			s.s_node = lev->l_node;
			s.s_idx  = lev->l_idx;
			bnode_rec(&s);
		} else if (oi->i_pivot == -1) {
			/* Handle rightmost/leftmost key case. */
			lock_op_unlock(tree);
			return fail(bop, -ENOENT);
		} else {
			/* Return sibling record based on flag. */
			s.s_node = lev->l_sibling;
			s.s_idx = (bop->bo_flags & BOF_NEXT) ? 0 :
				  bnode_count(s.s_node) - 1;
			bnode_rec(&s);
		}
		rc = bop->bo_cb.c_act(&bop->bo_cb, &s.s_rec);
		lock_op_unlock(tree);
		if (rc != 0)
			return fail(bop, rc);
		return m0_sm_op_sub(&bop->bo_op, P_CLEANUP, P_FINI);
	}
	case P_CLEANUP:
		level_cleanup(oi, bop->bo_tx);
		return m0_sm_op_ret(&bop->bo_op);
	case P_FINI:
		M0_ASSERT(oi);
		m0_free(oi);
		return P_DONE;
	default:
		M0_IMPOSSIBLE("Wrong state: %i", bop->bo_op.o_sm.sm_state);
	};
}

/* Delete Operation */

/**
 * This function will get called if there is an underflow at current node after
 * deletion of the record. Currently, underflow condition is defined based on
 * record count. If record count is 0, there will be underflow. To resolve
 * underflow,
 * 1) delete the node from parent.
 * 2) check if there is an underflow at parent due to deletion of it's child.
 * 3) if there is an underflow,
 *        if, we have reached root, handle underflow at root.
 *        else, repeat steps from step 1.
 *    else, return next phase which needs to be executed.
 *
 * @param bop will provide all required information about btree operation.
 * @return int64_t return state which needs to get executed next.
 */
static int64_t btree_del_resolve_underflow(struct m0_btree_op *bop)
{
	struct td              *tree        = bop->bo_arbor->t_desc;
	struct m0_btree_oimpl  *oi          = bop->bo_i;
	int                     used_count  = oi->i_used;
	struct level           *lev         = &oi->i_level[used_count];
	bool                    flag        = false;
	struct slot             node_slot;
	int                     curr_root_level;
	struct slot             root_slot;
	struct nd              *root_child;
	bool                    node_underflow;

	do {
		used_count--;
		lev = &oi->i_level[used_count];
		bnode_lock(lev->l_node);

		bnode_del(lev->l_node, lev->l_idx);
		node_slot.s_node = lev->l_node;
		node_slot.s_idx  = lev->l_idx;
		bnode_done(&node_slot, false);

		/**
		 * once underflow is resolved at child by deleteing child node
		 * from parent, determine next step:
		 * If we reach the root node,
		 *      if record count > 1, go to P_FREENODE.
		 *      if record count = 0, set level = 0, height=1, go to
		 *         P_FREENODE.
		 *       else record count == 1, break the loop handle root case
		 *           condition.
		 * else if record count at parent is greater than 0, go to
		 *         P_FREENODE.
		 *      else, resolve the underflow at parent reapeat the steps
		 *            in loop.
		 */
		if (used_count == 0) {
			if (bnode_count_rec(lev->l_node) > 1)
				flag = true;
			else if (bnode_count_rec(lev->l_node) == 0) {
				bnode_set_level(lev->l_node, 0);
				tree->t_height = 1;
				bop->bo_arbor->t_height = tree->t_height;
				/* Capture this change in transaction */
				flag = true;
			} else
				break;
		}
		bnode_seq_cnt_update(lev->l_node);
		bnode_fix(node_slot.s_node);
		btree_node_capture_enlist(oi, lev->l_node, lev->l_idx, NR_NONE);
		/**
		 * TBD : This check needs to be removed when debugging is
		 * done.
		 */
		M0_ASSERT_EX(bnode_expensive_invariant(lev->l_node));

		node_underflow = bnode_isunderflow(lev->l_node, false);
		if (used_count != 0 && node_underflow) {
			bnode_fini(lev->l_node);
			lev->l_freenode = true;
		}

		bnode_unlock(lev->l_node);

		/* check if underflow after deletion */
		if (flag || !node_underflow)
			return P_CAPTURE;

	} while (1);

	/**
	 * handle root cases :
	 * If we have reached the root and root contains only one child pointer
	 * due to the deletion of l_node from the level below the root,
	 * 1) get the root's only child
	 * 2) delete the existing record from root
	 * 3) copy the record from its only child to root
	 * 4) free that child node
	 */

	curr_root_level  = bnode_level(lev->l_node);
	root_slot.s_node = lev->l_node;
	root_slot.s_idx  = 0;
	bnode_del(lev->l_node, 0);
	bnode_done(&root_slot, false);

	/* l_sib is node below root which is root's only child */
	root_child = oi->i_level[1].l_sibling;
	bnode_lock(root_child);

	bnode_set_level(lev->l_node, curr_root_level - 1);
	tree->t_height--;
	bop->bo_arbor->t_height = tree->t_height;
	/* Capture this change in transaction */

	bnode_move(root_child, lev->l_node, D_RIGHT, NR_MAX);
	M0_ASSERT(bnode_count_rec(root_child) == 0);
	btree_node_capture_enlist(oi, lev->l_node, 0, NR_ALL);
	btree_node_capture_enlist(oi, root_child, 0, NR_NONE);
	oi->i_root_child_free = true;

	/* TBD : This check needs to be removed when debugging is done. */
	M0_ASSERT_EX(bnode_expensive_invariant(lev->l_node));
	bnode_unlock(lev->l_node);
	bnode_unlock(root_child);

	return P_CAPTURE;
}

/**
 * Validates the child node of root and its sequence number if it is loaded.
 *
 * @param oi provides traversed nodes information.
 * @return bool return true if validation succeeds else false.
 */
static bool child_node_check(struct m0_btree_oimpl *oi)
{
	struct nd *l_node;

	if (cookie_is_used() || oi->i_used == 0)
		return true;

	l_node = oi->i_level[1].l_sibling;

	if (l_node) {
		bnode_lock(l_node);
		if (!bnode_isvalid(l_node)) {
			bnode_unlock(l_node);
			return false;
		}
		if (oi->i_level[1].l_sib_seq != l_node->n_seq) {
			bnode_unlock(l_node);
			return false;
		}
		bnode_unlock(l_node);
	}
	return true;
}

/**
 * This function will determine if there is requirement of loading root child.
 * If root contains only two records and if any of them is going to get deleted,
 * it is required to load the other child of root as well to handle root case.
 *
 * @param bop will provide all required information about btree operation.
 * @return int8_t return -1 if any ancestor node is not valid. return 1, if
 *                loading of child is needed, else return 0;
 */
static int8_t root_child_is_req(struct m0_btree_op *bop)
{
	struct m0_btree_oimpl *oi         = bop->bo_i;
	int8_t                 load       = 0;
	int                    used_count = oi->i_used;
	struct level          *lev;

	do {
		lev = &oi->i_level[used_count];
		bnode_lock(lev->l_node);
		if (!bnode_isvalid(lev->l_node)) {
			bnode_unlock(lev->l_node);
			return -1;
		}
		if (used_count == 0) {
			if (bnode_count_rec(lev->l_node) == 2)
				load = 1;
			bnode_unlock(lev->l_node);
			break;
		}
		if (!bnode_isunderflow(lev->l_node, true)) {
			bnode_unlock(lev->l_node);
			break;
		}
		bnode_unlock(lev->l_node);
		used_count--;
	}while (1);
	return load;
}

/**
 * This function will get called if root is an internal node and it contains
 * only two records. It will check if there is requirement for loading root's
 * other child and accordingly return the next state for execution.
 *
 * @param bop will provide all required information about btree operation.
 * @return int64_t return state which needs to get executed next.
 */
static int64_t root_case_handle(struct m0_btree_op *bop)
{
	/**
	 * If root is an internal node and it contains only two records, check
	 * if any record is going to be deleted if yes, we also have to load
	 * other child of root so that we can copy the content from that child
	 * at root and decrease the level by one.
	 */
	struct m0_btree_oimpl *oi            = bop->bo_i;
	int8_t                 load;

	load = root_child_is_req(bop);
	if (load == -1)
		return m0_sm_op_sub(&bop->bo_op, P_CLEANUP, P_SETUP);
	if (load) {
		struct slot     root_slot = {};
		struct segaddr  root_child;
		struct level   *root_lev = &oi->i_level[0];

		bnode_lock(root_lev->l_node);

		if (!bnode_isvalid(root_lev->l_node) ||
		    root_lev->l_node->n_seq != root_lev->l_seq) {
			bnode_unlock(root_lev->l_node);
			return m0_sm_op_sub(&bop->bo_op, P_CLEANUP, P_SETUP);
		}
		root_slot.s_node = root_lev->l_node;
		root_slot.s_idx  = root_lev->l_idx == 0 ? 1 : 0;

		bnode_child(&root_slot, &root_child);
		if (!address_in_segment(root_child)) {
			bnode_unlock(root_lev->l_node);
			bnode_op_fini(&oi->i_nop);
			return fail(bop, M0_ERR(-EFAULT));
		}
		bnode_unlock(root_lev->l_node);
		return bnode_get(&oi->i_nop, bop->bo_arbor->t_desc,
				 &root_child, P_STORE_CHILD);
	}
	return P_LOCK;
}

/* State machine implementation for delete operation */
static int64_t btree_del_kv_tick(struct m0_sm_op *smop)
{
	struct m0_btree_op    *bop            = M0_AMB(bop, smop, bo_op);
	struct td             *tree           = bop->bo_arbor->t_desc;
	uint64_t               flags          = bop->bo_flags;
	struct m0_btree_oimpl *oi             = bop->bo_i;
	bool                   lock_acquired  = bop->bo_flags & BOF_LOCKALL;
	struct level          *lev;

	switch (bop->bo_op.o_sm.sm_state) {
	case P_INIT:
		M0_ASSERT(bop->bo_i == NULL);
		bop->bo_i = m0_alloc(sizeof *oi);
		if (bop->bo_i == NULL) {
			bop->bo_op.o_sm.sm_rc = M0_ERR(-ENOMEM);
			return P_DONE;
		}
		if ((flags & BOF_COOKIE) &&
		    cookie_is_set(&bop->bo_rec.r_key.k_cookie))
			return P_COOKIE;
		else
			return P_SETUP;
	case P_COOKIE:
		if (cookie_is_valid(tree, &bop->bo_rec.r_key.k_cookie) &&
		    !bnode_isunderflow(oi->i_cookie_node, true))
			return P_LOCK;
		else
			return P_SETUP;
	case P_LOCKALL:
		M0_ASSERT(bop->bo_flags & BOF_LOCKALL);
		return lock_op_init(&bop->bo_op, &bop->bo_i->i_nop,
				    bop->bo_arbor->t_desc, P_SETUP);
	case P_SETUP:
		oi->i_height = tree->t_height;
		memset(&oi->i_level, 0, sizeof oi->i_level);
		bop->bo_i->i_key_found = false;
		oi->i_nop.no_op.o_sm.sm_rc = 0;
		/** Fall through to P_DOWN. */
	case P_DOWN:
		oi->i_used = 0;
		M0_SET0(&oi->i_capture);
		/* Load root node. */
		return bnode_get(&oi->i_nop, tree, &tree->t_root->n_addr,
				 P_NEXTDOWN);
	case P_NEXTDOWN:
		if (oi->i_nop.no_op.o_sm.sm_rc == 0) {
			struct slot    node_slot = {};
			struct segaddr child_node_addr;

			lev = &oi->i_level[oi->i_used];
			lev->l_node = oi->i_nop.no_node;
			node_slot.s_node = oi->i_nop.no_node;

			bnode_lock(lev->l_node);
			lev->l_seq = oi->i_nop.no_node->n_seq;
			oi->i_nop.no_node = NULL;

			/**
			 * Node validation is required to determine that the
			 * node(lev->l_node) which is pointed by current thread
			 * is not freed by any other thread till current thread
			 * reaches NEXTDOWN phase.
			 *
			 * Node verification is required to determine that no
			 * other thread which has lock is working on the same
			 * node(lev->l_node) which is pointed by current thread.
			 */
			if (!bnode_isvalid(lev->l_node) || (oi->i_used > 0 &&
			    bnode_count_rec(lev->l_node) == 0)) {
				bnode_unlock(lev->l_node);
				return m0_sm_op_sub(&bop->bo_op, P_CLEANUP,
						    P_SETUP);
			}

			oi->i_key_found = bnode_find(&node_slot,
						     &bop->bo_rec.r_key);
			lev->l_idx = node_slot.s_idx;

			if (bnode_level(node_slot.s_node) > 0) {
				if (oi->i_key_found) {
					lev->l_idx++;
					node_slot.s_idx++;
				}
				bnode_child(&node_slot, &child_node_addr);

				if (!address_in_segment(child_node_addr)) {
					bnode_unlock(lev->l_node);
					bnode_op_fini(&oi->i_nop);
					return fail(bop, M0_ERR(-EFAULT));
				}
				oi->i_used++;
				if (oi->i_used >= oi->i_height) {
					/* If height of tree increased. */
					oi->i_used = oi->i_height - 1;
					bnode_unlock(lev->l_node);
					return m0_sm_op_sub(&bop->bo_op,
							    P_CLEANUP, P_SETUP);
				}
				bnode_unlock(lev->l_node);
				return bnode_get(&oi->i_nop, tree,
						 &child_node_addr, P_NEXTDOWN);
			} else {
				bnode_unlock(lev->l_node);
				if (!oi->i_key_found)
					return P_LOCK;
				/**
				 * If root is an internal node and it contains
				 * only two record, if any of the record is
				 * going to be deleted, load the other child of
				 * root.
				 */
				if (oi->i_used > 0) {
					struct nd *root_node;
					root_node = oi->i_level[0].l_node;
					bnode_lock(root_node);
					if (bnode_count_rec(root_node) == 2) {
						bnode_unlock(root_node);
						return root_case_handle(bop);
					}
					bnode_unlock(root_node);
				}

				return P_LOCK;
			}
		} else {
			bnode_op_fini(&oi->i_nop);
			return m0_sm_op_sub(&bop->bo_op, P_CLEANUP, P_SETUP);
		}
	case P_STORE_CHILD: {
		if (oi->i_nop.no_op.o_sm.sm_rc == 0) {
			struct nd *root_child;

			oi->i_level[1].l_sibling = oi->i_nop.no_node;
			root_child = oi->i_level[1].l_sibling;
			bnode_lock(root_child);

			oi->i_level[1].l_sib_seq = oi->i_nop.no_node->n_seq;
			oi->i_nop.no_node = NULL;

			if (!bnode_isvalid(root_child) ||
			    bnode_count_rec(root_child) == 0) {
				bnode_unlock(root_child);
 				return m0_sm_op_sub(&bop->bo_op, P_CLEANUP,
						    P_SETUP);
			}

			bnode_unlock(root_child);
			/* Fall through to the next step */
		} else {
			bnode_op_fini(&oi->i_nop);
			return m0_sm_op_sub(&bop->bo_op, P_CLEANUP, P_SETUP);
		}
	}
	case P_LOCK:
		if (!lock_acquired)
			return lock_op_init(&bop->bo_op, &bop->bo_i->i_nop,
					    bop->bo_arbor->t_desc, P_CHECK);
		/* Fall through to the next step */
	case P_CHECK:
		if (!path_check(oi, tree, &bop->bo_rec.r_key.k_cookie) ||
		    !child_node_check(oi)) {
			oi->i_trial++;
			if (oi->i_trial >= MAX_TRIALS) {
				M0_ASSERT_INFO((bop->bo_flags & BOF_LOCKALL) ==
					       0, "Delete record failure in"
					       "tree lock mode");
				bop->bo_flags |= BOF_LOCKALL;
				lock_op_unlock(tree);
				return m0_sm_op_sub(&bop->bo_op, P_CLEANUP,
						    P_LOCKALL);
			}
			if (oi->i_height != tree->t_height) {
				/* If height has changed. */
				lock_op_unlock(tree);
				return m0_sm_op_sub(&bop->bo_op, P_CLEANUP,
					            P_SETUP);
			} else {
				/* If height is same, put back all the nodes. */
				lock_op_unlock(tree);
				level_put(oi);
				return P_DOWN;
			}
		}
		/**
		 * Fall through if path_check and child_node_check are
		 * successful.
		 */
	case P_ACT: {

		struct slot         node_slot;
		bool                node_underflow;
		int                 rc;
		/**
		 *  if key exists, delete the key, if there is an underflow, go
		 *  to resolve function else return P_CLEANUP.
		*/

		if (!oi->i_key_found) {
			lock_op_unlock(tree);
			return fail(bop, -ENOENT);
		}

		lev = &oi->i_level[oi->i_used];

		node_slot.s_node = lev->l_node;
		node_slot.s_idx  = lev->l_idx;

		if (bop->bo_cb.c_act != NULL) {
			m0_bcount_t          ksize;
			void                *p_key;
			m0_bcount_t          vsize;
			void                *p_val;

			REC_INIT(&node_slot.s_rec, &p_key, &ksize,
						    &p_val, &vsize);
			bnode_rec(&node_slot);
			node_slot.s_rec.r_flags = M0_BSC_SUCCESS;
			rc = bop->bo_cb.c_act(&bop->bo_cb, &node_slot.s_rec);
			if (rc) {
				lock_op_unlock(tree);
				return fail(bop, rc);
			}
		}

		bnode_lock(lev->l_node);

		bnode_del(node_slot.s_node, node_slot.s_idx);
		bnode_done(&node_slot, false);
		bnode_seq_cnt_update(lev->l_node);
		bnode_fix(node_slot.s_node);
		btree_node_capture_enlist(oi, lev->l_node, lev->l_idx, NR_NONE);
		/**
		 * TBD : This check needs to be removed when debugging
		 * is done.
		 */
		M0_ASSERT_EX(bnode_expensive_invariant(lev->l_node));
		node_underflow = bnode_isunderflow(lev->l_node, false);
		if (oi->i_used != 0  && node_underflow) {
			bnode_fini(lev->l_node);
			lev->l_freenode = true;
		}

		bnode_unlock(lev->l_node);

		if (oi->i_used == 0 || !node_underflow)
			return P_CAPTURE; /* No Underflow */

		return btree_del_resolve_underflow(bop);
	}
	case P_CAPTURE:
		btree_tx_nodes_capture(oi, bop->bo_tx);
		return P_FREENODE;
	case P_FREENODE : {
		int i;
		for (i = oi->i_used; i >= 0; i--) {
			lev = &oi->i_level[i];
			if (lev->l_freenode) {
				M0_ASSERT(oi->i_used > 0);
				oi->i_nop.no_opc = NOP_FREE;
				bnode_free(&oi->i_nop, lev->l_node,
					   bop->bo_tx, 0);
				lev->l_node = NULL;
			} else
				break;
		}
		if (oi->i_root_child_free) {
			lev = &oi->i_level[1];
			oi->i_nop.no_opc = NOP_FREE;
			bnode_free(&oi->i_nop, lev->l_sibling, bop->bo_tx, 0);
			lev->l_sibling = NULL;
		}

		lock_op_unlock(tree);
		return m0_sm_op_sub(&bop->bo_op, P_CLEANUP, P_FINI);
	}
	case P_CLEANUP :
		level_cleanup(oi, bop->bo_tx);
		return m0_sm_op_ret(&bop->bo_op);
	case P_FINI :
		M0_ASSERT(oi);
		m0_free(oi);
		return P_DONE;
	default:
		M0_IMPOSSIBLE("Wrong state: %i", bop->bo_op.o_sm.sm_state);
	};
}

/**
 * State machine for truncate operation.
 */
static int64_t btree_truncate_tick(struct m0_sm_op *smop)
{
	struct m0_btree_op    *bop            = M0_AMB(bop, smop, bo_op);
	struct td             *tree           = bop->bo_arbor->t_desc;
	struct m0_btree_oimpl *oi             = bop->bo_i;
	struct level          *lev;

	switch (bop->bo_op.o_sm.sm_state) {
	case P_INIT:
		M0_ASSERT(bop->bo_i == NULL);
		bop->bo_i = m0_alloc(sizeof *oi);
		if (bop->bo_i == NULL) {
			bop->bo_op.o_sm.sm_rc = M0_ERR(-ENOMEM);
			return P_DONE;
		}
		/** Fall through to P_LOCKDOWN. */
	case P_LOCKALL:
		return lock_op_init(&bop->bo_op, &bop->bo_i->i_nop,
				    bop->bo_arbor->t_desc, P_SETUP);
	case P_SETUP:
		oi->i_height = tree->t_height;
		memset(&oi->i_level, 0, sizeof oi->i_level);
		oi->i_nop.no_op.o_sm.sm_rc = 0;
		/** Fall through to P_DOWN. */
	case P_DOWN:
		oi->i_used = 0;
		return bnode_get(&oi->i_nop, tree, &tree->t_root->n_addr,
				 P_NEXTDOWN);
	case P_NEXTDOWN:
		if (oi->i_nop.no_op.o_sm.sm_rc == 0) {
			struct slot    s = {};
			struct segaddr child;

			lev = &oi->i_level[oi->i_used];
			lev->l_node = oi->i_nop.no_node;
			s.s_node = oi->i_nop.no_node;

			bnode_lock(lev->l_node);
			lev->l_seq = lev->l_node->n_seq;

			if (bnode_level(s.s_node) > 0) {
				s.s_idx = bnode_count(s.s_node);

				bnode_child(&s, &child);
				if (!address_in_segment(child)) {
					bnode_unlock(lev->l_node);
					bnode_op_fini(&oi->i_nop);
					lock_op_unlock(tree);
					return fail(bop, M0_ERR(-EFAULT));
				}
				oi->i_used++;
				bnode_unlock(lev->l_node);
				return bnode_get(&oi->i_nop, tree, &child,
						 P_NEXTDOWN);
			} else {
				bnode_unlock(lev->l_node);
				return P_ACT;
			}
		} else {
			bnode_op_fini(&oi->i_nop);
			lock_op_unlock(tree);
			return m0_sm_op_sub(&bop->bo_op, P_CLEANUP, P_FINI);
		}
	case P_ACT: {
		int           rec_count;
		struct slot   node_slot = {};
		struct level *parent;

		lev = &oi->i_level[oi->i_used];

		/**
		 * lev->l_node points to the node that needs to be truncated.
		 * Set record count as zero and handle root/non-root case.
		 */
		bnode_set_rec_count(lev->l_node, 0);
		node_slot.s_node = lev->l_node;
		node_slot.s_idx  = 0;
		/**
		 * Case: root node as leaf node.
		 * Mark it as leaf node, capture in transaction and exit state
		 * machine.
		 */
		if (oi->i_used == 0) {
			bnode_set_level(lev->l_node, 0);
			bnode_capture(&node_slot, NR_NONE, bop->bo_tx);
			lock_op_unlock(tree);
			return m0_sm_op_sub(&bop->bo_op, P_CLEANUP, P_FINI);
		}
		/**
		 * Case: Tree has more than one level.
		 * Tree traversal has reached the leaf node. Delete the leaf
		 * node.
		 */
		bnode_fini(lev->l_node);
		bnode_capture(&node_slot, NR_NONE, bop->bo_tx);
		bnode_free(&oi->i_nop, lev->l_node, bop->bo_tx, 0);
		lev->l_node = NULL;
		bop->bo_limit--;

		/** Decrease parent's record count. */
		oi->i_used--;
		parent = &oi->i_level[oi->i_used];
		oi->i_nop.no_node = parent->l_node;
		rec_count = bnode_count_rec(parent->l_node);
		rec_count--;
		bnode_set_rec_count(parent->l_node, rec_count);

		/**
		 * If parent's record count is zero then mark it as leaf node.
		 */
		if (rec_count == 0) {
			bnode_set_level(parent->l_node, 0);
			node_slot.s_node = parent->l_node;
			node_slot.s_idx  = 0;
			bnode_capture(&node_slot, NR_NONE, bop->bo_tx);
			bop->bo_limit--;
		}
		/** Exit state machine if ran out of credits. */
		if (bop->bo_limit <= 2) {
			node_slot.s_node = parent->l_node;
			node_slot.s_idx  = rec_count;
			bnode_capture(&node_slot, NR_NONE, bop->bo_tx);
			lock_op_unlock(tree);
			return m0_sm_op_sub(&bop->bo_op, P_CLEANUP, P_FINI);
		}
		/** Still have credits, retraverse the tree from parent. */
		return P_NEXTDOWN;
	}
	case P_CLEANUP:
		level_cleanup(oi, bop->bo_tx);
		return m0_sm_op_ret(&bop->bo_op);
	case P_FINI :
		M0_ASSERT(oi);
		m0_free(oi);
		return P_DONE;
	default:
		M0_IMPOSSIBLE("Wrong state: %i", bop->bo_op.o_sm.sm_state);
	};
}

#ifndef __KERNEL__
static int unmap_node(void* addr, int64_t size)
{
	return munmap(addr, size);
}

static int remap_node(void* addr, int64_t size, struct m0_be_seg *seg)
{
	void *p;
	m0_bcount_t file_offset = (m0_bcount_t)(addr - seg->bs_addr);
	p = mmap(addr, size, PROT_READ | PROT_WRITE,
		 MAP_FIXED | MAP_PRIVATE | MAP_NORESERVE,
		 m0_stob_fd(seg->bs_stob), file_offset);
	if (p == MAP_FAILED)
		return M0_ERR(-EFAULT);
	return 0;
}

/**
 * This function will try to unmap and remap the nodes in LRU list to free up
 * virtual page memory. The amount of memory to be freed will be given, and
 * attempt will be made to free up the requested size.
 *
 * @param size the total size in bytes to be freed from the swap.
 *
 * @return int the total size in bytes that was freed.
 */
M0_INTERNAL int64_t m0_btree_lrulist_purge(int64_t size, int64_t num_nodes)
{
	struct nd              *node;
	struct nd              *prev;
	int64_t                 curr_size;
	int64_t                 total_size = 0;
	void                   *rnode;
	struct m0_be_seg       *seg;
	struct m0_be_allocator *a;
	int                     rc;

	M0_PRE(size >= 0 && num_nodes >= 0);
	M0_PRE((size == 0 && num_nodes != 0) || (size != 0 && num_nodes == 0));

	m0_rwlock_write_lock(&list_lock);
	node = ndlist_tlist_tail(&btree_lru_nds);
	while (node != NULL && (size > 0 || num_nodes > 0)) {
		curr_size = 0;
		prev      = ndlist_tlist_prev(&btree_lru_nds, node);
		if (node->n_txref == 0 && node->n_ref == 0) {
			curr_size = node->n_size + m0_be_chunk_header_size();
			seg       = node->n_seg;
			a         = m0_be_seg_allocator(seg);
			rnode     = segaddr_addr(&node->n_addr);
			rnode    -= m0_be_chunk_header_size();

			m0_mutex_lock(&a->ba_lock);
			rc = unmap_node(rnode, curr_size);
			if (rc == 0) {
				rc = remap_node(rnode, curr_size, seg);
				if (rc == 0) {
					if (size > 0)
						size -= curr_size;
					if (num_nodes > 0)
						--num_nodes;
					total_size += curr_size;
					ndlist_tlink_del_fini(node);
					lru_space_used -= curr_size;
					m0_rwlock_fini(&node->n_lock);
					m0_free(node);
				} else
					M0_LOG(M0_ERROR,
					       "Remapping of memory failed");
			} else
				M0_LOG(M0_ERROR, "Unmapping of memory failed");
			m0_mutex_unlock(&a->ba_lock);
		}
		node = prev;
	}
	m0_rwlock_write_unlock(&list_lock);
	return total_size;
}

/**
 * Checks whether lru list purging is required based on used space
 * watermark(enum m0_btree_used_space_watermark).
 *
 * @param user purge user
 * @param size requested memory to be freed.
 *
 * @return int total freed memory.
 */
M0_INTERNAL int64_t m0_btree_lrulist_purge_check(enum m0_btree_purge_user user,
						 int64_t size)
{
	int64_t size_to_purge = 0;
	int64_t purged_size   = 0;

	if (lru_space_used < lru_space_wm_low) {
		/** Do nothing. */
		if (user == M0_PU_EXTERNAL)
			M0_LOG(M0_INFO, "Skipping memory release since used "
			       "space is below threshold requested size=%"PRId64
			       " used space=%"PRId64, size, lru_space_used);
		lru_trickle_release_mode = false;
		return 0;
	}
	if (lru_space_used < lru_space_wm_high) {
		/**
		 * If user is btree then do nothing. For external user,
		 * purge lrulist till low watermark or size whichever is
		 * higher.
		 */
		if (user == M0_PU_EXTERNAL)
			size_to_purge = min64(lru_space_used - lru_space_wm_low,
					      size);
		else if (lru_space_used > lru_space_wm_target)
			size_to_purge = lru_trickle_release_mode ?
					min64(lru_space_used -
						 lru_space_wm_target, size) : 0;
		else
			lru_trickle_release_mode = false;

		if (size_to_purge != 0 || lru_trickle_release_mode) {
			purged_size = m0_btree_lrulist_purge(size_to_purge,
						size_to_purge != 0 ? 0 :
						M0_BTREE_TRICKLE_NUM_NODES);
			M0_LOG(M0_INFO, " Below critical External user Purge,"
			       " requested size=%"PRId64" used space=%"PRId64
			       " purged size=%"PRId64, size, lru_space_used,
			       purged_size);
		}
		return purged_size;
	}
	/**
	 * If user is btree then purge lru list till lru_space_used reaches
	 * target watermark. For external user, purge lrulist till low watermark
	 * or size whichever is higher.
	 */
	lru_trickle_release_mode = lru_trickle_release_en ? true : false;
	size_to_purge = user == M0_PU_BTREE ?
			(lru_trickle_release_mode ?
			 min64(lru_space_used - lru_space_wm_target, size) :
			 (lru_space_used - lru_space_wm_target)) :
			min64(lru_space_used - lru_space_wm_low, size);
	purged_size = m0_btree_lrulist_purge(size_to_purge,
			      (lru_trickle_release_mode && size_to_purge == 0) ?
			      M0_BTREE_TRICKLE_NUM_NODES : 0);
	M0_LOG(M0_INFO, " Above critical purge, User=%s requested size="
	       "%"PRId64" used space=%"PRIu64" purged size="
	       "%"PRIu64, user == M0_PU_BTREE ? "btree" : "external", size,
	       lru_space_used, purged_size);
	return purged_size;
}
#endif

M0_INTERNAL int  m0_btree_open(void *addr, int nob, struct m0_btree *out,
			       struct m0_be_seg *seg, struct m0_btree_op *bop,
			       struct m0_btree_rec_key_op *keycmp)
{
	bop->bo_data.addr      = addr;
	bop->bo_data.num_bytes = nob;
	bop->bo_arbor          = out;
	bop->bo_seg            = seg;
	if (keycmp == NULL)
		bop->bo_keycmp  = (struct m0_btree_rec_key_op){
							    .rko_keycmp = NULL,
							};
	else
		bop->bo_keycmp  = *keycmp;

	m0_sm_op_init(&bop->bo_op, &btree_open_tree_tick, &bop->bo_op_exec,
		      &btree_conf, &bop->bo_sm_group);
	return 0;
}

M0_INTERNAL void m0_btree_close(struct m0_btree *arbor, struct m0_btree_op *bop)
{
	bop->bo_arbor = arbor;
	m0_sm_op_init(&bop->bo_op, &btree_close_tree_tick, &bop->bo_op_exec,
		      &btree_conf, &bop->bo_sm_group);
}

M0_INTERNAL void m0_btree_create(void *addr, int nob,
				 const struct m0_btree_type *bt,
				 enum m0_btree_crc_type crc_type,
				 enum m0_btree_addr_type addr_type,
				 struct m0_btree_op *bop, struct m0_btree *tree,
				 struct m0_be_seg *seg,
				 const struct m0_fid *fid, struct m0_be_tx *tx,
				 struct m0_btree_rec_key_op *keycmp)
{
	bop->bo_data.addr       = addr;
	bop->bo_data.num_bytes  = nob;
	bop->bo_data.bt         = bt;
	bop->bo_data.nt         = btree_nt_from_bt(bt);
	bop->bo_data.crc_type   = crc_type;
	bop->bo_data.addr_type  = addr_type;
	bop->bo_data.fid        = *fid;
	bop->bo_tx              = tx;
	bop->bo_seg             = seg;
	bop->bo_arbor           = tree;
	if (keycmp == NULL)
		bop->bo_keycmp  = (struct m0_btree_rec_key_op){
							    .rko_keycmp = NULL,
							};
	else
		bop->bo_keycmp  = *keycmp;

	m0_sm_op_init(&bop->bo_op, &btree_create_tree_tick, &bop->bo_op_exec,
		      &btree_conf, &bop->bo_sm_group);
}

M0_INTERNAL void m0_btree_destroy(struct m0_btree *arbor,
				  struct m0_btree_op *bop, struct m0_be_tx *tx)
{
	bop->bo_arbor = arbor;
	bop->bo_tx    = tx;
	bop->bo_seg   = arbor->t_desc->t_seg;

	m0_sm_op_init(&bop->bo_op, &btree_destroy_tree_tick, &bop->bo_op_exec,
		      &btree_conf, &bop->bo_sm_group);
}

M0_INTERNAL void m0_btree_get(struct m0_btree *arbor,
			      const struct m0_btree_key *key,
			      const struct m0_btree_cb *cb, uint64_t flags,
			      struct m0_btree_op *bop)
{
	bop->bo_opc       = M0_BO_GET;
	bop->bo_arbor     = arbor;
	bop->bo_rec.r_key = *key;
	bop->bo_flags     = flags;
	if (cb == NULL)
		M0_SET0(&bop->bo_cb);
	else
		bop->bo_cb = *cb;
	bop->bo_tx        = NULL;
	bop->bo_seg       = NULL;
	bop->bo_i         = NULL;
	m0_sm_op_init(&bop->bo_op, &btree_get_kv_tick, &bop->bo_op_exec,
		      &btree_conf, &bop->bo_sm_group);
}

M0_INTERNAL void m0_btree_iter(struct m0_btree *arbor,
			       const struct m0_btree_key *key,
			       const struct m0_btree_cb *cb, uint64_t flags,
			       struct m0_btree_op *bop)
{
	M0_PRE(flags & BOF_NEXT || flags & BOF_PREV);

	bop->bo_opc       = M0_BO_ITER;
	bop->bo_arbor     = arbor;
	bop->bo_rec.r_key = *key;
	bop->bo_flags     = flags;
	bop->bo_cb        = *cb;
	bop->bo_tx        = NULL;
	bop->bo_seg       = NULL;
	bop->bo_i         = NULL;
	m0_sm_op_init(&bop->bo_op, &btree_iter_kv_tick, &bop->bo_op_exec,
		      &btree_conf, &bop->bo_sm_group);
}

M0_INTERNAL void m0_btree_put(struct m0_btree *arbor,
			      const struct m0_btree_rec *rec,
			      const struct m0_btree_cb *cb,
			      struct m0_btree_op *bop, struct m0_be_tx *tx)
{
	bop->bo_opc    = M0_BO_PUT;
	bop->bo_arbor  = arbor;
	bop->bo_rec    = *rec;
	bop->bo_cb     = *cb;
	bop->bo_tx     = tx;
	bop->bo_flags  = 0;
	bop->bo_seg    = arbor->t_desc->t_seg;
	bop->bo_i      = NULL;

	m0_sm_op_init(&bop->bo_op, &btree_put_kv_tick, &bop->bo_op_exec,
		      &btree_conf, &bop->bo_sm_group);
}

M0_INTERNAL void m0_btree_del(struct m0_btree *arbor,
			      const struct m0_btree_key *key,
			      const struct m0_btree_cb *cb,
			      struct m0_btree_op *bop, struct m0_be_tx *tx)
{
	bop->bo_opc        = M0_BO_DEL;
	bop->bo_arbor      = arbor;
	bop->bo_rec.r_key  = *key;
	if (cb == NULL)
		M0_SET0(&bop->bo_cb);
	else
		bop->bo_cb = *cb;
	bop->bo_tx         = tx;
	bop->bo_flags      = 0;
	bop->bo_seg        = arbor->t_desc->t_seg;
	bop->bo_i          = NULL;

	m0_sm_op_init(&bop->bo_op, &btree_del_kv_tick, &bop->bo_op_exec,
		      &btree_conf, &bop->bo_sm_group);
}

M0_INTERNAL void m0_btree_minkey(struct m0_btree *arbor,
				 const struct m0_btree_cb *cb, uint64_t flags,
				 struct m0_btree_op *bop)
{
	bop->bo_opc       = M0_BO_MINKEY;
	bop->bo_arbor     = arbor;
	bop->bo_flags     = flags;
	bop->bo_cb        = *cb;
	bop->bo_tx        = NULL;
	bop->bo_seg       = NULL;
	bop->bo_i         = NULL;

	m0_sm_op_init(&bop->bo_op, &btree_get_kv_tick, &bop->bo_op_exec,
		      &btree_conf, &bop->bo_sm_group);
}

M0_INTERNAL void m0_btree_maxkey(struct m0_btree *arbor,
				 const struct m0_btree_cb *cb, uint64_t flags,
				 struct m0_btree_op *bop)
{
	bop->bo_opc       = M0_BO_MAXKEY;
	bop->bo_arbor     = arbor;
	bop->bo_flags     = flags;
	bop->bo_cb        = *cb;
	bop->bo_tx        = NULL;
	bop->bo_seg       = NULL;
	bop->bo_i         = NULL;

	m0_sm_op_init(&bop->bo_op, &btree_get_kv_tick, &bop->bo_op_exec,
		      &btree_conf, &bop->bo_sm_group);
}

M0_INTERNAL void m0_btree_update(struct m0_btree *arbor,
				 const struct m0_btree_rec *rec,
				 const struct m0_btree_cb *cb, uint64_t flags,
				 struct m0_btree_op *bop, struct m0_be_tx *tx)
{
	bop->bo_opc    = M0_BO_UPDATE;
	bop->bo_arbor  = arbor;
	bop->bo_rec    = *rec;
	bop->bo_cb     = *cb;
	bop->bo_tx     = tx;
	bop->bo_flags  = flags;
	bop->bo_seg    = arbor->t_desc->t_seg;
	bop->bo_i      = NULL;

	m0_sm_op_init(&bop->bo_op, &btree_put_kv_tick, &bop->bo_op_exec,
		      &btree_conf, &bop->bo_sm_group);
}

M0_INTERNAL void m0_btree_truncate(struct m0_btree *arbor, m0_bcount_t limit,
				   struct m0_be_tx *tx, struct m0_btree_op *bop)
{
	bop->bo_opc    = M0_BO_TRUNCATE;
	bop->bo_arbor  = arbor;
	bop->bo_limit  = limit;
	bop->bo_tx     = tx;
	bop->bo_flags  = 0;
	bop->bo_seg    = arbor->t_desc->t_seg;
	bop->bo_i      = NULL;

	m0_sm_op_init(&bop->bo_op, &btree_truncate_tick, &bop->bo_op_exec,
		      &btree_conf, &bop->bo_sm_group);
}
struct cursor_cb_data {
	struct m0_btree_rec ccd_rec;
	m0_bcount_t         ccd_keysz;
	m0_bcount_t         ccd_valsz;
};

static int btree_cursor_kv_get_cb(struct m0_btree_cb  *cb,
				  struct m0_btree_rec *rec)
{
	struct m0_btree_cursor  *datum = cb->c_datum;
	struct m0_bufvec_cursor  cur;

	/** Currently we support bufvec with only one segment. */
	M0_ASSERT(M0_BUFVEC_SEG_COUNT(&rec->r_key.k_data) == 1 &&
		  M0_BUFVEC_SEG_COUNT(&rec->r_val) == 1);

	/** Save returned Key and Value in the iterator */
	m0_bufvec_cursor_init(&cur, &rec->r_key.k_data);
	datum->bc_key = M0_BUF_INIT(m0_bufvec_cursor_step(&cur),
				    m0_bufvec_cursor_addr(&cur));

	m0_bufvec_cursor_init(&cur, &rec->r_val);
	datum->bc_val = M0_BUF_INIT(m0_bufvec_cursor_step(&cur),
				    m0_bufvec_cursor_addr(&cur));

	return 0;
}

M0_INTERNAL void m0_btree_cursor_init(struct m0_btree_cursor *it,
				      struct m0_btree        *arbor)
{
	M0_SET0(it);
	it->bc_arbor = arbor;
}

M0_INTERNAL void m0_btree_cursor_fini(struct m0_btree_cursor *it)
{
}

M0_INTERNAL int m0_btree_cursor_get(struct m0_btree_cursor     *it,
				    const struct m0_btree_key *key,
				    bool                       slant)
{
	struct m0_btree_op    kv_op = {};
	struct m0_btree_cb    cursor_cb;
	uint64_t              flags = slant ? BOF_SLANT : BOF_EQUAL;
	int                   rc;

	cursor_cb.c_act   = btree_cursor_kv_get_cb;
	cursor_cb.c_datum = it;
	rc = M0_BTREE_OP_SYNC_WITH_RC(&kv_op,
				      m0_btree_get(it->bc_arbor, key,
						   &cursor_cb, flags, &kv_op));
	return rc;
}

static int btree_cursor_iter(struct m0_btree_cursor *it,
			     enum m0_btree_op_flags  dir)
{
	struct m0_btree_op    kv_op = {};
	struct m0_btree_cb    cursor_cb;
	struct m0_btree_key   key;
	int                   rc;

	M0_ASSERT(M0_IN(dir, (BOF_NEXT, BOF_PREV)));

	cursor_cb.c_act   = btree_cursor_kv_get_cb;
	cursor_cb.c_datum = it;

	key.k_data = M0_BUFVEC_INIT_BUF(&it->bc_key.b_addr, &it->bc_key.b_nob);
	rc = M0_BTREE_OP_SYNC_WITH_RC(&kv_op,
				      m0_btree_iter(it->bc_arbor,
						    &key,
						    &cursor_cb, dir, &kv_op));
	return rc;
}

M0_INTERNAL int m0_btree_cursor_next(struct m0_btree_cursor *it)
{
	return btree_cursor_iter(it, BOF_NEXT);
}

M0_INTERNAL int m0_btree_cursor_prev(struct m0_btree_cursor *it)
{
	return btree_cursor_iter(it, BOF_PREV);
}

M0_INTERNAL int m0_btree_cursor_first(struct m0_btree_cursor *it)
{
	struct m0_btree_op    kv_op = {};
	struct m0_btree_cb    cursor_cb;
	int                   rc;

	cursor_cb.c_act   = btree_cursor_kv_get_cb;
	cursor_cb.c_datum = it;
	rc = M0_BTREE_OP_SYNC_WITH_RC(&kv_op,
				      m0_btree_minkey(it->bc_arbor, &cursor_cb,
						      0, &kv_op));
	return rc;
}

M0_INTERNAL int m0_btree_cursor_last(struct m0_btree_cursor *it)
{
	struct m0_btree_op    kv_op = {};
	struct m0_btree_cb    cursor_cb;
	int                   rc;

	cursor_cb.c_act   = btree_cursor_kv_get_cb;
	cursor_cb.c_datum = it;
	rc = M0_BTREE_OP_SYNC_WITH_RC(&kv_op,
				      m0_btree_maxkey(it->bc_arbor, &cursor_cb,
						      0, &kv_op));
	return rc;
}

M0_INTERNAL void m0_btree_cursor_put(struct m0_btree_cursor *it)
{
	/** Do nothing. */
}

M0_INTERNAL void m0_btree_cursor_kv_get(struct m0_btree_cursor *it,
					struct m0_buf *key, struct m0_buf *val)
{
	if (key)
		*key = M0_BUF_INIT(it->bc_key.b_nob, it->bc_key.b_addr);
	if (val)
		*val = M0_BUF_INIT(it->bc_val.b_nob, it->bc_val.b_addr);
}

M0_INTERNAL bool m0_btree_is_empty(struct m0_btree *btree)
{
	M0_PRE(btree != NULL);
	M0_PRE(btree->t_desc->t_root != NULL);
	return (bnode_count_rec(btree->t_desc->t_root) == 0);
}

#ifndef __KERNEL__
/**
 *  --------------------------
 *  Section START - Unit Tests
 *  --------------------------
 */

/**
 * The code contained below is 'ut'. This is a little experiment to contain the
 * ut code in the same file containing the functionality code. We are open to
 * changes iff enough reasons are found that this model either does not work or
 * is not intuitive or maintainable.
 */

static struct m0_be_ut_backend *ut_be;
static struct m0_be_ut_seg     *ut_seg;
static struct m0_be_seg        *seg;
static bool                     btree_ut_initialised = false;

static void btree_ut_init(void)
{
	if (!btree_ut_initialised) {
		btree_ut_initialised = true;
	}
}

static void btree_ut_fini(void)
{
	btree_ut_initialised = false;
}

/**
 * In this unit test we exercise a few tree operations in invalid conditions
 * only.
 */
static void ut_basic_tree_oper_icp(void)
{
	void                   *invalid_addr = (void *)0xbadbadbadbad;
	struct m0_btree         btree;
	struct m0_btree_type    btree_type = {  .tt_id = M0_BT_UT_KV_OPS,
						.ksize = 8,
						.vsize = 8, };
	struct m0_be_tx         tx_data    = {};
	struct m0_be_tx        *tx         = &tx_data;
	struct m0_btree_op      b_op       = {};
	struct m0_be_tx_credit  cred       = {};
	void                   *temp_node;
	int                     rc;
	struct m0_fid           fid        = M0_FID_TINIT('b', 0, 1);
	uint32_t                rnode_sz   = m0_pagesize_get();
	uint32_t                rnode_sz_shift;
	struct m0_buf           buf;

	btree_ut_init();

	M0_ASSERT(rnode_sz != 0 && m0_is_po2(rnode_sz));
	rnode_sz_shift = __builtin_ffsl(rnode_sz) - 1;
	cred = M0_BE_TX_CB_CREDIT(0, 0, 0);
	m0_be_allocator_credit(NULL, M0_BAO_ALLOC_ALIGNED, rnode_sz,
			       rnode_sz_shift, &cred);
	m0_btree_create_credit(&btree_type, &cred, 1);

	/** Prepare transaction to capture tree operations. */
	m0_be_ut_tx_init(tx, ut_be);
	m0_be_tx_prep(tx, &cred);
	rc = m0_be_tx_open_sync(tx);
	M0_ASSERT(rc == 0);

	/**
	 *  Run a invalid scenario which:
	 *  1) Attempts to create a btree with invalid address
	 *
	 * This scenario is invalid because the root node address is incorrect.
	 * In this case m0_btree_create() will return -EFAULT.
	 */
	rc = M0_BTREE_OP_SYNC_WITH_RC(&b_op, m0_btree_create(invalid_addr,
				      rnode_sz, &btree_type, M0_BCT_NO_CRC,
				      EMBEDDED_RECORD, &b_op, &btree, seg, &fid,
				      tx, NULL));
	M0_ASSERT(rc == -EFAULT);
	m0_be_tx_close_sync(tx);
	m0_be_tx_fini(tx);

	/**
	 *  Run a invalid scenario which:
	 *  1) Attempts to open a btree with invalid address
	 *
	 * This scenario is invalid because the root node address is incorrect.
	 * In this case m0_btree_open() will return -EFAULT.
	 */
	rc = M0_BTREE_OP_SYNC_WITH_RC(&b_op, m0_btree_open(invalid_addr,
							   rnode_sz, &btree,
							   seg, &b_op, NULL));
	M0_ASSERT(rc == -EFAULT);

	/**
	 *  Run a invalid scenario which:
	 *  1) Creates a btree
	 *  2) Opens the btree
	 *  3) Destroys the btree
	 *
	 * This scenario is invalid because we are trying to destroy a tree that
	 * has not been closed. Thus, we should get -EPERM error from
	 * m0_btree_destroy().
	 */

	m0_be_ut_tx_init(tx, ut_be);
	m0_be_tx_prep(tx, &cred);
	rc = m0_be_tx_open_sync(tx);
	M0_ASSERT(rc == 0);
	/** Create temp node space*/
	buf = M0_BUF_INIT(rnode_sz, NULL);
	M0_BE_ALLOC_ALIGN_BUF_SYNC(&buf, rnode_sz_shift, seg, tx);
	temp_node = buf.b_addr;
	rc = M0_BTREE_OP_SYNC_WITH_RC(&b_op, m0_btree_create(temp_node,
				      rnode_sz, &btree_type, M0_BCT_NO_CRC,
				      EMBEDDED_RECORD, &b_op, &btree, seg, &fid,
				      tx, NULL));
	M0_ASSERT(rc == 0);
	m0_be_tx_close_sync(tx);
	m0_be_tx_fini(tx);

	rc = M0_BTREE_OP_SYNC_WITH_RC(&b_op, m0_btree_open(temp_node, rnode_sz,
							   &btree, seg, &b_op,
							   NULL));
	M0_ASSERT(rc == 0);

	cred = M0_BE_TX_CREDIT(0, 0);
	m0_be_allocator_credit(NULL, M0_BAO_FREE_ALIGNED, rnode_sz,
			       rnode_sz_shift, &cred);
	m0_btree_destroy_credit(b_op.bo_arbor, NULL, &cred, 1);

	m0_be_ut_tx_init(tx, ut_be);
	m0_be_tx_prep(tx, &cred);
	rc = m0_be_tx_open_sync(tx);
	M0_ASSERT(rc == 0);
	rc = M0_BTREE_OP_SYNC_WITH_RC(&b_op, m0_btree_destroy(b_op.bo_arbor,
							      &b_op, tx));
	M0_ASSERT(rc == -EPERM);
	M0_SET0(&btree);
	buf = M0_BUF_INIT(rnode_sz, temp_node);
	M0_BE_FREE_ALIGN_BUF_SYNC(&buf, rnode_sz_shift, seg, tx);
	m0_be_tx_close_sync(tx);
	m0_be_tx_fini(tx);

	/**
	 *  Run a invalid scenario which:
	 *  1) Creates a btree
	 *  2) Close the btree
	 *  3) Again Attempt to close the btree
	 *
	 * This scenario is invalid because we are trying to destroy a tree that
	 * has been already destroyed. Thus, we should get -EINVAL error from
	 * m0_btree_destroy().
	 */

	/** Create temp node space*/
	cred = M0_BE_TX_CREDIT(0, 0);
	m0_be_allocator_credit(NULL, M0_BAO_ALLOC_ALIGNED, rnode_sz,
			       rnode_sz_shift, &cred);
	m0_btree_create_credit(&btree_type, &cred, 1);

	/** Prepare transaction to capture tree operations. */
	m0_be_ut_tx_init(tx, ut_be);
	m0_be_tx_prep(tx, &cred);
	rc = m0_be_tx_open_sync(tx);
	M0_ASSERT(rc == 0);

	buf = M0_BUF_INIT(rnode_sz, NULL);
	M0_BE_ALLOC_ALIGN_BUF_SYNC(&buf, rnode_sz_shift, seg, tx);
	temp_node = buf.b_addr;
	rc = M0_BTREE_OP_SYNC_WITH_RC(&b_op, m0_btree_create(temp_node, rnode_sz,
				      &btree_type, M0_BCT_NO_CRC,
				      EMBEDDED_RECORD, &b_op, &btree, seg, &fid,
				      tx, NULL));
	M0_ASSERT(rc == 0);
	m0_be_tx_close_sync(tx);
	m0_be_tx_fini(tx);

	rc = M0_BTREE_OP_SYNC_WITH_RC(&b_op, m0_btree_close(b_op.bo_arbor,
							    &b_op));
	M0_ASSERT(rc == 0);
	M0_SET0(&btree);

	rc = M0_BTREE_OP_SYNC_WITH_RC(&b_op, m0_btree_close(b_op.bo_arbor,
							    &b_op));
	M0_ASSERT(rc == -EINVAL);
	M0_SET0(&btree);

	rc = M0_BTREE_OP_SYNC_WITH_RC(&b_op, m0_btree_open(temp_node, rnode_sz,
							   &btree, seg, &b_op,
							   NULL));
	M0_ASSERT(rc == 0);

	cred = M0_BE_TX_CREDIT(0, 0);
	m0_be_allocator_credit(NULL, M0_BAO_FREE_ALIGNED, rnode_sz,
			       rnode_sz_shift, &cred);
	m0_btree_destroy_credit(b_op.bo_arbor, NULL, &cred, 1);

	m0_be_ut_tx_init(tx, ut_be);
	m0_be_tx_prep(tx, &cred);
	rc = m0_be_tx_open_sync(tx);
	M0_ASSERT(rc == 0);
	rc = M0_BTREE_OP_SYNC_WITH_RC(&b_op, m0_btree_destroy(b_op.bo_arbor,
							      &b_op, tx));
	M0_ASSERT(rc == 0);
	M0_SET0(&btree);
	buf = M0_BUF_INIT(rnode_sz, temp_node);
	M0_BE_FREE_ALIGN_BUF_SYNC(&buf, rnode_sz_shift, seg, tx);
	m0_be_tx_close_sync(tx);
	m0_be_tx_fini(tx);

	btree_ut_fini();
}

struct ut_cb_data {
	/** Key that needs to be stored or retrieved. */
	struct m0_btree_key      *key;

	/** Value associated with the key that is to be stored or retrieved. */
	struct m0_bufvec         *value;

	/** If value is retrieved (GET) then check if has expected contents. */
	bool                      check_value;

	/** Indicates if CRC is present in the last word of the value. */
	enum m0_btree_crc_type    crc;

	bool                      embedded_ksize;

	bool                      embedded_vsize;

	/**
	 *  This field is filled by the callback routine with the flags which
	 *  the CB routine received from the _tick(). This flag can then be
	 *  analyzed by the caller for further processing.
	 */
	uint32_t                  flags;
};

/**
 * Put callback will receive record pointer from put routine which will contain
 * r_flag which will indicate SUCCESS or ERROR code.
 * If put routine is able to find the record, it will set SUCCESS code and
 * callback routine needs to put key-value to the given record and return
 * success code.
 * else put routine will set the ERROR code to indicate failure and it is
 * expected to return ERROR code by callback routine.
 */
static int ut_btree_kv_put_cb(struct m0_btree_cb *cb, struct m0_btree_rec *rec)
{
	struct m0_bufvec_cursor  scur;
	struct m0_bufvec_cursor  dcur;
	m0_bcount_t              ksize;
	m0_bcount_t              vsize;
	struct ut_cb_data       *datum = cb->c_datum;

	/** The caller can look at these flags if he needs to. */
	datum->flags = rec->r_flags;
	M0_ASSERT(datum->flags == M0_BSC_SUCCESS);

	ksize = m0_vec_count(&datum->key->k_data.ov_vec);
	M0_ASSERT(m0_vec_count(&rec->r_key.k_data.ov_vec) >= ksize);

	vsize = m0_vec_count(&datum->value->ov_vec);
	M0_ASSERT(m0_vec_count(&rec->r_val.ov_vec) >= vsize);

	m0_bufvec_cursor_init(&scur, &datum->key->k_data);
	m0_bufvec_cursor_init(&dcur, &rec->r_key.k_data);
	rec->r_key.k_data.ov_vec.v_count[0] =
	m0_vec_count(&datum->key->k_data.ov_vec);
	m0_bufvec_cursor_copy(&dcur, &scur, ksize);

	m0_bufvec_cursor_init(&scur, datum->value);
	m0_bufvec_cursor_init(&dcur, &rec->r_val);
	rec->r_val.ov_vec.v_count[0]=
	m0_vec_count(&datum->value->ov_vec);
	m0_bufvec_cursor_copy(&dcur, &scur, vsize);

	return 0;
}

static int ut_btree_kv_get_cb(struct m0_btree_cb *cb, struct m0_btree_rec *rec)
{
	struct m0_bufvec_cursor  scur;
	struct m0_bufvec_cursor  dcur;
	m0_bcount_t              ksize;
	m0_bcount_t              vsize;
	struct ut_cb_data       *datum = cb->c_datum;
	int                      i      = 0;

	/** The caller can look at these flags if he needs to. */
	datum->flags = rec->r_flags;

	M0_ASSERT(rec->r_flags == M0_BSC_SUCCESS);

	if (datum->embedded_ksize) {
		/** Extract Key size present in the 2nd word.*/
		m0_bufvec_cursor_init(&scur, &rec->r_key.k_data);
		m0_bufvec_cursor_move(&scur, sizeof(uint64_t));
		m0_bufvec_cursor_copyfrom(&scur, &ksize, sizeof(ksize));
		ksize = m0_byteorder_cpu_to_be64(ksize);
		M0_PRE(ksize <= MAX_KEY_SIZE &&
		       m0_vec_count(&rec->r_key.k_data.ov_vec) == ksize);
	} else {
		ksize = m0_vec_count(&rec->r_key.k_data.ov_vec);
		M0_PRE(m0_vec_count(&datum->key->k_data.ov_vec) >= ksize);
	}

	if (datum->embedded_vsize) {
		/** Extract Value size present in the 2nd word.*/
		m0_bufvec_cursor_init(&scur, &rec->r_val);
		m0_bufvec_cursor_move(&scur, sizeof(uint64_t));
		m0_bufvec_cursor_copyfrom(&scur, &vsize, sizeof(vsize));
		vsize = m0_byteorder_cpu_to_be64(vsize);
		M0_PRE(vsize <= MAX_VAL_SIZE &&
		       m0_vec_count(&rec->r_val.ov_vec) == vsize);
	} else {
		vsize = m0_vec_count(&rec->r_val.ov_vec);
		M0_PRE(m0_vec_count(&datum->value->ov_vec) >= vsize);
	}

	/** Copy Key and Value from the btree node to the caller's data space */
	m0_bufvec_cursor_init(&dcur, &datum->key->k_data);
	m0_bufvec_cursor_init(&scur, &rec->r_key.k_data);
	m0_bufvec_cursor_copy(&dcur, &scur, ksize);

	m0_bufvec_cursor_init(&dcur, datum->value);
	m0_bufvec_cursor_init(&scur, &rec->r_val);
	m0_bufvec_cursor_copy(&dcur, &scur, vsize);

	if (datum->check_value) {
		struct m0_bufvec_cursor kcur;
		struct m0_bufvec_cursor vcur;
		m0_bcount_t             v_off;
		bool                    check_failed = false;
		uint64_t                key;
		uint64_t                value;
		m0_bcount_t             valuelen     = vsize;

		v_off = 0;

		/**
		 *  Key present in the 1st word is repeated in the Value array
		 *  except in word #2 which contains the size of the Value. Use
		 *  this Key to make sure all the words in the Value array are
		 *  correct.
		 */
		m0_bufvec_cursor_init(&kcur, &rec->r_key.k_data);
		m0_bufvec_cursor_copyfrom(&kcur, &key, sizeof(key));
		m0_bufvec_cursor_init(&vcur, &rec->r_val);

		if (datum->crc != M0_BCT_NO_CRC &&
		    datum->crc != M0_BCT_BTREE_ENC_RAW_HASH)
			valuelen -= sizeof(uint64_t);

		while (v_off < valuelen) {
			m0_bufvec_cursor_copyfrom(&vcur, &value, sizeof(value));
			v_off += sizeof(value);

			if (i++ == 1)
				/** Skip the element containing value size.*/
				continue;

			if (key != value)
				check_failed = true;
		}

		/**
		 * If check_failed then maybe this entry was updated in which
		 * case we use the complement of the key for comparison.
		 */
		if (check_failed) {
			v_off = 0;
			m0_bufvec_cursor_init(&vcur, &rec->r_val);
			key = ~key;
			i = 0;

			while (v_off < valuelen) {
				m0_bufvec_cursor_copyfrom(&vcur, &value,
							  sizeof(value));
				v_off += sizeof(value);

				if (i++ == 1)
					continue;

					if (key != value)
						M0_ASSERT(0);
			}
		}
	}

	/** Verify the CRC if present. */
	if (datum->crc != M0_BCT_NO_CRC) {
		uint64_t value_ary[vsize / sizeof(uint64_t)];
		uint64_t csum_in_value;
		uint64_t calculated_csum;

		m0_bufvec_cursor_init(&scur, &rec->r_val);
		m0_bufvec_cursor_copyfrom(&scur, value_ary, sizeof(value_ary));

		if (datum->crc == M0_BCT_USER_ENC_RAW_HASH) {
			vsize -= sizeof(uint64_t);
			m0_bufvec_cursor_init(&scur, &rec->r_val);
			m0_bufvec_cursor_move(&scur, vsize);
			m0_bufvec_cursor_copyfrom(&scur, &csum_in_value,
						  sizeof(csum_in_value));

			calculated_csum = m0_hash_fnc_fnv1(value_ary, vsize);
			M0_ASSERT(csum_in_value == calculated_csum);
		} else if (datum->crc == M0_BCT_BTREE_ENC_RAW_HASH) {
			void *p_crc = rec->r_val.ov_buf[0] + vsize;
			calculated_csum = m0_hash_fnc_fnv1(value_ary, vsize);
			M0_ASSERT(*(uint64_t*)(p_crc) == calculated_csum);
		} else if (datum->crc == M0_BCT_USER_ENC_FORMAT_FOOTER)
			M0_ASSERT(m0_format_footer_verify(value_ary, false) == 0);
	}

	return 0;
}

/**
 * Callback will be called before deleting value. If needed, caller can copy the
 * content of record.
 */
static int ut_btree_kv_del_cb(struct m0_btree_cb *cb, struct m0_btree_rec *rec)
{
	m0_bcount_t              ksize;
	struct ut_cb_data       *datum = cb->c_datum;

	/** The caller can look at the record if he needs to. */
	ksize = m0_vec_count(&datum->key->k_data.ov_vec);
	M0_PRE(ksize <= MAX_KEY_SIZE + sizeof(uint64_t) &&
	       m0_vec_count(&rec->r_key.k_data.ov_vec) == ksize);
	M0_PRE(m0_vec_count(&rec->r_val.ov_vec) <=
	       MAX_VAL_SIZE + sizeof(uint64_t));

	datum->flags = rec->r_flags;
	M0_ASSERT(datum->flags == M0_BSC_SUCCESS);

	return 0;
}

static int ut_btree_kv_update_cb(struct m0_btree_cb *cb,
				 struct m0_btree_rec *rec)
{
	struct m0_bufvec_cursor  scur;
	struct m0_bufvec_cursor  dcur;
	m0_bcount_t              vsize;
	struct ut_cb_data       *datum = cb->c_datum;

	/** The caller can look at these flags if he needs to. */
	datum->flags = rec->r_flags;
	M0_ASSERT(datum->flags == M0_BSC_SUCCESS);

	vsize = m0_vec_count(&datum->value->ov_vec);
	M0_ASSERT(m0_vec_count(&rec->r_val.ov_vec) == vsize);

	m0_bufvec_cursor_init(&scur, datum->value);
	m0_bufvec_cursor_init(&dcur, &rec->r_val);
	rec->r_val.ov_vec.v_count[0]=
	m0_vec_count(&datum->value->ov_vec);
	m0_bufvec_cursor_copy(&dcur, &scur, vsize);

	return 0;
}

#if (AVOID_BE_SEGMENT == 1)
enum {
	MIN_STREAM_CNT         = 5,
	MAX_STREAM_CNT         = 20,

	MIN_RECS_PER_STREAM    = 5,
	MAX_RECS_PER_STREAM    = 2048,

	MAX_RECS_PER_THREAD    = 10000, /** Records count for each thread */

	MIN_TREE_LOOPS         = 1000,
	MAX_TREE_LOOPS         = 2000,
	MAX_RECS_FOR_TREE_TEST = 100,

	RANDOM_TREE_COUNT      = -1,
	RANDOM_THREAD_COUNT    = -1,

	/** Key/Value array size used in UTs. Increment for CRC in Value. */
	KEY_ARR_ELE_COUNT      = MAX_KEY_SIZE / sizeof(uint64_t),
	VAL_ARR_ELE_COUNT      = MAX_VAL_SIZE / sizeof(uint64_t),
	RANDOM_KEY_SIZE        = -1,
	RANDOM_VALUE_SIZE      = -1,

	BE_UT_SEG_SIZE         = 0,
};
#else
enum {
	MIN_STREAM_CNT         = 5,
	MAX_STREAM_CNT         = 10,

	MIN_RECS_PER_STREAM    = 5,
	MAX_RECS_PER_STREAM    = 200,

	MAX_RECS_PER_THREAD    = 1000, /** Records count for each thread */

	MIN_TREE_LOOPS         = 50,
	MAX_TREE_LOOPS         = 100,
	MAX_RECS_FOR_TREE_TEST = 50,

	RANDOM_TREE_COUNT      = -1,
	RANDOM_THREAD_COUNT    = -1,

	/** Key/Value array size used in UTs. Increment for CRC in Value. */
	KEY_ARR_ELE_COUNT      = MAX_KEY_SIZE / sizeof(uint64_t),
	VAL_ARR_ELE_COUNT      = MAX_VAL_SIZE / sizeof(uint64_t),
	RANDOM_KEY_SIZE        = -1,
	RANDOM_VALUE_SIZE      = -1,

	BE_UT_SEG_SIZE         = 10ULL * 1024ULL * 1024ULL * 1024ULL,
};
#endif

/**
 * This unit test exercises the KV operations triggered by multiple streams.
 */
static void ut_multi_stream_kv_oper(void)
{
	void                   *rnode;
	int                     i;
	time_t                  curr_time;
	struct m0_btree_cb      ut_cb;
	struct m0_be_tx         tx_data         = {};
	struct m0_be_tx        *tx              = &tx_data;
	struct m0_be_tx_credit  cred            = {};
	struct m0_btree_op      b_op            = {};
	uint32_t                stream_count    = 0;
	uint64_t                recs_per_stream = 0;
	struct m0_btree_op      kv_op           = {};
	struct m0_btree        *tree;
	struct m0_btree         btree = {};
	struct m0_btree_type    btree_type      = {.tt_id = M0_BT_UT_KV_OPS,
						  .ksize = sizeof(uint64_t),
						  .vsize = btree_type.ksize*2,
						  };
	uint64_t                key;
	uint64_t                value[btree_type.vsize / sizeof(uint64_t)];
	m0_bcount_t             ksize           = sizeof key;
	m0_bcount_t             vsize           = sizeof value;
	void                   *k_ptr           = &key;
	void                   *v_ptr           = &value;
	int                     rc;
	struct m0_buf           buf;
	uint64_t                maxkey          = 0;
	uint64_t                minkey          = UINT64_MAX;
	uint32_t                rnode_sz        = m0_pagesize_get();
	uint32_t                rnode_sz_shift;
	struct m0_fid           fid             = M0_FID_TINIT('b', 0, 1);

	M0_ENTRY();

	time(&curr_time);
	M0_LOG(M0_INFO, "Using seed %lu", curr_time);
	srandom(curr_time);

	stream_count = (random() % (MAX_STREAM_CNT - MIN_STREAM_CNT)) +
			MIN_STREAM_CNT;

	recs_per_stream = (random()%
			   (MAX_RECS_PER_STREAM - MIN_RECS_PER_STREAM)) +
			    MIN_RECS_PER_STREAM;

	btree_ut_init();
	/**
	 *  Run valid scenario:
	 *  1) Create a btree
	 *  2) Adds records in multiple streams to the created tree.
	 *  3) Confirms the records are present in the tree.
	 *  4) Deletes all the records from the tree using multiple streams.
	 *  5) Close the btree
	 *  6) Destroy the btree
	 *
	 *  Capture each operation in a separate transaction.
	 */

	M0_ASSERT(rnode_sz != 0 && m0_is_po2(rnode_sz));
	rnode_sz_shift = __builtin_ffsl(rnode_sz) - 1;
	cred = M0_BE_TX_CB_CREDIT(0, 0, 0);
	m0_be_allocator_credit(NULL, M0_BAO_ALLOC_ALIGNED, rnode_sz,
			       rnode_sz_shift, &cred);
	m0_btree_create_credit(&btree_type, &cred, 1);

	/** Prepare transaction to capture tree operations. */
	m0_be_ut_tx_init(tx, ut_be);
	m0_be_tx_prep(tx, &cred);
	rc = m0_be_tx_open_sync(tx);
	M0_ASSERT(rc == 0);

	/** Create temp node space and use it as root node for btree */
	buf = M0_BUF_INIT(rnode_sz, NULL);
	M0_BE_ALLOC_ALIGN_BUF_SYNC(&buf, rnode_sz_shift, seg, tx);
	rnode = buf.b_addr;

	rc = M0_BTREE_OP_SYNC_WITH_RC(&b_op, m0_btree_create(rnode, rnode_sz,
							     &btree_type,
							     M0_BCT_NO_CRC,
							     EMBEDDED_RECORD,
							     &b_op, &btree, seg,
							     &fid, tx, NULL));
	M0_ASSERT(rc == M0_BSC_SUCCESS);
	m0_be_tx_close_sync(tx);
	m0_be_tx_fini(tx);

	tree = b_op.bo_arbor;

	cred = M0_BE_TX_CB_CREDIT(0, 0, 0);
	m0_btree_put_credit(tree, 1, ksize, vsize, &cred);
	{
		struct m0_be_tx_credit  cred2 = {};

		m0_btree_put_credit2(&btree_type, rnode_sz, 1, ksize, vsize,
				     &cred2);
		M0_ASSERT(m0_be_tx_credit_eq(&cred,  &cred2));
	}

	for (i = 1; i <= recs_per_stream; i++) {
		struct ut_cb_data    put_data;
		struct m0_btree_rec  rec;
		uint32_t             stream_num;

		rec.r_key.k_data   = M0_BUFVEC_INIT_BUF(&k_ptr, &ksize);
		rec.r_val          = M0_BUFVEC_INIT_BUF(&v_ptr, &vsize);
		rec.r_crc_type     = M0_BCT_NO_CRC;

		for (stream_num = 0; stream_num < stream_count; stream_num++) {
			int k;

			key = i + (stream_num * recs_per_stream);
			if (key < minkey)
				minkey = key;
			if (key > maxkey)
				maxkey = key;

			key = m0_byteorder_cpu_to_be64(key);
			for (k = 0; k < ARRAY_SIZE(value); k++) {
				value[k] = key;
			}

			put_data.key       = &rec.r_key;
			put_data.value     = &rec.r_val;

			ut_cb.c_act        = ut_btree_kv_put_cb;
			ut_cb.c_datum      = &put_data;

			m0_be_ut_tx_init(tx, ut_be);
			m0_be_tx_prep(tx, &cred);
			rc = m0_be_tx_open_sync(tx);
			M0_ASSERT(rc == 0);

			rc = M0_BTREE_OP_SYNC_WITH_RC(&kv_op,
						      m0_btree_put(tree, &rec,
								   &ut_cb,
								   &kv_op, tx));
			M0_ASSERT(rc == 0 && put_data.flags == M0_BSC_SUCCESS);
			m0_be_tx_close_sync(tx);
			m0_be_tx_fini(tx);
		}
	}

	{
		/** Min/Max key verification test. */
		struct ut_cb_data    get_data;
		struct m0_btree_key  get_key;
		struct m0_bufvec     get_value;

		get_key.k_data          = M0_BUFVEC_INIT_BUF(&k_ptr, &ksize);
		get_value               = M0_BUFVEC_INIT_BUF(&v_ptr, &vsize);

		get_data.key            = &get_key;
		get_data.value          = &get_value;
		get_data.check_value    = true;
		get_data.crc            = M0_BCT_NO_CRC;
		get_data.embedded_ksize = false;
		get_data.embedded_vsize = false;

		ut_cb.c_act             = ut_btree_kv_get_cb;
		ut_cb.c_datum           = &get_data;

		rc = M0_BTREE_OP_SYNC_WITH_RC(&kv_op,
					      m0_btree_minkey(tree, &ut_cb, 0,
							      &kv_op));
		M0_ASSERT(rc == M0_BSC_SUCCESS &&
			  minkey == m0_byteorder_be64_to_cpu(key));

		rc = M0_BTREE_OP_SYNC_WITH_RC(&kv_op,
					      m0_btree_maxkey(tree, &ut_cb, 0,
							      &kv_op));
		M0_ASSERT(rc == M0_BSC_SUCCESS &&
			  maxkey == m0_byteorder_be64_to_cpu(key));
	}

	for (i = 1; i <= (recs_per_stream*stream_count); i++) {
		struct ut_cb_data    get_data;
		struct m0_btree_key  get_key;
		struct m0_bufvec     get_value;
		uint64_t             find_key;
		void                *find_key_ptr      = &find_key;
		m0_bcount_t          find_key_size     = sizeof find_key;
		struct m0_btree_key  find_key_in_tree;

		find_key = m0_byteorder_cpu_to_be64(i);
		find_key_in_tree.k_data =
			M0_BUFVEC_INIT_BUF(&find_key_ptr, &find_key_size);

		get_key.k_data = M0_BUFVEC_INIT_BUF(&k_ptr, &ksize);
		get_value      = M0_BUFVEC_INIT_BUF(&v_ptr, &vsize);

		get_data.key            = &get_key;
		get_data.value          = &get_value;
		get_data.check_value    = true;
		get_data.crc            = M0_BCT_NO_CRC;
		get_data.embedded_ksize = false;
		get_data.embedded_vsize = false;

		ut_cb.c_act    = ut_btree_kv_get_cb;
		ut_cb.c_datum  = &get_data;

		rc = M0_BTREE_OP_SYNC_WITH_RC(&kv_op,
					      m0_btree_get(tree,
							   &find_key_in_tree,
							   &ut_cb, BOF_EQUAL,
							   &kv_op));
		M0_ASSERT(rc == M0_BSC_SUCCESS &&
			  i == m0_byteorder_be64_to_cpu(key));
	}

	{
		/** UT for Cursor verification. */
		struct m0_btree_cursor *cursor;
		struct m0_buf           cur_key;
		struct m0_buf           cur_val;
		uint64_t                find_key;
		void                   *find_key_ptr  = &find_key;
		m0_bcount_t             find_key_size = sizeof find_key;
		struct m0_btree_key     find_key_in_tree;

		M0_ALLOC_PTR(cursor);
		M0_ASSERT(cursor != NULL);

		m0_btree_cursor_init(cursor, tree);
		/** Get and verify the first key. */
		find_key = m0_byteorder_cpu_to_be64(1);
		find_key_in_tree.k_data =
			M0_BUFVEC_INIT_BUF(&find_key_ptr, &find_key_size);
		rc = m0_btree_cursor_get(cursor, &find_key_in_tree, false);
		M0_ASSERT(rc == 0);

		m0_btree_cursor_kv_get(cursor, &cur_key, &cur_val);
		key = *(uint64_t*)cur_key.b_addr;
		M0_ASSERT(m0_byteorder_be64_to_cpu(key) == 1);

		/** Verify the next key till the last key of btree.*/
		for (i = 1; i < (recs_per_stream*stream_count); i++) {
			rc = m0_btree_cursor_next(cursor);
			M0_ASSERT(rc == 0);
			m0_btree_cursor_kv_get(cursor, &cur_key, &cur_val);
			key = *(uint64_t*)cur_key.b_addr;
			M0_ASSERT(m0_byteorder_be64_to_cpu(key) - 1 == i);
		}
		/** There should not be any key after last key.*/
		rc = m0_btree_cursor_next(cursor);
		M0_ASSERT(rc == -ENOENT);

		/**
		 * Cursor is at the last key. Verify the previous key till the
		 * first key of btree.
		 */
		for (i = (recs_per_stream*stream_count); i > 1; i--) {
			rc = m0_btree_cursor_prev(cursor);
			M0_ASSERT(rc == 0);
			m0_btree_cursor_kv_get(cursor, &cur_key, &cur_val);
			key = *(uint64_t*)cur_key.b_addr;
			M0_ASSERT(m0_byteorder_be64_to_cpu(key) + 1 == i);
		}
		/** There should not be any key before first key.*/
		rc = m0_btree_cursor_prev(cursor);
		M0_ASSERT(rc == -ENOENT);

		/** The last key should be equal to max key. */
		rc = m0_btree_cursor_last(cursor);
		M0_ASSERT(rc == 0);
		m0_btree_cursor_kv_get(cursor, &cur_key, &cur_val);
		key = *(uint64_t*)cur_key.b_addr;
		M0_ASSERT(m0_byteorder_be64_to_cpu(key) ==
			  (recs_per_stream*stream_count));

		/** The first key should be equal to min key. */
		rc = m0_btree_cursor_first(cursor);
		M0_ASSERT(rc == 0);
		m0_btree_cursor_kv_get(cursor, &cur_key, &cur_val);
		key = *(uint64_t*)cur_key.b_addr;
		M0_ASSERT(m0_byteorder_be64_to_cpu(key) == 1);
		m0_btree_cursor_fini(cursor);
		m0_free(cursor);
	}

	cred = M0_BE_TX_CREDIT(0, 0);
	m0_btree_del_credit(tree, 1, ksize, -1, &cred);
	{
		struct m0_be_tx_credit  cred2 = {};

		m0_btree_del_credit2(&btree_type, rnode_sz, 1, ksize, vsize,
				     &cred2);
		M0_ASSERT(m0_be_tx_credit_eq(&cred,  &cred2));
	}

	for (i = 1; i <= recs_per_stream; i++) {
		uint64_t            del_key;
		struct m0_btree_key del_key_in_tree;
		void                *p_del_key      = &del_key;
		m0_bcount_t         del_key_size    = sizeof del_key;
		struct ut_cb_data   del_data;
		uint32_t            stream_num;

		del_data = (struct ut_cb_data){.key = &del_key_in_tree,
			.value       = NULL,
			.check_value = false,
			.crc         = M0_BCT_NO_CRC,
		};

		del_key_in_tree.k_data = M0_BUFVEC_INIT_BUF(&p_del_key,
							    &del_key_size);

		ut_cb.c_act   = ut_btree_kv_del_cb;
		ut_cb.c_datum = &del_data;

		for (stream_num = 0; stream_num < stream_count; stream_num++) {
			struct m0_btree_cb *del_cb;
			del_key = i + (stream_num * recs_per_stream);
			del_key = m0_byteorder_cpu_to_be64(del_key);

			del_cb = (del_key % 5 == 0) ? NULL : &ut_cb;
			m0_be_ut_tx_init(tx, ut_be);
			m0_be_tx_prep(tx, &cred);
			rc = m0_be_tx_open_sync(tx);
			M0_ASSERT(rc == 0);

			rc = M0_BTREE_OP_SYNC_WITH_RC(&kv_op,
						      m0_btree_del(tree,
							      &del_key_in_tree,
							      del_cb,
							      &kv_op, tx));
			M0_ASSERT(rc == 0 && del_data.flags == M0_BSC_SUCCESS);
			m0_be_tx_close_sync(tx);
			m0_be_tx_fini(tx);
		}
	}

	cred = M0_BE_TX_CREDIT(0, 0);
	m0_be_allocator_credit(NULL, M0_BAO_FREE_ALIGNED, rnode_sz,
			       rnode_sz_shift, &cred);
	m0_btree_destroy_credit(tree, NULL, &cred, 1);

	m0_be_ut_tx_init(tx, ut_be);
	m0_be_tx_prep(tx, &cred);
	rc = m0_be_tx_open_sync(tx);
	M0_ASSERT(rc == 0);

	rc = M0_BTREE_OP_SYNC_WITH_RC(&b_op, m0_btree_destroy(tree, &b_op, tx));
	M0_ASSERT(rc == 0);
	M0_SET0(&btree);

	/** Delete temp node space which was used as root node for the tree. */
	buf = M0_BUF_INIT(rnode_sz, rnode);
	M0_BE_FREE_ALIGN_BUF_SYNC(&buf, rnode_sz_shift, seg, tx);

	m0_be_tx_close_sync(tx);
	m0_be_tx_fini(tx);

	btree_ut_fini();
}

struct btree_ut_thread_info {
	struct m0_thread      ti_q;           /** Used for thread operations. */
	struct m0_bitmap      ti_cpu_map;     /** CPU map to run this thread. */
	uint64_t              ti_key_first;     /** First Key value to use. */
	uint64_t              ti_key_count;     /** Keys to use. */
	uint64_t              ti_key_incr;     /** Key value to increment by. */
	uint16_t              ti_thread_id;     /** Thread ID <= 65535. */
	struct m0_btree      *ti_tree;          /** Tree for KV operations */
	int                   ti_key_size;      /** Key size in bytes. */
	int                   ti_value_size;    /** Value size in bytes. */
	bool                  ti_random_bursts; /** Burstiness in IO pattern. */
	uint64_t              ti_rng_seed_base; /** Base used for RNG seed. */
	uint64_t              ti_crc_type;      /** CRC type of records. */

	/**
	 *  The fields below are used by the thread functions (init and func)
	 *  to share information. These fields should not be touched by thread
	 *  launcher.
	 */
	struct random_data  ti_random_buf;    /** Buffer used by random func. */
	char               *ti_rnd_state_ptr; /** State array used by RNG. */
};

/**
 *  All the threads wait for this variable to turn TRUE.
 *  The main thread sets to TRUE once it has initialized all the threads so
 *  that all the threads start running on different CPU cores and can compete
 *  for the same btree nodes to work on thus exercising possible race
 *  conditions.
 */
static volatile int64_t thread_run;


static struct m0_atomic64 threads_quiesced;
static struct m0_atomic64 threads_running;

#define  UT_START_THREADS()                                                   \
	thread_run = 1

#define  UT_STOP_THREADS()                                                    \
	thread_run = 0

#define UT_THREAD_WAIT()                                                      \
	do {                                                                  \
		while (thread_run == 0)                                       \
			;                                                     \
	} while (0)

#define UT_THREAD_QUIESCE_IF_REQUESTED()                                      \
	do {                                                                  \
		if (thread_run == 0) {                                        \
			m0_atomic64_inc(&threads_quiesced);                   \
			UT_THREAD_WAIT();                                     \
			m0_atomic64_dec(&threads_quiesced);                   \
		}                                                             \
	} while (0)

#define UT_REQUEST_PEER_THREADS_TO_QUIESCE()                                  \
	do {                                                                  \
		bool try_again;                                               \
		do {                                                          \
			try_again = false;                                    \
			if (m0_atomic64_cas((int64_t *)&thread_run, 1, 0)) {  \
				while (m0_atomic64_get(&threads_quiesced) <   \
				      m0_atomic64_get(&threads_running) - 1)  \
					;                                     \
			} else {                                              \
				UT_THREAD_QUIESCE_IF_REQUESTED();             \
				try_again = true;                             \
			}                                                     \
		} while (try_again);                                          \
	} while (0)

/**
 * Thread init function which will do basic setup such as setting CPU affinity
 * and initializing the RND seed for the thread. Any other initialization that
 * might be needed such as resource allocation/initialization for the thread
 * handler function can also be done here.
 */
static int btree_ut_thread_init(struct btree_ut_thread_info *ti)
{
	int rc;

	M0_ALLOC_ARR(ti->ti_rnd_state_ptr, 64);
	if (ti->ti_rnd_state_ptr == NULL) {
		return -ENOMEM;
	}

	M0_SET0(&ti->ti_random_buf);
	initstate_r(ti->ti_rng_seed_base, ti->ti_rnd_state_ptr, 64,
		    &ti->ti_random_buf);

	srandom_r(ti->ti_thread_id + 1, &ti->ti_random_buf);

	rc = m0_thread_confine(&ti->ti_q, &ti->ti_cpu_map);

	m0_bitmap_fini(&ti->ti_cpu_map);
	return rc;
}

#define FILL_KEY(key, ksize, data)                                             \
	do {                                                                   \
		uint32_t i;                                                    \
		key[0] = data;                                                 \
		key[1] = m0_byteorder_cpu_to_be64(ksize);                      \
		for (i = 2; i < (ksize / sizeof(key[0])); i++)                 \
			key[i] = data;                                         \
	} while (0);

#define FILL_VALUE(value, vsize, data, crc)                                    \
	do {                                                                   \
		uint32_t i = 0;                                                \
		if (crc == M0_BCT_NO_CRC) {                                    \
			value[0] = data;                                       \
			value[1] = m0_byteorder_cpu_to_be64(vsize);            \
			for (i = 2; i < (vsize / sizeof(value[0])); i++)       \
				value[i] = data;                               \
		} else if (crc == M0_BCT_USER_ENC_RAW_HASH) {                  \
			value[0] = data;                                       \
			value[1] = m0_byteorder_cpu_to_be64(vsize);            \
			for (i = 2; i < ((vsize / sizeof(value[0]) - 1)); i++) \
				value[i] = data;                               \
			value[i] = m0_hash_fnc_fnv1(value,                     \
						    vsize - sizeof(value[0])); \
		} else if (crc == M0_BCT_USER_ENC_FORMAT_FOOTER) {             \
			struct m0_format_header *header;                       \
			struct m0_format_footer *footer;                       \
			struct m0_format_tag     tag = {                       \
				.ot_version = 1,                               \
				.ot_type = 2,                                  \
				.ot_size = (vsize -                            \
					    sizeof(struct m0_format_footer)),  \
			};                                                     \
                                                                               \
			M0_CASSERT(sizeof(*header) % sizeof(value[0]) == 0);   \
			M0_CASSERT(sizeof(*footer) % sizeof(value[0]) == 0);   \
                                                                               \
			header = (struct m0_format_header *)value;             \
			m0_format_header_pack(header, &tag);                   \
			for (i = (sizeof(*header)/sizeof(value[0]));           \
			     i < ARRAY_SIZE(value) - (sizeof(*footer) /        \
						      sizeof(value[0]));       \
			     i++) {                                            \
				value[i] = data;                               \
			}                                                      \
			m0_format_footer_update(value);                        \
		} else if (crc == M0_BCT_BTREE_ENC_RAW_HASH) {                 \
			value[0] = data;                                       \
			value[1] = m0_byteorder_cpu_to_be64(vsize);            \
			for (i = 2; i < (vsize / sizeof(value[0])); i++)       \
				value[i] = data;                               \
		}                                                              \
	} while (0);

#define GET_RANDOM_KEYSIZE(karray, kfirst, kiter_start, kincr)                 \
	({                                                                     \
		uint64_t random_size;                                          \
		random_size = (((kfirst - kiter_start) / kincr) %              \
			       (KEY_ARR_ELE_COUNT - 1)) + 2;                   \
		random_size *= sizeof(karray[0]);                              \
		random_size;                                                   \
	})

#define GET_RANDOM_VALSIZE(varray, kfirst, kiter_start, kincr, crc)            \
	({                                                                     \
		uint64_t random_size = 0;                                      \
		if (crc == M0_BCT_NO_CRC || crc == M0_BCT_BTREE_ENC_RAW_HASH ) \
			random_size = (((kfirst - kiter_start) / kincr) %      \
					(VAL_ARR_ELE_COUNT - 1)) + 2;          \
		else if (crc == M0_BCT_USER_ENC_RAW_HASH)                      \
			random_size = (((kfirst - kiter_start) / kincr) %      \
					(VAL_ARR_ELE_COUNT - 2)) + 3;          \
		else if (crc == M0_BCT_USER_ENC_FORMAT_FOOTER)                 \
			random_size = (((kfirst - kiter_start) / kincr) %      \
					(VAL_ARR_ELE_COUNT - 4)) + 5;          \
		random_size *= sizeof(varray[0]);                              \
		random_size;                                                   \
	})

/**
 * This routine is a thread handler which launches PUT, GET, ITER, SLANT and DEL
 * operations on the btree passed as parameter.
 */
static void btree_ut_kv_oper_thread_handler(struct btree_ut_thread_info *ti)
{
	uint64_t                key[KEY_ARR_ELE_COUNT];
	uint64_t                value[VAL_ARR_ELE_COUNT];
	void                   *k_ptr         = &key;
	void                   *v_ptr         = &value;
	m0_bcount_t             ksize         = ti->ti_key_size;
	m0_bcount_t             vsize         = ti->ti_value_size;
	struct m0_btree_rec     rec;
	struct m0_btree_cb      ut_cb;
	struct ut_cb_data       data;

	uint64_t                get_key[ARRAY_SIZE(key)];
	uint64_t                get_value[ARRAY_SIZE(value)];
	m0_bcount_t             get_ksize;
	m0_bcount_t             get_vsize;
	void                   *get_k_ptr     = &get_key;
	void                   *get_v_ptr     = &get_value;
	struct m0_btree_rec     get_rec;
	struct m0_btree_cb      ut_get_cb;
	struct ut_cb_data       get_data;

	uint64_t                key_iter_start;
	uint64_t                key_end;
	struct m0_btree_op      kv_op        = {};
	struct m0_btree        *tree;
	bool                    ksize_random =
					ti->ti_key_size == RANDOM_KEY_SIZE;
	bool                    vsize_random =
					ti->ti_value_size == RANDOM_VALUE_SIZE;
	struct m0_be_tx         tx_data;
	struct m0_be_tx        *tx           = &tx_data;
	struct m0_be_tx_credit  put_cred     = {};
	struct m0_be_tx_credit  update_cred  = {};
	struct m0_be_tx_credit  del_cred     = {};
	enum m0_btree_crc_type  crc          = ti->ti_crc_type;

	/**
	 *  Currently our thread routine only supports Keys and Values which are
	 *  a multiple of 8 bytes.
	 */
	M0_ASSERT(ti->ti_key_size == RANDOM_KEY_SIZE ||
		  (ti->ti_key_size % sizeof(uint64_t) == 0 &&
		   ti->ti_key_size > sizeof(key[0]) &&
		   ti->ti_key_size <= sizeof(key)));
	M0_ASSERT(ti->ti_value_size == RANDOM_VALUE_SIZE ||
		  (ti->ti_value_size % sizeof(uint64_t) == 0 &&
		   ((crc == M0_BCT_USER_ENC_RAW_HASH &&
		     ti->ti_value_size > sizeof(value[0]) * 2) ||
		    (crc == M0_BCT_NO_CRC &&
		     ti->ti_value_size > sizeof(value[0])) ||
		    (crc == M0_BCT_BTREE_ENC_RAW_HASH &&
		     ti->ti_value_size > sizeof(value[0]))) &&
		   ti->ti_value_size <= sizeof(value)));

	M0_CASSERT(KEY_ARR_ELE_COUNT > 1 && VAL_ARR_ELE_COUNT > 1);

	key_iter_start = ti->ti_key_first;
	key_end        = ti->ti_key_first +
			 (ti->ti_key_count * ti->ti_key_incr) - ti->ti_key_incr;

	rec.r_key.k_data   = M0_BUFVEC_INIT_BUF(&k_ptr, &ksize);
	rec.r_val          = M0_BUFVEC_INIT_BUF(&v_ptr, &vsize);

	data.key           = &rec.r_key;
	data.value         = &rec.r_val;

	ut_cb.c_act        = ut_btree_kv_put_cb;
	ut_cb.c_datum      = &data;

	get_rec.r_key.k_data   = M0_BUFVEC_INIT_BUF(&get_k_ptr, &get_ksize);
	get_rec.r_val          = M0_BUFVEC_INIT_BUF(&get_v_ptr, &get_vsize);

	get_data.key            = &get_rec.r_key;
	get_data.value          = &get_rec.r_val;
	get_data.check_value    = true;
	get_data.crc            = crc;
	get_data.embedded_ksize = true;
	get_data.embedded_vsize = true;

	ut_get_cb.c_act        = ut_btree_kv_get_cb;
	ut_get_cb.c_datum      = &get_data;

	tree                   = ti->ti_tree;

	/** Wait till all the threads have been initialised. */
	UT_THREAD_WAIT();
	m0_atomic64_inc(&threads_running);

	put_cred = M0_BE_TX_CB_CREDIT(0, 0, 0);
	m0_btree_put_credit(tree, 1, ksize, vsize, &put_cred);

	update_cred = M0_BE_TX_CB_CREDIT(0, 0, 0);
	m0_btree_update_credit(tree, 1, ksize, vsize, &update_cred);

	del_cred = M0_BE_TX_CB_CREDIT(0, 0, 0);
	m0_btree_del_credit(tree, 1, ksize, -1, &del_cred);

	while (key_iter_start <= key_end) {
		uint64_t  key_first;
		uint64_t  key_last;
		uint64_t  keys_put_count = 0;
		uint64_t  keys_found_count = 0;
		int       i;
		int32_t   r;
		uint64_t  iter_dir;
		uint64_t  del_key;
		int       rc;
		uint64_t  kdata;

		key_first = key_iter_start;
		if (ti->ti_random_bursts) {
			random_r(&ti->ti_random_buf, &r);
			if (key_first == key_end)
				key_last = key_end;
			else
				key_last = (r % (key_end - key_first)) +
					   key_first;

			key_last = (key_last / ti->ti_key_incr) *
				   ti->ti_key_incr + ti->ti_key_first;
		} else
			key_last = key_end;

		/** PUT keys and their corresponding values in the tree. */

		ut_cb.c_act   = ut_btree_kv_put_cb;
		ut_cb.c_datum = &data;

		while (key_first <= key_last - ti->ti_key_incr) {
			/**
			 * for variable key/value size, the size will increment
			 * in multiple of 8 after each iteration. The size will
			 * wrap around on reaching MAX_KEY_SIZE. To make sure
			 * there is atleast one key and size, arr_size is
			 * incremented by 1.
			 */
			ksize = ksize_random ?
				GET_RANDOM_KEYSIZE(key, key_first,
						   key_iter_start,
						   ti->ti_key_incr):
				ti->ti_key_size;
			vsize = vsize_random ?
				GET_RANDOM_VALSIZE(value, key_first,
						   key_iter_start,
						   ti->ti_key_incr, crc) :
				ti->ti_value_size;
			/**
			 *  Embed the thread-id in LSB so that different threads
			 *  will target the same node thus causing race
			 *  conditions useful to mimic and test btree operations
			 *  in a loaded system.
			 */
			kdata = (key_first << (sizeof(ti->ti_thread_id) * 8)) +
				ti->ti_thread_id;
			kdata = m0_byteorder_cpu_to_be64(kdata);

			FILL_KEY(key, ksize, kdata);
			FILL_VALUE(value, vsize, kdata, crc);

			m0_be_ut_tx_init(tx, ut_be);
			m0_be_tx_prep(tx, &put_cred);
			rc = m0_be_tx_open_sync(tx);
			M0_ASSERT(rc == 0);

			rc = M0_BTREE_OP_SYNC_WITH_RC(&kv_op,
						      m0_btree_put(tree, &rec,
								   &ut_cb,
								   &kv_op, tx));
			M0_ASSERT(rc == 0 && data.flags == M0_BSC_SUCCESS);
			m0_be_tx_close_sync(tx);
			m0_be_tx_fini(tx);

			keys_put_count++;
			key_first += ti->ti_key_incr;

			UT_THREAD_QUIESCE_IF_REQUESTED();
		}

		/** Verify btree_update with BOF_INSERT_IF_NOT_FOUND flag.
		 * 1. call update operation for non-existing record, which
		 *    should return -ENOENT.
		 * 2. call update operation for non-existing record with,
		 *    BOF_INSERT_IF_NOT_FOUND flag which should insert record
		 *    and return success.
		 */
		ut_cb.c_datum = &data;

		ksize = ksize_random ?
			GET_RANDOM_KEYSIZE(key, key_first, key_iter_start,
					   ti->ti_key_incr):
			ti->ti_key_size;
		vsize = vsize_random ?
			GET_RANDOM_VALSIZE(value, key_first, key_iter_start,
					   ti->ti_key_incr, crc) :
			ti->ti_value_size;

		kdata = (key_first << (sizeof(ti->ti_thread_id) * 8)) +
			ti->ti_thread_id;
		kdata = m0_byteorder_cpu_to_be64(kdata);

		FILL_KEY(key, ksize, kdata);
		FILL_VALUE(value, vsize, kdata, crc);

		m0_be_ut_tx_init(tx, ut_be);
		m0_be_tx_prep(tx, &put_cred);
		rc = m0_be_tx_open_sync(tx);
		M0_ASSERT(rc == 0);

		ut_cb.c_act = ut_btree_kv_update_cb;
		rc = M0_BTREE_OP_SYNC_WITH_RC(&kv_op,
					      m0_btree_update(tree, &rec,
							      &ut_cb, 0,
							      &kv_op, tx));
		M0_ASSERT(rc == M0_ERR(-ENOENT));

		ut_cb.c_act = ut_btree_kv_put_cb;
		rc = M0_BTREE_OP_SYNC_WITH_RC(&kv_op,
					m0_btree_update(tree, &rec,
							&ut_cb,
							BOF_INSERT_IF_NOT_FOUND,
							&kv_op, tx));

		M0_ASSERT(rc == 0 && data.flags == M0_BSC_SUCCESS);
		m0_be_tx_close_sync(tx);
		m0_be_tx_fini(tx);

		keys_put_count++;
		key_first += ti->ti_key_incr;

		/** Verify btree_update for value size increase/decrease. */

		key_first     = key_iter_start;
		ut_cb.c_act   = ut_btree_kv_update_cb;
		ut_cb.c_datum = &data;
		while (vsize_random && key_first <= key_last) {
			vsize = GET_RANDOM_VALSIZE(value, key_first,
						   key_iter_start,
						   ti->ti_key_incr, crc);
			/**
			 * Skip updating value size for max val size as
			 * it can create array outbound for val[]
			 */
			if (vsize >= (VAL_ARR_ELE_COUNT * sizeof(value[0]))) {
				key_first += (ti->ti_key_incr * 5);
				continue;
			}
			/** Test value size increase case. */
			vsize += sizeof(value[0]);
			ksize = ksize_random ?
				GET_RANDOM_KEYSIZE(key, key_first,
						    key_iter_start,
						    ti->ti_key_incr):
				ti->ti_key_size;

			kdata = (key_first << (sizeof(ti->ti_thread_id) * 8)) +
				 ti->ti_thread_id;
			kdata = m0_byteorder_cpu_to_be64(kdata);

			FILL_KEY(key, ksize, kdata);
			FILL_VALUE(value, vsize, kdata, crc);

			m0_be_ut_tx_init(tx, ut_be);
			m0_be_tx_prep(tx, &update_cred);
			rc = m0_be_tx_open_sync(tx);
			M0_ASSERT(rc == 0);

			rc = M0_BTREE_OP_SYNC_WITH_RC(&kv_op,
						      m0_btree_update(tree,
								      &rec,
								      &ut_cb, 0,
								      &kv_op,
								      tx));
			M0_ASSERT(rc == 0 && data.flags == M0_BSC_SUCCESS);

			m0_be_tx_close_sync(tx);
			m0_be_tx_fini(tx);

			/** Test value size decrease case. */
			vsize -= sizeof(value[0]);
			FILL_VALUE(value, vsize, kdata, crc);

			m0_be_ut_tx_init(tx, ut_be);
			m0_be_tx_prep(tx, &update_cred);
			rc = m0_be_tx_open_sync(tx);
			M0_ASSERT(rc == 0);

			rc = M0_BTREE_OP_SYNC_WITH_RC(&kv_op,
						      m0_btree_update(tree,
								      &rec,
								      &ut_cb, 0,
								      &kv_op,
								      tx));
			M0_ASSERT(rc == 0 && data.flags == M0_BSC_SUCCESS);

			m0_be_tx_close_sync(tx);
			m0_be_tx_fini(tx);

			key_first += (ti->ti_key_incr * 5);
		}

		/**
		 * Execute one error case where we PUT a key which already
		 * exists in the btree.
		 */
		key_first = key_iter_start;
		if ((key_last - key_first) > (ti->ti_key_incr * 2))
			key_first += ti->ti_key_incr;

		ksize = ksize_random ?
			GET_RANDOM_KEYSIZE(key, key_first, key_iter_start,
					   ti->ti_key_incr):
			ti->ti_key_size;

		kdata = (key_first << (sizeof(ti->ti_thread_id) * 8)) +
			ti->ti_thread_id;
		kdata = m0_byteorder_cpu_to_be64(kdata);

		FILL_KEY(key, ksize, kdata);

		/** Skip initializing the value as this is an error case */

		m0_be_ut_tx_init(tx, ut_be);
		m0_be_tx_prep(tx, &put_cred);
		rc = m0_be_tx_open_sync(tx);
		M0_ASSERT(rc == 0);

		rc = M0_BTREE_OP_SYNC_WITH_RC(&kv_op,
					      m0_btree_put(tree, &rec, &ut_cb,
							   &kv_op, tx));
		M0_ASSERT(rc == M0_ERR(-EEXIST));
		m0_be_tx_close_sync(tx);
		m0_be_tx_fini(tx);

		/** Modify 20% of the values which have been inserted. */

		key_first     = key_iter_start;
		ut_cb.c_act   = ut_btree_kv_update_cb;
		ut_cb.c_datum = &data;

		while (key_first <= key_last) {
			/**
			 *  Embed the thread-id in LSB so that different threads
			 *  will target the same node thus causing race
			 *  conditions useful to mimic and test btree operations
			 *  in a loaded system.
			 */
			ksize = ksize_random ?
				GET_RANDOM_KEYSIZE(key, key_first,
						   key_iter_start,
						   ti->ti_key_incr):
				ti->ti_key_size;
			vsize = vsize_random ?
				GET_RANDOM_VALSIZE(value, key_first,
						   key_iter_start,
						   ti->ti_key_incr, crc) :
				ti->ti_value_size;

			kdata = (key_first << (sizeof(ti->ti_thread_id) * 8)) +
				 ti->ti_thread_id;
			kdata = m0_byteorder_cpu_to_be64(kdata);

			FILL_KEY(key, ksize, kdata);
			kdata = ~kdata;
			FILL_VALUE(value, vsize, kdata, crc);

			m0_be_ut_tx_init(tx, ut_be);
			m0_be_tx_prep(tx, &update_cred);
			rc = m0_be_tx_open_sync(tx);
			M0_ASSERT(rc == 0);

			rc = M0_BTREE_OP_SYNC_WITH_RC(&kv_op,
						      m0_btree_update(tree,
								      &rec,
								      &ut_cb, 0,
								      &kv_op,
								      tx));
			M0_ASSERT(rc == 0 && data.flags == M0_BSC_SUCCESS);
			m0_be_tx_close_sync(tx);
			m0_be_tx_fini(tx);

			key_first += (ti->ti_key_incr * 5);
		}

		/**
		 * Execute one error case where we UPDATE a key that does not
		 * exist in the btree.
		 */
		key_first = key_iter_start;
		ksize = ksize_random ?
			GET_RANDOM_KEYSIZE(key, key_first, key_iter_start,
					   ti->ti_key_incr) :
			ti->ti_key_size;

		kdata = (key_first << (sizeof(ti->ti_thread_id) * 8)) +
			 (typeof(ti->ti_thread_id))-1;
		kdata = m0_byteorder_cpu_to_be64(kdata);
		FILL_KEY(key, ksize, kdata);

		/** Skip initializing the value as this is an error case */

		m0_be_ut_tx_init(tx, ut_be);
		m0_be_tx_prep(tx, &update_cred);
		rc = m0_be_tx_open_sync(tx);
		M0_ASSERT(rc == 0);

		rc = M0_BTREE_OP_SYNC_WITH_RC(&kv_op,
					      m0_btree_update(tree, &rec,
							      &ut_cb, 0,
							      &kv_op, tx));
		M0_ASSERT(rc == M0_ERR(-ENOENT));
		m0_be_tx_close_sync(tx);
		m0_be_tx_fini(tx);

		/** GET and ITERATE over the keys which we inserted above. */

		/**  Randomly decide the iteration direction. */
		random_r(&ti->ti_random_buf, &r);

		key_first = key_iter_start;
		if (r % 2) {
			/** Iterate forward. */
			iter_dir = BOF_NEXT;
			ksize = ksize_random ?
				GET_RANDOM_KEYSIZE(key, key_first,
						   key_iter_start,
						   ti->ti_key_incr) :
				ti->ti_key_size;

			kdata = (key_first <<
				  (sizeof(ti->ti_thread_id) * 8)) +
				 ti->ti_thread_id;
			kdata = m0_byteorder_cpu_to_be64(kdata);
			FILL_KEY(key, ksize, kdata);
		} else {
			/** Iterate backward. */
			iter_dir = BOF_PREV;
			ksize = ksize_random ?
				GET_RANDOM_KEYSIZE(key, key_last,
						   key_iter_start,
						   ti->ti_key_incr) :
				ti->ti_key_size;

			kdata = (key_last <<
				  (sizeof(ti->ti_thread_id) * 8)) +
				 ti->ti_thread_id;
			kdata = m0_byteorder_cpu_to_be64(kdata);
			FILL_KEY(key, ksize, kdata);
		}
		get_ksize = ksize;
		get_vsize = ti->ti_value_size;
		get_data.check_value = true; /** Compare value with key */
		get_data.crc         = crc;

		rc = M0_BTREE_OP_SYNC_WITH_RC(&kv_op,
					      m0_btree_get(tree, &rec.r_key,
							   &ut_get_cb,
							   BOF_EQUAL, &kv_op));
		M0_ASSERT(rc == 0);

		keys_found_count++;

		while (1) {
			rc = M0_BTREE_OP_SYNC_WITH_RC(&kv_op,
						      m0_btree_iter(tree,
								    &rec.r_key,
								    &ut_get_cb,
								    iter_dir,
								    &kv_op));
			if (rc == -ENOENT)
				break;

			keys_found_count++;

			/** Copy over the gotten key for the next search. */
			ksize = get_ksize;
			for (i = 0; i < ksize / sizeof(get_key[0]); i++) {
				key[i] = get_key[i];
			}

			UT_THREAD_QUIESCE_IF_REQUESTED();
		}

		/**
		 * For single thread, keys_found_count should be equal to
		 * keys_put_count. But for multi-thread, multiple threads can
		 * put records, hence keys_found_count will be greater than
		 * keys_put_count.
		 */
		M0_ASSERT(keys_found_count >= keys_put_count);

		/**
		 * Test for MIN and MAX keys.
		 * Testing is difficult since multiple threads will be adding
		 * or deleting keys from the btree at any time. To get around
		 * this we first quiesce all the threads and then work with
		 * the current btree to find out the MIN and the MAX values.
		 * To confirm if the values are MIN and MAX we will iterate
		 * the PREV and NEXT values for both MIN key and MAX key.
		 * In case of MIN key the PREV iterator should FAIL but NEXT
		 * iterator should succeed. Conversely for MAX key the PREV
		 * iterator should succeed while the NEXT iterator should fail.
		 */
		UT_REQUEST_PEER_THREADS_TO_QUIESCE();

		/** Fill a value in the buffer which cannot be the MIN key */
		ksize = ksize_random ?
			GET_RANDOM_KEYSIZE(key, key_first, key_iter_start,
					   ti->ti_key_incr) :
			ti->ti_key_size;
		kdata = ((key_last + 1) << (sizeof(ti->ti_thread_id) * 8)) +
			ti->ti_thread_id;
		kdata = m0_byteorder_cpu_to_be64(kdata);
		FILL_KEY(get_key, ksize, kdata);

		rc = M0_BTREE_OP_SYNC_WITH_RC(&kv_op,
					      m0_btree_minkey(tree, &ut_get_cb,
							      0, &kv_op));
		M0_ASSERT(rc == 0);

		ksize = get_ksize;
		for (i = 0; i < get_ksize / sizeof(get_key[0]); i++)
			key[i] = get_key[i];

		rc = M0_BTREE_OP_SYNC_WITH_RC(&kv_op,
					      m0_btree_iter(tree, &rec.r_key,
							    &ut_get_cb,
							    BOF_NEXT, &kv_op));
		M0_ASSERT((rc == 0) ||
			  (rc == -ENOENT && key_iter_start == key_last));
		/**
		 * The second condition in the above assert is rare but can
		 * happen if only one Key is present in the btree. We presume
		 * that no Keys from other other threads are currently present
		 * in the btree and also the current thread  added just one
		 * key in this iteration.
		 */

		for (i = 0; i < ksize / sizeof(key[1]); i++)
			get_key[i] = key[i];

		rc = M0_BTREE_OP_SYNC_WITH_RC(&kv_op,
					      m0_btree_iter(tree, &rec.r_key,
							    &ut_get_cb,
							    BOF_PREV, &kv_op));
		M0_ASSERT(rc == -ENOENT);

		kdata = ((key_iter_start - 1) <<
			 (sizeof(ti->ti_thread_id) * 8)) + ti->ti_thread_id;
		kdata = m0_byteorder_cpu_to_be64(kdata);
		FILL_KEY(get_key, ksize, kdata);

		rc = M0_BTREE_OP_SYNC_WITH_RC(&kv_op,
					      m0_btree_maxkey(tree, &ut_get_cb,
							      0, &kv_op));
		M0_ASSERT(rc == 0);

		ksize = get_ksize;
		for (i = 0; i < get_ksize / sizeof(get_key[0]); i++)
			key[i] = get_key[i];

		rc = M0_BTREE_OP_SYNC_WITH_RC(&kv_op,
					      m0_btree_iter(tree, &rec.r_key,
							    &ut_get_cb,
							    BOF_PREV, &kv_op));
		M0_ASSERT((rc == 0) ||
			  (rc == -ENOENT && key_iter_start == key_last));

		for (i = 0; i < ARRAY_SIZE(key); i += sizeof(key[0]))
			get_key[i] = key[i];

		rc = M0_BTREE_OP_SYNC_WITH_RC(&kv_op,
					      m0_btree_iter(tree, &rec.r_key,
							    &ut_get_cb,
							    BOF_NEXT, &kv_op));
		M0_ASSERT(rc == -ENOENT);

		UT_START_THREADS();

		/**
		 *  Test slant only if possible. If the increment counter is
		 *  more than 1 we can provide the intermediate value to be got
		 *  in slant mode.
		 */

		if (ti->ti_key_incr > 1) {
			uint64_t            slant_key;
			uint64_t            got_key;
			struct m0_btree_rec r;
			struct m0_btree_cb  cb;

			M0_ASSERT(key_first >= 1);

			slant_key = key_first;
			get_data.check_value = false;
			get_data.crc         = crc;

			/**
			 *  The following short named variables are used just
			 *  to maintain the code decorum by limiting code lines
			 *  within 80 chars..
			 */
			r = rec;
			cb = ut_get_cb;

			do {
				ksize = ksize_random ?
					GET_RANDOM_KEYSIZE(key, slant_key,
							   key_iter_start,
							   ti->ti_key_incr) :
					ti->ti_key_size;

				/**
				 *  Alternate between using the exact number as
				 *  Key for slant and a previous number as Key
				 *  for slant to test for both scenarios.
				 */
				kdata = (slant_key % 2) ? slant_key - 1 :
							   slant_key;
				kdata = (kdata <<
					  (sizeof(ti->ti_thread_id) * 8)) +
					 ti->ti_thread_id;
				kdata = m0_byteorder_cpu_to_be64(kdata);
				FILL_KEY(key, ksize, kdata);

				M0_BTREE_OP_SYNC_WITH_RC(&kv_op,
							 m0_btree_get(tree,
								      &r.r_key,
								      &cb,
								      BOF_SLANT,
								      &kv_op));

				/**
				 *  If multiple threads are running then slant
				 *  could return us the value which was added
				 *  by a different thread. We anyways make sure
				 *  that the got value (without the embedded
				 *  thread ID) is more than the slant value.
				 */
				got_key = m0_byteorder_cpu_to_be64(get_key[0]);
				got_key >>= (sizeof(ti->ti_thread_id) * 8);
				M0_ASSERT(got_key == slant_key);

				slant_key += ti->ti_key_incr;

				UT_THREAD_QUIESCE_IF_REQUESTED();
			} while (slant_key <= key_last);
		}

		/**
		 *  DEL the keys which we had created in this iteration. The
		 *  direction of traversing the delete keys is randomly
		 *  selected.
		 */
		random_r(&ti->ti_random_buf, &r);

		key_first = key_iter_start;
		del_key = (r % 2 == 0) ? key_first : key_last;

		ut_cb.c_act   = ut_btree_kv_del_cb;
		ut_cb.c_datum = &data;
		while (keys_put_count) {
			ksize = ksize_random ?
				GET_RANDOM_KEYSIZE(key, del_key, key_iter_start,
						   ti->ti_key_incr) :
				ti->ti_key_size;

			kdata = (del_key << (sizeof(ti->ti_thread_id) * 8)) +
				 ti->ti_thread_id;
			kdata = m0_byteorder_cpu_to_be64(kdata);
			FILL_KEY(key, ksize, kdata);

			m0_be_ut_tx_init(tx, ut_be);
			m0_be_tx_prep(tx, &del_cred);
			rc = m0_be_tx_open_sync(tx);
			M0_ASSERT(rc == 0);

			M0_BTREE_OP_SYNC_WITH_RC(&kv_op,
						 m0_btree_del(tree, &rec.r_key,
							      &ut_cb,
							      &kv_op, tx));
			M0_ASSERT(rc == 0 && data.flags == M0_BSC_SUCCESS);
			m0_be_tx_close_sync(tx);
			m0_be_tx_fini(tx);

			del_key = (r % 2 == 0) ? del_key + ti->ti_key_incr :
						 del_key - ti->ti_key_incr;
			keys_put_count--;

			UT_THREAD_QUIESCE_IF_REQUESTED();
		}

		/**
		 *  Verify deleted Keys are not 'visible'.
		 *  We try to read the first key and last key added in this
		 *  iteration from the btree and make sure ENOENT error is
		 *  returned for each of the Keys.
		 */
		key_first = key_iter_start;

		ksize = ksize_random ?
			GET_RANDOM_KEYSIZE(key, key_first, key_iter_start,
					   ti->ti_key_incr) :
			ti->ti_key_size;

		kdata = (key_first << (sizeof(ti->ti_thread_id) * 8)) +
			ti->ti_thread_id;
		kdata = m0_byteorder_cpu_to_be64(kdata);
		FILL_KEY(key, ksize, kdata);

		rc = M0_BTREE_OP_SYNC_WITH_RC(&kv_op,
					      m0_btree_get(tree,
							   &rec.r_key,
							   &ut_get_cb,
							   BOF_EQUAL, &kv_op));
		M0_ASSERT(rc == -ENOENT);

		if (key_first != key_last) {
			ksize = ksize_random ?
				GET_RANDOM_KEYSIZE(key, key_last,
						   key_iter_start,
						   ti->ti_key_incr) :
				ti->ti_key_size;

			kdata = (key_last << (sizeof(ti->ti_thread_id) * 8)) +
				ti->ti_thread_id;
			kdata = m0_byteorder_cpu_to_be64(kdata);
			FILL_KEY(key, ksize, kdata);

			rc = M0_BTREE_OP_SYNC_WITH_RC(&kv_op,
						      m0_btree_get(tree,
								   &rec.r_key,
								   &ut_get_cb,
								   BOF_EQUAL,
								   &kv_op));
			M0_ASSERT(rc == -ENOENT);
		}

		/**
		 *  Try to delete the first key and last key added in this
		 *  iteration from the btree and make sure ENOENT error is
		 *  returned for each of the Keys.
		 */
		key_first = key_iter_start;

		ksize = ksize_random ?
			GET_RANDOM_KEYSIZE(key, key_first, key_iter_start,
					   ti->ti_key_incr) :
			ti->ti_key_size;

		kdata = (key_first << (sizeof(ti->ti_thread_id) * 8)) +
			 ti->ti_thread_id;
		kdata = m0_byteorder_cpu_to_be64(kdata);
		FILL_KEY(key, ksize, kdata);

		m0_be_ut_tx_init(tx, ut_be);
		m0_be_tx_prep(tx, &del_cred);
		rc = m0_be_tx_open_sync(tx);
		M0_ASSERT(rc == 0);

		rc = M0_BTREE_OP_SYNC_WITH_RC(&kv_op,
					      m0_btree_del(tree, &rec.r_key,
							   &ut_cb, &kv_op,
							   tx));
		M0_ASSERT(rc == -ENOENT);
		m0_be_tx_close_sync(tx);
		m0_be_tx_fini(tx);

		if (key_first != key_last) {
			ksize = ksize_random ?
				GET_RANDOM_KEYSIZE(key, key_last,
						   key_iter_start,
						   ti->ti_key_incr) :
				ti->ti_key_size;

			kdata = (key_last << (sizeof(ti->ti_thread_id) * 8)) +
				ti->ti_thread_id;
			kdata = m0_byteorder_cpu_to_be64(kdata);
			FILL_KEY(key, ksize, kdata);

			m0_be_ut_tx_init(tx, ut_be);
			m0_be_tx_prep(tx, &del_cred);
			rc = m0_be_tx_open_sync(tx);
			M0_ASSERT(rc == 0);

			rc = M0_BTREE_OP_SYNC_WITH_RC(&kv_op,
						      m0_btree_del(tree,
								   &rec.r_key,
								   &ut_cb,
								   &kv_op, tx));
			M0_ASSERT(rc == -ENOENT);
			m0_be_tx_close_sync(tx);
			m0_be_tx_fini(tx);
		}

		key_iter_start = key_last + ti->ti_key_incr;

		UT_THREAD_QUIESCE_IF_REQUESTED();
	}

	m0_atomic64_dec(&threads_running);
	/** Free resources. */
	m0_free(ti->ti_rnd_state_ptr);

	m0_be_ut_backend_thread_exit(ut_be);
}

/**
 * This function allocates an array pointed by cpuid_ptr and fills it with the
 * CPU ID of the CPUs which are currently online.
 */
static void online_cpu_id_get(uint16_t **cpuid_ptr, uint16_t *cpu_count)
{
	size_t           cpu_max;
	uint32_t         cpuid;
	struct m0_bitmap map_cpu_online  = {};
	int              rc;

	*cpu_count = 0;
	cpu_max = m0_processor_nr_max();
	rc = m0_bitmap_init(&map_cpu_online, cpu_max);
	if (rc != 0)
		return;

	m0_processors_online(&map_cpu_online);

	for (cpuid = 0; cpuid < map_cpu_online.b_nr; cpuid++) {
		if (m0_bitmap_get(&map_cpu_online, cpuid)) {
			(*cpu_count)++;
		}
	}

	if (*cpu_count) {
		M0_ALLOC_ARR(*cpuid_ptr, *cpu_count);
		M0_ASSERT(*cpuid_ptr != NULL);

		*cpu_count = 0;
		for (cpuid = 0; cpuid < map_cpu_online.b_nr; cpuid++) {
			if (m0_bitmap_get(&map_cpu_online, cpuid)) {
				(*cpuid_ptr)[*cpu_count] = cpuid;
				(*cpu_count)++;
			}
		}
	}

	m0_bitmap_fini(&map_cpu_online);
}

static void btree_ut_kv_size_get(enum btree_node_type bnt, int *ksize,
				 int *vsize)
{
	uint32_t ksize_to_use = 2 * sizeof(uint64_t);

	ksize_to_use += sizeof(uint64_t); /** To accomodate size within the Key. */

	switch (bnt) {
	case BNT_FIXED_FORMAT:
		*ksize = ksize_to_use;
		*vsize = ksize_to_use;
		break;
	case BNT_FIXED_KEYSIZE_VARIABLE_VALUESIZE:
		*ksize = ksize_to_use;
		*vsize = RANDOM_VALUE_SIZE;
		break;
	case BNT_VARIABLE_KEYSIZE_FIXED_VALUESIZE:
		*ksize = RANDOM_KEY_SIZE;
		*vsize = ksize_to_use;
		break;
	case BNT_VARIABLE_KEYSIZE_VARIABLE_VALUESIZE:
		*ksize = RANDOM_KEY_SIZE;
		*vsize = RANDOM_VALUE_SIZE;
		break;
	}
}

/**
 * This test launches multiple threads which launch KV operations against one
 * btree in parallel. If thread_count is passed as '0' then one thread per core
 * is launched. If tree_count is passed as '0' then one tree per thread is
 * created.
 */
static void btree_ut_kv_oper(int32_t thread_count, int32_t tree_count,
			     enum btree_node_type bnt,
			     enum m0_btree_addr_type addr_type)
{
	int                           rc;
	struct btree_ut_thread_info  *ti;
	int                           i;
	struct m0_btree             **ut_trees;
	uint16_t                      cpu;
	void                         *rnode;
	struct m0_btree_op            b_op         = {};
	int                           ksize = 0;
	int                           vsize = 0;
	struct m0_btree_type          btree_type;
	struct m0_be_tx_credit        cred;
	struct m0_be_tx               tx_data      = {};
	struct m0_be_tx              *tx           = &tx_data;
	struct m0_fid                 fid          = M0_FID_TINIT('b', 0, 1);
	struct m0_buf                 buf;
	uint16_t                     *cpuid_ptr;
	uint16_t                      cpu_count;
	size_t                        cpu_max;
	time_t                        curr_time;
	uint32_t                      rnode_sz        = m0_pagesize_get();
	uint32_t                      rnode_sz_shift;

	M0_ENTRY();

	btree_ut_kv_size_get(bnt, &ksize, &vsize);
	btree_type.tt_id = M0_BT_UT_KV_OPS;
	btree_type.ksize = ksize;
	btree_type.vsize = vsize;

	time(&curr_time);
	M0_LOG(M0_INFO, "Using seed %lu", curr_time);
	srandom(curr_time);

	/**
	 *  1) Create btree(s) to be used by all the threads.
	 *  2) Assign CPU cores to the threads.
	 *  3) Init and Start the threads which do KV operations.
	 *  4) Wait till all the threads are done.
	 *  5) Close the btree
	 *  6) Destroy the btree
	 */

	btree_ut_init();

	online_cpu_id_get(&cpuid_ptr, &cpu_count);

	if (thread_count == 0)
		thread_count = cpu_count - 1; /** Skip Core-0 */
	else if (thread_count == RANDOM_THREAD_COUNT) {
		thread_count = 1;
		if (cpu_count > 2) {
			/**
			 *  Avoid the extreme cases i.e. thread_count
			 *  cannot be 1 or cpu_count - 1
			 */
			thread_count = (random() % (cpu_count - 2)) + 1;
		}
	}

	if (tree_count == 0)
		tree_count = thread_count;
	else if (tree_count == RANDOM_TREE_COUNT) {
		tree_count = 1;
		if (thread_count > 2) {
			/**
			 *  Avoid the extreme cases i.e. tree_count
			 *  cannot be 1 or thread_count
			 */
			tree_count = (random() % (thread_count - 1)) + 1;
		}
	}

	M0_ASSERT(thread_count >= tree_count);

	UT_STOP_THREADS();
	m0_atomic64_set(&threads_running, 0);
	m0_atomic64_set(&threads_quiesced, 0);

	M0_ALLOC_ARR(ut_trees, tree_count);
	M0_ASSERT(ut_trees != NULL);
	struct m0_btree btree[tree_count];

	/**
	 *  Add credits count needed for allocating node space and creating node
	 *  layout on it.
	 */
	M0_ASSERT(rnode_sz != 0 && m0_is_po2(rnode_sz));
	rnode_sz_shift = __builtin_ffsl(rnode_sz) - 1;
	cred = M0_BE_TX_CB_CREDIT(0, 0, 0);
	m0_be_allocator_credit(NULL, M0_BAO_ALLOC_ALIGNED, rnode_sz,
			       rnode_sz_shift, &cred);
	m0_btree_create_credit(&btree_type, &cred, 1);
	for (i = 0; i < tree_count; i++) {
		M0_SET0(&b_op);

		m0_be_ut_tx_init(tx, ut_be);
		m0_be_tx_prep(tx, &cred);
		rc = m0_be_tx_open_sync(tx);
		M0_ASSERT(rc == 0);

		/** Create temp node space and use it as root node for btree */
		buf = M0_BUF_INIT(rnode_sz, NULL);
		M0_BE_ALLOC_ALIGN_BUF_SYNC(&buf, rnode_sz_shift, seg, tx);
		rnode = buf.b_addr;

		M0_BTREE_OP_SYNC_WITH_RC(&b_op,
					 m0_btree_create(rnode, rnode_sz,
							 &btree_type,
							 M0_BCT_NO_CRC,
							 addr_type,
							 &b_op,
							 &btree[i], seg, &fid,
							 tx, NULL));
		M0_ASSERT(rc == M0_BSC_SUCCESS);

		m0_be_tx_close_sync(tx);
		m0_be_tx_fini(tx);
		ut_trees[i] = b_op.bo_arbor;
	}

	M0_ALLOC_ARR(ti, thread_count);
	M0_ASSERT(ti != NULL);

	cpu_max = m0_processor_nr_max();

	cpu = 1; /** We skip Core-0 for Linux kernel and other processes. */
	for (i = 0; i < thread_count; i++) {
		rc = m0_bitmap_init(&ti[i].ti_cpu_map, cpu_max);
		m0_bitmap_set(&ti[i].ti_cpu_map, cpuid_ptr[cpu], true);
		cpu++;
		if (cpu >= cpu_count)
			/**
			 *  Circle around if thread count is higher than the
			 *  CPU cores in the system.
			 */
			cpu = 1;

		ti[i].ti_key_first  = 1;
		ti[i].ti_key_count  = MAX_RECS_PER_THREAD;
		ti[i].ti_key_incr   = 5;
		ti[i].ti_thread_id  = i;
		ti[i].ti_tree       = ut_trees[i % tree_count];
		ti[i].ti_key_size   = btree_type.ksize;
		ti[i].ti_value_size = btree_type.vsize;
		ti[i].ti_random_bursts = (thread_count > 1);
		do {
			ti[i].ti_rng_seed_base = random();
		} while (ti[i].ti_rng_seed_base == 0);
	}

	for (i = 0; i < thread_count; i++) {
		rc = M0_THREAD_INIT(&ti[i].ti_q, struct btree_ut_thread_info *,
				    btree_ut_thread_init,
				    &btree_ut_kv_oper_thread_handler, &ti[i],
				    "Thread-%d", i);
		M0_ASSERT(rc == 0);
	}

	/** Initialized all the threads by now. Let's get rolling ... */
	UT_START_THREADS();

	for (i = 0; i < thread_count;i++) {
		m0_thread_join(&ti[i].ti_q);
		m0_thread_fini(&ti[i].ti_q);
	}

	cred = M0_BE_TX_CB_CREDIT(0, 0, 0);
	m0_be_allocator_credit(NULL, M0_BAO_FREE_ALIGNED, rnode_sz,
			       rnode_sz_shift, &cred);
	m0_btree_destroy_credit(ut_trees[0], NULL, &cred, 1);
	for (i = 0; i < tree_count; i++) {
		m0_be_ut_tx_init(tx, ut_be);
		m0_be_tx_prep(tx, &cred);
		rc = m0_be_tx_open_sync(tx);
		M0_ASSERT(rc == 0);

		rnode = segaddr_addr(&ut_trees[i]->t_desc->t_root->n_addr);
		rc = M0_BTREE_OP_SYNC_WITH_RC(&b_op,
					      m0_btree_destroy(ut_trees[i],
							       &b_op, tx));
		M0_ASSERT(rc == 0);
		M0_SET0(&btree[i]);
		buf = M0_BUF_INIT(rnode_sz, rnode);
		M0_BE_FREE_ALIGN_BUF_SYNC(&buf, rnode_sz_shift, seg, tx);
		m0_be_tx_close_sync(tx);
		m0_be_tx_fini(tx);
	}

	m0_free0(&cpuid_ptr);
	m0_free(ut_trees);
	m0_free(ti);
	btree_ut_fini();

	M0_LEAVE();
}

static void ut_st_st_kv_oper(void)
{
	int i;
	for (i = 1; i <= BNT_VARIABLE_KEYSIZE_VARIABLE_VALUESIZE; i++)
	{
		if (btree_node_format[i] != NULL)
			btree_ut_kv_oper(1, 1, i, EMBEDDED_RECORD);
	}
}

static void ut_mt_st_kv_oper(void)
{
	int i;
	for (i = 1; i <= BNT_VARIABLE_KEYSIZE_VARIABLE_VALUESIZE; i++)
	{
		if (btree_node_format[i] != NULL)
			btree_ut_kv_oper(0, 1, i, EMBEDDED_RECORD);
	}
}

static void ut_mt_mt_kv_oper(void)
{
	int i;
	for (i = 1; i <= BNT_VARIABLE_KEYSIZE_VARIABLE_VALUESIZE; i++)
	{
		if (btree_node_format[i] != NULL)
			btree_ut_kv_oper(0, 0, i, EMBEDDED_RECORD);
	}
}

static void ut_rt_rt_kv_oper(void)
{
	int i;
	for (i = 1; i <= BNT_VARIABLE_KEYSIZE_VARIABLE_VALUESIZE; i++)
	{
		if (btree_node_format[i] != NULL)
			btree_ut_kv_oper(RANDOM_THREAD_COUNT, RANDOM_TREE_COUNT,
					 i, EMBEDDED_RECORD);
<<<<<<< HEAD
	}
}

static void ut_st_st_indir_kv_oper(void)
{
	int i;
	for (i = 1; i <= BNT_FIXED_KEYSIZE_VARIABLE_VALUESIZE; i++) {
		if (btree_node_format[i] != NULL)
			btree_ut_kv_oper(1, 1, i, EMBEDDED_INDIRECT);
	}

}

static void ut_mt_st_indir_kv_oper(void)
{
	int i;
	for (i = 1; i <= BNT_FIXED_KEYSIZE_VARIABLE_VALUESIZE; i++) {
		if (btree_node_format[i] != NULL)
			btree_ut_kv_oper(0, 1, i, EMBEDDED_INDIRECT);
	}
}

static void ut_mt_mt_indir_kv_oper(void)
{
	int i;
	for (i = 1; i <= BNT_FIXED_KEYSIZE_VARIABLE_VALUESIZE; i++) {
		if (btree_node_format[i] != NULL)
			btree_ut_kv_oper(0, 0, i, EMBEDDED_INDIRECT);
=======
>>>>>>> 99018160
	}

}

<<<<<<< HEAD
static void ut_rt_rt_indir_kv_oper(void)
{
	int i;
	for (i = 1; i <= BNT_FIXED_KEYSIZE_VARIABLE_VALUESIZE; i++) {
		if (btree_node_format[i] != NULL)
		btree_ut_kv_oper(RANDOM_THREAD_COUNT, RANDOM_TREE_COUNT, i,
				 EMBEDDED_INDIRECT);
	}
=======
static void ut_st_st_indir_kv_oper(void)
{

	btree_ut_kv_oper(1, 1, 2, EMBEDDED_INDIRECT);

}

static void ut_mt_st_indir_kv_oper(void)
{

	btree_ut_kv_oper(0, 1, 2, EMBEDDED_INDIRECT);

}

static void ut_mt_mt_indir_kv_oper(void)
{

	btree_ut_kv_oper(0, 0, 2, EMBEDDED_INDIRECT);

}

static void ut_rt_rt_indir_kv_oper(void)
{
	btree_ut_kv_oper(RANDOM_THREAD_COUNT, RANDOM_TREE_COUNT, 2,
			 EMBEDDED_INDIRECT);

>>>>>>> 99018160
}
/**
 * This routine is a thread handler primarily involved in creating, opening,
 * closing and destroying btree. To run out-of-sync with other threads it also
 * launches PUT, GET, ITER and DEL operations on the btree for a random count.
 */
static void btree_ut_tree_oper_thread_handler(struct btree_ut_thread_info *ti)
{
	uint64_t               key;
	uint64_t               value;
	m0_bcount_t            ksize = sizeof key;
	m0_bcount_t            vsize = sizeof value;
	void                  *k_ptr = &key;
	void                  *v_ptr = &value;
	struct m0_btree_rec    rec   = {
				     .r_key.k_data = M0_BUFVEC_INIT_BUF(&k_ptr,
									&ksize),
				     .r_val        = M0_BUFVEC_INIT_BUF(&v_ptr,
									&vsize),
				     .r_flags      = 0,
				     };
	struct ut_cb_data      data  = {
					.key            = &rec.r_key,
					.value          = &rec.r_val,
					.check_value    = false,
					.crc            = M0_BCT_NO_CRC,
					.flags          = 0,
					.embedded_ksize = false,
					.embedded_vsize = false,
				       };
	struct m0_btree_cb     ut_cb   = {
					  .c_act       = ut_btree_kv_put_cb,
					  .c_datum     = &data,
					 };
	int32_t                loop_count;
	struct m0_btree_op     kv_op           = {};
	void                  *rnode;
	struct m0_btree_type   btree_type      = {.tt_id = M0_BT_UT_KV_OPS,
					          .ksize = sizeof(key),
					          .vsize = sizeof(value),
					         };
	struct m0_be_tx         tx_data         = {};
	struct m0_be_tx        *tx             = &tx_data;
	struct m0_be_tx_credit  cred           = {};
	struct m0_fid           fid            = M0_FID_TINIT('b', 0, 1);
	int                     rc;
	uint32_t                rnode_sz       = m0_pagesize_get();
	uint32_t                rnode_sz_shift;
	struct m0_buf           buf;

	random_r(&ti->ti_random_buf, &loop_count);
	loop_count %= (MAX_TREE_LOOPS - MIN_TREE_LOOPS);
	loop_count += MIN_TREE_LOOPS;

	UT_THREAD_WAIT();
	m0_atomic64_inc(&threads_running);

	M0_ASSERT(rnode_sz != 0 && m0_is_po2(rnode_sz));
	rnode_sz_shift = __builtin_ffsl(rnode_sz) - 1;
	cred = M0_BE_TX_CB_CREDIT(0, 0, 0);
	m0_be_allocator_credit(NULL, M0_BAO_ALLOC_ALIGNED, rnode_sz,
			       rnode_sz_shift, &cred);

	/** Prepare transaction to capture tree operations. */
	m0_be_ut_tx_init(tx, ut_be);
	m0_be_tx_prep(tx, &cred);
	rc = m0_be_tx_open_sync(tx);
	M0_ASSERT(rc == 0);

	/** Create temp node space and use it as root node for btree */
	buf = M0_BUF_INIT(rnode_sz, NULL);
	M0_BE_ALLOC_ALIGN_BUF_SYNC(&buf, rnode_sz_shift, seg, tx);
	rnode = buf.b_addr;

	m0_be_tx_close_sync(tx);
	m0_be_tx_fini(tx);

	while (loop_count--) {
		struct m0_btree_op b_op      = {};
		struct m0_btree    *tree;
		struct m0_btree    btree;
		int32_t            rec_count;
		uint32_t           i;

		/**
		 * 1) Create a tree
		 * 2) Add a few random count of records in the tree.
		 * 3) Close the tree
		 * 4) Open the tree
		 * 5) Confirm the records are present in the tree.
		 * 6) Close the tree
		 * 4) Open the tree
		 * 5) Delete all the records from the tree.
		 * 6) Close the tree
		 * 7) Destroy the tree
		 */
		cred = M0_BE_TX_CB_CREDIT(0, 0, 0);
		m0_btree_create_credit(&btree_type, &cred, 1);

		m0_be_ut_tx_init(tx, ut_be);
		m0_be_tx_prep(tx, &cred);
		rc = m0_be_tx_open_sync(tx);
		M0_ASSERT(rc == 0);
		rc = M0_BTREE_OP_SYNC_WITH_RC(&b_op,
					      m0_btree_create(rnode, rnode_sz,
							      &btree_type,
							      M0_BCT_NO_CRC,
							      EMBEDDED_RECORD,
							      &b_op, &btree,
							      seg, &fid, tx,
							      NULL));
		M0_ASSERT(rc == 0);
		m0_be_tx_close_sync(tx);
		m0_be_tx_fini(tx);
		tree = b_op.bo_arbor;

		random_r(&ti->ti_random_buf, &rec_count);
		rec_count %= MAX_RECS_FOR_TREE_TEST;
		rec_count = rec_count ? : (MAX_RECS_FOR_TREE_TEST / 2);

		ut_cb.c_act = ut_btree_kv_put_cb;

		cred = M0_BE_TX_CB_CREDIT(0, 0, 0);
		m0_btree_put_credit(tree, 1, ksize, vsize, &cred);
		for (i = 1; i <= rec_count; i++) {
			value = key = i;

			m0_be_ut_tx_init(tx, ut_be);
			m0_be_tx_prep(tx, &cred);
			rc = m0_be_tx_open_sync(tx);
			M0_ASSERT(rc == 0);

			rc = M0_BTREE_OP_SYNC_WITH_RC(&kv_op,
						      m0_btree_put(tree, &rec,
								   &ut_cb,
								   &kv_op, tx));
			M0_ASSERT(rc == 0 && data.flags == M0_BSC_SUCCESS);
			m0_be_tx_close_sync(tx);
			m0_be_tx_fini(tx);
		}

		rc = M0_BTREE_OP_SYNC_WITH_RC(&b_op,
					      m0_btree_close(tree, &b_op));
		M0_ASSERT(rc == 0);
		M0_SET0(&btree);

		rc = M0_BTREE_OP_SYNC_WITH_RC(&b_op,
					      m0_btree_open(rnode, rnode_sz,
							    tree, seg, &b_op,
							    NULL));
		M0_ASSERT(rc == 0);

		ut_cb.c_act = ut_btree_kv_get_cb;
		for (i = 1; i <= rec_count; i++) {
			value = key = i;

			rc = M0_BTREE_OP_SYNC_WITH_RC(&kv_op,
						      m0_btree_get(tree,
								   &rec.r_key,
								   &ut_cb,
								   BOF_EQUAL,
								   &kv_op));
			M0_ASSERT(data.flags == M0_BSC_SUCCESS && rc == 0);
		}

		rc = M0_BTREE_OP_SYNC_WITH_RC(&b_op,
					      m0_btree_close(tree, &b_op));
		M0_ASSERT(rc == 0);
		M0_SET0(&btree);

		rc = M0_BTREE_OP_SYNC_WITH_RC(&b_op,
					      m0_btree_open(rnode, rnode_sz,
							    tree, seg, &b_op,
							    NULL));
		M0_ASSERT(rc == 0);

		ut_cb.c_act = ut_btree_kv_del_cb;

		cred = M0_BE_TX_CREDIT(0, 0);
		m0_btree_del_credit(tree, 1, ksize, -1, &cred);
		for (i = 1; i <= rec_count; i++) {
			value = key = i;

			m0_be_ut_tx_init(tx, ut_be);
			m0_be_tx_prep(tx, &cred);
			rc = m0_be_tx_open_sync(tx);
			M0_ASSERT(rc == 0);

			rc = M0_BTREE_OP_SYNC_WITH_RC(&kv_op,
						      m0_btree_del(tree,
								   &rec.r_key,
								   &ut_cb,
								   &kv_op, tx));
			M0_ASSERT(data.flags == M0_BSC_SUCCESS && rc == 0);
			m0_be_tx_close_sync(tx);
			m0_be_tx_fini(tx);
		}

		cred = M0_BE_TX_CREDIT(0, 0);
		m0_btree_destroy_credit(tree, NULL, &cred, 1);

		m0_be_ut_tx_init(tx, ut_be);
		m0_be_tx_prep(tx, &cred);
		rc = m0_be_tx_open_sync(tx);
		M0_ASSERT(rc == 0);

		rc = M0_BTREE_OP_SYNC_WITH_RC(&b_op,
					      m0_btree_destroy(tree,
							       &b_op, tx));
		M0_ASSERT(rc == 0);
		M0_SET0(&btree);

		m0_be_tx_close_sync(tx);
		m0_be_tx_fini(tx);

		/** Error Case */
		rc = M0_BTREE_OP_SYNC_WITH_RC(&b_op,
					      m0_btree_open(rnode, rnode_sz,
							    tree, seg, &b_op,
							    NULL));
		M0_ASSERT(rc == -EINVAL);
	}

	m0_atomic64_dec(&threads_running);
	cred = M0_BE_TX_CREDIT(0, 0);
	m0_be_allocator_credit(NULL, M0_BAO_FREE_ALIGNED, rnode_sz,
			       rnode_sz_shift, &cred);

	m0_be_ut_tx_init(tx, ut_be);
	m0_be_tx_prep(tx, &cred);
	rc = m0_be_tx_open_sync(tx);
	M0_ASSERT(rc == 0);

	/** Delete temp node space which was used as root node for the tree. */
	buf = M0_BUF_INIT(rnode_sz, rnode);
	M0_BE_FREE_ALIGN_BUF_SYNC(&buf, rnode_sz_shift, seg, tx);

	m0_be_tx_close_sync(tx);
	m0_be_tx_fini(tx);

	m0_be_ut_backend_thread_exit(ut_be);
}

static void btree_ut_num_threads_tree_oper(uint32_t thread_count)
{
	uint16_t                    *cpuid_ptr;
	uint16_t                     cpu_count;
	size_t                       cpu_max;
	struct btree_ut_thread_info *ti;
	uint16_t                     cpu;
	int                          i;
	int                          rc;
	time_t                       curr_time;

	M0_ENTRY();

	time(&curr_time);
	M0_LOG(M0_INFO, "Using seed %lu", curr_time);
	srandom(curr_time);

	btree_ut_init();
	online_cpu_id_get(&cpuid_ptr, &cpu_count);

	if (thread_count == 0)
		thread_count = cpu_count - 1; /** Skip Core-0 */
	else if (thread_count == RANDOM_THREAD_COUNT) {
		thread_count = 1;
		if (cpu_count > 2) {
			/**
			 *  Avoid the extreme cases i.e. thread_count
			 *  cannot be 1 or cpu_count - 1
			 */
			thread_count = (random() % (cpu_count - 2)) + 1;
		}
	}

	UT_STOP_THREADS();
	m0_atomic64_set(&threads_running, 0);
	m0_atomic64_set(&threads_quiesced, 0);

	M0_ALLOC_ARR(ti, thread_count);
	M0_ASSERT(ti != NULL);

	cpu_max = m0_processor_nr_max();

	cpu = 1; /** We skip Core-0 for Linux kernel and other processes. */
	for (i = 0; i < thread_count; i++) {
		rc = m0_bitmap_init(&ti[i].ti_cpu_map, cpu_max);
		m0_bitmap_set(&ti[i].ti_cpu_map, cpuid_ptr[cpu], true);
		cpu++;
		if (cpu >= cpu_count)
			/**
			 *  Circle around if thread count is higher than the
			 *  CPU cores in the system.
			 */
			cpu = 1;

		ti[i].ti_thread_id  = i;
	}

	for (i = 0; i < thread_count; i++) {
		rc = M0_THREAD_INIT(&ti[i].ti_q, struct btree_ut_thread_info *,
				    btree_ut_thread_init,
				    &btree_ut_tree_oper_thread_handler, &ti[i],
				    "Thread-%d", i);
		M0_ASSERT(rc == 0);
	}

	/** Initialized all the threads. Now start the chaos ... */
	UT_START_THREADS();

	for (i = 0; i < thread_count; i++) {
		m0_thread_join(&ti[i].ti_q);
		m0_thread_fini(&ti[i].ti_q);
	}

	m0_free0(&cpuid_ptr);
	m0_free(ti);
	btree_ut_fini();
}

static void ut_st_tree_oper(void)
{
	btree_ut_num_threads_tree_oper(1);
}

static void ut_mt_tree_oper(void)
{
	btree_ut_num_threads_tree_oper(0);
}
/**
 * Note that tree is ASSUMED to be closed before calling this function.
 */
static bool validate_nodes_on_be_segment(struct segaddr *rnode_segaddr)
{
	const struct node_type     *nt;
	struct {
		struct segaddr node_segaddr;
		uint16_t       rec_idx;
		}                   stack[MAX_TREE_HEIGHT + 1];
	uint32_t                    stack_level = 0;
	struct nd                   n;
	struct slot                 s       = { .s_node = &n };
	uint16_t                    rec_idx = 0;

	nt = btree_node_format[segaddr_ntype_get(rnode_segaddr)];
	n.n_addr = *rnode_segaddr;
	#if (AVOID_BE_SEGMENT == 0)
		M0_ASSERT(nt->nt_opaque_get(&n.n_addr) == NULL);
	#endif

	while (true) {
		/**
		 * Move down towards leaf node only if we have child nodes still
		 * to traverse.
		 */
		if (nt->nt_level(&n) > 0 &&
		    rec_idx < nt->nt_count_rec(&n)) {
			stack[stack_level].node_segaddr = n.n_addr,
			stack[stack_level].rec_idx      = rec_idx,
			stack_level++;
			s.s_idx = rec_idx;
			nt->nt_child(&s, &n.n_addr);
			n.n_addr.as_core = (uint64_t)segaddr_addr(&n.n_addr);
			#if (AVOID_BE_SEGMENT == 0)
				M0_ASSERT(nt->nt_opaque_get(&n.n_addr) == NULL);
			#endif
			rec_idx = 0;
			continue;
		}

		/**
		 * We are at the leaf node. Validate it before going back to
		 * parent.
		 */

		M0_ASSERT(nt->nt_isvalid(&n.n_addr));
#if (AVOID_BE_SEGMENT == 0)
		M0_ASSERT(nt->nt_opaque_get(&n.n_addr) == NULL);
#endif
		if (stack_level == 0)
			break;

		/**
		 * Start moving up towards parent (or grand-parent) till we find
		 * an ancestor whose child nodes are still to be traversed. If
		 * we find an ancestor whose child nodes are still to be
		 * traversed then we pick the next child node on the right.
		 */
		do {
			stack_level--;
			rec_idx  = stack[stack_level].rec_idx + 1;
			n.n_addr = stack[stack_level].node_segaddr;
		} while (rec_idx >= nt->nt_count_rec(&n) &&
			 stack_level > 0);
	}

	return true;
}

/**
 * This unit test exercises different KV operations and confirms the changes
 * persist across cluster reboots.
 */
static void ut_btree_persistence(void)
{
	void                        *rnode;
	int                          i;
	struct m0_btree_cb           ut_cb;
	struct m0_be_tx             tx_data         = {};
	struct m0_be_tx            *tx              = &tx_data;
	struct m0_be_tx_credit      cred            = {};
	struct m0_btree_op          b_op            = {};
	uint64_t                    rec_count       = MAX_RECS_PER_STREAM;
	struct m0_btree_op          kv_op           = {};
	struct m0_btree            *tree;
	struct m0_btree             btree;
	const struct m0_btree_type  bt              = {
						     .tt_id = M0_BT_UT_KV_OPS,
						     .ksize = sizeof(uint64_t),
						     .vsize = bt.ksize * 2,
						};
	const struct node_type     *nt;
	struct segaddr              rnode_segaddr;
	uint64_t                    key;
	uint64_t                    value[bt.vsize / sizeof(uint64_t)];
	m0_bcount_t                 ksize           = sizeof key;
	m0_bcount_t                 vsize           = sizeof value;
	void                       *k_ptr           = &key;
	void                       *v_ptr           = &value;
	int                         rc;
	struct m0_buf               buf;
	uint32_t                    rnode_sz        = m0_pagesize_get();
	struct m0_fid               fid             = M0_FID_TINIT('b', 0, 1);
	uint32_t                    rnode_sz_shift;
	struct m0_btree_rec         rec             = {
			    .r_key.k_data = M0_BUFVEC_INIT_BUF(&k_ptr, &ksize),
			    .r_val        = M0_BUFVEC_INIT_BUF(&v_ptr, &vsize),
			    .r_crc_type   = M0_BCT_NO_CRC,
			};
	struct ut_cb_data           put_data;
	struct ut_cb_data           get_data;

	M0_ENTRY();

	rec_count = (rec_count / 2) * 2; /** Make rec_count a multiple of 2 */

	btree_ut_init();
	/**
	 *  Run the following scenario:
	 *  1) Create a btree
	 *  2) Add records in the created tree.
	 *  3) Reload the BE segment.
	 *  4) Confirm all the records are present in the tree.
	 *  5) Delete records with EVEN numbered Keys.
	 *  6) Reload the BE segment.
	 *  7) Confirm all the records with EVEN numbered Keys are missing while
	 *     the records with ODD numbered Keys are present in the tree.
	 *  8) Now add back records with EVEN numbered Keys (the same records
	 *     which were deleted in step 6)
	 *  9) Delete records with ODD numbered Keys from the btree.
	 * 10) Reload the BE segment.
	 * 11) Confirm records with EVEN numbered Keys are present while the
	 *     records with ODD numbered Keys are missing from the tree.
	 * 12) Delete all records with EVEN numbered Keys from the tree.
	 * 13) Reload the BE segment.
	 * 14) Search for the records with all the EVEN and ODD numbered Keys,
	 *     no record should be found in the tree.
	 * 15) Destroy the btree
	 * 16) Reload the BE segment.
	 * 17) Try to open the destroyed tree. This should fail.
	 *
	 *  Capture each operation in a separate transaction.
	 */

	M0_ASSERT(rnode_sz != 0 && m0_is_po2(rnode_sz));
	rnode_sz_shift = __builtin_ffsl(rnode_sz) - 1;
	cred = M0_BE_TX_CB_CREDIT(0, 0, 0);
	m0_be_allocator_credit(NULL, M0_BAO_ALLOC_ALIGNED, rnode_sz,
			       rnode_sz_shift, &cred);
	m0_btree_create_credit(&bt, &cred, 1);

	/** Prepare transaction to capture tree operations. */
	m0_be_ut_tx_init(tx, ut_be);
	m0_be_tx_prep(tx, &cred);
	rc = m0_be_tx_open_sync(tx);
	M0_ASSERT(rc == 0);

	/** Create temp node space and use it as root node for btree */
	buf = M0_BUF_INIT(rnode_sz, NULL);
	M0_BE_ALLOC_ALIGN_BUF_SYNC(&buf, rnode_sz_shift, seg, tx);
	rnode = buf.b_addr;

	rc = M0_BTREE_OP_SYNC_WITH_RC(&b_op, m0_btree_create(rnode, rnode_sz,
							     &bt,
							     M0_BCT_NO_CRC,
							     EMBEDDED_RECORD,
							     &b_op, &btree,seg,
							     &fid, tx, NULL));
	M0_ASSERT(rc == M0_BSC_SUCCESS);
	m0_be_tx_close_sync(tx);
	m0_be_tx_fini(tx);

	tree = b_op.bo_arbor;

	cred = M0_BE_TX_CB_CREDIT(0, 0, 0);
	m0_btree_put_credit(tree, 1, ksize, vsize, &cred);

	put_data.key       = &rec.r_key;
	put_data.value     = &rec.r_val;

	ut_cb.c_act        = ut_btree_kv_put_cb;
	ut_cb.c_datum      = &put_data;

	for (i = 1; i <= rec_count; i++) {
		int      k;

		key = m0_byteorder_cpu_to_be64(i);
		for (k = 0; k < ARRAY_SIZE(value); k++)
			value[k] = key;

		m0_be_ut_tx_init(tx, ut_be);
		m0_be_tx_prep(tx, &cred);
		rc = m0_be_tx_open_sync(tx);
		M0_ASSERT(rc == 0);

		rc = M0_BTREE_OP_SYNC_WITH_RC(&kv_op,
					      m0_btree_put(tree, &rec,
							   &ut_cb,
							   &kv_op, tx));
		M0_ASSERT(rc == 0 && put_data.flags == M0_BSC_SUCCESS);
		m0_be_tx_close_sync(tx);
		m0_be_tx_fini(tx);
	}

	rc = M0_BTREE_OP_SYNC_WITH_RC(&b_op, m0_btree_close(tree, &b_op));
	M0_ASSERT(rc == 0);
	M0_SET0(&btree);

	/**
	 * Confirm root node on BE segment is valid and the opaque pointer in
	 * the node is NULL.
	 */
	rnode_segaddr.as_core = (uint64_t)rnode;
	nt = btree_node_format[segaddr_ntype_get(&rnode_segaddr)];
	M0_ASSERT(nt->nt_isvalid(&rnode_segaddr));
#if (AVOID_BE_SEGMENT == 0)
		M0_ASSERT(nt->nt_opaque_get(&rnode_segaddr) == NULL);
#endif
<<<<<<< HEAD
=======

>>>>>>> 99018160

	/** Re-map the BE segment.*/
	m0_be_seg_close(ut_seg->bus_seg);
	rc = madvise(rnode, rnode_sz, MADV_NORMAL);
	M0_ASSERT(rc == -1 && errno == ENOMEM); /** Assert BE segment unmapped*/
	m0_be_seg_open(ut_seg->bus_seg);

	/** Confirm nodes on BE segment are still valid. */
	rnode_segaddr.as_core = (uint64_t)rnode;
	validate_nodes_on_be_segment(&rnode_segaddr);

	rc = M0_BTREE_OP_SYNC_WITH_RC(&b_op,
				      m0_btree_open(rnode, rnode_sz, tree, seg,
						    &b_op, NULL));
	M0_ASSERT(rc == 0);

	get_data.key            = &rec.r_key;
	get_data.value          = &rec.r_val;
	get_data.check_value    = true;
	get_data.crc            = M0_BCT_NO_CRC;
	get_data.embedded_ksize = false;
	get_data.embedded_vsize = false;

	cred = M0_BE_TX_CB_CREDIT(0, 0, 0);
	m0_btree_del_credit(tree, 1, ksize, vsize, &cred);

	for (i = 1; i <= rec_count; i++) {
		uint64_t             f_key;
		void                *f_key_ptr  = &f_key;
		m0_bcount_t          f_key_size  = sizeof f_key;
		struct m0_btree_key  key_in_tree;

		f_key = m0_byteorder_cpu_to_be64(i);
		key_in_tree.k_data =
				    M0_BUFVEC_INIT_BUF(&f_key_ptr, &f_key_size);
		ut_cb.c_act             = ut_btree_kv_get_cb;
		ut_cb.c_datum           = &get_data;

		rc = M0_BTREE_OP_SYNC_WITH_RC(&kv_op,
					      m0_btree_get(tree,
							   &key_in_tree,
							   &ut_cb, BOF_EQUAL,
							   &kv_op));
		M0_ASSERT(rc == M0_BSC_SUCCESS &&
			  i == m0_byteorder_be64_to_cpu(key));

		if (i % 2 == 0) {
			m0_be_ut_tx_init(tx, ut_be);
			m0_be_tx_prep(tx, &cred);
			rc = m0_be_tx_open_sync(tx);
			M0_ASSERT(rc == 0);

			ut_cb.c_act             = ut_btree_kv_del_cb;
			ut_cb.c_datum           = &get_data;

			rc = M0_BTREE_OP_SYNC_WITH_RC(&kv_op,
						      m0_btree_del(tree,
								   &key_in_tree,
								   &ut_cb,
								   &kv_op, tx));
			M0_ASSERT(rc == 0);
			m0_be_tx_close_sync(tx);
			m0_be_tx_fini(tx);
		}
	}

	rc = M0_BTREE_OP_SYNC_WITH_RC(&b_op, m0_btree_close(tree, &b_op));
	M0_ASSERT(rc == 0);
	M0_SET0(&btree);

	/**
	 * Confirm root node on BE segment is valid and the opaque pointer in
	 * the node is NULL.
	 */
	rnode_segaddr.as_core = (uint64_t)rnode;
	nt = btree_node_format[segaddr_ntype_get(&rnode_segaddr)];
	M0_ASSERT(nt->nt_isvalid(&rnode_segaddr));
#if (AVOID_BE_SEGMENT == 0)
		M0_ASSERT(nt->nt_opaque_get(&rnode_segaddr) == NULL);
#endif

	/** Re-map the BE segment.*/
	m0_be_seg_close(ut_seg->bus_seg);
	rc = madvise(rnode, rnode_sz, MADV_NORMAL);
	M0_ASSERT(rc == -1 && errno == ENOMEM); /** Assert BE segment unmapped*/
	m0_be_seg_open(ut_seg->bus_seg);

	/** Confirm nodes on BE segment are still valid. */
	rnode_segaddr.as_core = (uint64_t)rnode;
	validate_nodes_on_be_segment(&rnode_segaddr);

	rc = M0_BTREE_OP_SYNC_WITH_RC(&b_op,
				      m0_btree_open(rnode, rnode_sz, tree, seg,
						    &b_op, NULL));
	M0_ASSERT(rc == 0);

	get_data.key            = &rec.r_key;
	get_data.value          = &rec.r_val;
	get_data.check_value    = true;
	get_data.crc            = M0_BCT_NO_CRC;
	get_data.embedded_ksize = false;
	get_data.embedded_vsize = false;

	for (i = 1; i <= rec_count; i++) {
		int                  k;
		uint64_t             f_key;
		void                *f_key_ptr  = &f_key;
		m0_bcount_t          f_key_size  = sizeof f_key;
		struct m0_btree_key  key_in_tree;

		f_key = m0_byteorder_cpu_to_be64(i);
		key_in_tree.k_data =
				    M0_BUFVEC_INIT_BUF(&f_key_ptr, &f_key_size);
		ut_cb.c_act             = ut_btree_kv_get_cb;
		ut_cb.c_datum           = &get_data;

		rc = M0_BTREE_OP_SYNC_WITH_RC(&kv_op,
					      m0_btree_get(tree,
							   &key_in_tree,
							   &ut_cb, BOF_EQUAL,
							   &kv_op));
		M0_ASSERT((i % 2 != 0 && rc == M0_BSC_SUCCESS) ||
			  (i % 2 == 0 && rc == M0_ERR(-ENOENT)));

		if (i % 2 != 0) {
			cred = M0_BE_TX_CB_CREDIT(0, 0, 0);
			m0_btree_del_credit(tree, 1, ksize, vsize, &cred);

			m0_be_ut_tx_init(tx, ut_be);
			m0_be_tx_prep(tx, &cred);
			rc = m0_be_tx_open_sync(tx);
			M0_ASSERT(rc == 0);

			ut_cb.c_act             = ut_btree_kv_del_cb;
			ut_cb.c_datum           = &get_data;

			rc = M0_BTREE_OP_SYNC_WITH_RC(&kv_op,
						      m0_btree_del(tree,
								   &key_in_tree,
								   &ut_cb,
								   &kv_op, tx));
			M0_ASSERT(rc == 0);
			m0_be_tx_close_sync(tx);
			m0_be_tx_fini(tx);
		} else {
			cred = M0_BE_TX_CB_CREDIT(0, 0, 0);
			m0_btree_put_credit(tree, 1, ksize, vsize, &cred);

			m0_be_ut_tx_init(tx, ut_be);
			m0_be_tx_prep(tx, &cred);
			rc = m0_be_tx_open_sync(tx);
			M0_ASSERT(rc == 0);

			key = m0_byteorder_cpu_to_be64(i);
			for (k = 0; k < ARRAY_SIZE(value); k++)
				value[k] = key;

			ut_cb.c_act        = ut_btree_kv_put_cb;
			ut_cb.c_datum      = &put_data;

			rc = M0_BTREE_OP_SYNC_WITH_RC(&kv_op,
						      m0_btree_put(tree, &rec,
								   &ut_cb,
								   &kv_op, tx));
			M0_ASSERT(rc == 0 && put_data.flags == M0_BSC_SUCCESS);
			m0_be_tx_close_sync(tx);
			m0_be_tx_fini(tx);
		}
	}

	rc = M0_BTREE_OP_SYNC_WITH_RC(&b_op, m0_btree_close(tree, &b_op));
	M0_ASSERT(rc == 0);
	M0_SET0(&btree);

	/**
	 * Confirm root node on BE segment is valid and the opaque pointer in
	 * the node is NULL.
	 */
	rnode_segaddr.as_core = (uint64_t)rnode;
	nt = btree_node_format[segaddr_ntype_get(&rnode_segaddr)];
	M0_ASSERT(nt->nt_isvalid(&rnode_segaddr));
#if (AVOID_BE_SEGMENT == 0)
		M0_ASSERT(nt->nt_opaque_get(&rnode_segaddr) == NULL);
#endif

	/** Re-map the BE segment.*/
	m0_be_seg_close(ut_seg->bus_seg);
	rc = madvise(rnode, rnode_sz, MADV_NORMAL);
	M0_ASSERT(rc == -1 && errno == ENOMEM); /** Assert BE segment unmapped*/
	m0_be_seg_open(ut_seg->bus_seg);

	/** Confirm nodes on BE segment are still valid. */
	rnode_segaddr.as_core = (uint64_t)rnode;
	validate_nodes_on_be_segment(&rnode_segaddr);

	rc = M0_BTREE_OP_SYNC_WITH_RC(&b_op,
				      m0_btree_open(rnode, rnode_sz, tree, seg,
						    &b_op, NULL));
	M0_ASSERT(rc == 0);

	get_data.key            = &rec.r_key;
	get_data.value          = &rec.r_val;
	get_data.check_value    = true;
	get_data.embedded_ksize = false;
	get_data.embedded_vsize = false;

	cred = M0_BE_TX_CB_CREDIT(0, 0, 0);
	m0_btree_del_credit(tree, 1, ksize, vsize, &cred);

	for (i = 1; i <= rec_count; i++) {
		uint64_t             f_key;
		void                *f_key_ptr  = &f_key;
		m0_bcount_t          f_key_size  = sizeof f_key;
		struct m0_btree_key  key_in_tree;

		f_key = m0_byteorder_cpu_to_be64(i);
		key_in_tree.k_data =
				    M0_BUFVEC_INIT_BUF(&f_key_ptr, &f_key_size);
		ut_cb.c_act        = ut_btree_kv_get_cb;
		ut_cb.c_datum      = &get_data;

		rc = M0_BTREE_OP_SYNC_WITH_RC(&kv_op,
					      m0_btree_get(tree,
							   &key_in_tree,
							   &ut_cb, BOF_EQUAL,
							   &kv_op));
		M0_ASSERT((i % 2 == 0 && rc == M0_BSC_SUCCESS) ||
			  (i % 2 != 0 && rc == M0_ERR(-ENOENT)));

		if (i % 2 == 0) {
			m0_be_ut_tx_init(tx, ut_be);
			m0_be_tx_prep(tx, &cred);
			rc = m0_be_tx_open_sync(tx);
			M0_ASSERT(rc == 0);

			ut_cb.c_act             = ut_btree_kv_del_cb;
			ut_cb.c_datum           = &get_data;

			rc = M0_BTREE_OP_SYNC_WITH_RC(&kv_op,
						      m0_btree_del(tree,
								   &key_in_tree,
								   &ut_cb,
								   &kv_op, tx));
			M0_ASSERT(rc == 0);
			m0_be_tx_close_sync(tx);
			m0_be_tx_fini(tx);
		}
	}

	rc = M0_BTREE_OP_SYNC_WITH_RC(&b_op, m0_btree_close(tree, &b_op));
	M0_ASSERT(rc == 0);
	M0_SET0(&btree);
	/**
	 * Confirm root node on BE segment is valid and the opaque pointer in
	 * the node is NULL.
	 */
	rnode_segaddr.as_core = (uint64_t)rnode;
	nt = btree_node_format[segaddr_ntype_get(&rnode_segaddr)];
	M0_ASSERT(nt->nt_isvalid(&rnode_segaddr));
#if (AVOID_BE_SEGMENT == 0)
		M0_ASSERT(nt->nt_opaque_get(&rnode_segaddr) == NULL);
#endif

	/** Re-map the BE segment.*/
	m0_be_seg_close(ut_seg->bus_seg);
	rc = madvise(rnode, rnode_sz, MADV_NORMAL);
	M0_ASSERT(rc == -1 && errno == ENOMEM); /** Assert BE segment unmapped*/
	m0_be_seg_open(ut_seg->bus_seg);

	/** Confirm nodes on BE segment are still valid. */
	rnode_segaddr.as_core = (uint64_t)rnode;
	validate_nodes_on_be_segment(&rnode_segaddr);

	rc = M0_BTREE_OP_SYNC_WITH_RC(&b_op,
				      m0_btree_open(rnode, rnode_sz, tree, seg,
						    &b_op, NULL));
	M0_ASSERT(rc == 0);

	get_data.key            = &rec.r_key;
	get_data.value          = &rec.r_val;
	get_data.check_value    = true;
	get_data.embedded_ksize = false;
	get_data.embedded_vsize = false;

	for (i = 1; i <= rec_count; i++) {
		uint64_t            f_key;
		void                *f_key_ptr  = &f_key;
		m0_bcount_t         f_key_size  = sizeof f_key;
		struct m0_btree_key key_in_tree;

		f_key = m0_byteorder_cpu_to_be64(i);
		key_in_tree.k_data =
				     M0_BUFVEC_INIT_BUF(&f_key_ptr, &f_key_size);
		ut_cb.c_act        = ut_btree_kv_get_cb;
		ut_cb.c_datum      = &get_data;

		rc = M0_BTREE_OP_SYNC_WITH_RC(&kv_op,
					      m0_btree_get(tree,
							   &key_in_tree,
							   &ut_cb, BOF_EQUAL,
							   &kv_op));
		M0_ASSERT(rc == M0_ERR(-ENOENT));
	}

	cred = M0_BE_TX_CREDIT(0, 0);
	m0_btree_destroy_credit(tree, NULL, &cred, 1);

	m0_be_ut_tx_init(tx, ut_be);
	m0_be_tx_prep(tx, &cred);
	rc = m0_be_tx_open_sync(tx);
	M0_ASSERT(rc == 0);

	rc = M0_BTREE_OP_SYNC_WITH_RC(&b_op, m0_btree_destroy(tree, &b_op, tx));
	M0_ASSERT(rc == 0);
	M0_SET0(&btree);

	m0_be_tx_close_sync(tx);
	m0_be_tx_fini(tx);

	/** Re-map the BE segment.*/
	m0_be_seg_close(ut_seg->bus_seg);
	rc = madvise(rnode, rnode_sz, MADV_NORMAL);
	M0_ASSERT(rc == -1 && errno == ENOMEM); /** Assert BE segment unmapped*/
	m0_be_seg_open(ut_seg->bus_seg);


	/**
	 * Confirm root node on BE segment is not valid and the opaque
	 * pointer in the node is NULL.
	 */
	rnode_segaddr.as_core = (uint64_t)rnode;
	nt = btree_node_format[segaddr_ntype_get(&rnode_segaddr)];
	M0_ASSERT(!nt->nt_isvalid(&rnode_segaddr));
#if (AVOID_BE_SEGMENT == 0)
	M0_ASSERT(nt->nt_opaque_get(&rnode_segaddr) == NULL);
#endif

	rc = M0_BTREE_OP_SYNC_WITH_RC(&b_op,
				      m0_btree_open(rnode, rnode_sz, tree, seg,
						    &b_op, NULL));
	M0_ASSERT(rc == -EINVAL);


	/** Delete temp node space which was used as root node for the tree. */
	cred = M0_BE_TX_CREDIT(0, 0);
	m0_be_allocator_credit(NULL, M0_BAO_FREE_ALIGNED, rnode_sz,
			       rnode_sz_shift, &cred);

	m0_be_ut_tx_init(tx, ut_be);
	m0_be_tx_prep(tx, &cred);
	rc = m0_be_tx_open_sync(tx);
	M0_ASSERT(rc == 0);

	buf = M0_BUF_INIT(rnode_sz, rnode);
	M0_BE_FREE_ALIGN_BUF_SYNC(&buf, rnode_sz_shift, seg, tx);

	m0_be_tx_close_sync(tx);
	m0_be_tx_fini(tx);

	btree_ut_fini();
}

static void ut_btree_truncate(void)
{
	void                        *rnode;
	int                          i;
	struct m0_btree_cb           ut_cb;
	struct m0_be_tx             tx_data         = {};
	struct m0_be_tx            *tx              = &tx_data;
	struct m0_be_tx_credit      cred            = {};
	struct m0_btree_op          b_op            = {};
	uint64_t                    rec_count       = MAX_RECS_PER_STREAM;
	struct m0_btree_op          kv_op           = {};
	struct m0_btree            *tree;
	struct m0_btree             btree;
	const struct m0_btree_type  bt              = {
						     .tt_id = M0_BT_UT_KV_OPS,
						     .ksize = sizeof(uint64_t),
						     .vsize = bt.ksize * 2,
						};
	uint64_t                    key;
	uint64_t                    value[bt.vsize / sizeof(uint64_t)];
	m0_bcount_t                 ksize           = sizeof key;
	m0_bcount_t                 vsize           = sizeof value;
	void                       *k_ptr           = &key;
	void                       *v_ptr           = &value;
	int                         rc;
	struct m0_buf               buf;
	uint32_t                    rnode_sz        = m0_pagesize_get();
	struct m0_fid               fid             = M0_FID_TINIT('b', 0, 1);
	uint32_t                    rnode_sz_shift;
	struct m0_btree_rec         rec             = {
			    .r_key.k_data = M0_BUFVEC_INIT_BUF(&k_ptr, &ksize),
			    .r_val        = M0_BUFVEC_INIT_BUF(&v_ptr, &vsize),
			    .r_crc_type   = M0_BCT_NO_CRC,
			};
	struct ut_cb_data           put_data;
	m0_bcount_t                 limit;

	M0_ENTRY();

	btree_ut_init();

	M0_ASSERT(rnode_sz != 0 && m0_is_po2(rnode_sz));
	rnode_sz_shift = __builtin_ffsl(rnode_sz) - 1;
	cred = M0_BE_TX_CB_CREDIT(0, 0, 0);
	m0_be_allocator_credit(NULL, M0_BAO_ALLOC_ALIGNED, rnode_sz,
			       rnode_sz_shift, &cred);
	m0_btree_create_credit(&bt, &cred, 1);

	/** Prepare transaction to capture tree operations. */
	m0_be_ut_tx_init(tx, ut_be);
	m0_be_tx_prep(tx, &cred);
	rc = m0_be_tx_open_sync(tx);
	M0_ASSERT(rc == 0);

	/** Create temp node space and use it as root node for btree */
	buf = M0_BUF_INIT(rnode_sz, NULL);
	M0_BE_ALLOC_ALIGN_BUF_SYNC(&buf, rnode_sz_shift, seg, tx);
	rnode = buf.b_addr;

	rc = M0_BTREE_OP_SYNC_WITH_RC(&b_op, m0_btree_create(rnode, rnode_sz,
							     &bt,
							     M0_BCT_NO_CRC,
							     EMBEDDED_RECORD,
							     &b_op, &btree, seg,
							     &fid, tx, NULL));
	M0_ASSERT(rc == M0_BSC_SUCCESS);
	m0_be_tx_close_sync(tx);
	m0_be_tx_fini(tx);

	tree = b_op.bo_arbor;

	cred = M0_BE_TX_CB_CREDIT(0, 0, 0);
	m0_btree_put_credit(tree, 1, ksize, vsize, &cred);

	put_data.key       = &rec.r_key;
	put_data.value     = &rec.r_val;

	ut_cb.c_act        = ut_btree_kv_put_cb;
	ut_cb.c_datum      = &put_data;

	for (i = 1; i <= rec_count; i++) {
		int      k;

		key = m0_byteorder_cpu_to_be64(i);
		for (k = 0; k < ARRAY_SIZE(value); k++)
			value[k] = key;

		m0_be_ut_tx_init(tx, ut_be);
		m0_be_tx_prep(tx, &cred);
		rc = m0_be_tx_open_sync(tx);
		M0_ASSERT(rc == 0);

		rc = M0_BTREE_OP_SYNC_WITH_RC(&kv_op,
					      m0_btree_put(tree, &rec,
							   &ut_cb,
							   &kv_op, tx));
		M0_ASSERT(rc == 0 && put_data.flags == M0_BSC_SUCCESS);
		m0_be_tx_close_sync(tx);
		m0_be_tx_fini(tx);
	}

	/**
	 * The test assumes that "limit" will be more than the total number of
	 * nodes present in the record. Hence only one function call to
	 * m0_btree_truncate is sufficient.
	 */
	cred = M0_BE_TX_CREDIT(0, 0);
	m0_btree_truncate_credit(tx, tree, &cred, &limit);
	m0_be_ut_tx_init(tx, ut_be);
	m0_be_tx_prep(tx, &cred);
	rc = m0_be_tx_open_sync(tx);
	M0_ASSERT(rc == 0);

	rc = M0_BTREE_OP_SYNC_WITH_RC(&kv_op,
				      m0_btree_truncate(tree, limit, tx,
							&kv_op));
	m0_be_tx_close_sync(tx);
	m0_be_tx_fini(tx);

	/** Verify the tree is empty */
	M0_ASSERT(m0_btree_is_empty(tree));

	cred = M0_BE_TX_CREDIT(0, 0);
	m0_be_allocator_credit(NULL, M0_BAO_FREE_ALIGNED, rnode_sz,
			       rnode_sz_shift, &cred);
	m0_btree_destroy_credit(tree, NULL, &cred, 1);

	m0_be_ut_tx_init(tx, ut_be);
	m0_be_tx_prep(tx, &cred);
	rc = m0_be_tx_open_sync(tx);
	M0_ASSERT(rc == 0);

	rc = M0_BTREE_OP_SYNC_WITH_RC(&b_op, m0_btree_destroy(tree, &b_op, tx));
	M0_ASSERT(rc == 0);
	M0_SET0(&btree);

	/** Delete temp node space which was used as root node for the tree. */
	buf = M0_BUF_INIT(rnode_sz, rnode);
	M0_BE_FREE_ALIGN_BUF_SYNC(&buf, rnode_sz_shift, seg, tx);

	m0_be_tx_close_sync(tx);
	m0_be_tx_fini(tx);

	btree_ut_fini();
}

static void ut_lru_test(void)
{
	void                       *rnode;
	int                         i;
	int64_t                     mem_after_alloc;
	int64_t                     mem_init;
	int64_t                     mem_increased;
	int64_t                     mem_freed;
	int64_t                     mem_after_free;
	struct m0_btree_cb          ut_cb;
	struct m0_be_tx             tx_data         = {};
	struct m0_be_tx            *tx              = &tx_data;
	struct m0_be_tx_credit      cred            = {};
	struct m0_btree_op          b_op            = {};
	uint64_t                    rec_count       = MAX_RECS_PER_STREAM*50;
	struct m0_btree_op          kv_op           = {};
	struct m0_btree            *tree;
	struct m0_btree             btree;
	const struct m0_btree_type  bt              = {
						     .tt_id = M0_BT_UT_KV_OPS,
						     .ksize = sizeof(uint64_t),
						     .vsize = bt.ksize * 2,
						};
	uint64_t                    key;
	uint64_t                    value[bt.vsize / sizeof(uint64_t)];
	m0_bcount_t                 ksize           = sizeof key;
	m0_bcount_t                 vsize           = sizeof value;
	void                       *k_ptr           = &key;
	void                       *v_ptr           = &value;
	int                         rc;
	struct m0_buf               buf;
	uint32_t                    rnode_sz        = m0_pagesize_get();
	struct m0_fid               fid             = M0_FID_TINIT('b', 0, 1);
	uint32_t                    rnode_sz_shift;
	struct m0_btree_rec         rec             = {
			    .r_key.k_data = M0_BUFVEC_INIT_BUF(&k_ptr, &ksize),
			    .r_val        = M0_BUFVEC_INIT_BUF(&v_ptr, &vsize),
			};
	struct ut_cb_data           put_data;
	/**
	 * In this UT, we are testing the functionality of LRU list purge and
	 * be-allocator with chunk align parameter.
	 *
	 * 1. Allocate and fill up the btree with multiple records.
	 * 2. Verify the size increase in memory.
	 * 3. Use the m0_btree_lrulist_purge() to reduce the size by freeing up
	 *    the unused nodes present in LRU list.
	 * 4. Verify the reduction in size.
	 */
	M0_ENTRY();

	btree_ut_init();
	mem_init = sysconf(_SC_AVPHYS_PAGES) * sysconf(_SC_PAGESIZE);
	M0_LOG(M0_INFO,"Mem Init (%"PRId64").\n",mem_init);

	M0_ASSERT(rnode_sz != 0 && m0_is_po2(rnode_sz));
	rnode_sz_shift = __builtin_ffsl(rnode_sz) - 1;
	cred = M0_BE_TX_CB_CREDIT(0, 0, 0);
	m0_be_allocator_credit(NULL, M0_BAO_ALLOC_ALIGNED, rnode_sz,
			       rnode_sz_shift, &cred);
	m0_btree_create_credit(&bt, &cred, 1);

	/** Prepare transaction to capture tree operations. */
	m0_be_ut_tx_init(tx, ut_be);
	m0_be_tx_prep(tx, &cred);
	rc = m0_be_tx_open_sync(tx);
	M0_ASSERT(rc == 0);

	/** Create temp node space and use it as root node for btree */
	buf = M0_BUF_INIT(rnode_sz, NULL);
	M0_BE_ALLOC_ALIGN_BUF_SYNC(&buf, rnode_sz_shift, seg, tx);
	rnode = buf.b_addr;

	rc = M0_BTREE_OP_SYNC_WITH_RC(&b_op, m0_btree_create(rnode, rnode_sz,
							     &bt,
							     M0_BCT_NO_CRC,
							     EMBEDDED_RECORD,
							     &b_op, &btree, seg,
							     &fid, tx, NULL));
	M0_ASSERT(rc == M0_BSC_SUCCESS);
	m0_be_tx_close_sync(tx);
	m0_be_tx_fini(tx);

	tree = b_op.bo_arbor;

	cred = M0_BE_TX_CB_CREDIT(0, 0, 0);
	m0_btree_put_credit(tree, 1, ksize, vsize, &cred);

	put_data.key       = &rec.r_key;
	put_data.value     = &rec.r_val;

	ut_cb.c_act        = ut_btree_kv_put_cb;
	ut_cb.c_datum      = &put_data;

	for (i = 1; i <= rec_count; i++) {
		int      k;

		key = m0_byteorder_cpu_to_be64(i);
		for (k = 0; k < ARRAY_SIZE(value); k++)
			value[k] = key;

		m0_be_ut_tx_init(tx, ut_be);
		m0_be_tx_prep(tx, &cred);
		rc = m0_be_tx_open_sync(tx);
		M0_ASSERT(rc == 0);

		rc = M0_BTREE_OP_SYNC_WITH_RC(&kv_op,
					      m0_btree_put(tree, &rec,
							   &ut_cb,
							   &kv_op, tx));
		M0_ASSERT(rc == 0 && put_data.flags == M0_BSC_SUCCESS);
		m0_be_tx_close_sync(tx);
		m0_be_tx_fini(tx);
	}

	mem_after_alloc = sysconf(_SC_AVPHYS_PAGES) * sysconf(_SC_PAGESIZE);
	mem_increased   = mem_init - mem_after_alloc;
	M0_LOG(M0_INFO, "Mem After Alloc (%"PRId64") || Mem Increase (%"PRId64").\n",
	       mem_after_alloc, mem_increased);

	M0_ASSERT(ndlist_tlist_length(&btree_lru_nds) > 0);

	mem_freed      = m0_btree_lrulist_purge(mem_increased/2, 0);
	mem_after_free = sysconf(_SC_AVPHYS_PAGES) * sysconf(_SC_PAGESIZE);
	M0_LOG(M0_INFO, "Mem After Free (%"PRId64") || Mem freed (%"PRId64").\n",
	       mem_after_free, mem_freed);

	btree_ut_fini();
}

/**
 * This test launches multiple threads each of of which create different btree's
 * which host records with different CRC type embedded within them.
 */
static void ut_btree_crc_test(void)
{
	int                         rc;
	struct btree_ut_thread_info *ti;
	int                         i;
	uint16_t                    cpu;
	void                        *rnode;
	struct m0_btree_op          b_op           = {};
	struct btree_crc_data {
				struct m0_btree_type    bcr_btree_type;
				enum m0_btree_crc_type  bcr_crc_type;
			      } btrees_with_crc[] = {
			{
				{
					BNT_FIXED_FORMAT, 2 * sizeof(uint64_t),
					2 * sizeof(uint64_t)
				},
				M0_BCT_NO_CRC,
			},
			{
				{
					BNT_FIXED_KEYSIZE_VARIABLE_VALUESIZE,
					2 * sizeof(uint64_t), RANDOM_VALUE_SIZE
				},
				M0_BCT_NO_CRC,
			},
			{
				{
					BNT_VARIABLE_KEYSIZE_VARIABLE_VALUESIZE,
					RANDOM_KEY_SIZE, RANDOM_VALUE_SIZE
				},
				M0_BCT_NO_CRC,
			},
			{
				{
					BNT_FIXED_FORMAT, 2 * sizeof(uint64_t),
					3 * sizeof(uint64_t)
				},
				M0_BCT_USER_ENC_RAW_HASH,
			},
			{
				{
					BNT_FIXED_KEYSIZE_VARIABLE_VALUESIZE,
					2 * sizeof(uint64_t), RANDOM_VALUE_SIZE
				},
				M0_BCT_USER_ENC_RAW_HASH,
			},
			{
				{
					BNT_VARIABLE_KEYSIZE_VARIABLE_VALUESIZE,
					RANDOM_KEY_SIZE, RANDOM_VALUE_SIZE
				},
				M0_BCT_USER_ENC_RAW_HASH,
			},
			{
				{
					BNT_FIXED_FORMAT, 2 * sizeof(uint64_t),
					2 * sizeof(uint64_t)
				},
				M0_BCT_BTREE_ENC_RAW_HASH,
			},
			{
				{
					BNT_FIXED_KEYSIZE_VARIABLE_VALUESIZE,
					2 * sizeof(uint64_t), RANDOM_VALUE_SIZE
				},
				M0_BCT_BTREE_ENC_RAW_HASH,
			},
			{
				{
					BNT_VARIABLE_KEYSIZE_VARIABLE_VALUESIZE,
					RANDOM_KEY_SIZE, RANDOM_VALUE_SIZE
				},
				M0_BCT_BTREE_ENC_RAW_HASH,
			},
		};
	uint16_t                    thread_count = ARRAY_SIZE(btrees_with_crc);
	struct m0_be_tx_credit      cred;
	struct m0_be_tx             tx_data        = {};
	struct m0_be_tx             *tx            = &tx_data;
	struct m0_fid               fid            = M0_FID_TINIT('b', 0, 1);
	struct m0_buf               buf;
	uint16_t                    *cpuid_ptr;
	uint16_t                    cpu_count;
	size_t                      cpu_max;
	time_t                      curr_time;
	uint32_t                    rnode_sz       = sysconf(_SC_PAGESIZE);
	uint32_t                    rnode_sz_shift;
	struct m0_btree             btree[thread_count];

	M0_ENTRY();

	M0_ASSERT(rnode_sz != 0 && m0_is_po2(rnode_sz));
	rnode_sz_shift = __builtin_ffsl(rnode_sz) - 1;

	M0_ALLOC_ARR(ti, thread_count);
	M0_ASSERT(ti != NULL);

	time(&curr_time);
	M0_LOG(M0_INFO, "Using seed %lu", curr_time);
	srandom(curr_time);

	/**
	 *  1) Assign CPU cores to the threads.
	 *  2) Create btree(s) to be used by all the threads.
	 *  3) Init and Start the threads which do KV operations.
	 *  4) Wait till all the threads are done.
	 *  5) Close the btree
	 *  6) Destroy the btree
	 */

	btree_ut_init();

	online_cpu_id_get(&cpuid_ptr, &cpu_count);

	UT_STOP_THREADS();
	m0_atomic64_set(&threads_running, 0);
	m0_atomic64_set(&threads_quiesced, 0);

	M0_ALLOC_ARR(ti, thread_count);
	M0_ASSERT(ti != NULL);

	cpu_max = m0_processor_nr_max();

	cpu = 1; /** We skip Core-0 for Linux kernel and other processes. */
	for (i = 0; i < thread_count; i++) {
		enum m0_btree_crc_type  crc_type;
		struct m0_btree_type    btree_type;

		crc_type = btrees_with_crc[i].bcr_crc_type;
		btree_type = btrees_with_crc[i].bcr_btree_type;

		rc = m0_bitmap_init(&ti[i].ti_cpu_map, cpu_max);
		m0_bitmap_set(&ti[i].ti_cpu_map, cpuid_ptr[cpu], true);
		cpu++;
		if (cpu >= cpu_count)
			/**
			 *  Circle around if thread count is higher than the
			 *  CPU cores in the system.
			 */
			cpu = 1;

		ti[i].ti_key_first  = 1;
		ti[i].ti_key_count  = MAX_RECS_PER_THREAD;
		ti[i].ti_key_incr   = 5;
		ti[i].ti_thread_id  = i;
		ti[i].ti_key_size   = btree_type.ksize;
		ti[i].ti_value_size = btree_type.vsize;
		ti[i].ti_crc_type   = crc_type;
		ti[i].ti_random_bursts = (thread_count > 1);
		do {
			ti[i].ti_rng_seed_base = random();
		} while (ti[i].ti_rng_seed_base == 0);

		M0_SET0(&b_op);

		cred = M0_BE_TX_CB_CREDIT(0, 0, 0);
		m0_be_allocator_credit(NULL, M0_BAO_ALLOC_ALIGNED, rnode_sz,
				       rnode_sz_shift, &cred);
		m0_btree_create_credit(&btree_type, &cred, 1);

		m0_be_ut_tx_init(tx, ut_be);
		m0_be_tx_prep(tx, &cred);
		rc = m0_be_tx_open_sync(tx);
		M0_ASSERT(rc == 0);

		/** Create temp node space and use it as root node for btree */
		buf = M0_BUF_INIT(rnode_sz, NULL);
		M0_BE_ALLOC_ALIGN_BUF_SYNC(&buf, rnode_sz_shift, seg, tx);
		rnode = buf.b_addr;

		rc = M0_BTREE_OP_SYNC_WITH_RC(&b_op,
					      m0_btree_create(rnode, rnode_sz,
							      &btree_type,
							      crc_type,
							      EMBEDDED_RECORD,
							      &b_op,
							      &btree[i], seg,
							      &fid, tx, NULL));
		M0_ASSERT(rc == M0_BSC_SUCCESS);

		m0_be_tx_close_sync(tx);
		m0_be_tx_fini(tx);

		ti[i].ti_tree = &btree[i];

		rc = M0_THREAD_INIT(&ti[i].ti_q, struct btree_ut_thread_info *,
				    btree_ut_thread_init,
				    &btree_ut_kv_oper_thread_handler, &ti[i],
				    "Thread-%d", i);
		M0_ASSERT(rc == 0);
	}

	/** Initialized all the threads. Now start the test ... */
	UT_START_THREADS();

	for (i = 0; i < thread_count; i++) {
		m0_thread_join(&ti[i].ti_q);
		m0_thread_fini(&ti[i].ti_q);
	}

	cred = M0_BE_TX_CB_CREDIT(0, 0, 0);
	m0_be_allocator_credit(NULL, M0_BAO_FREE_ALIGNED, rnode_sz,
			       rnode_sz_shift, &cred);
	m0_btree_destroy_credit(&btree[0], NULL, &cred, 1);
	for (i = 0; i < thread_count; i++) {
		m0_be_ut_tx_init(tx, ut_be);
		m0_be_tx_prep(tx, &cred);
		rc = m0_be_tx_open_sync(tx);
		M0_ASSERT(rc == 0);

		rnode = segaddr_addr(&btree[i].t_desc->t_root->n_addr);
		rc = M0_BTREE_OP_SYNC_WITH_RC(&b_op,
					      m0_btree_destroy(&btree[i],
							       &b_op, tx));
		M0_ASSERT(rc == 0);
		M0_SET0(&btree[i]);
		buf = M0_BUF_INIT(rnode_sz, rnode);
		M0_BE_FREE_ALIGN_BUF_SYNC(&buf, rnode_sz_shift, seg, tx);
		m0_be_tx_close_sync(tx);
		m0_be_tx_fini(tx);
	}

	m0_free0(&cpuid_ptr);
	m0_free(ti);
	btree_ut_fini();

	M0_LEAVE();
}

/**
 * This unit test creates records in the nodes and then simulates the loading
 * of those nodes across cluster reboots.
 */
static void ut_btree_crc_persist_test_internal(struct m0_btree_type   *bt,
					       enum m0_btree_crc_type  crc_type,
					       enum m0_btree_addr_type addr_type)
{
	void                       *rnode;
	int                         i;
	struct m0_btree_cb          ut_cb;
	struct m0_be_tx             tx_data        = {};
	struct m0_be_tx            *tx             = &tx_data;
	struct m0_be_tx_credit      cred           = {};
	struct m0_btree_op          b_op           = {};
	uint64_t                    rec_count      = MAX_RECS_PER_STREAM;
	struct m0_btree_op          kv_op          = {};
	struct m0_btree            *tree;
	struct m0_btree             btree;
	uint64_t                    key;
	uint64_t                    value[VAL_ARR_ELE_COUNT];
	uint64_t                    kdata;
	m0_bcount_t                 ksize          = sizeof(key);
	m0_bcount_t                 vsize          = sizeof(value);
	void                       *k_ptr          = &key;
	void                       *v_ptr          = &value;
	int                         rc;
	struct m0_buf               buf;
	const struct node_type     *nt;
	struct segaddr              rnode_segaddr;
	uint32_t                    rnode_sz       = m0_pagesize_get();
	struct m0_fid               fid            = M0_FID_TINIT('b', 0, 1);
	uint32_t                    rnode_sz_shift;
	struct m0_btree_rec         rec            = {
				    .r_key.k_data  = M0_BUFVEC_INIT_BUF(&k_ptr,
								       &ksize),
				    .r_val         = M0_BUFVEC_INIT_BUF(&v_ptr,
								       &vsize),
				    .r_crc_type    = crc_type,
						    };
	struct ut_cb_data           put_data;
	struct ut_cb_data           get_data;
	m0_bcount_t                 limit;

	M0_ASSERT(bt->ksize == RANDOM_VALUE_SIZE || bt->ksize == sizeof(key));
	M0_ASSERT(bt->vsize == RANDOM_VALUE_SIZE ||
		  (bt->vsize % sizeof(uint64_t) == 0 &&
		   (((crc_type == M0_BCT_NO_CRC &&
		     bt->vsize > sizeof(value[0])) ||
		    (crc_type == M0_BCT_USER_ENC_RAW_HASH &&
		     bt->vsize > sizeof(value[0]) * 2) ||
		    (crc_type == M0_BCT_USER_ENC_FORMAT_FOOTER &&
		     bt->vsize > (sizeof(value[0]) +
				  sizeof(struct m0_format_header) +
				  sizeof(struct m0_format_footer))) ||
		    (crc_type == M0_BCT_BTREE_ENC_RAW_HASH &&
		     bt->vsize > sizeof(value[0]))) &&
		    bt->vsize <= sizeof(value))));

	M0_CASSERT(VAL_ARR_ELE_COUNT > 1);

	M0_ENTRY();

	rec_count = (rec_count / 2) * 2; /** Make rec_count a multiple of 2 */

	btree_ut_init();
	/**
	 *  Run the following scenario:
	 *  1) Create a btree
	 *  2) Add records in the created tree.
	 *  3) Reload the BE segment.
	 *  4) Confirm all the records are present in the tree and CRC matches.
	 *  5) Modify the Value for all the records.
	 *  6) Reload the BE segment.
	 *  7) Confirm all the records are present in the tree and CRC matches.
	 *
	 *  Capture each operation in a separate transaction.
	 */

	M0_ASSERT(rnode_sz != 0 && m0_is_po2(rnode_sz));
	rnode_sz_shift = __builtin_ffsl(rnode_sz) - 1;
	cred = M0_BE_TX_CB_CREDIT(0, 0, 0);
	m0_be_allocator_credit(NULL, M0_BAO_ALLOC_ALIGNED, rnode_sz,
			       rnode_sz_shift, &cred);
	m0_btree_create_credit(bt, &cred, 1);

	/** Prepare transaction to capture tree operations. */
	m0_be_ut_tx_init(tx, ut_be);
	m0_be_tx_prep(tx, &cred);
	rc = m0_be_tx_open_sync(tx);
	M0_ASSERT(rc == 0);

	/** Create temp node space and use it as root node for btree */
	buf = M0_BUF_INIT(rnode_sz, NULL);
	M0_BE_ALLOC_ALIGN_BUF_SYNC(&buf, rnode_sz_shift, seg, tx);
	rnode = buf.b_addr;

	rc = M0_BTREE_OP_SYNC_WITH_RC(&b_op,
				      m0_btree_create(rnode, rnode_sz, bt,
						      crc_type, addr_type,
						      &b_op, &btree,
						      seg, &fid, tx, NULL));
	M0_ASSERT(rc == M0_BSC_SUCCESS);
	m0_be_tx_close_sync(tx);
	m0_be_tx_fini(tx);

	tree = b_op.bo_arbor;

	cred = M0_BE_TX_CB_CREDIT(0, 0, 0);
	m0_btree_put_credit(tree, 1, ksize, vsize, &cred);

	put_data.key       = &rec.r_key;
	put_data.value     = &rec.r_val;

	ut_cb.c_act        = ut_btree_kv_put_cb;
	ut_cb.c_datum      = &put_data;

	for (i = 1; i <= rec_count; i++) {
		key = m0_byteorder_cpu_to_be64(i);

		vsize = bt->vsize == RANDOM_VALUE_SIZE ?
			GET_RANDOM_VALSIZE(value, i, 1, 1, crc_type) :
			bt->vsize;

		FILL_VALUE(value, vsize, key, crc_type);

		m0_be_ut_tx_init(tx, ut_be);
		m0_be_tx_prep(tx, &cred);
		rc = m0_be_tx_open_sync(tx);
		M0_ASSERT(rc == 0);

		rc = M0_BTREE_OP_SYNC_WITH_RC(&kv_op,
					      m0_btree_put(tree, &rec,
							   &ut_cb,
							   &kv_op, tx));
		M0_ASSERT(rc == 0 && put_data.flags == M0_BSC_SUCCESS);
		m0_be_tx_close_sync(tx);
		m0_be_tx_fini(tx);
	}

	rc = M0_BTREE_OP_SYNC_WITH_RC(&b_op, m0_btree_close(tree, &b_op));
	M0_ASSERT(rc == 0);
	M0_SET0(&btree);

	/**
	 * Confirm root node on BE segment is valid and the opaque pointer in
	 * the node is NULL.
	 */
	rnode_segaddr.as_core = (uint64_t)rnode;
	nt = btree_node_format[segaddr_ntype_get(&rnode_segaddr)];
	M0_ASSERT(nt->nt_isvalid(&rnode_segaddr));
#if (AVOID_BE_SEGMENT == 0)
		M0_ASSERT(nt->nt_opaque_get(&rnode_segaddr) == NULL);
#endif

	/** Re-map the BE segment.*/
	m0_be_seg_close(ut_seg->bus_seg);
	rc = madvise(rnode, rnode_sz, MADV_NORMAL);
	M0_ASSERT(rc == -1 && errno == ENOMEM); /** Assert BE segment unmapped*/
	m0_be_seg_open(ut_seg->bus_seg);

	rc = M0_BTREE_OP_SYNC_WITH_RC(&b_op,
				      m0_btree_open(rnode, rnode_sz, tree, seg,
						    &b_op, NULL));
	M0_ASSERT(rc == 0);

	get_data.key            = &rec.r_key;
	get_data.value          = &rec.r_val;
	get_data.check_value    = false;
	get_data.crc            = crc_type;
	get_data.embedded_ksize = false;
	get_data.embedded_vsize = false;

	for (i = 1; i <= rec_count; i++) {
		uint64_t             f_key;
		void                *f_kptr  = &f_key;
		m0_bcount_t          f_ksize = sizeof f_key;
		struct m0_btree_key  key_in_tree;

		f_key              = m0_byteorder_cpu_to_be64(i);
		key_in_tree.k_data = M0_BUFVEC_INIT_BUF(&f_kptr, &f_ksize);
		vsize              = sizeof(value);
		ut_cb.c_act        = ut_btree_kv_get_cb;
		ut_cb.c_datum      = &get_data;

		rc = M0_BTREE_OP_SYNC_WITH_RC(&kv_op,
					      m0_btree_get(tree, &key_in_tree,
							   &ut_cb, BOF_EQUAL,
							   &kv_op));
		M0_ASSERT(rc == M0_BSC_SUCCESS &&
			  i == m0_byteorder_be64_to_cpu(key));

		/** Update the Value of this Record. */
		key = m0_byteorder_cpu_to_be64(i);

		vsize = bt->vsize == RANDOM_VALUE_SIZE ?
			GET_RANDOM_VALSIZE(value, i, 1, 1, crc_type) :
			bt->vsize;

		/** Modify Value for the above Key. */
		kdata = m0_byteorder_cpu_to_be64(rec_count + i);
		FILL_VALUE(value, vsize, kdata, crc_type);

		m0_be_ut_tx_init(tx, ut_be);
		m0_be_tx_prep(tx, &cred);
		rc = m0_be_tx_open_sync(tx);
		M0_ASSERT(rc == 0);

		ut_cb.c_act        = ut_btree_kv_update_cb;
		ut_cb.c_datum      = &put_data;

		rc = M0_BTREE_OP_SYNC_WITH_RC(&kv_op,
					      m0_btree_update(tree, &rec,
							      &ut_cb, 0,
							      &kv_op, tx));
		M0_ASSERT(rc == 0 && put_data.flags == M0_BSC_SUCCESS);
		m0_be_tx_close_sync(tx);
		m0_be_tx_fini(tx);
	}

	rc = M0_BTREE_OP_SYNC_WITH_RC(&b_op, m0_btree_close(tree, &b_op));
	M0_ASSERT(rc == 0);
	M0_SET0(&btree);

	/**
	 * Confirm root node on BE segment is valid and the opaque pointer in
	 * the node is NULL.
	 */
	rnode_segaddr.as_core = (uint64_t)rnode;
	nt = btree_node_format[segaddr_ntype_get(&rnode_segaddr)];
	M0_ASSERT(nt->nt_isvalid(&rnode_segaddr));
#if (AVOID_BE_SEGMENT == 0)
		M0_ASSERT(nt->nt_opaque_get(&rnode_segaddr) == NULL);
#endif

	/** Re-map the BE segment.*/
	m0_be_seg_close(ut_seg->bus_seg);
	rc = madvise(rnode, rnode_sz, MADV_NORMAL);
	M0_ASSERT(rc == -1 && errno == ENOMEM); /** Assert BE segment unmapped*/
	m0_be_seg_open(ut_seg->bus_seg);

	rc = M0_BTREE_OP_SYNC_WITH_RC(&b_op,
				      m0_btree_open(rnode, rnode_sz, tree, seg,
						    &b_op, NULL));
	M0_ASSERT(rc == 0);

	get_data.key            = &rec.r_key;
	get_data.value          = &rec.r_val;
	get_data.check_value    = false;
	get_data.crc            = crc_type;
	get_data.embedded_ksize = false;
	get_data.embedded_vsize = false;

	for (i = 1; i <= rec_count; i++) {
		uint64_t             f_key;
		void                *f_kptr  = &f_key;
		m0_bcount_t          f_ksize = sizeof f_key;
		struct m0_btree_key  key_in_tree;

		f_key              = m0_byteorder_cpu_to_be64(i);
		key_in_tree.k_data = M0_BUFVEC_INIT_BUF(&f_kptr, &f_ksize);
		ut_cb.c_act        = ut_btree_kv_get_cb;
		ut_cb.c_datum      = &get_data;
		vsize              = sizeof(value);

		rc = M0_BTREE_OP_SYNC_WITH_RC(&kv_op,
					      m0_btree_get(tree, &key_in_tree,
							   &ut_cb, BOF_EQUAL,
							   &kv_op));
		M0_ASSERT(rc == M0_BSC_SUCCESS &&
			  i == m0_byteorder_be64_to_cpu(key));
	}

	cred = M0_BE_TX_CREDIT(0, 0);
	m0_btree_truncate_credit(tx, tree, &cred, &limit);
	m0_be_ut_tx_init(tx, ut_be);
	m0_be_tx_prep(tx, &cred);
	rc = m0_be_tx_open_sync(tx);
	M0_ASSERT(rc == 0);

	rc = M0_BTREE_OP_SYNC_WITH_RC(&kv_op,
				      m0_btree_truncate(tree, limit, tx,
							&kv_op));
	m0_be_tx_close_sync(tx);
	m0_be_tx_fini(tx);

	/** Verify the tree is empty */
	M0_ASSERT(m0_btree_is_empty(tree));

	cred = M0_BE_TX_CREDIT(0, 0);
	m0_btree_destroy_credit(tree, NULL, &cred, 1);

	m0_be_ut_tx_init(tx, ut_be);
	m0_be_tx_prep(tx, &cred);
	rc = m0_be_tx_open_sync(tx);
	M0_ASSERT(rc == 0);

	rc = M0_BTREE_OP_SYNC_WITH_RC(&b_op, m0_btree_destroy(tree, &b_op, tx));
	M0_ASSERT(rc == 0);
	M0_SET0(&btree);

	m0_be_tx_close_sync(tx);
	m0_be_tx_fini(tx);

	/** Delete temp node space which was used as root node for the tree. */
	cred = M0_BE_TX_CREDIT(0, 0);
	m0_be_allocator_credit(NULL, M0_BAO_FREE_ALIGNED, rnode_sz,
			       rnode_sz_shift, &cred);

	m0_be_ut_tx_init(tx, ut_be);
	m0_be_tx_prep(tx, &cred);
	rc = m0_be_tx_open_sync(tx);
	M0_ASSERT(rc == 0);

	buf = M0_BUF_INIT(rnode_sz, rnode);
	M0_BE_FREE_ALIGN_BUF_SYNC(&buf, rnode_sz_shift, seg, tx);

	m0_be_tx_close_sync(tx);
	m0_be_tx_fini(tx);

	btree_ut_fini();
}

static void ut_btree_crc_persist_test(void)
{
	struct btree_crc_data {
		struct m0_btree_type    bcr_btree_type;
		enum m0_btree_crc_type  bcr_crc_type;
	} btrees_with_crc[] = {
		{
			{
				BNT_FIXED_FORMAT, sizeof(uint64_t),
				2 * sizeof(uint64_t)
			},
			M0_BCT_NO_CRC,
		},
		{
			{
				BNT_FIXED_KEYSIZE_VARIABLE_VALUESIZE,
				sizeof(uint64_t), RANDOM_VALUE_SIZE
			},
			M0_BCT_NO_CRC,
		},
		{
			{
				BNT_VARIABLE_KEYSIZE_VARIABLE_VALUESIZE,
				sizeof(uint64_t), RANDOM_VALUE_SIZE
			},
			M0_BCT_NO_CRC,
		},
		{
			{
				BNT_FIXED_FORMAT, sizeof(uint64_t),
				3 * sizeof(uint64_t)
			},
			M0_BCT_USER_ENC_RAW_HASH,
		},
		{
			{
				BNT_FIXED_KEYSIZE_VARIABLE_VALUESIZE,
				sizeof(uint64_t), RANDOM_VALUE_SIZE
			},
			M0_BCT_USER_ENC_RAW_HASH,
		},
		{
			{
				BNT_VARIABLE_KEYSIZE_VARIABLE_VALUESIZE,
				sizeof(uint64_t), RANDOM_VALUE_SIZE
			},
			M0_BCT_USER_ENC_RAW_HASH,
		},
		{
			{
				BNT_FIXED_FORMAT, sizeof(uint64_t),
				6 * sizeof(uint64_t)
			},
			M0_BCT_USER_ENC_FORMAT_FOOTER,
		},
		{
			{
				BNT_FIXED_KEYSIZE_VARIABLE_VALUESIZE,
				sizeof(uint64_t), RANDOM_VALUE_SIZE
			},
			M0_BCT_USER_ENC_FORMAT_FOOTER,
		},
		{
			{
				BNT_VARIABLE_KEYSIZE_VARIABLE_VALUESIZE,
				sizeof(uint64_t), RANDOM_VALUE_SIZE
			},
			M0_BCT_USER_ENC_FORMAT_FOOTER,
		},
		{
			{
				BNT_FIXED_FORMAT, sizeof(uint64_t),
				2 * sizeof(uint64_t)
			},
			M0_BCT_BTREE_ENC_RAW_HASH,
		},
		{
			{
				BNT_FIXED_KEYSIZE_VARIABLE_VALUESIZE,
				sizeof(uint64_t), RANDOM_VALUE_SIZE
			},
			M0_BCT_BTREE_ENC_RAW_HASH,
		},
		{
			{
				BNT_VARIABLE_KEYSIZE_VARIABLE_VALUESIZE,
				RANDOM_VALUE_SIZE, RANDOM_VALUE_SIZE
			},
			M0_BCT_BTREE_ENC_RAW_HASH,
		},
	};
	uint32_t test_count = ARRAY_SIZE(btrees_with_crc);
	uint32_t i;


	for (i = 0; i < test_count; i++) {
		struct m0_btree_type   *bt = &btrees_with_crc[i].bcr_btree_type;
		enum m0_btree_crc_type  crc = btrees_with_crc[i].bcr_crc_type;
		ut_btree_crc_persist_test_internal(bt, crc, EMBEDDED_RECORD);
	}
}

static void ut_btree_crc_persist_indir_test(void)
{
	struct btree_crc_data {
		struct m0_btree_type    bcr_btree_type;
		enum m0_btree_crc_type  bcr_crc_type;
	} btrees_with_crc[] = {
		{
			{
				BNT_FIXED_KEYSIZE_VARIABLE_VALUESIZE,
				sizeof(uint64_t), RANDOM_VALUE_SIZE
			},
			M0_BCT_NO_CRC,
		},
		{
			{
				BNT_FIXED_KEYSIZE_VARIABLE_VALUESIZE,
				sizeof(uint64_t), RANDOM_VALUE_SIZE
			},
			M0_BCT_USER_ENC_RAW_HASH,
		},
		{
			{
				BNT_FIXED_KEYSIZE_VARIABLE_VALUESIZE,
				sizeof(uint64_t), RANDOM_VALUE_SIZE
			},
			M0_BCT_USER_ENC_FORMAT_FOOTER,
		},
		{
			{
				BNT_VARIABLE_KEYSIZE_VARIABLE_VALUESIZE,
				sizeof(uint64_t), RANDOM_VALUE_SIZE
			},
			M0_BCT_USER_ENC_FORMAT_FOOTER,
		},
		{
			{
				BNT_FIXED_KEYSIZE_VARIABLE_VALUESIZE,
				sizeof(uint64_t), RANDOM_VALUE_SIZE
			},
			M0_BCT_BTREE_ENC_RAW_HASH,
		},
	};
	uint32_t test_count = ARRAY_SIZE(btrees_with_crc);
	uint32_t i;


	for (i = 0; i < test_count; i++) {
		struct m0_btree_type   *bt = &btrees_with_crc[i].bcr_btree_type;
		enum m0_btree_crc_type  crc = btrees_with_crc[i].bcr_crc_type;
		ut_btree_crc_persist_test_internal(bt, crc, EMBEDDED_INDIRECT);
	}

}

static int ut_btree_suite_init(void)
{
	M0_ENTRY();

	M0_ALLOC_PTR(ut_be);
	M0_ASSERT(ut_be != NULL);

	M0_ALLOC_PTR(ut_seg);
	M0_ASSERT(ut_seg != NULL);

	m0_btree_glob_init();
	/* Init BE */
	m0_be_ut_backend_init(ut_be);
	m0_be_ut_seg_init(ut_seg, ut_be, BE_UT_SEG_SIZE);
	seg = ut_seg->bus_seg;

	g_process_fid = g_process_fid;

	M0_LEAVE();
	return 0;
}

static int ut_btree_suite_fini(void)
{
	M0_ENTRY();

	m0_be_ut_seg_reload(ut_seg);
	m0_be_ut_seg_fini(ut_seg);
	m0_be_ut_backend_fini(ut_be);
	m0_free(ut_seg);
	m0_free(ut_be);

	m0_btree_glob_fini();
	M0_LEAVE();
	return 0;
}

struct m0_ut_suite btree_ut = {
	.ts_name = "btree-ut",
	.ts_yaml_config_string = "{ valgrind: { timeout: 3600 },"
	"  helgrind: { timeout: 3600 },"
	"  exclude:  ["
	"   "
	"  ] }",
	.ts_init = ut_btree_suite_init,
	.ts_fini = ut_btree_suite_fini,
	.ts_tests = {
		{"basic_tree_op_icp",               ut_basic_tree_oper_icp},
		{"lru_test",                        ut_lru_test},
		{"multi_stream_kv_op",              ut_multi_stream_kv_oper},
		{"single_thread_single_tree_indir_kv_op",
						    ut_st_st_indir_kv_oper},
		{"multi_thread_single_tree_indir_kv_op",
						    ut_mt_st_indir_kv_oper},
		{"multi_thread_multi_tree_indir_kv_op",
						    ut_mt_mt_indir_kv_oper},
		{"random_thread_random_tree_indir_kv_op",
						    ut_rt_rt_indir_kv_oper},
		{"single_thread_single_tree_kv_op", ut_st_st_kv_oper},
		{"single_thread_tree_op",           ut_st_tree_oper},
		{"multi_thread_single_tree_kv_op",  ut_mt_st_kv_oper},
		{"multi_thread_multi_tree_kv_op",   ut_mt_mt_kv_oper},
		{"random_threads_and_trees_kv_op",  ut_rt_rt_kv_oper},
		{"multi_thread_tree_op",            ut_mt_tree_oper},
		{"btree_persistence",               ut_btree_persistence},
		{"btree_truncate",                  ut_btree_truncate},
		{"btree_crc_test",                  ut_btree_crc_test},
		{"btree_crc_persist_test",          ut_btree_crc_persist_test},
		{"btree_crc_persist_indir_test",
					ut_btree_crc_persist_indir_test},
		{NULL, NULL}
	}
};

#endif  /** KERNEL */
#undef M0_TRACE_SUBSYSTEM


/*
 * Test plan:
 *
 * - test how cookies affect performance (for large trees and small trees);
 */
/** @} end of btree group */

/*
 *  Local variables:
 *  c-indentation-style: "K&R"
 *  c-basic-offset: 8
 *  tab-width: 8
 *  fill-column: 80
 *  scroll-step: 1
 *  End:
 */
/*
 * vim: tabstop=8 shiftwidth=8 noexpandtab textwidth=80 nowrap
 */

/*  LocalWords:  btree allocator smop smops
 */<|MERGE_RESOLUTION|>--- conflicted
+++ resolved
@@ -2481,11 +2481,7 @@
 static void ff_done(struct slot *slot, bool modified);
 static void ff_make(struct slot *slot);
 static bool ff_newval_isfit(struct slot *slot, struct m0_btree_rec *old_rec,
-<<<<<<< HEAD
 			      struct m0_btree_rec *new_rec);
-=======
-			    struct m0_btree_rec *new_rec);
->>>>>>> 99018160
 static void ff_val_resize(struct slot *slot, int vsize_diff,
 			  struct m0_btree_rec *new_rec);
 static void ff_fix(const struct nd *node);
@@ -3056,7 +3052,6 @@
 static bool ff_newval_isfit(struct slot *slot, struct m0_btree_rec *old_rec,
 			    struct m0_btree_rec *new_rec)
 {
-<<<<<<< HEAD
 	M0_ASSERT(m0_vec_count(&new_rec->r_val.ov_vec) == 
 		  			  m0_vec_count(&old_rec->r_val.ov_vec));
 	return true;
@@ -3064,18 +3059,6 @@
 
 static void ff_val_resize(struct slot *slot, int vsize_diff,
 			  struct m0_btree_rec *new_rec)
-=======
-	int new_vsize = m0_vec_count(&new_rec->r_val.ov_vec);
-	int old_vsize = m0_vec_count(&old_rec->r_val.ov_vec);
-	int vsize_diff = new_vsize - old_vsize;
-
-	if (vsize_diff <= 0 || ff_space(slot->s_node) >= vsize_diff)
-		return true;
-	return false;
-}
-
-static void ff_val_resize(struct slot *slot, int vsize_diff, struct m0_btree_rec *new_rec)
->>>>>>> 99018160
 {
 	struct ff_head  *h     = ff_data(slot->s_node);
 
@@ -3204,13 +3187,8 @@
 	tgtidx = dir == D_LEFT ? last_idx_tgt : 0;
 	while (true) {
 		if (nr == 0 || (nr == NR_EVEN && !move_needed(src, tgt)) ||
-<<<<<<< HEAD
 			       (nr == NR_MAX && (srcidx == -1 ||
 			       bnode_count_rec(src) == 0)))
-=======
-		    (nr == NR_MAX && (srcidx == -1 ||
-		     bnode_count_rec(src) == 0)))
->>>>>>> 99018160
 			break;
 
 		/** Get the record at src index in rec. */
@@ -3775,11 +3753,7 @@
 		      int nsize, uint32_t ntype, uint64_t crc_type,
 		      uint64_t addr_type, uint64_t gen, struct m0_fid fid)
 {
-<<<<<<< HEAD
 	struct fkvv_head    *h = segaddr_addr(addr);
-=======
-	struct fkvv_head    *h    = segaddr_addr(addr);
->>>>>>> 99018160
 	struct fkvv_dir_rec *dir;
 
 	M0_PRE(ksize != 0);
@@ -4161,12 +4135,8 @@
 	M0_ASSERT(slot->s_rec.r_val.ov_buf[0] + vsize <= (void*)h+h->fkvv_nsize);
 
 	M0_ASSERT(slot->s_rec.r_key.k_data.ov_buf[0]>(void*)h);
-<<<<<<< HEAD
 	M0_ASSERT(slot->s_rec.r_key.k_data.ov_buf[0] + ksize <=
 							(void*)h+h->fkvv_nsize);
-=======
-	M0_ASSERT(slot->s_rec.r_key.k_data.ov_buf[0] + ksize <= (void*)h+h->fkvv_nsize);
->>>>>>> 99018160
 	M0_POST(fkvv_rec_is_valid(slot));
 }
 
@@ -5204,11 +5174,7 @@
  */
 static void vkvv_init(const struct segaddr *addr, int ksize, int vsize,
 		      int nsize, uint32_t ntype, uint64_t crc_type,
-<<<<<<< HEAD
 		       uint64_t addr_type, uint64_t gen, struct m0_fid fid)
-=======
-		      uint64_t addr_type, uint64_t gen, struct m0_fid fid)
->>>>>>> 99018160
 {
 	struct vkvv_head *h     = segaddr_addr(addr);
 	M0_SET0(h);
@@ -7104,13 +7070,8 @@
 	btree_node_capture_enlist(oi, lev->l_alloc, 0, NR_ALL);
 	if (IS_EMBEDDED_INDIRECT(lev->l_node)) {
 		if (tgt.s_node == lev->l_node)
-<<<<<<< HEAD
 			btree_node_capture_enlist(oi, lev->l_node, tgt.s_idx,
 						  1);
-=======
-			btree_node_capture_enlist(oi, lev->l_node,
-						  tgt.s_idx, 1);
->>>>>>> 99018160
 	}
 	else
 		btree_node_capture_enlist(oi, lev->l_node, 0, NR_ALL);
@@ -7151,13 +7112,8 @@
 			bnode_done(&node_slot, true);
 			bnode_seq_cnt_update(lev->l_node);
 			bnode_fix(lev->l_node);
-<<<<<<< HEAD
 			btree_node_capture_enlist(oi, lev->l_node, lev->l_idx,
 						  1);
-=======
-			btree_node_capture_enlist(oi, lev->l_node,
-						  lev->l_idx, 1);
->>>>>>> 99018160
 
 			/**
 			 * TBD : This check needs to be removed when debugging
@@ -11979,7 +11935,6 @@
 		if (btree_node_format[i] != NULL)
 			btree_ut_kv_oper(RANDOM_THREAD_COUNT, RANDOM_TREE_COUNT,
 					 i, EMBEDDED_RECORD);
-<<<<<<< HEAD
 	}
 }
 
@@ -12008,13 +11963,9 @@
 	for (i = 1; i <= BNT_FIXED_KEYSIZE_VARIABLE_VALUESIZE; i++) {
 		if (btree_node_format[i] != NULL)
 			btree_ut_kv_oper(0, 0, i, EMBEDDED_INDIRECT);
-=======
->>>>>>> 99018160
-	}
-
-}
-
-<<<<<<< HEAD
+	}
+}
+
 static void ut_rt_rt_indir_kv_oper(void)
 {
 	int i;
@@ -12023,35 +11974,8 @@
 		btree_ut_kv_oper(RANDOM_THREAD_COUNT, RANDOM_TREE_COUNT, i,
 				 EMBEDDED_INDIRECT);
 	}
-=======
-static void ut_st_st_indir_kv_oper(void)
-{
-
-	btree_ut_kv_oper(1, 1, 2, EMBEDDED_INDIRECT);
-
-}
-
-static void ut_mt_st_indir_kv_oper(void)
-{
-
-	btree_ut_kv_oper(0, 1, 2, EMBEDDED_INDIRECT);
-
-}
-
-static void ut_mt_mt_indir_kv_oper(void)
-{
-
-	btree_ut_kv_oper(0, 0, 2, EMBEDDED_INDIRECT);
-
-}
-
-static void ut_rt_rt_indir_kv_oper(void)
-{
-	btree_ut_kv_oper(RANDOM_THREAD_COUNT, RANDOM_TREE_COUNT, 2,
-			 EMBEDDED_INDIRECT);
-
->>>>>>> 99018160
-}
+}
+
 /**
  * This routine is a thread handler primarily involved in creating, opening,
  * closing and destroying btree. To run out-of-sync with other threads it also
@@ -12600,10 +12524,6 @@
 #if (AVOID_BE_SEGMENT == 0)
 		M0_ASSERT(nt->nt_opaque_get(&rnode_segaddr) == NULL);
 #endif
-<<<<<<< HEAD
-=======
-
->>>>>>> 99018160
 
 	/** Re-map the BE segment.*/
 	m0_be_seg_close(ut_seg->bus_seg);
