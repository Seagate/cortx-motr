/* -*- C -*- */
/*
 * Copyright (c) 2013-2021 Seagate Technology LLC and/or its Affiliates
 *
 * Licensed under the Apache License, Version 2.0 (the "License");
 * you may not use this file except in compliance with the License.
 * You may obtain a copy of the License at
 *
 *     http://www.apache.org/licenses/LICENSE-2.0
 *
 * Unless required by applicable law or agreed to in writing, software
 * distributed under the License is distributed on an "AS IS" BASIS,
 * WITHOUT WARRANTIES OR CONDITIONS OF ANY KIND, either express or implied.
 * See the License for the specific language governing permissions and
 * limitations under the License.
 *
 * For any questions about this software or licensing,
 * please email opensource@seagate.com or cortx-questions@seagate.com.
 *
 */

/**
 * @addtogroup btree
 *
 * Overview
 * --------
 *
 * Glossary
 * --------
 *
 * Btree documentation and implementation use the following terms.
 *
 * - segment, segment device, log device: segment is an area of motr process
 *   address space in which meta-data are memory mapped. motr meta-data beck-end
 *   (BE) retrieves meta-data from and stores them to a segment device. To
 *   achieve transactional meta-data updates, meta-data are also logged to a log
 *   device.
 *
 * - btree is a persistent container of key-value records, implemented by this
 *   module. Key-value records and additional internal btree data are stored in
 *   a segment. When a btree is actively used, some additional state is kept in
 *   memory outside of the segment. A btree is an instance of btree type, which
 *   specifies certain operational parameters.
 *
 *   btree persistent state is stored as a collection of btree nodes. The nodes
 *   are allocated within a segment. A btree node is a contiguous region of a
 *   segment allocated to hold tree state. The nodes of a tree can have
 *   different size subject to tree type constraints. There are 2 types of
 *   nodes:
 *
 *       -# internal nodes contain delimiting keys and pointers to child nodes;
 *
 *       -# leaf nodes contain key-value records.
 *
 *   A tree always has at least a root node. The root node can be either leaf
 *   (if the tree is small) or internal. Root node is allocated when the tree is
 *   created. All other nodes are allocated and freed dynamically.
 *
 * - tree structure. An internal node has a set of children. A descendant of a
 *   node is either its child or a descendant of a child. The parent of a node
 *   is the (only) node (necessarily internal) of which the node is a child. An
 *   ancestor of a node is either its parent or the parent of an ancestor. The
 *   sub-tree rooted at a node is the node together with all its descendants.
 *
 *   A node has a level, assigned when the node is allocated. Leaves are on the
 *   level 0 and the level of an internal node is one larger than the
 *   (identical) level of its children. In other words, the tree is balanced:
 *   the path from the root to any leaf has the same length;
 *
 * - delimiting key is a key separating ("delimiting") two children of an
 *   internal node. E.g., in the diagram below, key[0] of the root node is the
 *   delimiting key for child[0] and child[1]. btree algorithms guarantee that
 *   any key in the sub-tree rooted an a child is less than the delimiting key
 *   between this child and the next one, and not less than the delimiting key
 *   between this child and the previous one;
 *
 * - node split ...
 *
 * - adding new root ...
 *
 * - tree traversal is a process of descending through the tree from the root to
 *   the target leaf. Tree traversal takes a key as an input and returns the
 *   leaf node that contains the given key (or should contain it, if the key is
 *   missing from the tree). Such a leaf is unique by btree construction. All
 *   tree operations (lookup, insertion, deletion) start with tree traversal.
 *
 *   Traversal starts with the root. By doing binary search over delimiting keys
 *   in the root node, the target child, at which the sub-tree with the target
 *   key is rooted, is found. The child is loaded in memory, if necessary, and
 *   the process continues until a leaf is reached.
 *
 * - smop. State machine operation (smop, m0_sm_op) is a type of state machine
 *   (m0_sm) tailored for asynchronous non-blocking execution. See sm/op.h for
 *   details.
 *
 * Functional specification
 * ------------------------
 *
 * Logical specification
 * ---------------------
 *
 * Lookup
 * ......
 *
 * Tree lookup (GET) operation traverses a tree to find a given key. If the key
 * is found, the key and its value are the result of the operation. If the key
 * is not present in the tree, the operation (depending on flags) either fails,
 * or returns the next key (the smallest key in the tree greater than the
 * missing key) and its value.
 *
 * Lookup takes a "cookie" as an additional optional parameter. A cookie
 * (returned by a previous tree operation) is a safe pointer to the leaf node. A
 * cookie can be tested to check whether it still points to a valid cached leaf
 * node containing the target key. If the check is successful, the lookup
 * completes.
 *
 * Otherwise, lookup performs a tree traversal.
 *
 * @verbatim
 *
 *                        INIT------->COOKIE
 *                          |           | |
 *                          +----+ +----+ |
 *                               | |      |
 *                               v v      |
 *                     +--------SETUP<----+-------+
 *                     |          |       |       |
 *                     |          v       |       |
 *                     +-------LOCKALL<---+-------+
 *                     |          |       |       |
 *                     |          v       |       |
 *                     +--------DOWN<-----+-------+
 *                     |          |       |       |
 *                     |          v       v       |
 *                     |  +-->NEXTDOWN-->LOCK-->CHECK
 *                     |  |     |  |              |
 *                     |  +-----+  |              v
 *                     |           |             ACT
 *                     |           |              |
 *                     |           |              v
 *                     +-----------+---------->CLEANUP-->DONE
 *
 *
 * @endverbatim
 *
 * (https://asciiflow.com/#/share/eJyrVspLzE1VslJydw1RKC5JLElVyE1MzsjMS1XSUcpJrEwtAspVxyhVxChZWVga68QoVQJZRuYGQFZJakUJkBOjpKCg4OnnGfJoyh4saNouZ39%2Fb0%2FXmJg8BRAAiikgAIgHxEiSaAiHEEwDsiFwDqrktD1gjCSJ3aFgFOwaEhrwaHoLHiXICGIYqkuwsDCUTcOjDCvy8Xf2dvTxIdJldHMWELn4h%2FsRH2BUcdw0LMqQE5yfa0QI2FkwAVDoIZKjh6uzN5I2hNWoSROX%2BcgpEYuWaRgux1Dk6BxCUA22IMBjGxUQMGR8XB39gMkfxnfx93ONUapVqgUAYgr3kQ%3D%3D))
 *
 * @verbatim
 *
 *                                                   OPERATION
 *                           +----------------------------tree
 *                           |                            level
 *                           |                            +---+
 *                           |     +----------------------+[0]|
 *                           v     v                      +---+
 *                           +-----+---------+   +--------+[1]|
 *                           |HEADR|ROOT NODE|   |        +---+
 *                           +-----++-+--+---+   |  +-----+[2]|
 *                                  | |  |       |  |     +---+
 *                         <--------+ |  +->     |  |  +--+[3]|
 *                                    v          |  |  |  +---+
 *                                 +--------+    |  |  |  |[4]| == NULL
 *                                 |INTERNAL|<---+  |  |  +---+
 *                                 +-+--+--++       |  |  |...|
 *                                   |  |  |        |  |  +---+
 *                          +--------+  |  +->      |  |  |[N]| == NULL
 *                          |           |           |  |  +---+
 *                          v           v           |  |
 *                         +--------+               |  |
 *                         |INTERNAL|<--------------+  |
 *                         +-+-+--+-+                  |
 *                           | |  |                    |
 *                      <----+ |  +----+               |
 *                             |       |               |
 *                             v       v               |
 *                                     +---------+     |
 *                                     |LEAF     |<----+
 *                                     +---------+
 *
 * @endverbatim
 *
 * (https://asciiflow.com/#/share/eJytU70OwiAQfhVyc9NoNf49hLoLAwOJgxpTiWljTBwcHRya6sP4NH0SESsebakMkgt80Lvv7uPoATZ8LWACMuZ7Ee%2F4CgJY8VTE6uxAIaEwGY3GAYVUoWgwVEiKRKoNBdIyZnNKN2otsscfTcZCGF4D%2FpJmy%2BVy0WElaf54zxURCl2K7OS2K3EVo%2Fm7rE6YaXT6zNjUyZ1gsaTclaqJtTYljF4JW1TrwDAMrWBD944lODGGyCtHXl%2BsoSkXldVjSI%2Fjwmyt9hW4Gn47N%2BmrBdtakBpdXJ95Odecch8nVytQ5eTTFN9g87UaUC2%2ByKoP2tMwl76jKcN%2FX9P45sp%2Fu%2Fg108daCCkc4fgEE6VxEw%3D%3D)
 *
 * Insertion (PUT)
 * ...............
 *
 * @verbatim
 *
 *                      INIT------->COOKIE
 *                        |           | |
 *                        +----+ +----+ |
 *                             | |      |
 *                             v v      |
 *                           SETUP<-----+--------+
 *                             |        |        |
 *                             v        |        |
 *                          LOCKALL<----+------+ |
 *                             |        |      | |
 *                             v        |      | |
 *                           DOWN<------+----+ | |
 *                     +----+  |        |    | | |
 *                     |    |  v        v    | | |
 *                     +-->NEXTDOWN-->LOCK-->CHECK
 *                             |        ^      |
 *                             v        |      v
 *                        +--ALLOC------+ +---MAKESPACE<-+
 *                        |    ^          |       |      |
 *                        +----+          v       v      |
 *                                       ACT-->NEXTUP----+
 *                                                |
 *                                                v
 *                                             CLEANUP-->DONE
 *
 * @endverbatim
 *
 * (https://asciiflow.com/#/share/eJyVUj1rwzAQ%2FSvi5gwlS0M2oQhq7EqGOLSDFlMELSQeWg8JIVBCxw4djNrf0TH41%2FiXVA62LNnKR8UZTrqnu%2Bent4UsXUmYQrxI0Fue5hKt0qfnl0zCCJbpRr7q2lbAWsB0MhmPBGx0Nr690Vku17neCEABC5KqePeEOhDOw4AKkSGEqmKPulXvqqJsS4V790sffbpHPx3carBvN05JlcdvUJrTZBFX3x%2F67ProzTRpaaW94WcxESchjqIraXj%2But%2Fdg%2FJw6KNm%2FIH9g0Nz11P0cBrcMTWbmfJjm1AHRh%2BTI8vWTbVynbXuKAkdZazOv0atS6ooY8FmsH4aTk7KYOIeh3QeY0KNhqaPQ8GlNjSsT9AhYa%2Bb7YVJ4uimbX7SxZ51GaDOAUhEMatHNm8z44wK2MHuDxf739Y%3D))
 *
 * MAKESPACE provides sufficient free space in the current node. It handles
 * multple cases:
 *
 *     - on the leaf level, provide space for the new record being inserted;
 *
 *     - on an internal level, provide space for the new child pointer;
 *
 *     - insert new root.
 *
 * For an insert operation, the cookie is usable only if it is not stale (the
 * node is still here) and there is enough free space in the leaf node to
 * complete insertion without going up through the tree.
 *
 * Deletion (DEL)
 * ..............
 * There are basically 2 cases for deletion
 * 1. No underflow after deletion
 * 2. Underflow after deletion
 *  a. Balance by borrowing key from sibling
 *  b. Balance by merging with sibling
 *    b.i. No underflow at parent node
 *    b.ii. Underflow at parent node
 *      b.ii.A. Borrow key-pivot from sibling at parent node
 *      b.ii.B. Merge with sibling at parent node
 * @verbatim
 *
 *
 *                       INIT-------->COOKIE
 *                        |             | |
 *                        +-----+ +-----+ |
 *                              | |       |
 *                              v v       |
 *                             SETUP<-----+--------+
 *                               |        |        |
 *                               v        |        |
 *                            LOCKALL<----+------+ |
 *                               |        |      | |
 *                               v        |      | |
 *                             DOWN<------+----+ | |
 *                       +----+  |        |    | | |
 *                       |    |  v        |    | | |
 *                       +-->NEXTDOWN     |    | | |
 *                               |        |    | | |
 *                               v        v    | | |
 *                          +---LOAD--->LOCK-->CHECK     +--MOVEUP
 *                          |     ^              |       |      |
 *                          +-----+              v       v      |
 *                                              ACT--->RESOLVE--+
 *                                               |        |
 *                                               v        |
 *                                            CLEANUP<----+
 *                                               |
 *                                               v
 *                                             DONE
 * @endverbatim
 *
 * Phases Description:
 * step 1. NEXTDOWN: traverse down the tree searching for given key till we
 * 		      reach leaf node containing that key
 * step 2. LOAD : load left and/or, right only if there are chances of underflow
 * 		  at the node (i.e.number of keys == min or any other conditions
 * 		  defined for underflow can be used)
 * step 3. CHECK : check if any of the nodes referenced (or loaded) during the
 * 		   traversal have changed if the nodes have changed then repeat
 * 		   traversal again after UNLOCKING the tree if the nodes have
 * 		   not changed then check will call ACT
 * step 4. ACT: This state will find the key and delete it. If there is no
 * 		underflow, move to CLEANUP, otherwise move to RESOLVE.
 * step 5. RESOLVE: This state will resolve underflow, it will get sibling and
 * 		    perform merging or rebalancing with sibling. Once the
 * 		    underflow is resolved at the node, if there is an underflow
 * 		    at parent node Move to MOVEUP, else move to CEANUP.
 * step 6. MOVEUP: This state moves to the parent node
 *
 *
 * Iteration (PREVIOUS or NEXT)
 * ................
 * @verbatim
 *
 *			 INIT------->COOKIE
 * 			   |           | |
 * 			   +----+ +----+ |
 * 			        | |      |
 * 			        v v      |
 * 			      SETUP<-----+---------------+
 * 			        |        |               |
 * 			        v        |               |
 * 			     LOCKALL<----+-------+       |
 * 			        |        |       |       |
 * 			        v        |       |       |
 * 			      DOWN<------+-----+ |       |
 * 			+----+  |        |     | |       |
 * 			|    |  v        v     | |       |
 * 			+---NEXTDOWN-->LOCK-->CHECK-->CLEANUP
 * 			 +----+ |        ^      |      ^   |
 * 			 |    | v        |      v      |   v
 * 			 +---SIBLING-----+     ACT-----+  DONE
 *
 * @endverbatim
 *
 * Iteration operation traverses a tree to find the next or previous key
 * (depending on the the flag) to the given key. If the next or previous key is
 * found then the key and its value are returned as the result of operation.
 * Otherwise, a flag, indicating boundary keys, is returned.
 *
 * Iteration also takes a "cookie" as an additional optional parameter. A cookie
 * (returned by a previous tree operation) is a safe pointer to the leaf node. A
 * cookie can be tested to check whether it still points to a valid cached leaf
 * node containing the target key. If the check is successful and the next or
 * previous key is present in the cached leaf node then return its record
 * otherwise traverse through the tree to find next or previous tree.
 *
 * Iterator start traversing the tree till the leaf node to find the
 * next/previous key to the search key. While traversing down the the tree, it
 * marks level as pivot if the node at that level has valid sibling. At the end
 * of the tree traversal, the level which is closest to leaf level and has valid
 * sibling will be marked as pivot level.
 *
 * These are the possible scenarios after tree travesal:
 * case 1: The search key has valid sibling in the leaf node i.e. search key is
 *	   greater than first key (for previous key search operation) or search
 *	   key is less than last key (for next key search operation).
 *	   Return the next/previous key's record to the caller.
 * case 2: The pivot level is not updated with any of the non-leaf level. It
 *         means the search key is rightmost(for next operation) or leftmost(for
 *	   previous operation). Return a flag indicating the search key is
 *         boundary key.
 * case 3: The search key does not have valid sibling in the leaf node i.e.
 *	   search key is less than or equal to the first key (for previous key
 *	   search operation) or search key is greater than or equal to last key
 *	   (for next key search operation) and pivot level is updated with
 *	   non-leaf level.
 *	   In this case, start loading the sibling nodes from the node at pivot
 *	   level till the leaf level. Return the last record (for previous key
 *	   operation) or first record (for next operation) from the sibling leaf
 *	   node.
 *
 * Phases Description:
 * NEXTDOWN: This state will load nodes found during tree traversal for the
 *           search key.It will also update the pivot internal node. On reaching
 *           the leaf node if the found next/previous key is not valid and
 *           pivot level is updated, load the sibling index's child node from
 *           the internal node pivot level.
 * SIBLING: Load the sibling records (first key for next operation or last key
 *	    for prev operation) from the sibling nodes till leaf node.
 * CHECK: Check the traversal path for node with key and also the validity of
 *	  leaf sibling node (if loaded). If the traverse path of any of the node
 *	  has changed, repeat traversal again after UNLOCKING the tree else go
 *	  to ACT.
 * ACT: ACT will perform following actions:
 *	1. If it has a valid leaf node sibling index (next/prev key index)
 *	   return record.
 *	2. If the leaf node sibling index is invalid and pivot node is also
 *	   invalid, it means we are at the boundary of th btree (i.e. rightmost
 *	   or leftmost key). Return flag indicating boundary keys.
 *	3. If the leaf node sibling index is invalid and pivot level was updated
 *	   with the non-leaf level, return the record (first record for next
 *	   operation or last record for prev operation) from the sibling node.
 *
 * Data structures
 * ---------------
 *
 * Concurrency
 * -----------
 *
 * Persistent state
 * ----------------
 *
 * @verbatim
 *
 *
 *              +----------+----------+--------+----------+-----+----------+
 *              | root hdr | child[0] | key[0] | child[1] | ... | child[N] |
 *              +----------+----+-----+--------+----+-----+-----+----+-----+
 *                              |                   |                |
 *                              |                   |                |
 *                              |                   |                |
 *                              |                   |                |
 *  <---------------------------+                   |                +-------->
 *                                                  |
 *                                                  |
 * +------------------------------------------------+
 * |
 * |
 * v
 * +----------+----------+--------+----------+-----+----------+
 * | node hdr | child[0] | key[0] | child[1] | ... | child[N] |
 * +----------+----+-----+--------+----+-----+-----+----+-----+
 *                 |                   |                |
 *                 |                   |                |
 *   <-------------+                   |                +---------->
 *                                     |
 *                                     |
 *                                     |
 * +-----------------------------------+
 * |
 * |
 * v
 * +----------+----------+--------+----------+-----+----------+
 * | node hdr | child[0] | key[0] | child[1] | ... | child[N] |
 * +----------+----+-----+--------+----+-----+-----+----+-----+
 *                 |                   |                |
 *                 |                   .                |
 *   <-------------+                   .                +---------->
 *                                     .
 *
 *
 * +-------------------- ...
 * |
 * v
 * +----------+--------+--------+--------+--------+-----+--------+--------+
 * | leaf hdr | key[0] | val[0] | key[1] | val[1] | ... | key[N] | val[N] |
 * +----------+--------+--------+--------+--------+-----+--------+--------+
 *
 * @endverbatim
 *
 * (https://asciiflow.com/#/share/eJyrVspLzE1VslLKL0stSszJUUjJTEwvSsxV0lHKSaxMLQLKVMcoVcQoWVmYWerEKFUCWUbmhkBWSWpFCZATo6SADB5N2TPkUExMHrofFIry80sUMlKKwJzkjMyclGiDWDAnO7USxoSIG0I4enp6SIJ%2BYEEsJg85hO4HdADyM1GiI8isR9N20SIqiHYDUWjaLkLexhEU5Gsb8MSMK4WjkNMGr1OJ8YhCXn5KKlXKrgH3EHlhQEQewS5KJe2PprcQ716ijSaAiM7N2D1JDZX0j%2BlHWLJtz6MpDXjRGgoUkKGXoJYJYGc3IWfbJuRs24TItk3I2bYJmm2bkLNtE9iwKYTs3ELIjVtw6yUmcki1bgbWfNeEPalhUUi0dj1cmsGZFn%2BgIVxLnMGEYoHoLKsHVAdBFGYZUIqBpDZSMgy9i3DqlQ5NCjmpiWnwTIVU%2FZUl5iBXioYIUbQqESTrh5BFqhsJZrKBDwRywk2pVqkWAP5HeOE%3D))
 *
 * Liveness and ownership
 * ----------------------
 *
 * Use cases
 * ---------
 *
 * Tests
 * -----
 *
 * State machines
 * --------------
 *
 * Sub-modules
 * -----------
 *
 * Node
 * ....
 *
 * Node sub-module provides interfaces that the rest of btree implementation
 * uses to access nodes. This interface includes operations to:
 *
 *     - load an existing node to memory. This is an asynchronous operation
 *       implemented as a smop. It uses BE pager interface to initiate read
 *       operation;
 *
 *     - pin a node in memory, release pinned node;
 *
 *     - access node header;
 *
 *     - access keys, values and child pointers in the node;
 *
 *     - access auxiliary information, for example, flags, check-sums;
 *
 *     - allocate a new node or free an existing one. These smops use BE
 *       allocator interface.
 *
 * Node code uses BE pager and allocator interfaces and BE transaction interface
 * (m0_be_tx_capture()).
 *
 * Node itself exists in the segment (and the corresponding segment device). In
 * addition, for each actively used node, an additional data-structure, called
 * "node descriptor" (nd) is allocated in memory outside of the segment. The
 * descriptor is used to track the state of its node.
 *
 * Node format is constrained by conflicting requirements:
 *
 *     - space efficiency: as many keys, values and pointers should fit in a
 *       node as possible, to improve cache utilisation and reduce the number of
 *       read operations necessary for tree traversal. This is especially
 *       important for the leaf nodes, because they consitute the majority of
 *       tree nodes;
 *
 *     - processor efficiency: key lookup be as cheap as possible (in terms of
 *       processor cycles). This is especially important for the internal nodes,
 *       because each tree traversal inspects multiple internal nodes before it
 *       gets to the leaf;
 *
 *     - fault-tolerance. It is highly desirable to be able to recover as much
 *       as possible of btree contents in case of media corruption. Because
 *       btree can be much larger than the primary memory, this means that each
 *       btree node should be self-contained so that it can be recovered
 *       individually.
 *
 * To satisfy all these constraints, the format of leaves is different from the
 * format of internal nodes.
 *
 * @verbatim
 *
 *  node index
 * +-----------+                                     segment
 * |           |                                    +-----------------------+
 * | . . . . . |   +-------------+                  |                       |
 * +-----------+   |             v                  |                       |
 * | &root     +---+           +----+               |   +------+            |
 * +-----------+      +--------| nd |---------------+-->| root |            |
 * | . . . . . |      v        +----+               |   +----+-+            |
 * |           |   +----+                           |        |              |
 * |           |   | td |                           |        |              |
 * |           |   +----+                           |        v              |
 * |           |      ^        +----+               |        +------+       |
 * |           |      +--------| nd |---------------+------->| node |       |
 * | . . . . . |               +---++               |        +------+       |
 * +-----------+                ^  |                |                       |
 * | &node     +----------------+  +-----+          |                       |
 * +-----------+                         v          |                       |
 * | . . . . . |                   +--------+       |                       |
 * |           |                   | nodeop |       |                       |
 * |           |                   +-----+--+       |                       |
 * |           |                         |          |                       |
 * +-----------+                         v          |                       |
 *                                 +--------+       |                       |
 *                                 | nodeop |       +-----------------------+
 *                                 +--------+
 *
 * @endverbatim
 *
 * (https://asciiflow.com/#/share/eJzNVM1OwzAMfpXIB04TEhxg2kPwBLlMJEKTWDK1OXSaJqGdd%2BBQTTwHR8TT9Elow0Z%2FsBundGitD2li%2B%2Fv82c0GzHypYQYPVmmhdPqYLFbOJilM4Hm%2B1kl5tJGQSZhN76YTCetydXt%2FU66czlz5IUGYKnZhlM6kNEX%2ByTHBeVL9tNTGfWdt7DPjmVQ4dqRw7d%2BaQlQOlCBNPUrLbqbiMAxOXCXWOky9Xl1RII4OsXUGNRdG%2FaHvh48qhZeAIvprBtpqn0MbRjTR1xZLZAB6IYRTgT9tcOph7LszTUN47%2FfGHqcnhG8roh%2FyjJOJDqq%2FeDFyyIw26Y6uBsdEF6ZqELbPuaV85WHNaS4BigwSQ2puFB8H1tvRsA4RQCFap7mzKzF64v%2BpADm7qHaTWX689kX%2BQtjraCC7us27OnQsY1HI6TrfJGxh%2BwUTzJjQ))
 *
 * Interfaces
 * ----------
 *
 * Failures
 * --------
 *
 * Compatibility
 * -------------
 *
 * @{
 */

#define M0_TRACE_SUBSYSTEM M0_TRACE_SUBSYS_BTREE
#include "lib/trace.h"
#include "lib/rwlock.h"
#include "lib/thread.h"     /** struct m0_thread */
#include "lib/bitmap.h"     /** struct m0_bitmap */
#include "lib/byteorder.h"   /** m0_byteorder_cpu_to_be64() */
#include "btree/btree.h"
#include "fid/fid.h"
#include "format/format.h"   /** m0_format_header ff_fmt */
#include "module/instance.h"
#include "lib/memory.h"
#include "lib/misc.h"
#include "lib/assert.h"
#include "ut/ut.h"          /** struct m0_ut_suite */
#include "lib/tlist.h"     /** m0_tl */

#ifndef __KERNEL__
#include <stdlib.h>
#include <time.h>
#include <unistd.h>
#endif

/**
 *  --------------------------------------------
 *  Section START - BTree Structure and Operations
 *  --------------------------------------------
 */

struct td;
struct m0_btree {
	const struct m0_btree_type *t_type;
	unsigned                    t_height;
	struct td                  *t_desc;
};

enum base_phase {
	P_INIT = M0_SOS_INIT,
	P_DONE = M0_SOS_DONE,
	P_DOWN = M0_SOS_NR,
	P_NEXTDOWN,
	P_SIBLING,
	P_ALLOC,
	P_STORE_CHILD,
	P_SETUP,
	P_LOCKALL,
	P_LOCK,
	P_CHECK,
	P_MAKESPACE,
	P_ACT,
	P_FREENODE,
	P_CLEANUP,
	P_COOKIE,
	P_NR
};

enum btree_node_type {
	BNT_FIXED_FORMAT                         = 1,
	BNT_FIXED_KEYSIZE_VARIABLE_VALUESIZE     = 2,
	BNT_VARIABLE_KEYSIZE_FIXED_VALUESIZE     = 3,
	BNT_VARIABLE_KEYSIZE_VARIABLE_VALUESIZE  = 4,
};

enum {
	M0_TREE_COUNT = 20,
	M0_NODE_COUNT = 100,
};

enum {
	MAX_NODE_SIZE            = 10, /*node size is a power-of-2 this value.*/
	MAX_KEY_SIZE             = 8,
	MAX_VAL_SIZE             = 8,
	MAX_TRIALS               = 3,
	INTERNAL_NODE_VALUE_SIZE = sizeof(void *),
};

#if 0
static int fail(struct m0_btree_op *bop, int rc)
{
	bop->bo_op.o_sm.sm_rc = rc;
	return m0_sm_op_sub(&bop->bo_op, P_CLEANUP, P_DONE);
}

static int get_tick(struct m0_btree_op *bop)
{
	struct td             *tree  = (void *)bop->bo_arbor;
	uint64_t               flags = bop->bo_flags;
	struct m0_btree_oimpl *oi    = bop->bo_i;
	struct level          *level = &oi->i_level[oi->i_used];

	switch (bop->bo_op.o_sm.sm_state) {
	case P_INIT:
		if ((flags & BOF_COOKIE) && cookie_is_set(&bop->bo_key.k_cookie))
			return P_COOKIE;
		else
			return P_SETUP;
	case P_COOKIE:
		if (cookie_is_valid(tree, &bop->bo_key.k_cookie))
			return P_LOCK;
		else
			return P_SETUP;
	case P_SETUP:
		alloc(bop->bo_i, tree->t_height);
		if (bop->bo_i == NULL)
			return fail(bop, M0_ERR(-ENOMEM));
		return P_LOCKALL;
	case P_LOCKALL:
		if (bop->bo_flags & BOF_LOCKALL)
			return m0_sm_op_sub(&bop->bo_op, P_LOCK, P_DOWN);
	case P_DOWN:
		oi->i_used = 0;
		/* Load root node. */
		return node_get(&oi->i_nop, tree, &tree->t_root, P_NEXTDOWN);
	case P_NEXTDOWN:
		if (oi->i_nop.no_op.o_sm.sm_rc == 0) {
			struct slot    slot = {};
			struct segaddr down;

			level->l_node = slot.s_node = oi->i_nop.no_node;
			node_op_fini(&oi->i_nop);
			node_find(&slot, bop->bo_rec.r_key);
			if (node_level(slot.s_node) > 0) {
				level->l_idx = slot.s_idx;
				node_child(&slot, &down);
				oi->i_used++;
				return node_get(&oi->i_nop, tree,
						&down, P_NEXTDOWN);
			} else
				return P_LOCK;
		} else {
			node_op_fini(&oi->i_nop);
			return fail(bop, oi->i_nop.no_op.o_sm.sm_rc);
		}
	case P_LOCK:
		if (!locked)
			return lock_op_init(&bop->bo_op, &bop->bo_i->i_lop,
					    P_CHECK);
		else
			return P_CHECK;
	case P_CHECK:
		if (used_cookie || check_path())
			return P_ACT;
		if (too_many_restarts) {
			if (bop->bo_flags & BOF_LOCKALL)
				return fail(bop, -ETOOMANYREFS);
			else
				bop->bo_flags |= BOF_LOCKALL;
		}
		if (height_increased) {
			return m0_sm_op_sub(&bop->bo_op, P_CLEANUP, P_INIT);
		} else {
			oi->i_used = 0;
			return P_DOWN;
		}
	case P_ACT: {
		struct slot slot = {
			.s_node = level->l_node;
			.s_idx  = level->l_idx;
		};
		node_rec(&slot);
		bop->bo_cb->c_act(&bop->bo_cb, &slot.s_rec);
		lock_op_unlock(&bop->bo_i->i_lop);
		return m0_sm_op_sub(&bop->bo_op, P_CLEANUP, P_DONE);
	}
	case P_CLEANUP: {
		int i;

		for (i = 0; i < oi->i_used; ++i) {
			if (oi->i_level[i].l_node != NULL) {
				node_put(oi->i_level[i].l_node);
				oi->i_level[i].l_node = NULL;
			}
		}
		free(bop->bo_i);
		return m0_sm_op_ret(&bop->bo_op);
	}
	default:
		M0_IMPOSSIBLE("Wrong state: %i", bop->bo_op.o_sm.sm_state);
	};
}
#endif

/**
 *  --------------------------------------------
 *  Section END - BTree Structure and Operations
 *  --------------------------------------------
 */

/**
 *  ---------------------------------------------------
 *  Section START - BTree Node Structure and Operations
 *  ---------------------------------------------------
 */


/**
 * "Address" of a node in a segment.
 *
 * Highest 8 bits (56--63) are reserved and must be 0.
 *
 * Lowest 4 bits (0--3) contains the node size, see below.
 *
 * Next 5 bits (4--8) are reserved and must be 0.
 *
 * Remaining 47 (9--55) bits contain the address in the segment, measured in 512
 * byte units.
 *
 * @verbatim
 *
 *  6      5 5                                            0 0   0 0  0
 *  3      6 5                                            9 8   4 3  0
 * +--------+----------------------------------------------+-----+----+
 * |   0    |                     ADDR                     |  0  | X  |
 * +--------+----------------------------------------------+-----+----+
 *
 * @endverbatim
 *
 * Node size is 2^(9+X) bytes (i.e., the smallest node is 512 bytes and the
 * largest node is 2^(9+15) == 16MB).
 *
 * Node address is ADDR << 9.
 *
 * This allows for 128T nodes (2^47) and total of 64PB (2^56) of meta-data per
 * segment.
 */
struct segaddr {
	uint64_t as_core;
};

enum {
	NODE_SHIFT_MIN = 9,
};

static struct segaddr segaddr_build(const void *addr, int shift);
static void          *segaddr_addr (const struct segaddr *addr);
static int            segaddr_shift(const struct segaddr *addr);

/**
 * B-tree node in a segment.
 *
 * This definition is private to the node sub-module.
 */
struct segnode;

/**
 * Tree descriptor.
 *
 * A tree descriptor is allocated for each b-tree actively used by the b-tree
 * module.
 */
struct td {
	const struct m0_btree_type *t_type;
	/**
	 * The lock that protects the fields below. The fields above are
	 * read-only after the tree root is loaded into memory.
	 */
	struct m0_rwlock            t_lock;
	struct nd                  *t_root;
	int                         t_height;
	int                         t_ref;
	/**
	 * Active node descriptor list contains the node descriptors that are
	 * currently in use by the tree.
	 * Node descriptors are linked through nd:n_linkage to this list.
	 */
	struct m0_tl                t_active_nds;
};

/** Special values that can be passed to node_move() as 'nr' parameter. */
enum {
	/**
	 * Move records so that both nodes has approximately the same amount of
	 * free space.
	 */
	NR_EVEN = -1,
	/**
	 * Move as many records as possible without overflowing the target node.
	 */
	NR_MAX  = -2
};

/** Direction of move in node_move(). */
enum dir {
	/** Move (from right to) left. */
	D_LEFT = 1,
	/** Move (from left to) right. */
	D_RIGHT
};

struct nd;
struct slot;

/**
 *  Different types of btree node formats are supported. While the basic btree
 *  operations remain the same, the differences are encapsulated in the nodes
 *  contained in the btree.
 *  Each supported node type provides the same interface to implement the btree
 *  operations so that the node-specific changes are captured in the node
 *  implementation.
 */
struct node_type {
	uint32_t                    nt_id;
	const char                 *nt_name;
	const struct m0_format_tag  nt_tag;

	/** Initializes newly allocated node */
	void (*nt_init)(const struct segaddr *addr, int shift, int ksize,
			int vsize, uint32_t ntype, struct m0_be_tx *tx);

	/** Cleanup of the node if any before deallocation */
	void (*nt_fini)(const struct nd *node);

	/** Returns count of keys in the node */
	int  (*nt_count)(const struct nd *node);

	/** Returns count of records/values in the node*/
	int  (*nt_count_rec)(const struct nd *node);

	/** Returns the space (in bytes) available in the node */
	int  (*nt_space)(const struct nd *node);

	/** Returns level of this node in the btree */
	int  (*nt_level)(const struct nd *node);

	/** Returns size of the node (as a shift value) */
	int  (*nt_shift)(const struct nd *node);

	/**
	 * Returns size of the key of node. In case of variable key size return
	 * -1.
	 */
	int  (*nt_keysize)(const struct nd *node);

	/**
	 * Returns size of the value of node. In case variable value size
	 * return -1.
	 */
	int  (*nt_valsize)(const struct nd *node);

	/**
	 * If predict is set as true, function determines if there is
	 * possibility of underflow else it determines if there is an underflow
	 * at node.
	 */
	bool  (*nt_isunderflow)(const struct nd *node, bool predict);

	/** Returns true if there is possibility of overflow. */
	bool  (*nt_isoverflow)(const struct nd *node);

	/** Returns unique FID for this node */
	void (*nt_fid)  (const struct nd *node, struct m0_fid *fid);

	/** Returns record (KV pair) for specific index. */
	void (*nt_rec)  (struct slot *slot);

	/** Returns Key at a specifix index */
	void (*nt_key)  (struct slot *slot);

	/** Returns Child pointer (in segment) at specific index */
	void (*nt_child)(struct slot *slot, struct segaddr *addr);

	/**
	 *  Returns TRUE if node has space to fit a new entry whose key and
	 *  value length is provided in slot.
	 */
	bool (*nt_isfit)(struct slot *slot);

	/**
	 *  Node changes related to last record have completed; any post
	 *  processing related to the record needs to be done in this function.
	 */
	void (*nt_done) (struct slot *slot, struct m0_be_tx *tx, bool modified);

	/** Makes space in the node for inserting new entry at specific index */
	void (*nt_make) (struct slot *slot, struct m0_be_tx *tx);

	/** Returns index of the record containing the key in the node */
	bool (*nt_find) (struct slot *slot, const struct m0_btree_key *key);

	/**
	 *  All the changes to the node have completed. Any post processing can
	 *  be done here.
	 */
	void (*nt_fix)  (const struct nd *node, struct m0_be_tx *tx);

	/**
	 *  Changes the size of the value (increase or decrease) for the
	 *  specified key
	 */
	void (*nt_cut)  (const struct nd *node, int idx, int size,
			 struct m0_be_tx *tx);

	/** Deletes the record from the node at specific index */
	void (*nt_del)  (const struct nd *node, int idx, struct m0_be_tx *tx);

	/** Updates the level of node */
	void (*nt_set_level)  (const struct nd *node, uint8_t new_level,
			       struct m0_be_tx *tx);

	/** Moves record(s) between nodes */
	void (*nt_move) (struct nd *src, struct nd *tgt,
			 enum dir dir, int nr, struct m0_be_tx *tx);

	/** Validates node composition */
	bool (*nt_invariant)(const struct nd *node);

	/** 'Does a thorough validation */
	bool (*nt_verify)(const struct nd *node);

	/** Does minimal (or basic) validation */
	bool (*nt_isvalid)(const struct nd *node);
	/** Saves opaque data. */
	void (*nt_opaque_set)(const struct segaddr *addr, void *opaque);

	/** Gets opaque data. */
	void* (*nt_opaque_get)(const struct segaddr *addr);

	/** Gets node type from segment. */
	uint32_t (*nt_ntype_get)(const struct segaddr *addr);

	/** Gets key size from segment. */
	/* uint16_t (*nt_ksize_get)(const struct segaddr *addr); */

	/** Gets value size from segment. */
	/* uint16_t (*nt_valsize_get)(const struct segaddr *addr); */
};

/**
 * Node descriptor.
 *
 * This structure is allocated (outside of the segment) for each node actively
 * used by the b-tree module. Node descriptors are cached.
 */
struct nd {
	struct segaddr          n_addr;
	struct td              *n_tree;
	const struct node_type *n_type;

	/** if n_skip_rec_count_check is true, it will skip invarient check
	 * record count as it is required for some scenarios */
	bool                    n_skip_rec_count_check;
	/** Linkage into node descriptor list. ndlist_tl, td::t_active_nds. */
	struct m0_tlink	        n_linkage;
	uint64_t                n_magic;

	/**
	 * The lock that protects the fields below. The fields above are
	 * read-only after the node is loaded into memory.
	 */
	struct m0_rwlock        n_lock;

	/**
	 * Node refernce count. n_ref count indicates the number of times this
	 * node is fetched for different operations (KV delete, put, get etc.).
	 * If the n_ref count is non-zero the node should be in active node
	 * descriptor list. Once n_ref count reaches, it means the node is not
	 * in use by any operation and is safe to move to global lru list.
	 */
	int                     n_ref;

	/**
	 * Transaction reference count. A non-zero txref value indicates
	 * the active transactions for this node. Once the txref count goes to
	 * '0' the segment data in the mmapped memory can be released if the
	 * kernel starts to run out of physical memory in the system.
	 */
	int                     n_txref;

	uint64_t                n_seq;
	struct node_op         *n_op;

	/**
	 * flag for indicating if node needs to get freed. This flag is set by
	 * node_free() when it cannot free the node as reference count of node
	 * is non-zero. When the reference count goes to '0' because of
	 * subsequent node_put's the node will then get freed.
	 */
	bool                    n_delayed_free;
};

enum node_opcode {
	NOP_LOAD = 1,
	NOP_ALLOC,
	NOP_FREE
};

/**
 * Node operation state-machine.
 *
 * This represents a state-machine used to execute a potentially blocking tree
 * or node operation.
 */
struct node_op {
	/** Operation to do. */
	enum node_opcode no_opc;
	struct m0_sm_op  no_op;

	/** Which tree to operate on. */
	struct td       *no_tree;

	/** Address of the node withing the segment. */
	struct segaddr   no_addr;

	/** The node to operate on. */
	struct nd       *no_node;

	/** Optional transaction. */
	struct m0_be_tx *no_tx;

	/** Next operation acting on the same node. */
	struct node_op  *no_next;
};


/**
 * Key-value record within a node.
 *
 * When the node is a leaf, ->s_rec means key and value. When the node is
 * internal, ->s_rec means the key and the corresponding child pointer
 * (potentially with some node-format specific data such as child checksum).
 *
 * Slot is used as a parameter of many node_*() functions. In some functions,
 * all fields must be set by the caller. In others, only ->s_node and ->s_idx
 * are set by the caller, and the function sets ->s_rec.
 */
struct slot {
	const struct nd     *s_node;
	int                  s_idx;
	struct m0_btree_rec  s_rec;
};

static int64_t tree_get   (struct node_op *op, struct segaddr *addr, int nxt);
#ifndef __KERNEL__
static int64_t tree_create(struct node_op *op, struct m0_btree_type *tt,
			   int rootshift, struct m0_be_tx *tx, int nxt);
static int64_t tree_delete(struct node_op *op, struct td *tree,
			   struct m0_be_tx *tx, int nxt);
#endif
static void    tree_put   (struct td *tree);
static int64_t    node_get  (struct node_op *op, struct td *tree,
			     struct segaddr *addr, int nxt);
#ifndef __KERNEL__
static void       node_put  (struct node_op *op, struct nd *node,
			     struct m0_be_tx *tx);
#endif


#if 0
static struct nd *node_try  (struct td *tree, struct segaddr *addr);
#endif

static int64_t    node_alloc(struct node_op *op, struct td *tree, int size,
			     const struct node_type *nt, int ksize, int vsize,
			     struct m0_be_tx *tx, int nxt);
static int64_t    node_free(struct node_op *op, struct nd *node,
			    struct m0_be_tx *tx, int nxt);
#ifndef __KERNEL__
static void node_op_fini(struct node_op *op);
#endif
#ifndef __KERNEL__
static void node_init(struct segaddr *addr, int ksize, int vsize,
		      const struct node_type *nt, struct m0_be_tx *tx);
static bool node_verify(const struct nd *node);
#endif
static int  node_count(const struct nd *node);
static int  node_count_rec(const struct nd *node);
static int  node_space(const struct nd *node);
#ifndef __KERNEL__
static int  node_level(const struct nd *node);
static int  node_shift(const struct nd *node);
static int  node_keysize(const struct nd *node);
static int  node_valsize(const struct nd *node);
static bool  node_isunderflow(const struct nd *node, bool predict);
static bool  node_isoverflow(const struct nd *node);
#endif
#if 0
static void node_fid  (const struct nd *node, struct m0_fid *fid);
#endif

static void node_rec  (struct slot *slot);
#ifndef __KERNEL__
static void node_key  (struct slot *slot);
static void node_child(struct slot *slot, struct segaddr *addr);
#endif
static bool node_isfit(struct slot *slot);
static void node_done (struct slot *slot, struct m0_be_tx *tx, bool modified);
static void node_make (struct slot *slot, struct m0_be_tx *tx);

#ifndef __KERNEL__
static bool node_find (struct slot *slot, const struct m0_btree_key *key);
#endif
static void node_seq_cnt_update (struct nd *node);
static void node_fix  (const struct nd *node, struct m0_be_tx *tx);
#if 0
static void node_cut  (const struct nd *node, int idx, int size,
		       struct m0_be_tx *tx);
#endif
static void node_del  (const struct nd *node, int idx, struct m0_be_tx *tx);
static void node_refcnt_update(struct nd *node, bool increment);

#ifndef __KERNEL__
static void node_set_level  (const struct nd *node, uint8_t new_level,
			     struct m0_be_tx *tx);
static void node_move (struct nd *src, struct nd *tgt,
		       enum dir dir, int nr, struct m0_be_tx *tx);
#endif

/**
 * Common node header.
 *
 * This structure is located at the beginning of every node, right after
 * m0_format_header. It is used by the segment operations (node_op) to identify
 * node and tree types.
 */
struct node_header {
	uint32_t h_node_type;
	uint32_t h_tree_type;
	uint64_t h_opaque;
};

/**
 * This structure will store information required at particular level
 */
struct level {
	/** nd for required node at currrent level. **/
	struct nd *l_node;

	/** Sequence number of the node */
	uint64_t   l_seq;

	/** nd for sibling node at current level. **/
	struct nd *l_sibling;

	/** Sequence number of the sibling node */
	uint64_t   l_sib_seq;

	/** Index for required record from the node. **/
	int        l_idx;

	/** nd for newly allocated node at the level. **/
	struct nd *l_alloc;

	/**
	 * This is the flag for indicating if node needs to be freed. Currently
	 * this flag is set in delete operation and is used by P_FREENODE phase
	 * to determine if the node should be freed.
	 */
	bool       l_freenode;
};

/**
 * Btree implementation structure.
 *
 * This structure will get created for each operation on btree and it will be
 * used while executing the given operation.
 */
struct m0_btree_oimpl {
	struct node_op  i_nop;
	/* struct lock_op  i_lop; */

	/** Count of entries initialized in l_level array. **/
	unsigned        i_used;

	/** Array of levels for storing data about each level. **/
	struct level   *i_level;

	/** Level from where sibling nodes needs to be loaded. **/
	int             i_pivot;

	/** Store node_find() output. */
	bool            i_key_found;

	/** When there will be requirement for new node in case of root
	 * splitting i_extra_node will be used. **/
	struct nd      *i_extra_node;

	/** Track number of trials done to complete operation. **/
	unsigned        i_trial;

	/** Node descriptor for cookie if it is going to be used. **/
	struct nd      *i_cookie_node;
};

static struct td        trees[M0_TREE_COUNT];
static uint64_t         trees_in_use[ARRAY_SIZE_FOR_BITS(M0_TREE_COUNT,
							 sizeof(uint64_t))];
static uint32_t         trees_loaded = 0;
static struct m0_rwlock trees_lock;

/**
 * Node descriptor LRU list.
 * Following actions will be performed on node descriptors:
 * 1. If nds are not active, they will be  moved from td::t_active_nds to
 * btree_lru_nds list head.
 * 2. If the nds in btree_lru_nds become active, they will be moved to
 * td::t_active_nds.
 * 3. Based on certain conditions, the nds can be freed from btree_lru_nds
 * list tail.
 */
static struct m0_tl     btree_lru_nds;

/**
 * LRU list lock.
 * It is used as protection for lru_list from multiple threads
 * modifying the list at the same time and causing corruption.
 */
static struct m0_rwlock lru_lock;

M0_TL_DESCR_DEFINE(ndlist, "node descr list", static, struct nd,
		   n_linkage, n_magic, M0_BTREE_ND_LIST_MAGIC,
		   M0_BTREE_ND_LIST_HEAD_MAGIC);
M0_TL_DEFINE(ndlist, static, struct nd);

static void node_init(struct segaddr *addr, int ksize, int vsize,
		      const struct node_type *nt, struct m0_be_tx *tx)
{
	nt->nt_init(addr, segaddr_shift(addr), ksize, vsize, nt->nt_id, tx);
}

static bool node_invariant(const struct nd *node)
{
	return node->n_type->nt_invariant(node);
}
#ifndef __KERNEL__
static bool node_verify(const struct nd *node)
{
	return node->n_type->nt_verify(node);
}

static bool node_isvalid(const struct nd *node)
{
	return node->n_type->nt_isvalid(node);
}

#endif
static int node_count(const struct nd *node)
{
	M0_PRE(node_invariant(node));
	return node->n_type->nt_count(node);
}

static int node_count_rec(const struct nd *node)
{
	M0_PRE(node_invariant(node));
	return node->n_type->nt_count_rec(node);
}
static int node_space(const struct nd *node)
{
	M0_PRE(node_invariant(node));
	return node->n_type->nt_space(node);
}

#ifndef __KERNEL__
static int node_level(const struct nd *node)
{
	M0_PRE(node_invariant(node));
	return (node->n_type->nt_level(node));
}

static int node_shift(const struct nd *node)
{
	M0_PRE(node_invariant(node));
	return (node->n_type->nt_shift(node));
}
static int node_keysize(const struct nd *node)
{
	M0_PRE(node_invariant(node));
	return (node->n_type->nt_keysize(node));
}

static int node_valsize(const struct nd *node)
{
	M0_PRE(node_invariant(node));
	return (node->n_type->nt_valsize(node));
}

/**
 * If predict is set as true,
 *        If predict is 'true' the function returns a possibility of underflow if
 *         another record is deleted from this node without addition of any more
 *         records.
 * If predict is 'false' the function returns the node's current underflow
 * state.
 */
static bool  node_isunderflow(const struct nd *node, bool predict)
{
	M0_PRE(node_invariant(node));
	return node->n_type->nt_isunderflow(node, predict);
}

static bool  node_isoverflow(const struct nd *node)
{
	M0_PRE(node_invariant(node));
	return node->n_type->nt_isoverflow(node);
}
#endif
#if 0
static void node_fid(const struct nd *node, struct m0_fid *fid)
{
	M0_PRE(node_invariant(node));
	node->n_type->nt_fid(node, fid);
}
#endif

static void node_rec(struct slot *slot)
{
	M0_PRE(node_invariant(slot->s_node));
	slot->s_node->n_type->nt_rec(slot);
}

#ifndef __KERNEL__
static void node_key(struct slot *slot)
{
	M0_PRE(node_invariant(slot->s_node));
	slot->s_node->n_type->nt_key(slot);
}

static void node_child(struct slot *slot, struct segaddr *addr)
{
	M0_PRE(node_invariant(slot->s_node));
	slot->s_node->n_type->nt_child(slot, addr);
}
#endif

static bool node_isfit(struct slot *slot)
{
	M0_PRE(node_invariant(slot->s_node));
	return slot->s_node->n_type->nt_isfit(slot);
}

static void node_done(struct slot *slot, struct m0_be_tx *tx, bool modified)
{
	M0_PRE(node_invariant(slot->s_node));
	slot->s_node->n_type->nt_done(slot, tx, modified);
}

static void node_make(struct slot *slot, struct m0_be_tx *tx)
{
	M0_PRE(node_invariant(slot->s_node));
	slot->s_node->n_type->nt_make(slot, tx);
}

#ifndef __KERNEL__
static bool node_find(struct slot *slot, const struct m0_btree_key *key)
{
	M0_PRE(node_invariant(slot->s_node));
	return slot->s_node->n_type->nt_find(slot, key);
}
#endif

/**
 * Increment the sequence counter by one. This function needs to called whenever
 * there is change in node.
 */
static void node_seq_cnt_update(struct nd *node)
{
	M0_PRE(node_invariant(node));
	node->n_seq++;
}

static void node_fix(const struct nd *node, struct m0_be_tx *tx)
{
	M0_PRE(node_invariant(node));
	node->n_type->nt_fix(node, tx);
}

#if 0
static void node_cut(const struct nd *node, int idx, int size,
		     struct m0_be_tx *tx)
{
	M0_PRE(node_invariant(node));
	node->n_type->nt_cut(node, idx, size, tx);
}
#endif

static void node_del(const struct nd *node, int idx, struct m0_be_tx *tx)
{
	M0_PRE(node_invariant(node));
	node->n_type->nt_del(node, idx, tx);
}

/**
 * Updates the node reference count
 *
 * @param node The node descriptor whose ref count needs to be updated.
 * @param increment If true increase ref count.
 *		    If false decrease ref count.
 */
static void node_refcnt_update(struct nd *node, bool increment)
{
	m0_rwlock_write_lock(&node->n_lock);

	M0_ASSERT(ergo(!increment, node->n_ref != 0));
	increment ? node->n_ref++ : node->n_ref--;

	m0_rwlock_write_unlock(&node->n_lock);
}

#ifndef __KERNEL__
static void node_set_level(const struct nd *node, uint8_t new_level,
			   struct m0_be_tx *tx)
{
	M0_PRE(node_invariant(node));
	node->n_type->nt_set_level(node, new_level, tx);
}

static void node_move(struct nd *src, struct nd *tgt,
		      enum dir dir, int nr, struct m0_be_tx *tx)
{
	M0_PRE(node_invariant(src));
	M0_PRE(node_invariant(tgt));
	M0_IN(dir,(D_LEFT, D_RIGHT));
	tgt->n_type->nt_move(src, tgt, dir, nr, tx);
}
#endif

static struct mod *mod_get(void)
{
	return m0_get()->i_moddata[M0_MODULE_BTREE];
}

enum {
	NTYPE_NR = 0x100,
	TTYPE_NR = 0x100
};

struct mod {
	const struct node_type     *m_ntype[NTYPE_NR];
	const struct m0_btree_type *m_ttype[TTYPE_NR];
};

int m0_btree_mod_init(void)
{
	struct mod *m;

	M0_SET_ARR0(trees);
	M0_SET_ARR0(trees_in_use);
	trees_loaded = 0;
	m0_rwlock_init(&trees_lock);

	/** Initialtise lru list and lock. */
	ndlist_tlist_init(&btree_lru_nds);
	m0_rwlock_init(&lru_lock);

	M0_ALLOC_PTR(m);
	if (m != NULL) {
		m0_get()->i_moddata[M0_MODULE_BTREE] = m;
		return 0;
	} else
		return M0_ERR(-ENOMEM);
}

void m0_btree_mod_fini(void)
{
	struct nd* node;

	if (!ndlist_tlist_is_empty(&btree_lru_nds))
		m0_tl_teardown(ndlist, &btree_lru_nds, node) {
			ndlist_tlink_fini(node);
			m0_rwlock_fini(&node->n_lock);
			m0_free(node);
		}
	ndlist_tlist_fini(&btree_lru_nds);
	m0_rwlock_fini(&lru_lock);
	m0_rwlock_fini(&trees_lock);
	m0_free(mod_get());
}

static bool node_shift_is_valid(int shift)
{
	return shift >= NODE_SHIFT_MIN && shift < NODE_SHIFT_MIN + 0x10;
}

/**
 * Tells if the segment address is aligned to 512 bytes.
 * This function should be called right after the allocation to make sure that
 * the allocated memory starts at a properly aligned address.
 *
 * @param addr is the start address of the allocated space.
 *
 * @return True if the input address is properly aligned.
 */
static bool addr_is_aligned(const void *addr)
{
	return ((size_t)addr & ((1ULL << NODE_SHIFT_MIN) - 1)) == 0;
}

/**
 * Validates the segment address (of node).
 *
 * @param seg_addr points to the start address (of the node) in the segment.
 *
 * @return True if seg_addr is VALID according to the segment
 *                address semantics.
 */
static bool segaddr_is_valid(const struct segaddr *seg_addr)
{
	return (0xff000000000001f0ull & seg_addr->as_core) == 0;
}

/**
 * Returns a segaddr formatted segment address.
 *
 * @param addr  is the start address (of the node) in the segment.
 *        shift is the size of the node as pow-of-2 value.
 *
 * @return Formatted Segment address.
 */
static struct segaddr segaddr_build(const void *addr, int shift)
{
	struct segaddr sa;
	M0_PRE(node_shift_is_valid(shift));
	M0_PRE(addr_is_aligned(addr));
	sa.as_core = ((uint64_t)addr) | (shift - NODE_SHIFT_MIN);
	M0_POST(segaddr_is_valid(&sa));
	M0_POST(segaddr_addr(&sa) == addr);
	M0_POST(segaddr_shift(&sa) == shift);
	return sa;
}

/**
 * Returns the CPU addressable pointer from the formatted segment address.
 *
 * @param seg_addr points to the formatted segment address.
 *
 * @return CPU addressable value.
 */
static void* segaddr_addr(const struct segaddr *seg_addr)
{
	M0_PRE(segaddr_is_valid(seg_addr));
	return (void *)(seg_addr->as_core & ~((1ULL << NODE_SHIFT_MIN) - 1));
}

/**
 * Returns the size (pow-of-2) of the node extracted out of the segment address.
 *
 * @param seg_addr points to the formatted segment address.
 *
 * @return Size of the node as pow-of-2 value.
 */
static int segaddr_shift(const struct segaddr *addr)
{
	M0_PRE(segaddr_is_valid(addr));
	return (addr->as_core & 0xf) + NODE_SHIFT_MIN;
}

#if 0
static void node_type_register(const struct node_type *nt)
{
	struct mod *m = mod_get();

	M0_PRE(IS_IN_ARRAY(nt->nt_id, m->m_ntype));
	M0_PRE(m->m_ntype[nt->nt_id] == NULL);
	m->m_ntype[nt->nt_id] = nt;
}

static void node_type_unregister(const struct node_type *nt)
{
	struct mod *m = mod_get();

	M0_PRE(IS_IN_ARRAY(nt->nt_id, m->m_ntype));
	M0_PRE(m->m_ntype[nt->nt_id] == nt);
	m->m_ntype[nt->nt_id] = NULL;
}

static void tree_type_register(const struct m0_btree_type *tt)
{
	struct mod *m = mod_get();

	M0_PRE(IS_IN_ARRAY(tt->tt_id, m->m_ttype));
	M0_PRE(m->m_ttype[tt->tt_id] == NULL);
	m->m_ttype[tt->tt_id] = tt;
}

static void tree_type_unregister(const struct m0_btree_type *tt)
{
	struct mod *m = mod_get();

	M0_PRE(IS_IN_ARRAY(tt->tt_id, m->m_ttype));
	M0_PRE(m->m_ttype[tt->tt_id] == tt);
	m->m_ttype[tt->tt_id] = NULL;
}
#endif

struct seg_ops {
	int64_t    (*so_tree_get)(struct node_op *op,
			          struct segaddr *addr, int nxt);
	int64_t    (*so_tree_create)(struct node_op *op,
	                             struct m0_btree_type *tt,
				     int rootshift, struct m0_be_tx *tx,
				     int nxt);
	int64_t    (*so_tree_delete)(struct node_op *op, struct td *tree,
				     struct m0_be_tx *tx, int nxt);
	void       (*so_tree_put)(struct td *tree);
	int64_t    (*so_node_get)(struct node_op *op, struct td *tree,
			          struct segaddr *addr, int nxt);
	void       (*so_node_put)(struct nd *node);
	struct nd *(*so_node_try)(struct td *tree, struct segaddr *addr);
	int64_t    (*so_node_alloc)(struct node_op *op, struct td *tree,
				    int shift, const struct node_type *nt,
				    struct m0_be_tx *tx, int nxt);
	int64_t    (*so_node_free)(struct node_op *op, int shift,
				   struct m0_be_tx *tx, int nxt);
	void       (*so_node_op_fini)(struct node_op *op);
};

static struct seg_ops *segops;

/**
 * Locates a tree descriptor whose root node points to the node at addr and
 * return this tree to the caller.
 * If an existing tree descriptor pointing to this root node is not found then
 * a new tree descriptor is allocated from the free pool and the root node is
 * assigned to this new tree descriptor.
 * If root node pointer is not provided then this function will just allocate a
 * tree descriptor and return it to the caller. This functionality currently is
 * used by the create_tree function.
 *
 * @param op is used to exchange operation parameters and return values..
 * @param addr is the segment address of root node.
 * @param nxt is the next state to be returned to the caller.
 *
 * @return Next state to proceed in.
 */
static int64_t tree_get(struct node_op *op, struct segaddr *addr, int nxt)
{
	int        nxt_state;

	nxt_state = segops->so_tree_get(op, addr, nxt);

	return nxt_state;
}

#ifndef __KERNEL__

/**
 * Creates a tree with an empty root node.
 *
 * @param op is used to exchange operation parameters and return values.
 * @param tt is the btree type to be assiged to the newly created btree.
 * @param rootshift is the size of the root node.
 * @param tx captures the operation in a transaction.
 * @param nxt is the next state to be returned to the caller.
 *
 * @return Next state to proceed in.
 */
static int64_t tree_create(struct node_op *op, struct m0_btree_type *tt,
			   int rootshift, struct m0_be_tx *tx, int nxt)
{
	return segops->so_tree_create(op, tt, rootshift, tx, nxt);
}

/**
 * Deletes an existing tree.
 *
 * @param op is used to exchange operation parameters and return values..
 * @param tree points to the tree to be deleted.
 * @param tx captures the operation in a transaction.
 * @param nxt is the next state to be returned to the caller.
 *
 * @return Next state to proceed in.
 */
static int64_t tree_delete(struct node_op *op, struct td *tree,
			   struct m0_be_tx *tx, int nxt)
{
	M0_PRE(tree != NULL);
	return segops->so_tree_delete(op, tree, tx, nxt);
}
#endif
/**
 * Returns the tree to the free tree pool if the reference count for this tree
 * reaches zero.
 *
 * @param tree points to the tree to be released.
 *
 * @return Next state to proceed in.
 */
static void tree_put(struct td *tree)
{
	segops->so_tree_put(tree);
}

static const struct node_type fixed_format;

/**
 * This function loads the node descriptor for the node at segaddr in memory.
 * If a node descriptor pointing to this node is already loaded in memory then
 * this function will increment the reference count in the node descriptor
 * before returning it to the caller.
 * If the parameter tree is NULL then the function assumes the node at segaddr
 * to be the root node and will also load the tree descriptor in memory for
 * this root node.
 *
 * @param op load operation to perform.
 * @param tree pointer to tree whose node is to be loaded or NULL if tree has
 *             not been loaded.
 * @param addr node address in the segment.
 * @param nxt state to return on successful completion
 *
 * @return next state
 */
static int64_t node_get(struct node_op *op, struct td *tree,
			struct segaddr *addr, int nxt)
{
	int                     nxt_state;
	const struct node_type *nt;
	struct nd              *node;

	nxt_state =  segops->so_node_get(op, tree, addr, nxt);

	/**
	 * TODO : Add following AIs after decoupling of node descriptor and
	 * segment code.
	 * 1. Get node_header::h_node_type segment address
	 *	ntype = nt_ntype_get(addr);
	 * 2.Add node_header::h_node_type (enum btree_node_type) to struct
	 * node_type mapping. Use this mapping to get the node_type structure.
	 */
	/**
	 * Temporarily taking fixed_format as nt. Remove this once above AI is
	 * implemented
	 * */
	nt = &fixed_format;
	op->no_node = nt->nt_opaque_get(addr);
	if (op->no_node != NULL &&
	    op->no_node->n_addr.as_core == addr->as_core) {
<<<<<<< HEAD

		if (op->no_node->n_delayed_free) {
			op->no_op.o_sm.sm_rc = EACCES;
			return nxt_state;
		}
		if (op->no_node->n_ref == 0) {
			/**
			 * The node descriptor is in LRU list. Remove from lru
			 * list and add to trees active list
			 */
			node_refcnt_update(op->no_node, true);

			m0_rwlock_write_lock(&lru_lock);
			/* M0_ASSERT_EX(ndlist_tlist_contains(&btree_lru_nds,
			 *                                    op->no_node)); */
			ndlist_tlist_del(op->no_node);
			m0_rwlock_write_unlock(&lru_lock);

			m0_rwlock_write_lock(&tree->t_lock);
			ndlist_tlist_add(&tree->t_active_nds, op->no_node);
			m0_rwlock_write_unlock(&tree->t_lock);
			/**
			 * Update nd::n_tree  to point to tree descriptor as we
			 * as we had set it to NULL in node_put(). For more
			 * details Refer comment in node_put().
			 */
			op->no_node->n_tree = tree;
		} else
			node_refcnt_update(op->no_node, true);
	} else {
=======
		    if (op->no_node->n_delayed_free) {
			    op->no_op.o_sm.sm_rc = EACCES;
				return nxt_state;
		}
		op->no_node->n_ref++;
	    } else {
>>>>>>> 194a7242
		/**
		 * If node descriptor is not present allocate a new one
		 * and assign to node.
		 */
		node = m0_alloc(sizeof *node);
		/**
		 * TODO: If Node-alloc fails, free up any node descriptor from
		 * lru list and add assign to node. Unmap and map back the node
		 * segment. Take up with BE segment task.
		 */
		M0_ASSERT(node != NULL);
		m0_rwlock_init(&node->n_lock);
		m0_rwlock_write_lock(&node->n_lock);
		node->n_addr = *addr;
		node->n_tree = tree;
		node->n_type = nt;
		node->n_seq  = m0_time_now();
		node->n_ref  = 1;
		op->no_node = node;
		m0_rwlock_write_unlock(&node->n_lock);

		nt->nt_opaque_set(addr, node);

		m0_rwlock_write_lock(&tree->t_lock);
		ndlist_tlink_init_at(op->no_node, &tree->t_active_nds);
		m0_rwlock_write_unlock(&tree->t_lock);
	}

	return nxt_state;
}

#ifndef __KERNEL__
/**
 * This function decrements the reference count for this node descriptor and if
 * the reference count reaches '0' then the node descriptor is moved to LRU
 * list.
 *
 * @param node node descriptor.
 * @param tree pointer to tree.
 *
 */
static void node_put(struct node_op *op, struct nd *node, struct m0_be_tx *tx)
{
	M0_PRE(node != NULL);
	int        shift = node->n_type->nt_shift(node);
	segops->so_node_put(node);

<<<<<<< HEAD
	if (node->n_delayed_free && node->n_ref == 0) {
		ndlist_tlink_del_fini(node);
		m0_rwlock_fini(&node->n_lock);
		m0_free(node);
		segops->so_node_free(op, shift, tx, 0);
	}
=======
	if (node->n_delayed_free && node->n_ref == 0)
		segops->so_node_free(op, shift, tx, 0);
>>>>>>> 194a7242
}
#endif

# if 0
static struct nd *node_try(struct td *tree, struct segaddr *addr){
	return segops->so_node_try(tree, addr);
}
#endif



/**
 * Allocates node in the segment and a node-descriptor if all the resources are
 * available.
 *
 * @param op indicates node allocate operation.
 * @param tree points to the tree this node will be a part-of.
 * @param size is a power-of-2 size of this node.
 * @param nt points to the node type
 * @param ksize is the size of key (if constant) if not this contains '0'.
 * @param vsize is the size of value (if constant) if not this contains '0'.
 * @param tx points to the transaction which captures this operation.
 * @param nxt tells the next state to return when operation completes
 *
 * @return int64_t
 */
static int64_t node_alloc(struct node_op *op, struct td *tree, int size,
			  const struct node_type *nt, int ksize, int vsize,
			  struct m0_be_tx *tx, int nxt)
{
	int        nxt_state;

	nxt_state = segops->so_node_alloc(op, tree, size, nt, tx, nxt);

	node_init(&op->no_addr, ksize, vsize, nt, tx);

        nxt_state = node_get(op, tree, &op->no_addr, nxt_state);

	return nxt_state;
}

static int64_t node_free(struct node_op *op, struct nd *node,
			 struct m0_be_tx *tx, int nxt)
{
	int shift = node->n_type->nt_shift(node);
<<<<<<< HEAD

	node_refcnt_update(node, false);
	node->n_type->nt_fini(node);

	if (node->n_ref == 0) {
		ndlist_tlink_del_fini(node);
		m0_rwlock_fini(&node->n_lock);
=======
	node->n_ref--;
	node->n_type->nt_fini(node);

	if (node->n_ref == 0) {
>>>>>>> 194a7242
		m0_free(node);
		return segops->so_node_free(op, shift, tx, nxt);
	}

	node->n_delayed_free = true;
	return nxt;
}

#ifndef __KERNEL__
static void node_op_fini(struct node_op *op)
{
	segops->so_node_op_fini(op);
}

#endif

static int64_t mem_node_get(struct node_op *op, struct td *tree,
			    struct segaddr *addr, int nxt);
static int64_t mem_node_alloc(struct node_op *op, struct td *tree, int shift,
			      const struct node_type *nt, struct m0_be_tx *tx,
			      int nxt);
static int64_t mem_node_free(struct node_op *op, int shift,
			     struct m0_be_tx *tx, int nxt);

static int64_t mem_tree_get(struct node_op *op, struct segaddr *addr, int nxt)
{
	struct td              *tree = NULL;
	int                     i    = 0;
	uint32_t                offset;
	struct nd              *node = NULL;
	const struct node_type *nt;

	m0_rwlock_write_lock(&trees_lock);

	M0_ASSERT(trees_loaded <= ARRAY_SIZE(trees));

	/**
	 *  If existing allocated tree is found then return it after increasing
	 *  the reference count.
	 */
	if (addr != NULL && trees_loaded) {
	/**
	 * TODO : Add following AIs after decoupling of node descriptor and
	 * segment code.
	 * 1. Get node_header::h_node_type segment address
	 *	ntype = segaddr_ntype_get(addr);
	 * 2.Add node_header::h_node_type (enum btree_node_type) to struct
	 * node_type mapping. Use this mapping to get the node_type structure.
	 */
	/**
	 * Temporarily taking fixed_format as nt. Remove this once above AI is
	 * implemented
	 * */
		nt = &fixed_format;
		node = nt->nt_opaque_get(addr);
		if (node != NULL && node->n_tree != NULL) {
			tree = node->n_tree;
			m0_rwlock_write_lock(&tree->t_lock);
			if (tree->t_root->n_addr.as_core == addr->as_core) {
				tree->t_ref++;
				op->no_node = tree->t_root;
				op->no_tree = tree;
				m0_rwlock_write_unlock(&tree->t_lock);
				m0_rwlock_write_unlock(&trees_lock);
				return nxt;
			}
			m0_rwlock_write_unlock(&tree->t_lock);
		}
	}

	/** Assign a free tree descriptor to this tree. */
	for (i = 0; i < ARRAY_SIZE(trees_in_use); i++) {
		uint64_t   t = ~trees_in_use[i];

		if (t != 0) {
			offset = __builtin_ffsl(t);
			M0_ASSERT(offset != 0);
			offset--;
			trees_in_use[i] |= (1ULL << offset);
			offset += (i * sizeof trees_in_use[0]);
			tree = &trees[offset];
			trees_loaded++;
			break;
		}
	}

	M0_ASSERT(tree != NULL && tree->t_ref == 0);

	m0_rwlock_init(&tree->t_lock);

	m0_rwlock_write_lock(&tree->t_lock);
	tree->t_ref++;
	/** Initialtise active nd list for this tree. */
	ndlist_tlist_init(&tree->t_active_nds);

	if (addr) {
		m0_rwlock_write_unlock(&tree->t_lock);
		node_get(op, tree, addr, nxt);
		m0_rwlock_write_lock(&tree->t_lock);

		tree->t_root         =  op->no_node;
		tree->t_root->n_addr = *addr;
		tree->t_root->n_tree =  tree;
		//tree->t_height = tree_height_get(op->no_node);
	}

	op->no_node = tree->t_root;
	op->no_tree = tree;
	//op->no_addr = tree->t_root->n_addr;

	m0_rwlock_write_unlock(&tree->t_lock);

	m0_rwlock_write_unlock(&trees_lock);

	return nxt;
}

static int64_t mem_tree_create(struct node_op *op, struct m0_btree_type *tt,
			       int rootshift, struct m0_be_tx *tx, int nxt)
{
	struct td *tree;

	/**
	 * Creates root node and then assigns a tree descriptor for this root
	 * node.
	 */

	tree_get(op, NULL, nxt);

	tree = op->no_tree;
	node_alloc(op, tree, rootshift, &fixed_format, 8, 8, NULL, nxt);

	m0_rwlock_write_lock(&tree->t_lock);
	tree->t_root = op->no_node;
	tree->t_type = tt;
	m0_rwlock_write_unlock(&tree->t_lock);

	return nxt;
}

static int64_t mem_tree_delete(struct node_op *op, struct td *tree,
			       struct m0_be_tx *tx, int nxt)
{
	struct nd *root = tree->t_root;

	op->no_tree = tree;
	op->no_node = root;
	node_free(op, op->no_node, tx, nxt);
	tree_put(tree);
	return nxt;
}

static void mem_tree_put(struct td *tree)
{
	m0_rwlock_write_lock(&tree->t_lock);

	M0_ASSERT(tree->t_ref > 0);
	M0_ASSERT(tree->t_root != NULL);

	tree->t_ref--;

	if (tree->t_ref == 0) {
		int i;
		int array_offset;
		int bit_offset_in_array;

		m0_rwlock_write_lock(&trees_lock);
		M0_ASSERT(trees_loaded > 0);
		i = tree - &trees[0];
		array_offset = i / sizeof(trees_in_use[0]);
		bit_offset_in_array = i % sizeof(trees_in_use[0]);
		trees_in_use[array_offset] &= ~(1ULL << bit_offset_in_array);
		trees_loaded--;
		ndlist_tlist_fini(&tree->t_active_nds);
		m0_rwlock_write_unlock(&tree->t_lock);
		m0_rwlock_fini(&tree->t_lock);
		m0_rwlock_write_unlock(&trees_lock);
	}
	m0_rwlock_write_unlock(&tree->t_lock);
}

static int64_t mem_node_get(struct node_op *op, struct td *tree,
			    struct segaddr *addr, int nxt)
{
	int                     nxt_state = nxt;

	if (tree == NULL) {
		nxt_state = mem_tree_get(op, addr, nxt);
	}
	return nxt_state;
}

static void mem_node_put(struct nd *node)
{
	node_refcnt_update(node, false);
	if (node->n_ref == 0) {
		/**
		 * The node descriptor is in tree's active list. Remove from
		 * active list and add to lru list
		 */
		m0_rwlock_write_lock(&node->n_tree->t_lock);
		/* M0_ASSERT_EX(ndlist_tlist_contains(&node->n_tree->t_active_nds, node)); */
		ndlist_tlist_del(node);
		m0_rwlock_write_unlock(&node->n_tree->t_lock);
		node->n_seq = 0;

		m0_rwlock_write_lock(&lru_lock);
		ndlist_tlist_add(&btree_lru_nds, node);
		m0_rwlock_write_unlock(&lru_lock);
		/**
		 * In case tree desriptor gets deallocated while node sits in
		 * the LRU list, we do not want node descriptor to point to an
		 * invalid tree descriptor. Hence setting nd::n_tree to NULL, it
		 * will again be populated in node_get().
		 */
		node->n_tree = NULL;
	}
}

static struct nd *mem_node_try(struct td *tree, struct segaddr *addr)
{
	return NULL;
}

static int64_t mem_node_alloc(struct node_op *op, struct td *tree, int shift,
			      const struct node_type *nt, struct m0_be_tx *tx,
			      int nxt)
{
	void          *area;
	int            size = 1ULL << shift;

	M0_PRE(op->no_opc == NOP_ALLOC);
	M0_PRE(node_shift_is_valid(shift));
	area = m0_alloc_aligned(size, shift);
	M0_ASSERT(area != NULL);
	op->no_addr = segaddr_build(area, shift);
	op->no_tree = tree;
	return nxt;
}

static int64_t mem_node_free(struct node_op *op, int shift,
			     struct m0_be_tx *tx, int nxt)
{
	m0_free_aligned(segaddr_addr(&op->no_addr), 1ULL << shift, shift);
	/* m0_free_aligned(((void *)node) - (1ULL << shift),
	 *                 sizeof *node + (1ULL << shift), shift); */
	return nxt;
}

static void mem_node_op_fini(struct node_op *op)
{
}

static const struct seg_ops mem_seg_ops = {
	.so_tree_get     = &mem_tree_get,
	.so_tree_create  = &mem_tree_create,
	.so_tree_delete  = &mem_tree_delete,
	.so_tree_put     = &mem_tree_put,
	.so_node_get     = &mem_node_get,
	.so_node_put     = &mem_node_put,
	.so_node_try     = &mem_node_try,
	.so_node_alloc   = &mem_node_alloc,
	.so_node_free    = &mem_node_free,
	.so_node_op_fini = &mem_node_op_fini
};

/**
 *  Structure of the node in persistent store.
 */
struct ff_head {
	struct m0_format_header  ff_fmt;    /*< Node Header */
	struct node_header       ff_seg;    /*< Node type information */
	uint16_t                 ff_used;   /*< Count of records */
	uint8_t                  ff_shift;  /*< Node size as pow-of-2 */
	uint8_t                  ff_level;  /*< Level in Btree */
	uint16_t                 ff_ksize;  /*< Size of key in bytes */
	uint16_t                 ff_vsize;  /*< Size of value in bytes */
	struct m0_format_footer  ff_foot;   /*< Node Footer */
	void                    *ff_opaque; /*< opaque data */
	/**
	 *  This space is used to host the Keys and Values upto the size of the
	 *  node
	 */
} M0_XCA_RECORD M0_XCA_DOMAIN(be);

enum m0_be_bnode_format_version {
	M0_BE_BNODE_FORMAT_VERSION_1 = 1,

	/* future versions, uncomment and update M0_BE_BNODE_FORMAT_VERSION */
	/*M0_BE_BNODE_FORMAT_VERSION_2,*/
	/*M0_BE_BNODE_FORMAT_VERSION_3,*/

	/** Current version, should point to the latest version present */
	M0_BE_BNODE_FORMAT_VERSION = M0_BE_BNODE_FORMAT_VERSION_1
};

static void ff_init(const struct segaddr *addr, int shift, int ksize, int vsize,
		    uint32_t ntype, struct m0_be_tx *tx);
static void ff_fini(const struct nd *node);
static int  ff_count(const struct nd *node);
static int  ff_count_rec(const struct nd *node);
static int  ff_space(const struct nd *node);
static int  ff_level(const struct nd *node);
static int  ff_shift(const struct nd *node);
static int  ff_valsize(const struct nd *node);
static int  ff_keysize(const struct nd *node);
static bool ff_isunderflow(const struct nd *node, bool predict);
static bool ff_isoverflow(const struct nd *node);
static void ff_fid(const struct nd *node, struct m0_fid *fid);
static void ff_rec(struct slot *slot);
static void ff_node_key(struct slot *slot);
static void ff_child(struct slot *slot, struct segaddr *addr);
static bool ff_isfit(struct slot *slot);
static void ff_done(struct slot *slot, struct m0_be_tx *tx, bool modified);
static void ff_make(struct slot *slot, struct m0_be_tx *tx);
static bool ff_find(struct slot *slot, const struct m0_btree_key *key);
static void ff_fix(const struct nd *node, struct m0_be_tx *tx);
static void ff_cut(const struct nd *node, int idx, int size,
		   struct m0_be_tx *tx);
static void ff_del(const struct nd *node, int idx, struct m0_be_tx *tx);
static void ff_set_level(const struct nd *node, uint8_t new_level,
			 struct m0_be_tx *tx);
static void generic_move(struct nd *src, struct nd *tgt,
			 enum dir dir, int nr, struct m0_be_tx *tx);
static bool ff_invariant(const struct nd *node);
static bool ff_verify(const struct nd *node);
static bool ff_isvalid(const struct nd *node);
static void ff_opaque_set(const struct segaddr *addr, void *opaque);
static void *ff_opaque_get(const struct segaddr *addr);
uint32_t ff_ntype_get(const struct segaddr *addr);
/* uint16_t ff_ksize_get(const struct segaddr *addr); */
/* uint16_t ff_valsize_get(const struct segaddr *addr);  */

/**
 *  Implementation of node which supports fixed format/size for Keys and Values
 *  contained in it.
 */
static const struct node_type fixed_format = {
	.nt_id              = BNT_FIXED_FORMAT,
	.nt_name            = "m0_bnode_fixed_format",
	//.nt_tag,
	.nt_init            = ff_init,
	.nt_fini            = ff_fini,
	.nt_count           = ff_count,
	.nt_count_rec       = ff_count_rec,
	.nt_space           = ff_space,
	.nt_level           = ff_level,
	.nt_shift           = ff_shift,
	.nt_keysize         = ff_keysize,
	.nt_valsize         = ff_valsize,
	.nt_isunderflow     = ff_isunderflow,
	.nt_isoverflow      = ff_isoverflow,
	.nt_fid             = ff_fid,
	.nt_rec             = ff_rec,
	.nt_key             = ff_node_key,
	.nt_child           = ff_child,
	.nt_isfit           = ff_isfit,
	.nt_done            = ff_done,
	.nt_make            = ff_make,
	.nt_find            = ff_find,
	.nt_fix             = ff_fix,
	.nt_cut             = ff_cut,
	.nt_del             = ff_del,
	.nt_set_level       = ff_set_level,
	.nt_move            = generic_move,
	.nt_invariant       = ff_invariant,
	.nt_isvalid         = ff_isvalid,
	.nt_verify          = ff_verify,
	.nt_opaque_set      = ff_opaque_set,
	.nt_opaque_get      = ff_opaque_get,
	.nt_ntype_get       = ff_ntype_get,
	/* .nt_ksize_get    = ff_ksize_get, */
	/* .nt_valsize_get  = ff_valsize_get, */
};


/**
 * Returns the node type stored at segment address.
 *
 * @param seg_addr points to the formatted segment address.
 *
 * @return Node type.
 */
uint32_t ff_ntype_get(const struct segaddr *addr)
{
	struct node_header *h  =  segaddr_addr(addr) +
				  sizeof(struct m0_format_header);
	return h->h_node_type;
}

#if 0
/**
 * Returns the key size stored at segment address.
 *
 * @param seg_addr points to the formatted segment address.
 *
 * @return key size
 */
uint16_t ff_ksize_get(const struct segaddr *addr)
{
	struct ff_head *h  =  segaddr_addr(addr);
	return h->ff_ksize;
}

/**
 * Returns the value size stored at segment address.
 *
 * @param seg_addr points to the formatted segment address.
 *
 * @return value size
 */
uint16_t ff_valsize_get(const struct segaddr *addr)
{
	struct ff_head *h  =  segaddr_addr(addr);
	return h->ff_vsize;
}
#endif

static struct ff_head *ff_data(const struct nd *node)
{
	return segaddr_addr(&node->n_addr);
}

static void *ff_key(const struct nd *node, int idx)
{
	struct ff_head *h    = ff_data(node);
	void           *area = h + 1;

	M0_PRE(ergo(!(h->ff_used == 0 && idx == 0),
		   (0 <= idx && idx <= h->ff_used)));
	return area + (h->ff_ksize + h->ff_vsize) * idx;
}

static void *ff_val(const struct nd *node, int idx)
{
	struct ff_head *h    = ff_data(node);
	void           *area = h + 1;

	M0_PRE(ergo(!(h->ff_used == 0 && idx == 0),
		    0 <= idx && idx <= h->ff_used));
	return area + (h->ff_ksize + h->ff_vsize) * idx + h->ff_ksize;
}

static bool ff_rec_is_valid(const struct slot *slot)
{
	struct ff_head *h = ff_data(slot->s_node);
	bool   val_is_valid;
	val_is_valid = h->ff_level > 0 ?
		       m0_vec_count(&slot->s_rec.r_val.ov_vec) <= h->ff_vsize :
		       m0_vec_count(&slot->s_rec.r_val.ov_vec) == h->ff_vsize;

	return
	   _0C(m0_vec_count(&slot->s_rec.r_key.k_data.ov_vec) == h->ff_ksize) &&
	   _0C(val_is_valid);
}

static bool ff_invariant(const struct nd *node)
{
	const struct ff_head *h = ff_data(node);

	return  _0C(h->ff_shift == segaddr_shift(&node->n_addr)) &&
		_0C(node->n_skip_rec_count_check ||
		    ergo(h->ff_level > 0, h->ff_used > 0));
}

static bool ff_verify(const struct nd *node)
{
	const struct ff_head *h = ff_data(node);

	return m0_format_footer_verify(h, true) == 0;
}

static bool ff_isvalid(const struct nd *node)
{
	const struct ff_head *h   = ff_data(node);
	struct m0_format_tag  tag;

	m0_format_header_unpack(&tag, &h->ff_fmt);
	if (tag.ot_version != M0_BE_BNODE_FORMAT_VERSION ||
	    tag.ot_type != M0_FORMAT_TYPE_BE_BNODE)
	    return false;

	return true;
}

static void ff_init(const struct segaddr *addr, int shift, int ksize, int vsize,
		    uint32_t ntype, struct m0_be_tx *tx)
{
	struct ff_head *h   = segaddr_addr(addr);

	M0_PRE(ksize != 0);
	M0_PRE(vsize != 0);
	M0_SET0(h);

	h->ff_shift           = shift;
	h->ff_ksize           = ksize;
	h->ff_vsize           = vsize;
	h->ff_seg.h_node_type = ntype;

	m0_format_header_pack(&h->ff_fmt, &(struct m0_format_tag){
		.ot_version       = M0_BE_BNODE_FORMAT_VERSION,
		.ot_type          = M0_FORMAT_TYPE_BE_BNODE,
		.ot_footer_offset = offsetof(struct ff_head, ff_foot)
	});
	m0_format_footer_update(h);

	/**
	 * ToDo: We need to capture the changes occuring in the header using
	 * m0_be_tx_capture().
	 * Capture only those fields where there is any updation instead of the
	 * whole header.
	 */
}

static void ff_fini(const struct nd *node)
{
	struct ff_head *h = ff_data(node);

	m0_format_header_pack(&h->ff_fmt, &(struct m0_format_tag){
		.ot_version       = 0,
		.ot_type          = 0,
		.ot_footer_offset = offsetof(struct ff_head, ff_foot)
	});
}

static int ff_count(const struct nd *node)
{
	int used = ff_data(node)->ff_used;
	if (ff_data(node)->ff_level > 0)
		used --;
	return used;
}

static int ff_count_rec(const struct nd *node)
{
	return ff_data(node)->ff_used;
}

static int ff_space(const struct nd *node)
{
	struct ff_head *h = ff_data(node);
	return (1ULL << h->ff_shift) - sizeof *h -
		(h->ff_ksize + h->ff_vsize) * h->ff_used;
}

static int ff_level(const struct nd *node)
{
	return ff_data(node)->ff_level;
}

static int ff_shift(const struct nd *node)
{
	return ff_data(node)->ff_shift;
}

static int ff_keysize(const struct nd *node)
{
	return ff_data(node)->ff_ksize;
}

static int ff_valsize(const struct nd *node)
{
	return ff_data(node)->ff_vsize;
}

static bool ff_isunderflow(const struct nd *node, bool predict)
{
	int16_t rec_count = ff_data(node)->ff_used;
	if (predict && rec_count != 0)
		rec_count--;
	return  rec_count == 0;
}

static bool ff_isoverflow(const struct nd *node)
{
	struct ff_head *h = ff_data(node);
	return (ff_space(node) < h->ff_ksize + h->ff_vsize) ? true : false;
}

static void ff_fid(const struct nd *node, struct m0_fid *fid)
{
}

static void ff_node_key(struct slot *slot);

static void ff_rec(struct slot *slot)
{
	struct ff_head *h = ff_data(slot->s_node);

	M0_PRE(ergo(!(h->ff_used == 0 && slot->s_idx == 0),
		    slot->s_idx <= h->ff_used));

	slot->s_rec.r_val.ov_vec.v_nr = 1;
	slot->s_rec.r_val.ov_vec.v_count[0] = h->ff_vsize;
	slot->s_rec.r_val.ov_buf[0] = ff_val(slot->s_node, slot->s_idx);
	ff_node_key(slot);
	M0_POST(ff_rec_is_valid(slot));
}

static void ff_node_key(struct slot *slot)
{
	const struct nd  *node = slot->s_node;
	struct ff_head   *h    = ff_data(node);

	M0_PRE(ergo(!(h->ff_used == 0 && slot->s_idx == 0),
		    slot->s_idx <= h->ff_used));

	slot->s_rec.r_key.k_data.ov_vec.v_nr = 1;
	slot->s_rec.r_key.k_data.ov_vec.v_count[0] = h->ff_ksize;
	slot->s_rec.r_key.k_data.ov_buf[0] = ff_key(slot->s_node, slot->s_idx);
}

static void ff_child(struct slot *slot, struct segaddr *addr)
{
	const struct nd *node = slot->s_node;
	struct ff_head  *h    = ff_data(node);

	M0_PRE(slot->s_idx < h->ff_used);
	*addr = *(struct segaddr *)ff_val(node, slot->s_idx);
}

static bool ff_isfit(struct slot *slot)
{
	struct ff_head *h = ff_data(slot->s_node);

	M0_PRE(ff_rec_is_valid(slot));
	return h->ff_ksize + h->ff_vsize <= ff_space(slot->s_node);
}

static void ff_done(struct slot *slot, struct m0_be_tx *tx, bool modified)
{
	/**
	 * not needed yet. In future if we want to calculate checksum per
	 * record, we might want to recode this function.
	*/
}

static void ff_make(struct slot *slot, struct m0_be_tx *tx)
{
	const struct nd *node  = slot->s_node;
	struct ff_head  *h     = ff_data(node);
	int              rsize = h->ff_ksize + h->ff_vsize;
	void            *start = ff_key(node, slot->s_idx);

	M0_PRE(ff_rec_is_valid(slot));
	M0_PRE(ff_isfit(slot));
	memmove(start + rsize, start, rsize * (h->ff_used - slot->s_idx));
	/**
	 * ToDo: We need to capture the changes occuring in the memory whose
	 * address starts from "start + rsize" and has its respective size using
	 * m0_be_tx_capture().
	 */
	h->ff_used++;
	/**
	 * ToDo: We need to capture the changes occuring in the header's ff_used
	 * field using m0_be_tx_capture().
	 */
}

static bool ff_find(struct slot *slot, const struct m0_btree_key *find_key)
{
	struct ff_head          *h     = ff_data(slot->s_node);
	int                      i     = -1;
	int                      j     = node_count(slot->s_node);
	struct m0_btree_key      key;
	void                    *p_key;
	m0_bcount_t              ksize = h->ff_ksize;
	struct m0_bufvec_cursor  cur_1;
	struct m0_bufvec_cursor  cur_2;
	int                      diff;
	int                      m;

	key.k_data = M0_BUFVEC_INIT_BUF(&p_key, &ksize);

	M0_PRE(find_key->k_data.ov_vec.v_count[0] == h->ff_ksize);
	M0_PRE(find_key->k_data.ov_vec.v_nr == 1);

	while (i + 1 < j) {
		m = (i + j) / 2;

		key.k_data.ov_buf[0] = ff_key(slot->s_node, m);

		m0_bufvec_cursor_init(&cur_1, &key.k_data);
		m0_bufvec_cursor_init(&cur_2, &find_key->k_data);
		diff = m0_bufvec_cursor_cmp(&cur_1, &cur_2);

		M0_ASSERT(i < m && m < j);
		if (diff < 0)
			i = m;
		else if (diff > 0)
			j = m;
		else {
			i = j = m;
			break;
		}
	}

	slot->s_idx = j;

	return (i == j);
}

static void ff_fix(const struct nd *node, struct m0_be_tx *tx)
{
	struct ff_head *h = ff_data(node);
	m0_format_footer_update(h);
}

static void ff_cut(const struct nd *node, int idx, int size,
		   struct m0_be_tx *tx)
{
	M0_PRE(size == ff_data(node)->ff_vsize);
}

static void ff_del(const struct nd *node, int idx, struct m0_be_tx *tx)
{
	struct ff_head *h     = ff_data(node);
	int             rsize = h->ff_ksize + h->ff_vsize;
	void           *start = ff_key(node, idx);

	M0_PRE(idx < h->ff_used);
	M0_PRE(h->ff_used > 0);
	memmove(start, start + rsize, rsize * (h->ff_used - idx - 1));
	/**
	 * ToDo: We need to capture the changes occuring in the memory whose
	 * address starts from "start" and has its respective size using
	 * m0_be_tx_capture().
	 */
	h->ff_used--;
	/**
	 * ToDo: We need to capture the changes occuring in the header's ff_used
	 * field using m0_be_tx_capture().
	 */
}

static void ff_set_level(const struct nd *node, uint8_t new_level,
			 struct m0_be_tx *tx)
{
	struct ff_head *h = ff_data(node);

	h->ff_level = new_level;
	/**
	 * ToDo: We need to capture the changes occuring in the node-header's
	 * ff_level field using m0_be_tx_capture().
	 */
}

static void ff_opaque_set(const struct  segaddr *addr, void *opaque)
{
	struct ff_head *h = segaddr_addr(addr);
	h->ff_opaque = opaque;
}

static void *ff_opaque_get(const struct segaddr *addr)
{
	struct ff_head *h = segaddr_addr(addr);
	return h->ff_opaque;
}

static void generic_move(struct nd *src, struct nd *tgt,
			 enum dir dir, int nr, struct m0_be_tx *tx)
{
	struct slot  rec;
	struct slot  tmp;
	m0_bcount_t  rec_ksize;
	m0_bcount_t  rec_vsize;
	m0_bcount_t  temp_ksize;
	m0_bcount_t  temp_vsize;
	void        *rec_p_key;
	void        *rec_p_val;
	void        *temp_p_key;
	void        *temp_p_val;
	int          srcidx;
	int          tgtidx;
	int          last_idx_src;
	int          last_idx_tgt;

	rec.s_rec.r_key.k_data = M0_BUFVEC_INIT_BUF(&rec_p_key, &rec_ksize);
	rec.s_rec.r_val        = M0_BUFVEC_INIT_BUF(&rec_p_val, &rec_vsize);

	tmp.s_rec.r_key.k_data = M0_BUFVEC_INIT_BUF(&temp_p_key, &temp_ksize);
	tmp.s_rec.r_val        = M0_BUFVEC_INIT_BUF(&temp_p_val, &temp_vsize);

	M0_PRE(src != tgt);

	last_idx_src = node_count_rec(src);
	last_idx_tgt = node_count_rec(tgt);

	srcidx = dir == D_LEFT ? 0 : last_idx_src - 1;
	tgtidx = dir == D_LEFT ? last_idx_tgt : 0;

	while (true) {
		if (nr == 0 || (nr == NR_EVEN &&
			       (node_space(tgt) <= node_space(src))) ||
			       (nr == NR_MAX && (srcidx == -1 ||
			       node_count_rec(src) == 0)))
			break;

		/** Get the record at src index in rec. */
		rec.s_node = src;
		rec.s_idx  = srcidx;
		node_rec(&rec);

		/**
		 *  With record from src in rec; check if that record can fit in
		 *  the target node. If yes then make space to host this record
		 *  in target node.
		 */
		rec.s_node = tgt;
		rec.s_idx  = tgtidx;
		if (!node_isfit(&rec))
			break;
		node_make(&rec, tx);

		/** Get the location in the target node where the record from
		 *  the source node will be copied later
		 */
		tmp.s_node = tgt;
		tmp.s_idx  = tgtidx;
		node_rec(&tmp);

		rec.s_node = src;
		rec.s_idx  = srcidx;
		m0_bufvec_copy(&tmp.s_rec.r_key.k_data, &rec.s_rec.r_key.k_data,
			       m0_vec_count(&rec.s_rec.r_key.k_data.ov_vec));
		m0_bufvec_copy(&tmp.s_rec.r_val, &rec.s_rec.r_val,
			       m0_vec_count(&rec.s_rec.r_val.ov_vec));
		node_del(src, srcidx, tx);
		if (nr > 0)
			nr--;
		node_done(&tmp, tx, true);
		if (dir == D_LEFT)
			tgtidx++;
		else
			srcidx--;
	}
	node_seq_cnt_update(src);
	node_fix(src, tx);
	node_seq_cnt_update(tgt);
	node_fix(tgt, tx);

	/**
	 * ToDo: We need to capture the changes occuring in the "src" node
	 * using m0_be_tx_capture().
	 * Only the modified memory from the node needs to be updated.
	 */

	/**
	 * ToDo: We need to capture the changes occuring in the "tgt" node
	 * using m0_be_tx_capture().
	 * Only the modified memory from the node needs to be updated.
	 */
}

/** Insert operation section start point: */
#ifndef __KERNEL__

static bool cookie_is_set(struct m0_bcookie *k_cookie)
{
	/* TBD : function definition */
	return false;
}

static bool cookie_is_used(void)
{
	/* TBD : function definition */
	return false;
}

static bool cookie_is_valid(struct td *tree, struct m0_bcookie *k_cookie)
{
	/* TBD : function definition */
	/* if given key is in cookie's last and first key */

	return false;
}

static int fail(struct m0_btree_op *bop, int rc)
{
	bop->bo_op.o_sm.sm_rc = rc;
	return P_CLEANUP;
	/* return m0_sm_op_sub(&bop->bo_op, P_CLEANUP, P_DONE); */
}

/**
 * This function will validate the cookie or path traversed by the operation and
 * return result. If if cookie is used it will validate cookie else check for
 * traversed path.
 *
 * @param oi which provide all information about traversed nodes.
 * @param tree needed in case of cookie validation.
 * @param cookie provided by the user which needs to get validate if used.
 * @return bool return true if validation succeed else false.
 */
static bool path_check(struct m0_btree_oimpl *oi, struct td *tree,
		       struct m0_bcookie *k_cookie)
{
	int        total_level = oi->i_used;
	struct nd *l_node;

	if (cookie_is_used())
		return cookie_is_valid(tree, k_cookie);

	while (total_level >= 0) {
		l_node = oi->i_level[total_level].l_node;
		if (!node_isvalid(l_node)) {
			node_op_fini(&oi->i_nop);
			return false;
		}
		if (oi->i_level[total_level].l_seq != l_node->n_seq)
			return false;
		total_level--;
	}
	return true;
}

/**
 * Validates the sibling node and its sequence number.
 *
 * @param oi provides traversed nodes information.
 * @return bool return true if validation succeeds else false.
 */
static bool sibling_node_check(struct m0_btree_oimpl *oi)
{
	struct nd *l_sibling = oi->i_level[oi->i_used].l_sibling;

	if (l_sibling == NULL || oi->i_pivot == -1)
		return true;

	if (!node_isvalid(l_sibling)) {
		node_op_fini(&oi->i_nop);
		return false;
	}
	if (oi->i_level[oi->i_used].l_sib_seq != l_sibling->n_seq)
		return false;
	return true;
}

static bool locked(struct td *tree)
{
	return false;
}

static int64_t lock_op_init(struct m0_sm_op *bo_op, struct node_op  *i_nop,
			    struct td       *tree, int nxt)
{
	/** parameters which has passed but not will be used while state machine
	 *  implementation for  locks
	 */
	m0_rwlock_write_lock(&tree->t_lock);
	return nxt;
}

static void lock_op_unlock(struct td *tree)
{
	m0_rwlock_write_unlock(&tree->t_lock);
}

static struct m0_btree_oimpl *level_alloc(int height)
{
	struct m0_btree_oimpl *oi;

	oi = m0_alloc(sizeof *oi);
	if (oi == NULL)
		return NULL;
	oi->i_level = m0_alloc(height * (sizeof *oi->i_level));
	if (oi->i_level == NULL) {
		m0_free(oi);
		oi = NULL;
	}
	return oi;
}

static void level_cleanup(struct m0_btree_oimpl *oi, struct m0_be_tx *tx)
{
	int i;
	for (i = 0; i <= oi->i_used; ++i) {
		if (oi->i_level[i].l_node != NULL) {
			node_put(&oi->i_nop, oi->i_level[i].l_node, tx);
			oi->i_level[i].l_node = NULL;
		}
		if (oi->i_level[i].l_alloc != NULL) {
			oi->i_nop.no_opc = NOP_FREE;
			/**
			 * node_free() will not cause any I/O delay since this
			 * node was allocated in P_ALLOC phase in put_tick and
			 * I/O delay would have happened during the allocation.
			 */
			node_free(&oi->i_nop, oi->i_level[i].l_alloc, tx, 0);
			oi->i_level[i].l_alloc = NULL;
		}
<<<<<<< HEAD
		if (oi->i_level[i].l_sibling != NULL) {
			node_put(&oi->i_nop, oi->i_level[i].l_sibling, tx);
			oi->i_level[i].l_sibling = NULL;
		}
=======
	}
	if (oi->i_used > 0 && oi->i_level[1].l_sibling != NULL) {
		node_put(&oi->i_nop, oi->i_level[1].l_sibling, tx);
		oi->i_level[1].l_sibling = NULL;
	}
	if (oi->i_level[oi->i_used].l_sibling != NULL) {
		node_put(&oi->i_nop, oi->i_level[oi->i_used].l_sibling, tx);
		oi->i_level[oi->i_used].l_sibling = NULL;
>>>>>>> 194a7242
	}
	if (oi->i_extra_node != NULL) {
		oi->i_nop.no_opc = NOP_FREE;
		node_free(&oi->i_nop, oi->i_extra_node, tx, 0);
		oi->i_extra_node = NULL;
	}

	m0_free(oi->i_level);
	m0_free(oi);
}

/**
 * Checks if given segaddr is within segment boundaries.
*/
static bool address_in_segment(struct segaddr addr)
{
	//TBD: function definition
	return true;
}

/**
 * This function will be called when there is possiblity of overflow at required
 * node present at particular level. TO handle the overflow this function will
 * allocate new nodes. It will store of newly allocated node in l_alloc and
 * i_extra_node(for root node).
 *
 * @param bop structure for btree operation which contains all required data.
 * @return int64_t return state which needs to get executed next.
 */
static int64_t btree_put_alloc_phase(struct m0_btree_op *bop)
{
	struct td             *tree       = bop->bo_arbor->t_desc;
	struct m0_btree_oimpl *oi         = bop->bo_i;
	struct level          *lev        = &oi->i_level[oi->i_used];

	if (oi->i_used == 0) {
		if ((oi->i_extra_node == NULL || lev->l_alloc == NULL)) {
			/**
			 * If we reach root node and there is possibility of
			 * overflow at root, allocate two nodes: l_alloc,
			 * i_extra_node. i)l_alloc is required in case of
			 * splitting operation of root ii)i_extra_node is
			 * required if splitting is done at root node so to have
			 * pointers to these splitted nodes at root level, there
			 * will be need for new node.
			 * Depending on the level of node, shift can be updated.
			 */
			if (oi->i_nop.no_node == NULL) {
				int ksize = node_keysize(lev->l_node);
				int vsize = node_valsize(lev->l_node);
				int shift = node_shift(lev->l_node);
				oi->i_nop.no_opc = NOP_ALLOC;
				return node_alloc(&oi->i_nop, tree,
						  shift,
						  lev->l_node->n_type,
						  ksize, vsize,
						  bop->bo_tx, P_ALLOC);
			}
			if (oi->i_nop.no_op.o_sm.sm_rc == 0) {
				if (oi->i_extra_node == NULL)
					oi->i_extra_node = oi->i_nop.no_node;
				else
					lev->l_alloc = oi->i_nop.no_node;

				oi->i_nop.no_node = NULL;

				return P_ALLOC;
			} else {
				node_op_fini(&oi->i_nop);
				oi->i_used = bop->bo_arbor->t_height - 1;
				level_cleanup(oi, bop->bo_tx);
				return P_INIT;
			}
		}
		/* Reset oi->i_used */
		oi->i_used = bop->bo_arbor->t_height - 1;
		return P_LOCK;
	} else {
		if (oi->i_nop.no_node == NULL) {
			int ksize = node_keysize(lev->l_node);
			int vsize = node_valsize(lev->l_node);
			int shift = node_shift(lev->l_node);
			oi->i_nop.no_opc = NOP_ALLOC;
			return node_alloc(&oi->i_nop, tree, shift,
					  lev->l_node->n_type, ksize,
					  vsize, bop->bo_tx, P_ALLOC);
		}
		if (oi->i_nop.no_op.o_sm.sm_rc == 0) {
			lev->l_alloc = oi->i_nop.no_node;
			oi->i_nop.no_node = NULL;

			oi->i_used--;
			return P_ALLOC;
		} else {
			node_op_fini(&oi->i_nop);
			oi->i_used = bop->bo_arbor->t_height - 1;
			level_cleanup(oi, bop->bo_tx);
			return P_INIT;
		}
	}
}

/**
 * This function gets called when splitting is done at root node. This function
 * is responsible to handle this scanario and ultimately root will point out to
 * the two splitted node.
 * @param bop structure for btree operation which contains all required data
 * @param new_rec will contain key and value as address pointing to newly
 * allocated node at root
 * @return int64_t return state which needs to get executed next
 */
static int64_t btree_put_root_split_handle(struct m0_btree_op *bop,
					   struct m0_btree_rec *new_rec)
{
	struct td              *tree       = bop->bo_arbor->t_desc;
	struct m0_btree_oimpl  *oi         = bop->bo_i;
	struct level           *lev        = &oi->i_level[0];
	m0_bcount_t             ksize;
	void                   *p_key;
	m0_bcount_t             vsize;
	void                   *p_val;
	struct m0_btree_rec     temp_rec;
	m0_bcount_t             ksize_2;
	void                   *p_key_2;
	m0_bcount_t             vsize_2;
	void                   *p_val_2;
	struct m0_btree_rec     temp_rec_2;

	bop->bo_rec   = *new_rec;

	temp_rec.r_key.k_data = M0_BUFVEC_INIT_BUF(&p_key, &ksize);
	temp_rec.r_val        = M0_BUFVEC_INIT_BUF(&p_val, &vsize);

	/**
	 * When splitting is done at root node, tree height needs to get
	 * increased by one. As, we do not want to change the pointer to the
	 * root node, we will copy all contents from root to i_extra_node and
	 * make i_extra_node as one of the child of existing root
	 * 1) First copy all contents from root node to extra_node
	 * 2) add new 2 records at root node:
	 *      i.for first record, key = rec.r_key, value = rec.r_val
	 *      ii.for second record, key = null, value = segaddr(i_extra_node)
	 */

	int curr_max_level = node_level(lev->l_node);

	/* skip the invarient check for level */
	oi->i_extra_node->n_skip_rec_count_check   = true;
	lev->l_node->n_skip_rec_count_check = true;

	node_set_level(oi->i_extra_node, curr_max_level, bop->bo_tx);
	node_set_level(lev->l_node, curr_max_level + 1, bop->bo_tx);

	node_move(lev->l_node, oi->i_extra_node, D_RIGHT, NR_MAX,
		  bop->bo_tx);
	oi->i_extra_node->n_skip_rec_count_check = false;
	/* M0_ASSERT(node_count(lev->l_node) == 0); */

	/* 2) add new 2 records at root node. */

	/* Add first rec at root */
	struct slot node_slot = {
		.s_node = lev->l_node,
		.s_idx  = 0
	};
	node_slot.s_rec = bop->bo_rec;

	/* M0_ASSERT(node_isfit(&node_slot)) */
	node_make(&node_slot, bop->bo_tx);
	node_slot.s_rec = temp_rec;
	node_rec(&node_slot);
	m0_bufvec_copy(&node_slot.s_rec.r_key.k_data, &bop->bo_rec.r_key.k_data,
		       m0_vec_count(&bop->bo_rec.r_key.k_data.ov_vec));
	m0_bufvec_copy(&node_slot.s_rec.r_val, &bop->bo_rec.r_val,
		       m0_vec_count(&bop->bo_rec.r_val.ov_vec));

	/* if we need to update vec_count for root, update here */
	lev->l_node->n_skip_rec_count_check = false;
	node_done(&node_slot, bop->bo_tx, true);

	/* Add second rec at root */
	temp_rec_2.r_key.k_data = M0_BUFVEC_INIT_BUF(&p_key_2, &ksize_2);
	temp_rec_2.r_val        = M0_BUFVEC_INIT_BUF(&p_val_2, &vsize_2);

	node_slot.s_idx  = 1;
	node_slot.s_rec = temp_rec;
	/* M0_ASSERT(node_isfit(&node_slot)) */
	node_make(&node_slot, bop->bo_tx);
	node_slot.s_rec = temp_rec_2;
	node_rec(&node_slot);

	temp_rec.r_val.ov_buf[0] = &(oi->i_extra_node->n_addr);
	m0_bufvec_copy(&node_slot.s_rec.r_val, &temp_rec.r_val,
		       m0_vec_count(&temp_rec.r_val.ov_vec));
	/* if we need to update vec_count for root slot, update at this place */

	node_done(&node_slot, bop->bo_tx, true);
	node_seq_cnt_update(lev->l_node);
	node_fix(lev->l_node, bop->bo_tx);

	/* Increase height by one */
	tree->t_height++;

<<<<<<< HEAD
=======

>>>>>>> 194a7242
	node_put(&oi->i_nop, lev->l_alloc, bop->bo_tx);
	lev->l_alloc = NULL;
	node_put(&oi->i_nop, oi->i_extra_node, bop->bo_tx);
	oi->i_extra_node = NULL;

	lock_op_unlock(tree);
	return P_CLEANUP;
}

/**
 * This function is called when there is overflow and splitting needs to be
 * done. It will move some records from right node(l_node) to left node(l_alloc)
 * and find the appropriate slot for given record. It will store the node and
 * index (where we need to insert given record) in tgt slot as a result.
 *
 * @param l_alloc It is the newly allocated node, where we want to move record.
 * @param l_node It is the current node, from where we want to move record.
 * @param rec It is the given record for which we want to find slot
 * @param tgt result of record find will get stored in tgt slot
 * @param tx It represents the transaction of which the current operation is
 * part of.
 */
static void btree_put_split_and_find(struct nd *l_alloc, struct nd *l_node,
				     struct m0_btree_rec *rec,
				     struct slot *tgt, struct m0_be_tx *tx)
{
	struct slot r_slot ;
	struct slot l_slot;
	struct m0_bufvec_cursor  cur_1;
	struct m0_bufvec_cursor  cur_2;
	int                      diff;
	m0_bcount_t              ksize;
	void                    *p_key;
	m0_bcount_t              vsize;
	void                    *p_val;
	struct m0_btree_rec      temp_rec;

	/* intialised slot for left and right node*/
	l_slot.s_node = l_alloc;
	r_slot.s_node = l_node;
	/* 1)Move some records from current node to new node */
	l_alloc->n_skip_rec_count_check = true;
	node_set_level(l_alloc, node_level(l_node), tx);

	node_move(l_node, l_alloc, D_LEFT, NR_EVEN, tx);
	l_alloc->n_skip_rec_count_check = false;

	/*2) Find appropriate slot for given record */
	temp_rec.r_key.k_data = M0_BUFVEC_INIT_BUF(&p_key, &ksize);
	temp_rec.r_val        = M0_BUFVEC_INIT_BUF(&p_val, &vsize);

	r_slot.s_idx = 0;
	r_slot.s_rec = temp_rec;
	node_key(&r_slot);

	m0_bufvec_cursor_init(&cur_1, &rec->r_key.k_data);
	m0_bufvec_cursor_init(&cur_2, &r_slot.s_rec.r_key.k_data);

	diff = m0_bufvec_cursor_cmp(&cur_1, &cur_2);
	tgt->s_node = diff < 0 ? l_slot.s_node : r_slot.s_node;

	/**
	 * Corner case: If given record needs to be inseted at internal left
	 * node and if the key of given record is greater than key at last index
	 * of left record, initialised tgt->s_idx explicitly, as node_find will
	 * not compare key with last indexed key.
	 */
	if (node_level(tgt->s_node) > 0 && tgt->s_node == l_slot.s_node) {
		l_slot.s_idx = node_count(l_slot.s_node);
		l_slot.s_rec = temp_rec;
		node_key(&l_slot);
		m0_bufvec_cursor_init(&cur_2, &l_slot.s_rec.r_key.k_data);
		diff = m0_bufvec_cursor_cmp(&cur_1, &cur_2);
		if (diff > 0) {
			tgt->s_idx = node_count(l_slot.s_node) + 1;
			return;
		}
	}
	node_find(tgt, &rec->r_key);
}

/**
 * This function is responsible to handle the overflow at node at particular
 * level. It will get called when given record is not able to fit in node. This
 * function will split the node and update bop->bo_rec which needs to get added
 * at parent node.
 *
 * If record is not able to fit in the node, split the node
 *     1) Move some records from current node(l_node) to new node(l_alloc).
 *     2) Insert given record to appropriate node.
 *     3) Modify last key from left node(in case of internal node) and key,
 *       value for record which needs to get inserted at parent.
 *
 * @param bop structure for btree operation which contains all required data.
 * @return int64_t return state which needs to get executed next.
 */
static int64_t btree_put_makespace_phase(struct m0_btree_op *bop)
{
	struct m0_btree_oimpl *oi         = bop->bo_i;
	struct level          *lev = &oi->i_level[oi->i_used];
	m0_bcount_t            ksize;
	void                  *p_key;
	m0_bcount_t            vsize;
	void                  *p_val;
	struct m0_btree_rec    temp_rec;
	m0_bcount_t            ksize_1;
	void                  *p_key_1;
	m0_bcount_t            vsize_1;
	void                  *p_val_1;
	struct m0_btree_rec    temp_rec_1;
	uint64_t               newvalue;
	m0_bcount_t            newvsize  = INTERNAL_NODE_VALUE_SIZE;
	void                  *newv_ptr  = &newvalue;
	struct m0_btree_rec    new_rec;
	struct slot            tgt;
	struct slot            node_slot;
	int                    i;

	temp_rec.r_key.k_data = M0_BUFVEC_INIT_BUF(&p_key, &ksize);
	temp_rec.r_val        = M0_BUFVEC_INIT_BUF(&p_val, &vsize);

	/**
	 * move records from current node to new node and find slot for given
	 * record
	 */
	btree_put_split_and_find(lev->l_alloc, lev->l_node,
				 &bop->bo_rec, &tgt, bop->bo_tx);
	tgt.s_rec = bop->bo_rec;
	node_make (&tgt, bop->bo_tx);
	tgt.s_rec = temp_rec;
	node_rec(&tgt);
	tgt.s_rec.r_flags = M0_BSC_SUCCESS;
	int rc = bop->bo_cb.c_act(&bop->bo_cb, &tgt.s_rec);
	if (rc) {
		/* If callback failed, undo make space, splitted node */
		node_del(tgt.s_node, tgt.s_idx, bop->bo_tx);
		node_done(&tgt, bop->bo_tx, true);
		tgt.s_node == lev->l_node ? node_seq_cnt_update(lev->l_node) :
					    node_seq_cnt_update(lev->l_alloc);
		node_fix(lev->l_node, bop->bo_tx);

		node_move(lev->l_alloc, lev->l_node, D_RIGHT,
		          NR_MAX, bop->bo_tx);
		lock_op_unlock(bop->bo_arbor->t_desc);
		return fail(bop, rc);
	}
	node_done(&tgt, bop->bo_tx, true);
	tgt.s_node == lev->l_node ? node_seq_cnt_update(lev->l_node) :
				    node_seq_cnt_update(lev->l_alloc);
	node_fix(tgt.s_node, bop->bo_tx);

	/* Initialized new record which will get inserted at parent */
	node_slot.s_node = lev->l_node;
	node_slot.s_idx = 0;
	node_slot.s_rec = temp_rec;
	node_key(&node_slot);
	new_rec.r_key = node_slot.s_rec.r_key;

	newvalue      = INTERNAL_NODE_VALUE_SIZE;
	newv_ptr      = &(lev->l_alloc->n_addr);
	new_rec.r_val = M0_BUFVEC_INIT_BUF(&newv_ptr, &newvsize);

	temp_rec_1.r_key.k_data   = M0_BUFVEC_INIT_BUF(&p_key_1, &ksize_1);
	temp_rec_1.r_val          = M0_BUFVEC_INIT_BUF(&p_val_1, &vsize_1);

	for (i = oi->i_used - 1; i >= 0; i--) {
		node_put(&oi->i_nop, lev->l_alloc, bop->bo_tx);
		lev->l_alloc = NULL;

		lev = &oi->i_level[i];
		node_slot.s_node = lev->l_node;
		node_slot.s_idx  = lev->l_idx;
		node_slot.s_rec  = new_rec;
		if (node_isfit(&node_slot)) {
			struct m0_btree_rec *rec;
			node_make(&node_slot, bop->bo_tx);
			node_slot.s_rec = temp_rec_1;
			node_rec(&node_slot);
			rec = &new_rec;
			m0_bufvec_copy(&node_slot.s_rec.r_key.k_data,
			       	       &rec->r_key.k_data,
			               m0_vec_count(&rec->r_key.k_data.ov_vec));
			m0_bufvec_copy(&node_slot.s_rec.r_val, &rec->r_val,
				       m0_vec_count(&rec->r_val.ov_vec));

			node_done(&node_slot, bop->bo_tx, true);
			node_seq_cnt_update(lev->l_node);
			node_fix(lev->l_node, bop->bo_tx);

			lock_op_unlock(bop->bo_arbor->t_desc);
			return P_CLEANUP;
		}

		btree_put_split_and_find(lev->l_alloc, lev->l_node, &new_rec,
					 &tgt, bop->bo_tx);
		tgt.s_rec = new_rec;
		node_make(&tgt, bop->bo_tx);
		tgt.s_rec = temp_rec_1;
		node_rec(&tgt);
		m0_bufvec_copy(&tgt.s_rec.r_key.k_data, &new_rec.r_key.k_data,
			       m0_vec_count(&new_rec.r_key.k_data.ov_vec));
		m0_bufvec_copy(&tgt.s_rec.r_val, &new_rec.r_val,
			       m0_vec_count(&new_rec.r_val.ov_vec));

		node_done(&tgt, bop->bo_tx, true);
		tgt.s_node == lev->l_node ? node_seq_cnt_update(lev->l_node) :
					    node_seq_cnt_update(lev->l_alloc);
		node_fix(tgt.s_node, bop->bo_tx);

		node_slot.s_node = lev->l_alloc;
		node_slot.s_idx = node_count(node_slot.s_node);
		node_slot.s_rec = temp_rec;
		node_key(&node_slot);
		new_rec.r_key = node_slot.s_rec.r_key;
		newv_ptr = &(lev->l_alloc->n_addr);
	}

	/**
	 * If we reach root node and splitting is done at root handle spliting
	 * of root
	*/
	return btree_put_root_split_handle(bop, &new_rec);
}

/* get_tick for insert operation */
static int64_t btree_put_kv_tick(struct m0_sm_op *smop)
{
	struct m0_btree_op    *bop        = M0_AMB(bop, smop, bo_op);
	struct td             *tree       = bop->bo_arbor->t_desc;
	uint64_t               flags      = bop->bo_flags;
	struct m0_btree_oimpl *oi         = bop->bo_i;
	struct level          *lev;

	switch (bop->bo_op.o_sm.sm_state) {
	case P_INIT:
		if ((flags & BOF_COOKIE) &&
		    cookie_is_set(&bop->bo_rec.r_key.k_cookie))
			return P_COOKIE;
		else
			return P_SETUP;
	case P_COOKIE:
		if (cookie_is_valid(tree, &bop->bo_rec.r_key.k_cookie) &&
		    !node_isoverflow(oi->i_cookie_node))
			return P_LOCK;
		else
			return P_SETUP;
	case P_SETUP: {
		bop->bo_arbor->t_height = tree->t_height;
		bop->bo_i = level_alloc(bop->bo_arbor->t_height);
		if (bop->bo_i == NULL)
			return fail(bop, M0_ERR(-ENOMEM));
		bop->bo_i->i_key_found = false;
		return P_LOCKALL;
	}
	case P_LOCKALL:
		if (bop->bo_flags & BOF_LOCKALL) {
			/* return m0_sm_op_sub(&bop->bo_op, P_LOCK, P_DOWN); */
			m0_rwlock_write_lock(&tree->t_lock);
		}
		/* Fall through to the next stage */
	case P_DOWN:
		oi->i_used = 0;
		/* Load root node. */
		return node_get(&oi->i_nop, tree, &tree->t_root->n_addr,
				P_NEXTDOWN);
	case P_NEXTDOWN:
		if (oi->i_nop.no_op.o_sm.sm_rc == 0) {
			struct slot    node_slot = {};
			struct segaddr child_node_addr;

			lev = &oi->i_level[oi->i_used];
			lev->l_node = oi->i_nop.no_node;
			node_slot.s_node = oi->i_nop.no_node;
			lev->l_seq = lev->l_node->n_seq;

			/**
			 * Node validation is required to determine that the
			 * node(lev->l_node) which is pointed by current thread
			 * is not freed by any other thread till current thread
			 * reaches NEXTDOWN phase.
			 *
			 * Node verification is required to determine that no
			 * other thread which has lock is working on the same
			 * node(lev->l_node) which is pointed by current thread.
			 */
			if (!node_isvalid(lev->l_node) ||
			    !node_verify(lev->l_node)) {
				level_cleanup(oi, bop->bo_tx);
				return P_SETUP;
			}
			oi->i_nop.no_node = NULL;

			oi->i_key_found = node_find(&node_slot,
						    &bop->bo_rec.r_key);
			lev->l_idx = node_slot.s_idx;
			if (node_level(node_slot.s_node) > 0) {
				if (oi->i_key_found) {
					lev->l_idx++;
					node_slot.s_idx++;
				}
				node_child(&node_slot, &child_node_addr);
				if (!address_in_segment(child_node_addr)) {
					node_op_fini(&oi->i_nop);
					return fail(bop, M0_ERR(-EFAULT));
				}
				oi->i_used++;
				return node_get(&oi->i_nop, tree,
						&child_node_addr, P_NEXTDOWN);
			} else {
				if (oi->i_key_found)
					return P_LOCK;
				return P_ALLOC;
			}
		} else {
			node_op_fini(&oi->i_nop);
			return fail(bop, oi->i_nop.no_op.o_sm.sm_rc);
		}
	case P_ALLOC: {
		bool alloc = false;
		do {
			lev = &oi->i_level[oi->i_used];
			/**
			 * Validate node to dertmine if lev->l_node is still
			 * exists.
			 */
			if (!node_isvalid(lev->l_node)) {
				oi->i_used = bop->bo_arbor->t_height - 1;
				level_cleanup(oi, bop->bo_tx);
				return P_INIT;
			}
			if (!node_isoverflow(lev->l_node))
				break;
			if (oi->i_used == 0) {
				if (lev->l_alloc == NULL ||
				    oi->i_extra_node == NULL)
					alloc = true;
				break;
			} else if (lev->l_alloc == NULL) {
				alloc = true;
				break;
			}

			oi->i_used--;
		} while (1);

		if (alloc)
			return btree_put_alloc_phase(bop);
		/* Reset oi->i_used */
		oi->i_used = bop->bo_arbor->t_height - 1;
		return P_LOCK;
	}
	case P_LOCK:
		if (!locked(tree))
			return lock_op_init(&bop->bo_op, &bop->bo_i->i_nop,
					    bop->bo_arbor->t_desc, P_CHECK);
		else
			return P_CHECK;
	case P_CHECK: {
		oi->i_trial++;
		if (!path_check(oi, tree, &bop->bo_rec.r_key.k_cookie)) {
			if (oi->i_trial == MAX_TRIALS) {
				if (bop->bo_flags & BOF_LOCKALL)
					return fail(bop, -ETOOMANYREFS);
				else
					bop->bo_flags |= BOF_LOCKALL;
			}
			if (bop->bo_arbor->t_height != tree->t_height) {
				/* If height decreased or increased */
				lock_op_unlock(tree);
				return m0_sm_op_sub(&bop->bo_op, P_CLEANUP,
					            P_INIT);
			} else {
				/* If height same */
				lock_op_unlock(tree);
				return P_DOWN;
			}
		}
		/* Fall through to the next step i.e. P_MAKESPACE */
	}
	case P_MAKESPACE: {
		if (oi->i_key_found) {
			struct m0_btree_rec rec;
			rec.r_flags = M0_BSC_KEY_EXISTS;
			int rc = bop->bo_cb.c_act(&bop->bo_cb, &rec);
			if (rc) {
				lock_op_unlock(tree);
				return fail(bop, rc);
			}
			lock_op_unlock(tree);
			return P_CLEANUP;
		}

		lev = &oi->i_level[oi->i_used];
		struct slot slot_for_right_node = {
			.s_node = lev->l_node,
			.s_idx  = lev->l_idx,
			.s_rec  = bop->bo_rec
		};
		if (!node_isfit(&slot_for_right_node))
			return btree_put_makespace_phase(bop);
		node_make (&slot_for_right_node, bop->bo_tx);
		/** Fallthrough to the P_ACT  **/
	}
	case P_ACT: {
		m0_bcount_t          ksize;
		void                *p_key;
		m0_bcount_t          vsize;
		void                *p_val;
		struct m0_btree_rec *rec;
		struct slot          node_slot;

		lev = &oi->i_level[oi->i_used];

		node_slot.s_node = lev->l_node;
		node_slot.s_idx  = lev->l_idx;

		rec = &node_slot.s_rec;
		rec->r_key.k_data =  M0_BUFVEC_INIT_BUF(&p_key, &ksize);
		rec->r_val        =  M0_BUFVEC_INIT_BUF(&p_val, &vsize);

		node_rec(&node_slot);

		/**
		 * If we are at leaf node, and we have made the space
		 * for inserting a record, callback will be called.
		 * Callback will be provided with the record. It is
		 * user's responsibility to fill the value as well as
		 * key in the given record. if callback failed, we will
		 * revert back the changes made on btree. Detailed
		 * explination is provided at P_MAKESPACE stage.
		 */
		rec->r_flags = M0_BSC_SUCCESS;
		int rc = bop->bo_cb.c_act(&bop->bo_cb, rec);
		if (rc) {
			/* handle if callback fail i.e undo make */
			node_del(node_slot.s_node, node_slot.s_idx, bop->bo_tx);
			node_done(&node_slot, bop->bo_tx, true);
			node_seq_cnt_update(lev->l_node);
			node_fix(lev->l_node, bop->bo_tx);
			lock_op_unlock(tree);
			return fail(bop, rc);
		}
		node_done(&node_slot, bop->bo_tx, true);
		node_seq_cnt_update(lev->l_node);
		node_fix(lev->l_node, bop->bo_tx);

		lock_op_unlock(tree);
		return P_CLEANUP;
	}
	case P_CLEANUP: {
		level_cleanup(oi,  bop->bo_tx);
		return P_DONE;
		/* return m0_sm_op_ret(&bop->bo_op); */
	}
	default:
		M0_IMPOSSIBLE("Wrong state: %i", bop->bo_op.o_sm.sm_state);
	};
}
/* Insert operation section end point */
#endif
#ifndef __KERNEL__
//static struct m0_sm_group G;

static struct m0_sm_state_descr btree_states[P_NR] = {
	[P_INIT] = {
		.sd_flags   = M0_SDF_INITIAL,
		.sd_name    = "P_INIT",
		.sd_allowed = M0_BITS(P_COOKIE, P_SETUP, P_ACT, P_DONE),
	},
	[P_COOKIE] = {
		.sd_flags   = 0,
		.sd_name    = "P_COOKIE",
		.sd_allowed = M0_BITS(P_LOCK, P_SETUP),
	},
	[P_SETUP] = {
		.sd_flags   = 0,
		.sd_name    = "P_SETUP",
		.sd_allowed = M0_BITS(P_LOCKALL, P_CLEANUP),
	},
	[P_LOCKALL] = {
		.sd_flags   = 0,
		.sd_name    = "P_LOCKALL",
		.sd_allowed = M0_BITS(P_LOCK, P_DOWN, P_NEXTDOWN),
	},
	[P_DOWN] = {
		.sd_flags   = 0,
		.sd_name    = "P_DOWN",
		.sd_allowed = M0_BITS(P_NEXTDOWN),
	},
	[P_NEXTDOWN] = {
		.sd_flags   = 0,
		.sd_name    = "P_NEXTDOWN",
		.sd_allowed = M0_BITS(P_NEXTDOWN, P_ALLOC, P_STORE_CHILD,
				      P_CLEANUP, P_SETUP, P_LOCK, P_SIBLING),
	},
	[P_SIBLING] = {
		.sd_flags   = 0,
		.sd_name    = "P_SIBLING",
		.sd_allowed = M0_BITS(P_SIBLING, P_LOCK, P_CLEANUP),
	},
	[P_ALLOC] = {
		.sd_flags   = 0,
		.sd_name    = "P_ALLOC",
		.sd_allowed = M0_BITS(P_ALLOC, P_LOCK, P_CLEANUP, P_INIT),
	},
	[P_STORE_CHILD] = {
		.sd_flags   = 0,
		.sd_name    = "P_STORE_CHILD",
		.sd_allowed = M0_BITS(P_LOCK, P_CHECK, P_SETUP),
	},
	[P_LOCK] = {
		.sd_flags   = 0,
		.sd_name    = "P_LOCK",
		.sd_allowed = M0_BITS(P_CHECK),
	},
	[P_CHECK] = {
		.sd_flags   = 0,
		.sd_name    = "P_CHECK",
		.sd_allowed = M0_BITS(P_MAKESPACE, P_CLEANUP, P_DOWN, P_ACT,
				      P_FREENODE, P_INIT),
	},
	[P_MAKESPACE] = {
		.sd_flags   = 0,
		.sd_name    = "P_MAKESPACE",
		.sd_allowed = M0_BITS(P_CLEANUP, P_ACT),
	},
	[P_ACT] = {
		.sd_flags   = 0,
		.sd_name    = "P_ACT",
		.sd_allowed = M0_BITS(P_FREENODE, P_CLEANUP, P_DONE),
	},
	[P_FREENODE] = {
		.sd_flags   = 0,
		.sd_name    = "P_FREENODE",
		.sd_allowed = M0_BITS(P_FREENODE, P_CLEANUP, P_DONE),
	},
	[P_CLEANUP] = {
		.sd_flags   = 0,
		.sd_name    = "P_CLEANUP",
		.sd_allowed = M0_BITS(P_SETUP, P_DONE, P_INIT),
	},
	[P_DONE] = {
		.sd_flags   = M0_SDF_TERMINAL,
		.sd_name    = "P_DONE",
		.sd_allowed = 0,
	},
};

static struct m0_sm_trans_descr btree_trans[] = {
	{ "open/create-init", P_INIT, P_ACT  },
	{ "open/create-act", P_ACT, P_DONE },
	{ "destroy", P_INIT, P_DONE},
	{ "put/get-init-cookie", P_INIT, P_COOKIE },
	{ "put/get-init", P_INIT, P_SETUP },
	{ "put/get-cookie-valid", P_COOKIE, P_LOCK },
	{ "put/get-cookie-invalid", P_COOKIE, P_SETUP },
	{ "put/get-setup", P_SETUP, P_LOCKALL },
	{ "put/get-setup-failed", P_SETUP, P_CLEANUP },
	{ "put/get-lockall-lock", P_LOCKALL, P_LOCK },
	{ "put/get-lockall", P_LOCKALL, P_DOWN },
	{ "put/get-lockall-ft", P_LOCKALL, P_NEXTDOWN},
	{ "put/get-down", P_DOWN, P_NEXTDOWN },
	{ "put/get-nextdown-repeat", P_NEXTDOWN, P_NEXTDOWN },
	{ "put-nextdown-next", P_NEXTDOWN, P_ALLOC },
	{ "del-nextdown-load", P_NEXTDOWN, P_STORE_CHILD },
	{ "get-nextdown-next", P_NEXTDOWN, P_LOCK },
	{ "iter-nextdown-sibling", P_NEXTDOWN, P_SIBLING },
	{ "put/get-nextdown-failed", P_NEXTDOWN, P_CLEANUP },
	{ "put/get-nextdown-setup", P_NEXTDOWN, P_SETUP},
	{ "get-nextdown-next", P_NEXTDOWN, P_LOCK},
	{ "iter-sibling-repeat", P_SIBLING, P_SIBLING },
	{ "iter-sibling-next", P_SIBLING, P_LOCK },
	{ "iter-sibling-failed", P_SIBLING, P_CLEANUP },
	{ "put-alloc-repeat", P_ALLOC, P_ALLOC },
	{ "put-alloc-next", P_ALLOC, P_LOCK },
	{ "put-alloc-failed", P_ALLOC, P_CLEANUP },
	{ "put-alloc-fail", P_ALLOC, P_INIT },
	{ "del-load-lock", P_STORE_CHILD, P_LOCK },
	{ "del-load-check", P_STORE_CHILD, P_CHECK },
	{ "del-load-failed", P_STORE_CHILD, P_SETUP },
	{ "put/get-lock", P_LOCK, P_CHECK },
	{ "put/get-check-height-inc", P_CHECK, P_CLEANUP },
	{ "put/get-check-height-decr", P_CHECK, P_DOWN },
	{ "put/get-check-ft", P_CHECK, P_ACT },
	{ "put-check-ft-makespace", P_CHECK, P_MAKESPACE },
	{ "put-check-init", P_CHECK, P_INIT },
	{ "del-act-free", P_CHECK, P_FREENODE },
	{ "put-makespace-cleanup", P_MAKESPACE, P_CLEANUP },
	{ "put-makespace", P_MAKESPACE, P_ACT },
	{ "put/get-act", P_ACT, P_CLEANUP },
	{ "del-act", P_ACT, P_FREENODE },
	{ "del-freenode-repeat", P_FREENODE, P_FREENODE },
	{ "del-freenode-cleanup", P_FREENODE, P_CLEANUP },
	{ "del-freenode-done", P_FREENODE, P_DONE},
	{ "iter-cleanup-setup", P_CLEANUP, P_SETUP },
	{ "put/get-done", P_CLEANUP, P_DONE },
	{ "put-restart", P_CLEANUP, P_INIT },
};

static struct m0_sm_conf btree_conf = {
	.scf_name      = "btree-conf",
	.scf_nr_states = ARRAY_SIZE(btree_states),
	.scf_state     = btree_states,
	.scf_trans_nr  = ARRAY_SIZE(btree_trans),
	.scf_trans     = btree_trans
};

#endif

#ifndef __KERNEL__
/**
 * calc_shift is used to calculate the shift for the given number of bytes.
 * Shift is the exponent of nearest power-of-2 value greater than or equal to
 * number of bytes.
 *
 * @param value represents the number of bytes
 * @return int  returns the shift value.
 */

int calc_shift(int value)
{
	unsigned int sample = (unsigned int) value;
	unsigned int pow    = 0;

	while (sample > 0)
	{
		sample >>=1;
		pow += 1;
	}

	return pow - 1;
}

/**
 * btree_create_tick function is the main function used to create btree.
 * It traverses through multiple states to perform its operation.
 *
 * @param smop     represents the state machine operation
 * @return int64_t returns the next state to be executed.
 */
int64_t btree_create_tick(struct m0_sm_op *smop)
{
	struct m0_btree_op    *bop    = M0_AMB(bop, smop, bo_op);
	struct m0_btree_oimpl *oi     = bop->bo_i;
	struct m0_btree_idata *data   = &bop->b_data;
	int                    k_size = data->bt->ksize == -1 ? MAX_KEY_SIZE :
					data->bt->ksize;
	int                    v_size = data->bt->vsize == -1 ? MAX_VAL_SIZE :
					data->bt->vsize;

	switch (bop->bo_op.o_sm.sm_state) {
	case P_INIT:
		/**
		 * This following check has been added to enforce the
		 * requirement that nodes have aligned addresses.
		 * However, in future, this check can be removed if
		 * such a requirement is invalidated.
		 */
		if (!addr_is_aligned(data->addr))
			return M0_ERR(-EFAULT);

		oi = m0_alloc(sizeof *bop->bo_i);
		if (oi == NULL)
			return M0_ERR(-ENOMEM);
		bop->bo_i = oi;
		bop->bo_arbor = m0_alloc(sizeof *bop->bo_arbor);
		if (bop->bo_arbor == NULL) {
			m0_free(oi);
			return M0_ERR(-ENOMEM);
		}

		oi->i_nop.no_addr = segaddr_build(data->addr, calc_shift(data->
							      num_bytes));
		node_init(&oi->i_nop.no_addr, k_size, v_size, data->nt,
			  bop->bo_tx);

		return tree_get(&oi->i_nop, &oi->i_nop.no_addr, P_ACT);

	case P_ACT:
		oi->i_nop.no_node->n_type = data->nt;
		oi->i_nop.no_tree->t_type = data->bt;

		bop->bo_arbor->t_desc           = oi->i_nop.no_tree;
		bop->bo_arbor->t_type           = data->bt;

		m0_rwlock_write_lock(&bop->bo_arbor->t_desc->t_lock);
		bop->bo_arbor->t_desc->t_height = 1;
		m0_rwlock_write_unlock(&bop->bo_arbor->t_desc->t_lock);

		m0_free(oi);
		bop->bo_i = NULL;
		return P_DONE;

	default:
		M0_IMPOSSIBLE("Wrong state: %i", bop->bo_op.o_sm.sm_state);
	}
}

/**
 * btree_destroy_tick function is the main function used to destroy btree.
 *
 * @param smop     represents the state machine operation
 * @return int64_t returns the next state to be executed.
 */
int64_t btree_destroy_tick(struct m0_sm_op *smop)
{
	struct m0_btree_op *bop = M0_AMB(bop, smop, bo_op);

	switch (bop->bo_op.o_sm.sm_state) {
	case P_INIT:
		M0_PRE(bop->bo_arbor != NULL);
		M0_PRE(bop->bo_arbor->t_desc != NULL);
		M0_PRE(node_invariant(bop->bo_arbor->t_desc->t_root));

		/** The following pre-condition is currently a
		 *  compulsion as the delete routine has not been
		 *  implemented yet.
		 *  Once it is implemented, this pre-condition can be
		 *  modified to compulsorily remove the records and get
		 *  the node count to 0.
		 */
		M0_PRE(node_count(bop->bo_arbor->t_desc->t_root) == 0);

		bop->bo_i = m0_alloc(sizeof *bop->bo_i);
		if (bop->bo_i == NULL)
			return M0_ERR(-ENOMEM);

		/**
		 * TODO: Currently putting it here, call it inside
		 * tree_*() function once destroy tick is implemented
		 * completely.
		 */
		ndlist_tlink_del_fini(bop->bo_arbor->t_desc->t_root);
		tree_put(bop->bo_arbor->t_desc);
		/**
		 * ToDo: We need to capture the changes occuring in the
		 * root node after tree_descriptor has been freed using
		 * m0_be_tx_capture().
		 * Only those fields that have changed need to be
		 * updated.
		 */
		m0_free(bop->bo_arbor);
		m0_free(bop->bo_i);
		bop->bo_arbor = NULL;
		bop->bo_i = NULL;

		return P_DONE;

	default:
		M0_IMPOSSIBLE("Wrong state: %i", bop->bo_op.o_sm.sm_state);
	}
}

/**
 * btree_open_tick function is used to traverse through different states to
 * facilitate the working of m0_btree_open().
 *
 * @param smop     represents the state machine operation
 * @return int64_t returns the next state to be executed.
 */
int64_t btree_open_tick(struct m0_sm_op *smop)
{
	struct m0_btree_op    *bop  = M0_AMB(bop, smop, bo_op);
	struct m0_btree_oimpl *oi   = bop->bo_i;

	switch (bop->bo_op.o_sm.sm_state) {
	case P_INIT:

		/**
		 * ToDo:
		 * Here, we need to add a check to enforce the
		 * requirement that nodes are valid.
		 *
		 * Once the function node_isvalid() is implemented properly,
		 * we need to add the check here.
		 */

		oi = m0_alloc(sizeof *bop->bo_i);
		if (oi == NULL)
			return M0_ERR(-ENOMEM);
		bop->bo_i = oi;
		oi->i_nop.no_addr = segaddr_build(bop->b_data.addr,
						  calc_shift(bop->b_data.
							     num_bytes));

		return tree_get(&oi->i_nop, &oi->i_nop.no_addr, P_ACT);

	case P_ACT:
		bop->b_data.tree->t_type   = oi->i_nop.no_tree->t_type;
		bop->b_data.tree->t_height = oi->i_nop.no_tree->t_height;
		bop->b_data.tree->t_desc   = oi->i_nop.no_tree;
		m0_free(oi);
		return P_DONE;

	default:
		M0_IMPOSSIBLE("Wrong state: %i", bop->bo_op.o_sm.sm_state);
	}
}

/* Based on the flag get the next/previous sibling index. */
static int sibling_index_get(int index, uint64_t flags, bool key_exists)
{
	if (flags & BOF_NEXT)
		return key_exists ? ++index : index;
	return --index;
}

/* Checks if the index is in the range of valid key range for node. */
static bool index_is_valid(struct level *lev)
{
	return (lev->l_idx >= 0) && (lev->l_idx < node_count(lev->l_node));
}

/**
 *  Search from the leaf + 1 level till the root level and find a node
 *  which has valid sibling. Once found, get the leftmost leaf record from the
 *  sibling subtree.
 */
int  btree_sibling_first_key_get(struct m0_btree_oimpl *oi, struct td *tree,
				 struct slot *s)
{
	int             i;
	struct level   *lev;
	struct segaddr  child;

	for (i = oi->i_used - 1; i >= 0; i--) {
		lev = &oi->i_level[i];
		if (lev->l_idx < node_count(lev->l_node)) {
			s->s_node = oi->i_nop.no_node = lev->l_node;
			s->s_idx = lev->l_idx + 1;
			while (i != oi->i_used) {
				node_child(s, &child);
				if (!address_in_segment(child))
					return M0_ERR(-EFAULT);
				i++;
				node_get(&oi->i_nop, tree,
					 &child, P_CLEANUP);
				s->s_idx = 0;
				s->s_node = oi->i_nop.no_node;
				oi->i_level[i].l_sibling = oi->i_nop.no_node;
			}
			node_rec(s);
			return 0;
		}
	}
	s->s_rec.r_flags = M0_BSC_KEY_NOT_FOUND;
	return 0;

}

/** Tree GET (lookup) state machine. */
static int64_t btree_get_kv_tick(struct m0_sm_op *smop)
{
	struct m0_btree_op    *bop   = M0_AMB(bop, smop, bo_op);
	struct td             *tree  = bop->bo_arbor->t_desc;
	struct m0_btree_oimpl *oi    = bop->bo_i;
	struct level          *lev;

	switch (bop->bo_op.o_sm.sm_state) {
	case P_INIT:
		if ((bop->bo_flags & BOF_COOKIE) &&
		    cookie_is_set(&bop->bo_rec.r_key.k_cookie))
			return P_COOKIE;
		else
			return P_SETUP;
	case P_COOKIE:
		if (cookie_is_valid(tree, &bop->bo_rec.r_key.k_cookie))
			return P_LOCK;
		else
			return P_SETUP;
	case P_SETUP:
		bop->bo_arbor->t_height = tree->t_height;
		bop->bo_i = level_alloc(tree->t_height);
		if (bop->bo_i == NULL)
			return fail(bop, M0_ERR(-ENOMEM));
		return P_LOCKALL;
	case P_LOCKALL:
		if (bop->bo_flags & BOF_LOCKALL)
			/* return m0_sm_op_sub(&bop->bo_op, P_LOCK, P_DOWN); */
			return P_LOCK;
		/** Fall through if LOCKALL flag is not set. */
	case P_DOWN:
		oi->i_used = 0;
		return node_get(&oi->i_nop, tree, &tree->t_root->n_addr,
				P_NEXTDOWN);
	case P_NEXTDOWN:
		if (oi->i_nop.no_op.o_sm.sm_rc == 0) {
			struct slot    node_slot = {};
			struct segaddr child;

			lev = &oi->i_level[oi->i_used];
			lev->l_node = oi->i_nop.no_node;
			node_slot.s_node = oi->i_nop.no_node;
			lev->l_seq = lev->l_node->n_seq;

			/**
			 * Node validation is required to determine that the
			 * node(lev->l_node) which is pointed by current thread
			 * is not freed by any other thread till current thread
			 * reaches NEXTDOWN phase.
			 *
			 * Node verification is required to determine that no
			 * other thread which has lock is working on the same
			 * node(lev->l_node) which is pointed by current thread.
			 */
			if (!node_isvalid(lev->l_node) ||
			    !node_verify(lev->l_node)) {
				level_cleanup(oi, bop->bo_tx);
				return P_SETUP;
			}

			oi->i_key_found = node_find(&node_slot,
						    &bop->bo_rec.r_key);
			lev->l_idx = node_slot.s_idx;

			if (node_level(node_slot.s_node) > 0) {
				if (oi->i_key_found) {
					node_slot.s_idx++;
					lev->l_idx++;
				}
				node_child(&node_slot, &child);
				if (!address_in_segment(child)) {
					node_op_fini(&oi->i_nop);
					return fail(bop, M0_ERR(-EFAULT));
				}
				oi->i_used++;
				return node_get(&oi->i_nop, tree,
						&child, P_NEXTDOWN);
			} else
				return P_LOCK;
		} else {
			node_op_fini(&oi->i_nop);
			return fail(bop, oi->i_nop.no_op.o_sm.sm_rc);
		}
	case P_LOCK:
		if (!locked(tree))
			return lock_op_init(&bop->bo_op, &bop->bo_i->i_nop,
					    bop->bo_arbor->t_desc, P_CHECK);
		else
			return P_CHECK;
	case P_CHECK:
		oi->i_trial++;
		if (!path_check(oi, tree, &bop->bo_rec.r_key.k_cookie)) {
			if (oi->i_trial == MAX_TRIALS) {
				if (bop->bo_flags & BOF_LOCKALL)
					return fail(bop, -ETOOMANYREFS);
				else
					bop->bo_flags |= BOF_LOCKALL;
			}
			if (bop->bo_arbor->t_height != tree->t_height) {
				/* If height increased */
				lock_op_unlock(tree);
				return m0_sm_op_sub(&bop->bo_op, P_CLEANUP,
				                    P_INIT);
			} else {
				/* If height decreased */
				lock_op_unlock(tree);
				return P_DOWN;
			}
		}
		/** Fall through if path_check is successful. */
	case P_ACT: {
		m0_bcount_t  ksize;
		m0_bcount_t  vsize;
		void        *pkey;
		void        *pval;
		struct slot  s = {};
		int          rc;

		lev = &oi->i_level[oi->i_used];

		s.s_node             = lev->l_node;
		s.s_idx              = lev->l_idx;
		s.s_rec.r_key.k_data = M0_BUFVEC_INIT_BUF(&pkey, &ksize);
		s.s_rec.r_val        = M0_BUFVEC_INIT_BUF(&pval, &vsize);
		s.s_rec.r_flags      = M0_BSC_SUCCESS;
		/**
		 *  There are two cases based on the flag set by user :
		 *  1. Flag BRF_EQUAL: If requested key found return record else
		 *  return key not exist.
		 *  2. Flag BRF_SLANT: If the key index(found during P_NEXTDOWN)
		 *  is less than total number of keys, return the record at key
		 *  index. Else loop through the levels to find valid sibling.
		 *  If valid sibling found, return first key of the sibling
		 *  subtree else return key not exist.
		 */
		if (bop->bo_flags & BOF_EQUAL) {
			if (oi->i_key_found)
				node_rec(&s);
			else
				s.s_rec.r_flags = M0_BSC_KEY_NOT_FOUND;
		} else {
			if (lev->l_idx < node_count(lev->l_node))
				node_rec(&s);
			else {
				rc = btree_sibling_first_key_get(oi, tree, &s);
				if (rc != 0) {
					node_op_fini(&oi->i_nop);
					return fail(bop, rc);
				}
			}
		}

		bop->bo_cb.c_act(&bop->bo_cb, &s.s_rec);

		lock_op_unlock(tree);
		return P_CLEANUP;
	}
	case P_CLEANUP:
		level_cleanup(oi, bop->bo_tx);
		return P_DONE;
		//return m0_sm_op_ret(&bop->bo_op);
	default:
		M0_IMPOSSIBLE("Wrong state: %i", bop->bo_op.o_sm.sm_state);
	};
}

/** Iterator state machine. */
int64_t btree_iter_kv_tick(struct m0_sm_op *smop)
{
	struct m0_btree_op    *bop   = M0_AMB(bop, smop, bo_op);
	struct td             *tree  = bop->bo_arbor->t_desc;
	struct m0_btree_oimpl *oi    = bop->bo_i;
	struct level          *lev;

	switch (bop->bo_op.o_sm.sm_state) {
	case P_INIT:
		if ((bop->bo_flags & BOF_COOKIE) &&
		    cookie_is_set(&bop->bo_rec.r_key.k_cookie))
			return P_COOKIE;
		else
			return P_SETUP;
	case P_COOKIE:
		if (cookie_is_valid(tree, &bop->bo_rec.r_key.k_cookie))
			return P_LOCK;
		else
			return P_SETUP;
	case P_SETUP:
		bop->bo_arbor->t_height = tree->t_height;
		bop->bo_i = level_alloc(tree->t_height);
		if (bop->bo_i == NULL)
			return fail(bop, M0_ERR(-ENOMEM));
		return P_LOCKALL;
	case P_LOCKALL:
		if (bop->bo_flags & BOF_LOCKALL)
			return m0_sm_op_sub(&bop->bo_op, P_LOCK, P_DOWN);
		/** Fall through if LOCKALL flag is not set. */
	case P_DOWN:
		oi->i_used  = 0;
		oi->i_pivot = -1;
		return node_get(&oi->i_nop, tree, &tree->t_root->n_addr,
				P_NEXTDOWN);
	case P_NEXTDOWN:
		if (oi->i_nop.no_op.o_sm.sm_rc == 0) {
			struct slot    s = {};
			struct segaddr child;

			lev = &oi->i_level[oi->i_used];
			lev->l_node = oi->i_nop.no_node;
			s.s_node = oi->i_nop.no_node;
			lev->l_seq = lev->l_node->n_seq;

			/**
			 * Node validation is required to determine that the
			 * node(lev->l_node) which is pointed by current thread
			 * is not freed by any other thread till current thread
			 * reaches NEXTDOWN phase.
			 *
			 * Node verification is required to determine that no
			 * other thread which has lock is working on the same
			 * node(lev->l_node) which is pointed by current thread.
			 */
			if (!node_isvalid(lev->l_node) ||
			    !node_verify(lev->l_node)) {
				level_cleanup(oi, bop->bo_tx);
				return P_SETUP;
			}

			oi->i_key_found = node_find(&s, &bop->bo_rec.r_key);
			lev->l_idx = s.s_idx;

			if (node_level(s.s_node) > 0) {
				if (oi->i_key_found) {
					s.s_idx++;
					lev->l_idx++;
				}
				/**
				 * Check if the node has valid left or right
				 * index based on previous/next flag. If valid
				 * left/right index found, mark this level as
				 * pivot level.The pivot level is the level
				 * closest to leaf level having valid sibling
				 * index.
				 */
				if (((bop->bo_flags & BOF_NEXT) &&
				    (lev->l_idx < node_count(lev->l_node))) ||
				    ((bop->bo_flags & BOF_PREV) &&
				    (lev->l_idx > 0)))
					oi->i_pivot = oi->i_used;

				node_child(&s, &child);
				if (!address_in_segment(child)) {
					node_op_fini(&oi->i_nop);
					return fail(bop, M0_ERR(-EFAULT));
				}
				oi->i_used++;
				return node_get(&oi->i_nop, tree,
						&child, P_NEXTDOWN);
			} else	{
				/* Get sibling index based on PREV/NEXT flag. */
				lev->l_idx = sibling_index_get(s.s_idx,
							       bop->bo_flags,
							       oi->i_key_found);
				/**
				 * In the following cases jump to LOCK state:
				 * 1. the found key idx is within the valid
				 *    index range of the node.
				 * 2.i_pivot is equal to -1. It means, tree
				 *   traversal reached at the leaf level without
				 *   finding any valid sibling in the non-leaf
				 *   levels.
				 *   This indicates that the search key is the
				 *   boundary key (rightmost for NEXT flag and
				 *   leftmost for PREV flag).
				 */
				if (index_is_valid(lev) || oi->i_pivot == -1)
					return P_LOCK;

				/**
				 * We are here, it means we want to load
				 * sibling node of the leaf node.
				 * Start traversing the sibling node path
				 * starting from the pivot level. If the node
				 * at pivot level is still valid, load sibling
				 * idx's child node else clean up and restart
				 * state machine.
				 */
				lev = &oi->i_level[oi->i_pivot];

				if (!node_isvalid(lev->l_node) ||
				    !node_verify(lev->l_node)) {
					node_op_fini(&oi->i_nop);
					bop->bo_flags |= BOF_LOCKALL;
					return m0_sm_op_sub(&bop->bo_op,
							    P_CLEANUP, P_SETUP);
				}
				if (lev->l_seq != lev->l_node->n_seq) {
					bop->bo_flags |= BOF_LOCKALL;
					return m0_sm_op_sub(&bop->bo_op,
							    P_CLEANUP, P_SETUP);
				}

				s.s_node = lev->l_node;
				s.s_idx = sibling_index_get(lev->l_idx,
							    bop->bo_flags,
							    true);
				/**
				 * We have already checked node and its sequence
				 * number validity. Do we still need to check
				 * sibling index validity?
				 */

				node_child(&s, &child);
				if (!address_in_segment(child)) {
					node_op_fini(&oi->i_nop);
					return fail(bop, M0_ERR(-EFAULT));
				}
				oi->i_pivot++;
				return node_get(&oi->i_nop, tree,
						&child, P_SIBLING);
			}
		} else {
			node_op_fini(&oi->i_nop);
			return fail(bop, oi->i_nop.no_op.o_sm.sm_rc);
		}
	case P_SIBLING:
		if (oi->i_nop.no_op.o_sm.sm_rc == 0) {
			struct slot    s = {};
			struct segaddr child;

			lev = &oi->i_level[oi->i_pivot];
			lev->l_sibling = oi->i_nop.no_node;
			s.s_node = oi->i_nop.no_node;
			lev->l_sib_seq = lev->l_sibling->n_seq;

			/**
			 * Node validation is required to determine that the
			 * node(lev->l_node) which is pointed by current thread
			 * is not freed by any other thread till current thread
			 * reaches NEXTDOWN phase.
			 *
			 * Node verification is required to determine that no
			 * other thread which has lock is working on the same
			 * node(lev->l_node) which is pointed by current thread.
			 */
			if (!node_isvalid(s.s_node) ||
			    !node_verify(s.s_node))
				return m0_sm_op_sub(&bop->bo_op, P_CLEANUP,
						    P_SETUP);

			/**
			 * Node validation is required to determine that the
			 * node(lev->l_node) which is pointed by current thread
			 * is not freed by any other thread till current thread
			 * reaches NEXTDOWN phase.
			 *
			 * Node verification is required to determine that no
			 * other thread which has lock is working on the same
			 * node(lev->l_node) which is pointed by current thread.
			 */
			if (!node_isvalid(s.s_node) ||
			    !node_verify(s.s_node))
				return m0_sm_op_sub(&bop->bo_op, P_CLEANUP,
						    P_SETUP);

			if (node_level(s.s_node) > 0) {
				s.s_idx = (bop->bo_flags & BOF_NEXT) ? 0 :
					  node_count(s.s_node);
				node_child(&s, &child);
				if (!address_in_segment(child)) {
					node_op_fini(&oi->i_nop);
					return fail(bop, M0_ERR(-EFAULT));
				}
				oi->i_pivot++;
				return node_get(&oi->i_nop, tree,
						&child, P_SIBLING);
			} else
				return P_LOCK;
		} else {
			node_op_fini(&oi->i_nop);
			return fail(bop, oi->i_nop.no_op.o_sm.sm_rc);
		}

	case P_LOCK:
		if (!locked(tree))
			return lock_op_init(&bop->bo_op, &bop->bo_i->i_nop,
					    bop->bo_arbor->t_desc, P_CHECK);
		else
			return P_CHECK;
	case P_CHECK:
		oi->i_trial++;
		if (!path_check(oi, tree, &bop->bo_rec.r_key.k_cookie) ||
		    !sibling_node_check(oi)) {
			if (oi->i_trial == MAX_TRIALS) {
				if (bop->bo_flags & BOF_LOCKALL)
					return fail(bop, -ETOOMANYREFS);
				else
					bop->bo_flags |= BOF_LOCKALL;
			}
			if (bop->bo_arbor->t_height != tree->t_height) {
				lock_op_unlock(tree);
				return m0_sm_op_sub(&bop->bo_op, P_CLEANUP,
				                    P_SETUP);
			} else {
				lock_op_unlock(tree);
				return P_DOWN;
			}
		}
		/**
		 * Fall through if path_check and sibling_node_check are
		 * successful.
		 */
	case P_ACT: {
		m0_bcount_t		 ksize;
		m0_bcount_t		 vsize;
		void			*pkey;
		void			*pval;
		struct slot		 s = {};

		lev = &oi->i_level[oi->i_used];

		s.s_rec.r_key.k_data = M0_BUFVEC_INIT_BUF(&pkey, &ksize);
		s.s_rec.r_val	     = M0_BUFVEC_INIT_BUF(&pval, &vsize);
		s.s_rec.r_flags      = M0_BSC_SUCCESS;

		/* Return record if idx fit in the node. */
		if (index_is_valid(lev)) {
			s.s_node = lev->l_node;
			s.s_idx  = lev->l_idx;
			node_rec(&s);
		} else if (oi->i_pivot == -1)
			/* Handle rightmost/leftmost key case. */
			s.s_rec.r_flags = M0_BSC_KEY_BTREE_BOUNDARY;
		else {
			/* Return sibling record based on flag. */
			s.s_node = lev->l_sibling;
			s.s_idx = (bop->bo_flags & BOF_NEXT) ? 0 :
				  node_count(s.s_node) - 1;
			node_rec(&s);
		}
		bop->bo_cb.c_act(&bop->bo_cb, &s.s_rec);
		lock_op_unlock(tree);
		return m0_sm_op_sub(&bop->bo_op, P_CLEANUP, P_DONE);
	}
	case P_CLEANUP:
		level_cleanup(oi, bop->bo_tx);
		return m0_sm_op_ret(&bop->bo_op);
	default:
		M0_IMPOSSIBLE("Wrong state: %i", bop->bo_op.o_sm.sm_state);
	};
}

/* Delete Operation */

/**
 * This function will get called if there is an underflow at current node after
 * deletion of the record. Currently, underflow condition is defined based on
 * record count. If record count is 0, there will be underflow. To resolve
 * underflow,
 * 1) delete the node from parent.
 * 2) check if there is an underflow at parent due to deletion of it's child.
 * 3) if there is an underflow,
 *        if, we have reached root, handle underflow at root.
 *        else, repeat steps from step 1.
 *    else, return next phase which needs to be executed.
 *
 * @param bop will provide all required information about btree operation.
 * @return int64_t return state which needs to get executed next.
 */
static int64_t btree_del_resolve_underflow(struct m0_btree_op *bop)
{
	struct td              *tree        = bop->bo_arbor->t_desc;
	struct m0_btree_oimpl  *oi          = bop->bo_i;
	int                     used_count  = oi->i_used;
	struct level           *lev         = &oi->i_level[used_count];
	bool                    flag        = false;
	struct slot             node_slot;
	int                     curr_root_level;
	struct slot             root_slot;
	struct nd              *root_child;

	do {
		lev->l_freenode = true;
		used_count--;
		lev = &oi->i_level[used_count];
		node_del(lev->l_node, lev->l_idx, bop->bo_tx);
		lev->l_node->n_skip_rec_count_check = true;
		node_slot.s_node = lev->l_node;
		node_slot.s_idx  = lev->l_idx;
		node_done(&node_slot, bop->bo_tx, true);

		/**
		 * once underflow is resolved at child by deleteing child node
		 * from parent, determine next step:
		 * If we reach the root node,
		 *      if record count > 1, go to P_FREENODE.
		 *      if record count = 0, set level = 0, height=1, go to
		 *         P_FREENODE.
		 *       else record count == 1, break the loop handle root case
		 *           condition.
		 * else if record count at parent is greater than 0, go to
		 *         P_FREENODE.
		 *      else, resolve the underflow at parent reapeat the steps
		 *            in loop.
		 */
		if (used_count == 0) {
			if (node_count_rec(lev->l_node) > 1)
				flag = true;
			else if (node_count_rec(lev->l_node) == 0) {
				node_set_level(lev->l_node, 0, bop->bo_tx);
				tree->t_height = 1;
				flag = true;
			} else
				break;
		}
		node_seq_cnt_update(lev->l_node);
		node_fix(node_slot.s_node, bop->bo_tx);
		/* check if underflow after deletion */
		if (flag || !node_isunderflow(lev->l_node, false)) {
			lev->l_node->n_skip_rec_count_check = false;
			lock_op_unlock(tree);
			return P_FREENODE;
		}
		lev->l_node->n_skip_rec_count_check = false;

	} while (1);

	/**
	 * handle root cases :
	 * If we have reached the root and root contains only one child pointer
	 * due to the deletion of l_node from the level below the root,
	 * 1) get the root's only child
	 * 2) delete the existing record from root
	 * 3) copy the record from its only child to root
	 * 4) free that child node
	 */

	curr_root_level  = node_level(lev->l_node);
	root_slot.s_node = lev->l_node;
	root_slot.s_idx  = 0;
	node_del(lev->l_node, 0, bop->bo_tx);
	node_done(&root_slot, bop->bo_tx, true);

	/* l_sib is node below root which is root's only child */
	root_child = oi->i_level[1].l_sibling;
	root_child->n_skip_rec_count_check = true;

	node_set_level(lev->l_node, curr_root_level - 1, bop->bo_tx);
	tree->t_height--;

	node_move(root_child, lev->l_node, D_RIGHT, NR_MAX, bop->bo_tx);
	M0_ASSERT(node_count_rec(root_child) == 0);

	lev->l_node->n_skip_rec_count_check = false;
	oi->i_level[1].l_sibling->n_skip_rec_count_check = false;

	lock_op_unlock(tree);
	oi->i_level[1].l_sibling = NULL;
	return node_free(&oi->i_nop, root_child, bop->bo_tx, P_FREENODE);
}

/**
 * Validates the child node of root and its sequence number if it is loaded.
 *
 * @param oi provides traversed nodes information.
 * @return bool return true if validation succeeds else false.
 */
static bool child_node_check(struct m0_btree_oimpl *oi)
{
	struct nd *l_node;

	if (cookie_is_used() || oi->i_used == 0)
		return true;

	l_node = oi->i_level[1].l_sibling;

	if (l_node) {
		if (!node_isvalid(l_node))
			return false;
		if (oi->i_level[1].l_sib_seq != l_node->n_seq)
			return false;
	}
	return true;
}

/**
 * This function will determine if there is requirement of loading root child.
 * If root contains only two records and if any of them is going to get deleted,
 * it is required to load the other child of root as well to handle root case.
 *
 * @param bop will provide all required information about btree operation.
 * @return int8_t return -1 if any ancestor node is not valid. return 1, if
 *                loading of child is needed, else return 0;
 */
static int8_t root_child_is_req(struct m0_btree_op *bop)
{
	struct m0_btree_oimpl *oi = bop->bo_i;
	int8_t                 load = 0;
	int                    used_count = oi->i_used;
	do {
		if (!node_isvalid(oi->i_level[used_count].l_node))
			return -1;
		if (used_count == 0) {
			if (node_count_rec(oi->i_level[used_count].l_node) == 2)
				load = 1;
			break;
		}
		if (!node_isunderflow(oi->i_level[used_count].l_node, true))
			break;

		used_count--;
	}while (1);
	return load;
}

/**
 * This function will get called if root is an internal node and it contains
 * only two records. It will check if there is requirement for loading root's
 * other child and accordingly return the next state for execution.
 *
 * @param bop will provide all required information about btree operation.
 * @return int64_t return state which needs to get executed next.
 */
static int64_t root_case_handle(struct m0_btree_op *bop)
{
	/**
	 * If root is an internal node and it contains only two records, check
	 * if any record is going to be deleted if yes, we also have to load
	 * other child of root so that we can copy the content from that child
	 * at root and decrease the level by one.
	 */
	struct m0_btree_oimpl *oi = bop->bo_i;
	int8_t                 load;

	load = root_child_is_req(bop);
	if (load == -1) {
		level_cleanup(oi, bop->bo_tx);
		return P_SETUP;
	}
	if (load) {
		struct slot     root_slot = {};
		struct segaddr  root_child;
		struct level   *root_lev = &oi->i_level[0];

		root_slot.s_node = root_lev->l_node;
		root_slot.s_idx  = root_lev->l_idx == 0 ? 1 : 0;

		node_child(&root_slot, &root_child);
		if (!address_in_segment(root_child)) {
			node_op_fini(&oi->i_nop);
			return fail(bop, M0_ERR(-EFAULT));
		}

		return node_get(&oi->i_nop, bop->bo_arbor->t_desc,
				&root_child, P_STORE_CHILD);
	}
	return P_LOCK;
}

/* State machine implementation for delete operation */
static int64_t btree_del_kv_tick(struct m0_sm_op *smop)
{
	struct m0_btree_op    *bop        = M0_AMB(bop, smop, bo_op);
	struct td             *tree       = bop->bo_arbor->t_desc;
	uint64_t               flags      = bop->bo_flags;
	struct m0_btree_oimpl *oi         = bop->bo_i;
	struct level          *lev;

	switch (bop->bo_op.o_sm.sm_state) {
	case P_INIT:
		if ((flags & BOF_COOKIE) &&
		    cookie_is_set(&bop->bo_rec.r_key.k_cookie))
			return P_COOKIE;
		else
			return P_SETUP;
	case P_COOKIE:
		if (cookie_is_valid(tree, &bop->bo_rec.r_key.k_cookie) &&
		    !node_isunderflow(oi->i_cookie_node, true))
			return P_LOCK;
		else
			return P_SETUP;
	case P_SETUP: {
		bop->bo_arbor->t_height = tree->t_height;
		bop->bo_i = level_alloc(bop->bo_arbor->t_height);
		if (bop->bo_i == NULL)
			return fail(bop, M0_ERR(-ENOMEM));
		bop->bo_i->i_key_found = false;
		return P_LOCKALL;
	}
	case P_LOCKALL:
		if (bop->bo_flags & BOF_LOCKALL) {
			/* return m0_sm_op_sub(&bop->bo_op, P_LOCK, P_DOWN); */
			m0_rwlock_write_lock(&tree->t_lock);
		}
		/* Fall through to the next stage */
	case P_DOWN:
		oi->i_used = 0;
		/* Load root node. */
		return node_get(&oi->i_nop, tree, &tree->t_root->n_addr,
				P_NEXTDOWN);
	case P_NEXTDOWN:
		if (oi->i_nop.no_op.o_sm.sm_rc == 0) {
			struct slot    node_slot = {};
			struct segaddr child_node_addr;

			lev = &oi->i_level[oi->i_used];
			lev->l_node = oi->i_nop.no_node;
			node_slot.s_node = oi->i_nop.no_node;
			lev->l_seq = lev->l_node->n_seq;

			/**
			 * Node validation is required to determine that the
			 * node(lev->l_node) which is pointed by current thread
			 * is not freed by any other thread till current thread
			 * reaches NEXTDOWN phase.
			 *
			 * Node verification is required to determine that no
			 * other thread which has lock is working on the same
			 * node(lev->l_node) which is pointed by current thread.
			 */
			if (!node_isvalid(lev->l_node) ||
			    !node_verify(lev->l_node)) {
				level_cleanup(oi, bop->bo_tx);
				return P_SETUP;
			}
			oi->i_nop.no_node = NULL;

			oi->i_key_found = node_find(&node_slot,
						    &bop->bo_rec.r_key);
			lev->l_idx = node_slot.s_idx;

			if (node_level(node_slot.s_node) > 0) {
				if (oi->i_key_found) {
					lev->l_idx++;
					node_slot.s_idx++;
				}
				node_child(&node_slot, &child_node_addr);

				if (!address_in_segment(child_node_addr)) {
					node_op_fini(&oi->i_nop);
					return fail(bop, M0_ERR(-EFAULT));
				}
				oi->i_used++;
				return node_get(&oi->i_nop, tree,
						&child_node_addr, P_NEXTDOWN);
			} else {
				if (!oi->i_key_found)
					return P_LOCK;
				/**
				 * If root is an internal node and it contains
				 * only two record, if any of the record is
				 * going to be deleted, load the other child of
				 * root.
				 */
				if (oi->i_used > 0 &&
				    node_count_rec(oi->i_level[0].l_node) == 2)
					return root_case_handle(bop);

				return P_LOCK;
			}
		} else {
			node_op_fini(&oi->i_nop);
			return fail(bop, oi->i_nop.no_op.o_sm.sm_rc);
		}
	case P_STORE_CHILD: {
		/*Validate node to dertmine if lev->l_node is still exists. */
		oi->i_level[1].l_sibling = oi->i_nop.no_node;
		if (!node_isvalid(oi->i_level[1].l_sibling)) {
			level_cleanup(oi, bop->bo_tx);
			return P_SETUP;
		}
		/* store child of the root. */
		oi->i_level[1].l_sib_seq = oi->i_nop.no_node->n_seq;
		/* Fall through to the next step */
	}
	case P_LOCK:
		if (!locked(tree))
			return lock_op_init(&bop->bo_op, &bop->bo_i->i_nop,
					    bop->bo_arbor->t_desc, P_CHECK);
		else
			return P_CHECK;
	case P_CHECK: {
		oi->i_trial++;
		if (!path_check(oi, tree, &bop->bo_rec.r_key.k_cookie) ||
		    !child_node_check(oi)) {
			if (oi->i_trial == MAX_TRIALS) {
				if (bop->bo_flags & BOF_LOCKALL)
					return fail(bop, -ETOOMANYREFS);
				else
					bop->bo_flags |= BOF_LOCKALL;
			}
			if (bop->bo_arbor->t_height != tree->t_height) {
				/* If height has changed */
				lock_op_unlock(tree);
				level_cleanup(oi, bop->bo_tx);
				return P_INIT;
			} else {
				/* If height is same */
				lock_op_unlock(tree);
				return P_DOWN;
			}
		}
		/* Fall through to the next step */
	}
	case P_ACT: {
		struct m0_btree_rec rec;
		struct slot         node_slot;
		/**
		 *  if key exists, delete the key, if there is an underflow, go
		 *  to resolve function else return P_CLEANUP.
		*/

		if (!oi->i_key_found)
			rec.r_flags = M0_BSC_KEY_NOT_FOUND;
		else {
			lev = &oi->i_level[oi->i_used];
			node_slot.s_node = lev->l_node;
			node_slot.s_idx  = lev->l_idx;
			node_del(node_slot.s_node, node_slot.s_idx, bop->bo_tx);
			lev->l_node->n_skip_rec_count_check = true;
			node_done(&node_slot, bop->bo_tx, true);
			node_seq_cnt_update(lev->l_node);
			node_fix(node_slot.s_node, bop->bo_tx);

			rec.r_flags = M0_BSC_SUCCESS;
		}
		int rc = bop->bo_cb.c_act(&bop->bo_cb, &rec);
		if (rc) {
			lock_op_unlock(tree);
			return fail(bop, rc);
		}

		if (oi->i_key_found) {
			if (oi->i_used == 0 ||
			    !node_isunderflow(lev->l_node, false)) {
				/* No Underflow */
				lev->l_node->n_skip_rec_count_check = false;
				lock_op_unlock(tree);
				return P_CLEANUP;
			}
			lev->l_node->n_skip_rec_count_check = false;
			return btree_del_resolve_underflow(bop);
		}
		lock_op_unlock(tree);
		return P_CLEANUP;
	}
	case P_FREENODE : {
		struct nd *node;
		int64_t    nxt = P_FREENODE;

		lev = &oi->i_level[oi->i_used];
		if (lev->l_freenode) {
			if (oi->i_used == 0) {
				oi->i_used = bop->bo_arbor->t_height - 1;
				nxt = P_CLEANUP;
			} else
				oi->i_used --;

			node = lev->l_node;
			lev->l_node = NULL;
			oi->i_nop.no_opc = NOP_FREE;
			return node_free(&oi->i_nop, node,
					 bop->bo_tx, nxt);
		}
		oi->i_used = bop->bo_arbor->t_height - 1;
		/* Fall through */
	}
	case P_CLEANUP : {
		level_cleanup(oi, bop->bo_tx);
		return P_DONE;
		//return m0_sm_op_ret(&bop->bo_op);
	}
	default:
		M0_IMPOSSIBLE("Wrong state: %i", bop->bo_op.o_sm.sm_state);
	};
}
<<<<<<< HEAD
#if 0
/**
 * TODO: This task should be covered with transaction task.
 * Assign this callback to m0_be_tx::t_filler in m0_be_tx_init(). The callback
 * should get called after transaction commit.
 */
static void btree_tx_commit_cb(struct m0_be_tx *tx, void *payload)
{
	struct nd *node = payload;
	M0_ASSERT(node->n_txref != 0);
	node->n_txref--;
}
#endif
/**
 * TODO: Call this function to free up node descriptor from LRU list.
 * A daemon should run in parallel to check the health of the system. If it
 * requires more memory the node descriptors can be freed from LRU list.
 *
 * @param count number of node descriptors to be freed.
 */
void m0_btree_lrulist_purge(uint64_t count)
{
	struct nd* node;
	struct nd* prev;

	m0_rwlock_write_lock(&lru_lock);
	node = ndlist_tlist_tail(&btree_lru_nds);
	for (;  node != NULL && count > 0; count --) {
		prev = ndlist_tlist_prev(&btree_lru_nds, node);
		if (node->n_txref == 0) {
			ndlist_tlink_del_fini(node);
			m0_rwlock_fini(&node->n_lock);
			m0_free(node);
		}
		node = prev;
	}
	m0_rwlock_write_unlock(&lru_lock);
}
=======
>>>>>>> 194a7242

int  m0_btree_open(void *addr, int nob, struct m0_btree **out,
		   struct m0_btree_op *bop)
{
	bop->b_data.addr      = addr;
	bop->b_data.num_bytes = nob;
	bop->b_data.tree      = *out;

	m0_sm_op_init(&bop->bo_op, &btree_open_tick, &bop->bo_op_exec,
		      &btree_conf, &bop->bo_sm_group);
	return 0;
}

void m0_btree_close(struct m0_btree *arbor)
{
	if (arbor->t_desc->t_ref > 1)
		arbor->t_desc->t_ref --;
}

void m0_btree_create(void *addr, int nob, const struct m0_btree_type *bt,
		     const struct node_type *nt, struct m0_btree_op *bop,
		     struct m0_be_tx *tx)
{
	bop->b_data.addr        = addr;
	bop->b_data.num_bytes   = nob;
	bop->b_data.bt          = bt;
	bop->b_data.nt          = nt;

	m0_sm_op_init(&bop->bo_op, &btree_create_tick, &bop->bo_op_exec,
		      &btree_conf, &bop->bo_sm_group);
}

void m0_btree_destroy(struct m0_btree *arbor, struct m0_btree_op *bop)
{
	bop->bo_arbor   = arbor;
	bop->bo_tx      = NULL;

	m0_sm_op_init(&bop->bo_op, &btree_destroy_tick, &bop->bo_op_exec,
		      &btree_conf, &bop->bo_sm_group);
}

void m0_btree_get(struct m0_btree *arbor, const struct m0_btree_key *key,
		  const struct m0_btree_cb *cb, uint64_t flags,
		  struct m0_btree_op *bop)
{
	bop->bo_opc = M0_BO_GET;
	bop->bo_arbor = arbor;
	bop->bo_rec.r_key = *key;
	bop->bo_flags = flags;
	bop->bo_cb = *cb;
	m0_sm_op_init(&bop->bo_op, &btree_get_kv_tick, &bop->bo_op_exec,
		      &btree_conf, &bop->bo_sm_group);
}

void m0_btree_iter(struct m0_btree *arbor, const struct m0_btree_key *key,
		   const struct m0_btree_cb *cb, uint64_t flags,
		   struct m0_btree_op *bop)
{
	M0_PRE(flags & BOF_NEXT || flags & BOF_PREV);

	bop->bo_opc = M0_BO_ITER;
	bop->bo_arbor = arbor;
	bop->bo_rec.r_key = *key;
	bop->bo_flags = flags;
	bop->bo_cb = *cb;
	m0_sm_op_init(&bop->bo_op, &btree_iter_kv_tick, &bop->bo_op_exec,
		      &btree_conf, &bop->bo_sm_group);
}

void m0_btree_put(struct m0_btree *arbor, const struct m0_btree_rec *rec,
		  const struct m0_btree_cb *cb, uint64_t flags,
		  struct m0_btree_op *bop, struct m0_be_tx *tx)
{
	bop->bo_opc    = M0_BO_PUT;
	bop->bo_arbor  = arbor;
	bop->bo_rec    = *rec;
	bop->bo_cb     = *cb;
	bop->bo_tx     = tx;
	bop->bo_flags  = flags;
	bop->bo_i      = NULL;

	m0_sm_op_init(&bop->bo_op, &btree_put_kv_tick, &bop->bo_op_exec,
		      &btree_conf, &bop->bo_sm_group);
}

void m0_btree_del(struct m0_btree *arbor, const struct m0_btree_key *key,
		  const struct m0_btree_cb *cb, uint64_t flags,
		  struct m0_btree_op *bop, struct m0_be_tx *tx)
{
	bop->bo_opc       = M0_BO_DEL;
	bop->bo_arbor     = arbor;
	bop->bo_rec.r_key = *key;
	bop->bo_cb        = *cb;
	bop->bo_tx        = tx;
	bop->bo_flags     = flags;
	bop->bo_i         = NULL;

	m0_sm_op_init(&bop->bo_op, &btree_del_kv_tick, &bop->bo_op_exec,
		      &btree_conf, &bop->bo_sm_group);
}

#endif

#ifndef __KERNEL__
/**
 *  --------------------------
 *  Section START - Unit Tests
 *  --------------------------
 */

/**
 * The code contained below is 'ut'. This is a little experiment to contain the
 * ut code in the same file containing the functionality code. We are open to
 * changes iff enough reasons are found that this model either does not work or
 * is not intuitive or maintainable.
 */

#define m0_be_tx_init(tx,tid,dom,sm_group,persistent,discarded,filler,datum) \
	do {                                                                 \
	                                                                     \
	} while (0)

#define m0_be_tx_prep(tx,credit)                                             \
	do {                                                                 \
                                                                             \
	} while (0)

#define m0_be_tx_open(tx)                                                    \
	do {                                                                 \
                                                                             \
	} while (0)

#define m0_be_tx_capture(tx,req)                                             \
	do {                                                                 \
                                                                             \
	} while (0)

#define m0_be_tx_close(tx)                                                   \
	do {                                                                 \
                                                                             \
	} while (0)

#define m0_be_tx_fini(tx)                                                    \
	do {                                                                 \
                                                                             \
	} while (0)

static bool btree_ut_initialised = false;
static void btree_ut_init(void)
{
	if (!btree_ut_initialised) {
		segops = (struct seg_ops *)&mem_seg_ops;
		m0_btree_mod_init();
		btree_ut_initialised = true;
	}
}

static void btree_ut_fini(void)
{
	segops = NULL;
	m0_btree_mod_fini();
	btree_ut_initialised = false;
}

/**
 * This test will create a few nodes and then delete them before exiting. The
 * main intent of this test is to debug the create and delete nodes functions.
 */
static void ut_node_create_delete(void)
{
	struct node_op          op;
	struct node_op          op1;
	struct node_op          op2;
	struct m0_btree_type    tt;
	struct td              *tree;
	struct td              *tree_clone;
	struct nd              *node1;
	struct nd              *node2;
	const struct node_type *nt    = &fixed_format;

	M0_ENTRY();

	btree_ut_init();

	M0_SET0(&op);

	M0_ASSERT(trees_loaded == 0);

	// Create a Fixed-Format tree.
	op.no_opc = NOP_ALLOC;
	tree_create(&op, &tt, 10, NULL, 0);

	tree = op.no_tree;

	M0_ASSERT(tree->t_ref == 1);
	M0_ASSERT(tree->t_root != NULL);
	M0_ASSERT(trees_loaded == 1);

	// Add a few nodes to the created tree.
	op1.no_opc = NOP_ALLOC;
	node_alloc(&op1, tree, 10, nt, 8, 8, NULL, 0);
	node1 = op1.no_node;

	op2.no_opc = NOP_ALLOC;
	node_alloc(&op2,  tree, 10, nt, 8, 8, NULL, 0);
	node2 = op2.no_node;

	op1.no_opc = NOP_FREE;
	node_free(&op1, node1, NULL, 0);

	op2.no_opc = NOP_FREE;
	node_free(&op2, node2, NULL, 0);

	/* Get another reference to the same tree. */
	tree_get(&op, &tree->t_root->n_addr, 0);
	tree_clone = op.no_tree;
	M0_ASSERT(tree_clone->t_ref == 2);
	M0_ASSERT(tree->t_root == tree_clone->t_root);
	M0_ASSERT(trees_loaded == 1);


	tree_put(tree_clone);
	M0_ASSERT(trees_loaded == 1);

	// Done playing with the tree - delete it.
	op.no_opc = NOP_FREE;
	tree_delete(&op, tree, NULL, 0);
	M0_ASSERT(trees_loaded == 0);

	btree_ut_fini();
	M0_LEAVE();
}


static bool add_rec(struct nd *node,
		    uint64_t   key,
		    uint64_t   val)
{
	struct ff_head      *h = ff_data(node);
	struct slot          slot;
	struct m0_btree_key  find_key;
	m0_bcount_t          ksize;
	void                *p_key;
	m0_bcount_t          vsize;
	void                *p_val;

	/**
	 * To add a record if space is available in the node to hold a new
	 * record:
	 * 1) Search index in the node where the new record is to be inserted.
	 * 2) Get the location in the node where the key & value should be
	 *    inserted.
	 * 3) Insert the new record at the determined location.
	 */

	ksize = h->ff_ksize;
	p_key = &key;
	vsize = h->ff_vsize;
	p_val = &val;

	M0_SET0(&slot);
	slot.s_node                            = node;
	slot.s_rec.r_key.k_data.ov_vec.v_nr    = 1;
	slot.s_rec.r_key.k_data.ov_vec.v_count = &ksize;
	slot.s_rec.r_val.ov_vec.v_nr           = 1;
	slot.s_rec.r_val.ov_vec.v_count        = &vsize;

	if (node_count(node) != 0) {
		if (!node_isfit(&slot))
			return false;
		find_key.k_data.ov_vec.v_nr = 1;
		find_key.k_data.ov_vec.v_count = &ksize;
		find_key.k_data.ov_buf = &p_key;
		node_find(&slot, &find_key);
	}

	node_make(&slot, NULL);

	slot.s_rec.r_key.k_data.ov_buf = &p_key;
	slot.s_rec.r_val.ov_buf = &p_val;

	node_rec(&slot);

	*((uint64_t *)p_key) = key;
	*((uint64_t *)p_val) = val;

	return true;
}

static void get_next_rec_to_add(struct nd *node, uint64_t *key,  uint64_t *val)
{
	struct slot          slot;
	uint64_t             proposed_key;
	struct m0_btree_key  find_key;
	m0_bcount_t          ksize;
	void                *p_key;
	m0_bcount_t          vsize;
	void                *p_val;
	struct ff_head      *h = ff_data(node);

	M0_SET0(&slot);
	slot.s_node = node;

	ksize = h->ff_ksize;
	proposed_key = rand();

	find_key.k_data = M0_BUFVEC_INIT_BUF(&p_key, &ksize);

	slot.s_rec.r_key.k_data = M0_BUFVEC_INIT_BUF(&p_key, &ksize);

	slot.s_rec.r_val = M0_BUFVEC_INIT_BUF(&p_val, &vsize);

	while (true) {
		uint64_t found_key;

		proposed_key %= 256;
		p_key = &proposed_key;

		if (node_count(node) == 0)
			break;
		node_find(&slot, &find_key);
		node_rec(&slot);

		if (slot.s_idx >= node_count(node))
			break;

		found_key = *(uint64_t *)p_key;

		if (found_key == proposed_key)
			proposed_key++;
		else
			break;
	}

	*key = proposed_key;
	memset(val, *key, sizeof(*val));
}

void get_rec_at_index(struct nd *node, int idx, uint64_t *key,  uint64_t *val)
{
	struct slot          slot;
	m0_bcount_t          ksize;
	void                *p_key;
	m0_bcount_t          vsize;
	void                *p_val;

	M0_SET0(&slot);
	slot.s_node = node;
	slot.s_idx  = idx;

	M0_ASSERT(idx<node_count(node));

	slot.s_rec.r_key.k_data.ov_vec.v_nr = 1;
	slot.s_rec.r_key.k_data.ov_vec.v_count = &ksize;
	slot.s_rec.r_key.k_data.ov_buf = &p_key;

	slot.s_rec.r_val.ov_vec.v_nr = 1;
	slot.s_rec.r_val.ov_vec.v_count = &vsize;
	slot.s_rec.r_val.ov_buf = &p_val;

	node_rec(&slot);

	if (key != NULL)
		*key = *(uint64_t *)p_key;

	if (val != NULL)
		*val = *(uint64_t *)p_val;
}

void get_key_at_index(struct nd *node, int idx, uint64_t *key)
{
	struct slot          slot;
	m0_bcount_t          ksize;
	void                *p_key;

	M0_SET0(&slot);
	slot.s_node = node;
	slot.s_idx  = idx;

	M0_ASSERT(idx<node_count(node));

	slot.s_rec.r_key.k_data.ov_vec.v_nr = 1;
	slot.s_rec.r_key.k_data.ov_vec.v_count = &ksize;
	slot.s_rec.r_key.k_data.ov_buf = &p_key;

	node_key(&slot);

	if (key != NULL)
		*key = *(uint64_t *)p_key;
}
/**
 * This unit test will create a tree, add a node and then populate the node with
 * some records. It will also confirm the records are in ascending order of Key.
 */
static void ut_node_add_del_rec(void)
{
	struct node_op          op;
	struct node_op          op1;
	struct m0_btree_type    tt;
	struct td              *tree;
	struct nd              *node1;
	const struct node_type *nt      = &fixed_format;
	uint64_t                key;
	uint64_t                val;
	uint64_t                prev_key;
	uint64_t                curr_key;
	time_t                  curr_time;
	int                     run_loop;

	M0_ENTRY();

	time(&curr_time);
	printf("\nUsing seed %lu", curr_time);
	srand(curr_time);

	run_loop = 50000;

	btree_ut_init();

	M0_SET0(&op);

	op.no_opc = NOP_ALLOC;
	tree_create(&op, &tt, 10, NULL, 0);

	tree = op.no_tree;

	op1.no_opc = NOP_ALLOC;
	node_alloc(&op1, tree, 10, nt, 8, 8, NULL, 0);
	node1 = op1.no_node;

	while (run_loop--) {
		int i;

		/** Add records */
		i = 0;
		while (true) {
			get_next_rec_to_add(node1, &key, &val);
			if (!add_rec(node1, key, val))
				break;
			M0_ASSERT(++i == node_count(node1));
		}

		/** Confirm all the records are in ascending value of key. */
		get_rec_at_index(node1, 0, &prev_key, NULL);
		for (i = 1; i < node_count(node1); i++) {
			get_rec_at_index(node1, i, &curr_key, NULL);
			M0_ASSERT(prev_key < curr_key);
			prev_key = curr_key;
		}

		/** Delete all the records from the node. */
		i = node_count(node1) - 1;
		while (node_count(node1) != 0) {
			int j = rand() % node_count(node1);
			node_del(node1, j, NULL);
			M0_ASSERT(i-- == node_count(node1));
		}
	}

	printf("\n");
	op1.no_opc = NOP_FREE;
	node_free(&op1, node1, NULL, 0);

	// Done playing with the tree - delete it.
	op.no_opc = NOP_FREE;
	tree_delete(&op, tree, NULL, 0);

	btree_ut_fini();

	M0_LEAVE();
}

/**
 * In this unit test we exercise a few tree operations in both valid and invalid
 * conditions.
 */
static void ut_basic_tree_oper(void)
{
	/** void                   *invalid_addr = (void *)0xbadbadbadbad; */
	struct m0_btree        *btree;
	struct m0_btree_type    btree_type = {  .tt_id = M0_BT_UT_KV_OPS,
						.ksize = 8,
						.vsize = 8, };
	struct m0_be_tx        *tx = NULL;
	struct m0_btree_op      b_op = {};
	void                   *temp_node;
	const struct node_type *nt = &fixed_format;
	int                     rc;

	/** Prepare transaction to capture tree operations. */
	m0_be_tx_init(tx, 0, NULL, NULL, NULL, NULL, NULL, NULL);
	m0_be_tx_prep(tx, NULL);
	btree_ut_init();
	/**
	 *  Run a valid scenario which:
	 *  1) Creates a btree
	 *  2) Closes the btree
	 *  3) Opens the btree
	 *  4) Closes the btree
	 *  5) Destroys the btree
	 */

	/** Create temp node space*/
	temp_node = m0_alloc_aligned((1024 + sizeof(struct nd)), 10);
	btree = m0_alloc(sizeof *btree);
	rc = M0_BTREE_OP_SYNC_WITH_RC(&b_op, m0_btree_create(temp_node, 1024,
							     &btree_type, nt,
							     &b_op, tx));
	M0_ASSERT(rc == 0);
	m0_btree_close(b_op.bo_arbor);

	rc = M0_BTREE_OP_SYNC_WITH_RC(&b_op, m0_btree_open(temp_node, 1024,
							   &btree, &b_op));
	M0_ASSERT(rc == 0);
	m0_btree_close(btree);

	rc = M0_BTREE_OP_SYNC_WITH_RC(&b_op,
				      m0_btree_destroy(b_op.bo_arbor, &b_op));
	M0_ASSERT(rc == 0);
	m0_free_aligned(temp_node, (1024 + sizeof(struct nd)), 10);

	/** Now run some invalid cases */

	/** Open a non-existent btree */
	/**
	 * ToDo: This condition needs to be uncommented once the check for
	 * node_isvalid is properly implemented in btree_open_tick.
	 *
	 * rc = M0_BTREE_OP_SYNC_WITH_RC(&b_op,
	 *                             m0_btree_open(invalid_addr, 1024, &btree,
	 *                                           &b_op));
	 * M0_ASSERT(rc == -EFAULT);
	 */

	/** Close a non-existent btree */
	/**
	 * The following close function are not called as the open operation
	 * being called before this doesnt increase the t_ref variable for
	 * given tree descriptor.
	 *
	 * m0_btree_close(btree); */

	/** Destroy a non-existent btree */
	/**
	 * Commenting this case till the time we can gracefully handle failure.
	 *
	 * M0_BTREE_OP_SYNC_WITH_RC(&b_op, m0_btree_destroy(btree, &b_op));
	 */

	/** Create a new btree */
	temp_node = m0_alloc_aligned((1024 + sizeof(struct nd)), 10);
	rc = M0_BTREE_OP_SYNC_WITH_RC(&b_op, m0_btree_create(temp_node, 1024,
							     &btree_type, nt,
							     &b_op, tx));
	M0_ASSERT(rc == 0);
	/** Close it */
	/**
	 * The following 2 close functions are not used as there is no open
	 * operation being called before this. Hence, the t_ref variable for
	 * tree descriptor has not increased.
	 *
	 * m0_btree_close(b_op.bo_arbor);
	 */

	/** Try closing again */
	/* m0_btree_close(b_op.bo_arbor); */

	/** Re-open it */
	/**
	 * ToDo: This condition needs to be uncommented once the check for
	 * node_isvalid is properly implemented in btree_open_tick.
	 *
	 * rc = M0_BTREE_OP_SYNC_WITH_RC(&b_op,
	 *                             m0_btree_open(invalid_addr, 1024, &btree,
	 *                                           &b_op));
	 * M0_ASSERT(rc == -EFAULT);
	 */

	/** Open it again */
	/**
	 * ToDo: This condition needs to be uncommented once the check for
	 * node_isvalid is properly implemented in btree_open_tick.
	 *
	 * rc = M0_BTREE_OP_SYNC_WITH_RC(&b_op,
	 *      			 m0_btree_open(invalid_addr, 1024,
	 *      				       &btree, &b_op));
	 * M0_ASSERT(rc == -EFAULT);
	 */

	/** Destory it */
	rc = M0_BTREE_OP_SYNC_WITH_RC(&b_op,
				      m0_btree_destroy(b_op.bo_arbor, &b_op));
	M0_ASSERT(rc == 0);
	m0_free_aligned(temp_node, (1024 + sizeof(struct nd)), 10);
	/** Attempt to reopen the destroyed tree */

	/**
	 * ToDo: This condition needs to be uncommented once the check for
	 * node_isvalid is properly implemented in btree_open_tick.
	 *
	 * rc = M0_BTREE_OP_SYNC_WITH_RC(&b_op,
	 *      			 m0_btree_open(invalid_addr, 1024,
	 *      				       &btree, &b_op));
	 * M0_ASSERT(rc == -EFAULT);
	 */

	btree_ut_fini();
	m0_free(btree);
}

struct cb_data {
	/** Key that needs to be stored or retrieved. */
	struct m0_btree_key *key;

	/** Value associated with the key that is to be stored or retrieved. */
	struct m0_bufvec    *value;

	/** If value is retrieved (GET) then check if has expected contents. */
	bool                 check_value;

	/**
	 *  This field is filled by the callback routine with the flags which
	 *  the CB routine received from the _tick(). This flag can then be
	 *  analyzed by the caller for further processing.
	 */
	uint32_t             flags;
};

static int btree_kv_put_cb(struct m0_btree_cb *cb, struct m0_btree_rec *rec)
{
	struct m0_bufvec_cursor  scur;
	struct m0_bufvec_cursor  dcur;
	m0_bcount_t              ksize;
	m0_bcount_t              vsize;
	struct cb_data          *datum = cb->c_datum;

	/** The caller can look at these flags if he needs to. */
	datum->flags = rec->r_flags;

	if (rec->r_flags == M0_BSC_KEY_EXISTS)
		return M0_BSC_KEY_EXISTS;

	ksize = m0_vec_count(&datum->key->k_data.ov_vec);
	M0_ASSERT(m0_vec_count(&rec->r_key.k_data.ov_vec) >= ksize);

	vsize = m0_vec_count(&datum->value->ov_vec);
	M0_ASSERT(m0_vec_count(&rec->r_val.ov_vec) >= vsize);

	m0_bufvec_cursor_init(&scur, &datum->key->k_data);
	m0_bufvec_cursor_init(&dcur, &rec->r_key.k_data);
	m0_bufvec_cursor_copy(&dcur, &scur, ksize);

	m0_bufvec_cursor_init(&scur, datum->value);
	m0_bufvec_cursor_init(&dcur, &rec->r_val);
	m0_bufvec_cursor_copy(&dcur, &scur, vsize);

	return 0;
}

static int btree_kv_get_cb(struct m0_btree_cb *cb, struct m0_btree_rec *rec)
{
	struct m0_bufvec_cursor  scur;
	struct m0_bufvec_cursor  dcur;
	m0_bcount_t              ksize;
	m0_bcount_t              vsize;
	struct cb_data          *datum = cb->c_datum;

	/** The caller can look at these flags if he needs to. */
	datum->flags = rec->r_flags;

	if (rec->r_flags == M0_BSC_KEY_NOT_FOUND ||
	    rec->r_flags == M0_BSC_KEY_BTREE_BOUNDARY)
		return rec->r_flags;

	ksize = m0_vec_count(&datum->key->k_data.ov_vec);
	M0_PRE(m0_vec_count(&rec->r_key.k_data.ov_vec) <= ksize);

	vsize = m0_vec_count(&datum->value->ov_vec);
	M0_PRE(m0_vec_count(&rec->r_val.ov_vec) <= vsize);

	m0_bufvec_cursor_init(&dcur, &datum->key->k_data);
	m0_bufvec_cursor_init(&scur, &rec->r_key.k_data);
	m0_bufvec_cursor_copy(&dcur, &scur, ksize);

	m0_bufvec_cursor_init(&dcur, datum->value);
	m0_bufvec_cursor_init(&scur, &rec->r_val);
	m0_bufvec_cursor_copy(&dcur, &scur, vsize);

	if (datum->check_value) {
		struct m0_bufvec_cursor kcur;
		struct m0_bufvec_cursor vcur;
		m0_bcount_t             v_off = 0;

		while (v_off <= vsize) {
			m0_bufvec_cursor_init(&kcur, &rec->r_key.k_data);
			m0_bufvec_cursor_init(&vcur, &rec->r_val);
			m0_bufvec_cursor_move(&vcur, v_off);

			if (m0_bufvec_cursor_cmp(&kcur,&vcur)) {
				M0_ASSERT(0);
			}
			v_off += ksize;
		}
	}

	return 0;
}

static int btree_kv_del_cb(struct m0_btree_cb *cb, struct m0_btree_rec *rec)
{
	struct cb_data          *datum = cb->c_datum;

	/** The caller can look at these flags if he needs to. */
	datum->flags = rec->r_flags;

	return rec->r_flags;
}

/**
 * This unit test exercises the KV operations for both valid and invalid
 * conditions.
 */
static void ut_basic_kv_oper(void)
{
	struct m0_btree_type    btree_type  = {.tt_id = M0_BT_UT_KV_OPS,
					      .ksize = 8,
					      .vsize = 8, };
	struct m0_be_tx        *tx          = NULL;
	struct m0_btree_op      b_op        = {};
	struct m0_btree        *tree;
	void                   *temp_node;
	int                     i;
	time_t                  curr_time;
	struct m0_btree_cb      ut_cb;
	uint64_t                first_key;
	bool                    first_key_initialized = false;
	struct m0_btree_op      kv_op                 = {};
	const struct node_type *nt                    = &fixed_format;

	M0_ENTRY();

	time(&curr_time);
	printf("\nUsing seed %lu", curr_time);
	srandom(curr_time);

	/** Prepare transaction to capture tree operations. */
	m0_be_tx_init(tx, 0, NULL, NULL, NULL, NULL, NULL, NULL);
	m0_be_tx_prep(tx, NULL);
	btree_ut_init();
	/**
	 *  Run valid scenario:
	 *  1) Create a btree
	 *  2) Adds a few records to the created tree.
	 *  3) Confirms the records are present in the tree.
	 *  4) Deletes all the records from the tree.
	 *  4) Close the btree
	 *  5) Destroy the btree
	 */

	/** Create temp node space and use it as root node for btree */
	temp_node = m0_alloc_aligned((1024 + sizeof(struct nd)), 10);
	M0_BTREE_OP_SYNC_WITH_RC(&b_op, m0_btree_create(temp_node, 1024,
							&btree_type, nt,
							&b_op, tx));

	tree = b_op.bo_arbor;

	for (i = 0; i < 2048; i++) {
		uint64_t             key;
		uint64_t             value;
		struct cb_data       put_data;
		struct m0_btree_rec  rec;
		m0_bcount_t          ksize  = sizeof key;
		m0_bcount_t          vsize  = sizeof value;
		void                *k_ptr  = &key;
		void                *v_ptr  = &value;

		/**
		 *  There is a very low possibility of hitting the same key
		 *  again. This is fine as it helps debug the code when insert
		 *  is called with the same key instead of update function.
		 */
		key = value = m0_byteorder_cpu_to_be64(random());

		if (!first_key_initialized) {
			first_key = key;
			first_key_initialized = true;
		}

		rec.r_key.k_data   = M0_BUFVEC_INIT_BUF(&k_ptr, &ksize);
		rec.r_val          = M0_BUFVEC_INIT_BUF(&v_ptr, &vsize);

		put_data.key       = &rec.r_key;
		put_data.value     = &rec.r_val;

		ut_cb.c_act        = btree_kv_put_cb;
		ut_cb.c_datum      = &put_data;

		M0_BTREE_OP_SYNC_WITH_RC(&kv_op, m0_btree_put(tree, &rec,
							      &ut_cb, 0,
							      &kv_op, tx));
	}

	{
		uint64_t             key;
		uint64_t             value;
		struct cb_data       get_data;
		struct m0_btree_key  get_key;
		struct m0_bufvec     get_value;
		m0_bcount_t          ksize            = sizeof key;
		m0_bcount_t          vsize            = sizeof value;
		void                *k_ptr            = &key;
		void                *v_ptr            = &value;
		uint64_t             find_key;
		void                *find_key_ptr     = &find_key;
		m0_bcount_t          find_key_size    = sizeof find_key;
		struct m0_btree_key  find_key_in_tree;

		get_key.k_data = M0_BUFVEC_INIT_BUF(&k_ptr, &ksize);
		get_value      = M0_BUFVEC_INIT_BUF(&v_ptr, &vsize);

		get_data.key    = &get_key;
		get_data.value  = &get_value;

		ut_cb.c_act   = btree_kv_get_cb;
		ut_cb.c_datum = &get_data;

		find_key = first_key;

		find_key_in_tree.k_data =
				M0_BUFVEC_INIT_BUF(&find_key_ptr, &find_key_size);

		M0_BTREE_OP_SYNC_WITH_RC(&kv_op,
					 m0_btree_get(tree,
						      &find_key_in_tree,
						      &ut_cb, BOF_EQUAL,
						      &kv_op));

		for (i = 1; i < 2048; i++) {
			find_key = key;
			M0_BTREE_OP_SYNC_WITH_RC(&kv_op,
						 m0_btree_iter(tree,
							       &find_key_in_tree,
							       &ut_cb, BOF_NEXT,
							       &kv_op));
		}
	}

	m0_btree_close(tree);
	/**
	 * Commenting this code as the delete operation is not done here.
	 * Due to this, the destroy operation will crash.
	 *
	 *
	 * M0_BTREE_OP_SYNC_WITH_RC(&b_op,
	 *				 m0_btree_destroy(b_op.bo_arbor, &b_op));
	 */
	btree_ut_fini();
}


enum {
	MIN_STREAM_CNT         = 5,
	MAX_STREAM_CNT         = 20,

	MIN_RECS_PER_STREAM    = 5,
	MAX_RECS_PER_STREAM    = 2048,

	MAX_RECS_PER_THREAD    = 100000, /** Records count for each thread */

	MIN_TREE_LOOPS         = 5000,
	MAX_TREE_LOOPS         = 15000,
	MAX_RECS_FOR_TREE_TEST = 100,
};


/**
 * This unit test exercises the KV operations triggered by multiple streams.
 */
static void ut_multi_stream_kv_oper(void)
{
	void                   *temp_node;
	int                     i;
	time_t                  curr_time;
	struct m0_btree_cb      ut_cb;
	struct m0_be_tx        *tx              = NULL;
	struct m0_btree_op      b_op            = {};
	uint32_t                stream_count    = 0;
	uint64_t                recs_per_stream = 0;
	struct m0_btree_op      kv_op           = {};
	struct m0_btree        *tree;
	const struct node_type *nt              = &fixed_format;
	struct m0_btree_type    btree_type      = {.tt_id = M0_BT_UT_KV_OPS,
						  .ksize = sizeof(uint64_t),
						  .vsize = btree_type.ksize*2,
						  };

	M0_ENTRY();

	time(&curr_time);
	printf("\nUsing seed %lu", curr_time);
	srandom(curr_time);

	stream_count = (random() % (MAX_STREAM_CNT - MIN_STREAM_CNT)) +
			MIN_STREAM_CNT;

	recs_per_stream = (random()%
			   (MAX_RECS_PER_STREAM - MIN_RECS_PER_STREAM)) +
			    MIN_RECS_PER_STREAM;

	/** Prepare transaction to capture tree operations. */
	m0_be_tx_init(tx, 0, NULL, NULL, NULL, NULL, NULL, NULL);
	m0_be_tx_prep(tx, NULL);
	btree_ut_init();
	/**
	 *  Run valid scenario:
	 *  1) Create a btree
	 *  2) Adds records in multiple streams to the created tree.
	 *  3) Confirms the records are present in the tree.
	 *  4) Deletes all the records from the tree using multiple streams.
	 *  5) Close the btree
	 *  6) Destroy the btree
	 */

	/** Create temp node space and use it as root node for btree */
	temp_node = m0_alloc_aligned((1024 + sizeof(struct nd)), 10);
	M0_BTREE_OP_SYNC_WITH_RC(&b_op, m0_btree_create(temp_node, 1024,
							&btree_type, nt,
							&b_op, tx));
	tree = b_op.bo_arbor;

	for (i = 1; i <= recs_per_stream; i++) {
		uint64_t             key;
		uint64_t             value[btree_type.vsize / sizeof(uint64_t)];
		struct cb_data       put_data;
		struct m0_btree_rec  rec;
		m0_bcount_t          ksize  = sizeof key;
		m0_bcount_t          vsize  = sizeof value;
		void                *k_ptr  = &key;
		void                *v_ptr  = &value;
		uint32_t             stream_num;

		for (stream_num = 0; stream_num < stream_count; stream_num++) {
			int k;

			key = i + (stream_num * recs_per_stream);
			key = m0_byteorder_cpu_to_be64(key);
			for (k = 0; k < ARRAY_SIZE(value);k++) {
				value[k] = key;
			}

			rec.r_key.k_data   = M0_BUFVEC_INIT_BUF(&k_ptr, &ksize);
			rec.r_val          = M0_BUFVEC_INIT_BUF(&v_ptr, &vsize);

			put_data.key       = &rec.r_key;
			put_data.value     = &rec.r_val;

			ut_cb.c_act        = btree_kv_put_cb;
			ut_cb.c_datum      = &put_data;

			M0_BTREE_OP_SYNC_WITH_RC(&kv_op,
						 m0_btree_put(tree, &rec,
							      &ut_cb, 0,
							      &kv_op, tx));
		}
	}

	for (i = 1; i <= (recs_per_stream*stream_count); i++) {
		uint64_t             key;
		uint64_t             value[btree_type.vsize/sizeof(uint64_t)];
		struct cb_data       get_data;
		struct m0_btree_key  get_key;
		struct m0_bufvec     get_value;
		m0_bcount_t          ksize             = sizeof key;
		m0_bcount_t          vsize             = sizeof value;
		void                *k_ptr             = &key;
		void                *v_ptr             = &value;
		uint64_t             find_key;
		void                *find_key_ptr      = &find_key;
		m0_bcount_t          find_key_size     = sizeof find_key;
		struct m0_btree_key  find_key_in_tree;

		find_key = m0_byteorder_cpu_to_be64(i);
		find_key_in_tree.k_data =
			M0_BUFVEC_INIT_BUF(&find_key_ptr, &find_key_size);

		get_key.k_data = M0_BUFVEC_INIT_BUF(&k_ptr, &ksize);
		get_value      = M0_BUFVEC_INIT_BUF(&v_ptr, &vsize);

		get_data.key         = &get_key;
		get_data.value       = &get_value;
		get_data.check_value = true;

		ut_cb.c_act   = btree_kv_get_cb;
		ut_cb.c_datum = &get_data;

		M0_BTREE_OP_SYNC_WITH_RC(&kv_op,
					 m0_btree_get(tree,
						      &find_key_in_tree,
						      &ut_cb, BOF_EQUAL,
						      &kv_op));
	}

	for (i = 1; i <= recs_per_stream; i++) {
		uint64_t             del_key;
		struct m0_btree_key  del_key_in_tree;
		void                *p_del_key    = &del_key;
		m0_bcount_t          del_key_size = sizeof del_key;
		struct cb_data       del_data;
		uint32_t             stream_num;

		del_data = (struct cb_data) { .key = &del_key_in_tree,
						 .value = NULL,
						 .check_value = false,
						};

		del_key_in_tree.k_data =
				M0_BUFVEC_INIT_BUF(&p_del_key, &del_key_size);

		ut_cb.c_act   = btree_kv_del_cb;
		ut_cb.c_datum = &del_data;

		for (stream_num = 0; stream_num < stream_count; stream_num++) {
			del_key = i + (stream_num * recs_per_stream);
			del_key = m0_byteorder_cpu_to_be64(del_key);

			M0_BTREE_OP_SYNC_WITH_RC(&kv_op,
						 m0_btree_del(tree,
							      &del_key_in_tree,
							      &ut_cb, 0,
							      &kv_op, tx));
		}
	}

	m0_btree_close(tree);

	/**
	 * Commenting this code as the delete operation is not done here.
	 * Due to this, the destroy operation will crash.
	 *
	 *
	 * M0_BTREE_OP_SYNC_WITH_RC(&b_op,
	 *				 m0_btree_destroy(b_op.bo_arbor, &b_op));
	 */

	btree_ut_fini();
}

struct btree_ut_thread_info {
	struct m0_thread   ti_q;             /** Used for thread operations. */
	struct m0_bitmap   ti_cpu_map;       /** CPU map to run this thread. */
	uint64_t           ti_key_first;     /** First Key value to use. */
	uint64_t           ti_key_count;     /** Keys to use. */
	uint64_t           ti_key_incr;      /** Key value to increment by. */
	uint16_t           ti_thread_id;     /** Thread ID <= 65535. */
	struct m0_btree   *ti_tree;          /** Tree for KV operations */
	uint16_t           ti_key_size;      /** Key size in bytes. */
	uint16_t           ti_value_size;    /** Value size in bytes. */
	bool               ti_random_bursts; /** Burstiness in IO pattern. */

	/**
	 *  The fields below are used by the thread functions (init and func)
	 *  to share information. These fields should not be touched by thread
	 *  launcher.
	 */
	struct random_data  ti_random_buf;    /** Buffer used by random func. */
	char               *ti_rnd_state_ptr; /** State array used by RNG. */
};

/**
 *  All the threads wait for this variable to turn TRUE.
 *  The main thread sets to TRUE once it has initialized all the threads so
 *  that all the threads start running on different CPU cores and can compete
 *  for the same btree nodes to work on thus exercising possible race
 *  conditions.
 */
static volatile bool thread_start = false;

/**
 * Thread init function which will do basic setup such as setting CPU affinity
 * and initializing the RND seed for the thread. Any other initialization that
 * might be needed such as resource allocation/initialization needed for the
 * thread handler function can also be done here.
 */
static int btree_ut_thread_init(struct btree_ut_thread_info *ti)
{
	M0_ALLOC_ARR(ti->ti_rnd_state_ptr, 64);
	if (ti->ti_rnd_state_ptr == NULL) {
		return -ENOMEM;
	}

	M0_SET0(&ti->ti_random_buf);
	initstate_r(ti->ti_thread_id + 1, ti->ti_rnd_state_ptr, 64,
		    &ti->ti_random_buf);

	srandom_r(ti->ti_thread_id + 1, &ti->ti_random_buf);

	return m0_thread_confine(&ti->ti_q, &ti->ti_cpu_map);
}

/**
 * This routine is a thread handler which launches PUT, GET, ITER and DEL
 * operations on the btree passed as parameter.
 */
static void btree_ut_kv_oper_thread_handler(struct btree_ut_thread_info *ti)
{
	uint64_t               key[ti->ti_key_size / sizeof(uint64_t)];
	uint64_t               value[ti->ti_value_size / sizeof(uint64_t)];
	m0_bcount_t            ksize         = sizeof key;
	m0_bcount_t            vsize         = sizeof value;
	void                  *k_ptr         = &key;
	void                  *v_ptr         = &value;
	struct m0_btree_rec    rec;
	struct m0_btree_cb     ut_cb;
	struct cb_data         data;

	uint64_t               get_key[ti->ti_key_size / sizeof(uint64_t)];
	uint64_t               get_value[ti->ti_value_size / sizeof(uint64_t)];
	m0_bcount_t            get_ksize     = sizeof get_key;
	m0_bcount_t            get_vsize     = sizeof get_value;
	void                  *get_k_ptr     = &get_key;
	void                  *get_v_ptr     = &get_value;
	struct m0_btree_rec    get_rec;
	struct m0_btree_cb     ut_get_cb;
	struct cb_data         get_data;

	uint64_t               key_iter_start;
	uint64_t               key_end;
	struct m0_btree_op     kv_op     = {};
	struct m0_btree       *tree;
	struct m0_be_tx       *tx        = NULL;

	/**
	 *  Currently our thread routine only supports Keys and Values which are
	 *  a multiple of 8 bytes.
	 */
	M0_ASSERT(ti->ti_key_size % sizeof(uint64_t) == 0);
	M0_ASSERT(ti->ti_value_size % sizeof(uint64_t) == 0);

	/** Prepare transaction to capture tree operations. */
	m0_be_tx_init(tx, 0, NULL, NULL, NULL, NULL, NULL, NULL);
	m0_be_tx_prep(tx, NULL);

	key_iter_start = ti->ti_key_first;
	key_end        = ti->ti_key_first +
			 (ti->ti_key_count * ti->ti_key_incr) - ti->ti_key_incr;

	rec.r_key.k_data   = M0_BUFVEC_INIT_BUF(&k_ptr, &ksize);
	rec.r_val          = M0_BUFVEC_INIT_BUF(&v_ptr, &vsize);

	data.key           = &rec.r_key;
	data.value         = &rec.r_val;

	ut_cb.c_act        = btree_kv_put_cb;
	ut_cb.c_datum      = &data;

	get_rec.r_key.k_data   = M0_BUFVEC_INIT_BUF(&get_k_ptr, &get_ksize);
	get_rec.r_val          = M0_BUFVEC_INIT_BUF(&get_v_ptr, &get_vsize);

	get_data.key           = &get_rec.r_key;
	get_data.value         = &get_rec.r_val;
	get_data.check_value   = true;

	ut_get_cb.c_act        = btree_kv_get_cb;
	ut_get_cb.c_datum      = &get_data;

	tree                   = ti->ti_tree;

	/** Wait till all the threads have been initialised. */
	while (!thread_start)
		;

	while (key_iter_start <= key_end) {
		uint64_t  key_first;
		uint64_t  key_last;
		uint64_t  keys_put_count = 0;
		uint64_t  keys_found_count = 0;
		int       i;
		int32_t   r;
		uint64_t  iter_dir;
		uint64_t  del_key;

		key_first = key_iter_start;
		if (ti->ti_random_bursts) {
			random_r(&ti->ti_random_buf, &r);
			key_last = (r % (key_end - key_first)) + key_first;
		} else
			key_last = key_end;

		/** PUT keys and their corresponding values in the tree. */

		ut_cb.c_act   = btree_kv_put_cb;
		ut_cb.c_datum = &data;

		while (key_first <= key_last) {
			/**
			 *  Embed the thread-id in LSB so that different threads
			 *  will target the same node thus causing race
			 *  conditions useful to mimic and test btree operations
			 *  in a loaded system.
			 */
			key[0] = (key_first << (sizeof(ti->ti_thread_id) * 8)) +
				 ti->ti_thread_id;
			key[0] = m0_byteorder_cpu_to_be64(key[0]);
			for (i = 1; i < ARRAY_SIZE(key); i++)
				key[i] = key[0];

			value[0] = key[0];
			for (i = 1; i < ARRAY_SIZE(value); i++)
				value[i] = value[0];

			M0_BTREE_OP_SYNC_WITH_RC(&kv_op,
						 m0_btree_put(tree, &rec,
							      &ut_cb, 0,
							      &kv_op, tx));
			M0_ASSERT(data.flags == M0_BSC_SUCCESS);

			keys_put_count++;
			key_first += ti->ti_key_incr;
		}

		/** GET and ITERATE over the keys which we inserted above. */

		/**  Randomly decide the iteration direction. */
		random_r(&ti->ti_random_buf, &r);

		key_first = key_iter_start;
		if (r % 2) {
			/** Iterate forward. */
			iter_dir = BOF_NEXT;
			key[0] = (key_first <<
				  (sizeof(ti->ti_thread_id) * 8)) +
				 ti->ti_thread_id;
			key[0] = m0_byteorder_cpu_to_be64(key[0]);
			for (i = 1; i < ARRAY_SIZE(key); i++)
				key[i] = key[0];
		} else {
			/** Iterate backward. */
			iter_dir = BOF_PREV;
			key[0] = (key_last <<
				  (sizeof(ti->ti_thread_id) * 8)) +
				 ti->ti_thread_id;
			key[0] = m0_byteorder_cpu_to_be64(key[0]);
			for (i = 1; i < ARRAY_SIZE(key); i++)
				key[i] = key[0];
		}

		get_data.check_value = true; /** Compare value with key */

		M0_BTREE_OP_SYNC_WITH_RC(&kv_op,
					 m0_btree_get(tree,
						      &rec.r_key, &ut_get_cb,
						      BOF_EQUAL, &kv_op));
		M0_ASSERT(get_data.flags == M0_BSC_SUCCESS);

		keys_found_count++;

		while (1) {
			M0_BTREE_OP_SYNC_WITH_RC(&kv_op,
						 m0_btree_iter(tree,
							       &rec.r_key,
							       &ut_get_cb,
							       iter_dir,
							       &kv_op));
			if (get_data.flags == M0_BSC_KEY_BTREE_BOUNDARY)
				break;

			keys_found_count++;

			/** Copy over the gotten key for the next search. */
			for (i = 0; i < ARRAY_SIZE(key); i++)
				key[i] = get_key[i];
		}

		M0_ASSERT(keys_found_count == keys_put_count);

		/**
		 *  Test slant only if possible. If the increment counter is
		 *  more than 1 we can provide the intermediate value to be got
		 *  in slant mode.
		 */

		if (ti->ti_key_incr > 1) {
			uint64_t  slant_key;
			uint64_t  got_key;
			struct m0_btree_rec r;
			struct m0_btree_cb  cb;

			M0_ASSERT(key_first >= 1);

			slant_key = key_first - 1;
			get_data.check_value = false;

			/**
			 *  The following short named variables are used just
			 *  to maintain the code decorum by limiting code lines
			 *  within 80 chars..
			 */
			r = rec;
			cb = ut_get_cb;

			do {
				key[0] = (slant_key <<
					  (sizeof(ti->ti_thread_id) * 8)) +
					 ti->ti_thread_id;
				key[0] = m0_byteorder_cpu_to_be64(key[0]);
				for (i = 1; i < ARRAY_SIZE(key); i++)
					key[i] = key[0];

				M0_BTREE_OP_SYNC_WITH_RC(&kv_op,
							 m0_btree_get(tree,
								      &r.r_key,
								      &cb,
								      BOF_SLANT,
								      &kv_op));

				/**
				 *  If multiple threads are running then slant
				 *  could return us the value which was added
				 *  by a different thread. We anyways make sure
				 *  that the got value (without the embedded
				 *  thread ID) is more than the slant value.
				 */
				got_key = m0_byteorder_cpu_to_be64(get_key[0]);
				got_key >>= (sizeof(ti->ti_thread_id) * 8);
				M0_ASSERT(got_key == slant_key + 1);

				slant_key += ti->ti_key_incr;
			} while (slant_key <= key_last);
		}

		/**
		 *  DEL the keys which we had created in this iteration. The
		 *  direction of traversing the delete keys is randomly
		 *  selected.
		 */
		random_r(&ti->ti_random_buf, &r);

		key_first = key_iter_start;
		del_key = (r % 2 == 0) ? key_first : key_last;

		ut_cb.c_act   = btree_kv_del_cb;
		ut_cb.c_datum = &data;
		while (keys_found_count) {
			key[0] = (del_key << (sizeof(ti->ti_thread_id) * 8)) +
				 ti->ti_thread_id;
			key[0] = m0_byteorder_cpu_to_be64(key[0]);
			for (i = 1; i < ARRAY_SIZE(key); i++)
				key[i] = key[0];

			M0_BTREE_OP_SYNC_WITH_RC(&kv_op,
						 m0_btree_del(tree, &rec.r_key,
							      &ut_cb, 0,
							      &kv_op, tx));
			del_key = (r % 2 == 0) ?
						del_key + ti->ti_key_incr :
						del_key - ti->ti_key_incr;
			keys_found_count--;
		}

		key_iter_start = key_last + ti->ti_key_incr;
	}

	/** Free resources. */
	m0_free(ti->ti_rnd_state_ptr);
}

/**
 * This function allocates an array pointed by cpuid_ptr and fills it with the
 * CPU ID of the CPUs which are currently online.
 */
static void online_cpu_id_get(uint16_t **cpuid_ptr, uint16_t *cpu_count)
{
	size_t           cpu_max;
	uint32_t         cpuid;
	struct m0_bitmap map_cpu_online  = {};
	int              rc;

	*cpu_count = 0;
	cpu_max = m0_processor_nr_max();
	rc = m0_bitmap_init(&map_cpu_online, cpu_max);
	if (rc != 0)
		return;

	m0_processors_online(&map_cpu_online);

	for (cpuid = 0; cpuid < map_cpu_online.b_nr; cpuid++) {
		if (m0_bitmap_get(&map_cpu_online, cpuid)) {
			(*cpu_count)++;
		}
	}

	if (*cpu_count) {
		M0_ALLOC_ARR(*cpuid_ptr, *cpu_count);
		M0_ASSERT(*cpuid_ptr != NULL);

		*cpu_count = 0;
		for (cpuid = 0; cpuid < map_cpu_online.b_nr; cpuid++) {
			if (m0_bitmap_get(&map_cpu_online, cpuid)) {
				(*cpuid_ptr)[*cpu_count] = cpuid;
				(*cpu_count)++;
			}
		}
	}
}


/**
 * This test launches multiple threads which launch KV operations against one
 * btree in parallel. If thread_count is passed as '0' then one thread per core
 * is launched. If tree_count is passed as '0' then one tree per thread is
 * created.
 */
static void btree_ut_num_threads_num_trees_kv_oper(uint32_t thread_count,
						   uint32_t tree_count)
{
	int                           rc;
	struct btree_ut_thread_info  *ti;
	int                           i;
	struct m0_btree             **ut_trees;
	uint16_t                      cpu;
	void                         *temp_node;
	struct m0_btree_op            b_op         = {};
	struct m0_be_tx              *tx           = NULL;
	const struct node_type       *nt           = &fixed_format;
	const uint32_t                ksize_to_use = sizeof(uint64_t);
	struct m0_btree_type          btree_type   = {.tt_id = M0_BT_UT_KV_OPS,
				         	     .ksize = ksize_to_use,
				         	     .vsize = ksize_to_use*2,
				         	    };
	uint16_t                     *cpuid_ptr;
	uint16_t                      cpu_count;
	size_t                        cpu_max;

	/**
	 *  1) Create btree(s) to be used by all the threads.
	 *  2) Assign CPU cores to the threads.
	 *  3) Init and Start the threads which do KV operations.
	 *  4) Wait till all the threads are done.
	 *  5) Close the btree
	 *  6) Destroy the btree
	 */

	/** Prepare transaction to capture tree operations. */
	m0_be_tx_init(tx, 0, NULL, NULL, NULL, NULL, NULL, NULL);
	m0_be_tx_prep(tx, NULL);
	btree_ut_init();

	online_cpu_id_get(&cpuid_ptr, &cpu_count);

	if (thread_count == 0)
		thread_count = cpu_count - 1; /** Skip Core-0 */

	if (tree_count == 0)
		tree_count = thread_count;

	M0_ASSERT(thread_count >= tree_count);

	thread_start = false;

	M0_ALLOC_ARR(ut_trees, tree_count);
	M0_ASSERT(ut_trees != NULL);

	for (i = 0; i < tree_count; i++) {
		M0_SET0(&b_op);

		/** Create temp node space and use it as root node for btree */
		temp_node = m0_alloc_aligned((1024 + sizeof(struct nd)), 10);

		M0_BTREE_OP_SYNC_WITH_RC(&b_op,
					 m0_btree_create(temp_node, 1024,
							 &btree_type, nt, &b_op,
							 tx));

		ut_trees[i] = b_op.bo_arbor;
	}

	m0_be_tx_close(tx);
	m0_be_tx_fini(tx);

	M0_ALLOC_ARR(ti, thread_count);
	M0_ASSERT(ti != NULL);

	cpu_max = m0_processor_nr_max();

	cpu = 1; /** We skip Core-0 for Linux kernel and other processes. */
	for (i = 0; i < thread_count; i++) {
		rc = m0_bitmap_init(&ti[i].ti_cpu_map, cpu_max);
		m0_bitmap_set(&ti[i].ti_cpu_map, cpuid_ptr[cpu], true);
		cpu++;
		if (cpu >= cpu_count)
			/**
			 *  Circle around if thread count is higher than the
			 *  CPU cores in the system.
			 */
			cpu = 1;

		ti[i].ti_key_first  = 1;
		ti[i].ti_key_count  = MAX_RECS_PER_THREAD;
		ti[i].ti_key_incr   = 5;
		ti[i].ti_thread_id  = i;
		ti[i].ti_tree       = ut_trees[i % tree_count];
		ti[i].ti_key_size   = btree_type.ksize;
		ti[i].ti_value_size = btree_type.vsize;
		ti[i].ti_random_bursts = (thread_count > 1);
	}

	for (i = 0; i < thread_count; i++) {
		rc = M0_THREAD_INIT(&ti[i].ti_q, struct btree_ut_thread_info *,
				    btree_ut_thread_init,
				    &btree_ut_kv_oper_thread_handler, &ti[i],
				    "Thread-%d", i);
		M0_ASSERT(rc == 0);
	}

	/** Initialized all the threads by now. Let's get rolling ... */
	thread_start = true;

	for (i = 0; i < thread_count;i++) {
		m0_thread_join(&ti[i].ti_q);
		m0_thread_fini(&ti[i].ti_q);
	}

	for (i = 0; i < tree_count; i++) {
		m0_btree_close(ut_trees[i]);

		/**
		 * Commenting this code as the delete operation is not done here.
		 * Due to this, the destroy operation will crash.
		 *
		 * M0_BTREE_OP_SYNC_WITH_RC(&b_op,
		 *	     m0_btree_destroy(ut_trees[i].tree,
		 * 	      &b_op));
		 */
	}

	m0_free(ut_trees);

	/**
	 * Commenting this code as the delete operation is not done here.
	 * Due to this, the destroy operation will crash.
	 *
	 *
	 * M0_BTREE_OP_SYNC_WITH_RC(&b_op,
	 *				 m0_btree_destroy(b_op.bo_arbor, &b_op));
	 */

	m0_free(ti);
	btree_ut_fini();
}

static void ut_st_st_kv_oper(void)
{
	btree_ut_num_threads_num_trees_kv_oper(1, 1);
}

static void ut_mt_st_kv_oper(void)
{
	btree_ut_num_threads_num_trees_kv_oper(0, 1);
}

static void ut_mt_mt_kv_oper(void)
{
	btree_ut_num_threads_num_trees_kv_oper(0, 0);
}



/**
 * This routine is a thread handler which primarily involves in creating,
 * opening, closing and destroying btree. To run out-of-sync with other threads
 * it also launches PUT, GET, ITER and DEL operations on the btree for a random
 * count.
 */
static void btree_ut_tree_oper_thread_handler(struct btree_ut_thread_info *ti)
{
	uint64_t               key;
	uint64_t               value;
	m0_bcount_t            ksize = sizeof key;
	m0_bcount_t            vsize = sizeof value;
	void                  *k_ptr = &key;
	void                  *v_ptr = &value;
	struct m0_btree_rec    rec   = {
				     .r_key.k_data = M0_BUFVEC_INIT_BUF(&k_ptr,
									&ksize),
				     .r_val        = M0_BUFVEC_INIT_BUF(&v_ptr,
									&vsize),
				     .r_flags      = 0,
				     };
	struct cb_data         data  = {
					.key         = &rec.r_key,
					.value       = &rec.r_val,
					.check_value = false,
					.flags       = 0,
				       };
	struct m0_btree_cb     ut_cb   = {
					  .c_act       = btree_kv_put_cb,
					  .c_datum     = &data,
					 };
	int32_t                loop_count;
	struct m0_btree_op     kv_op     = {};
	void                  *temp_node;
	struct m0_btree_type   btree_type  = {.tt_id = M0_BT_UT_KV_OPS,
					      .ksize = sizeof(key),
					      .vsize = sizeof(value),
					     };
	const struct node_type *nt         = &fixed_format;
	struct m0_be_tx        *tx         = NULL;
	int                     rc;

	random_r(&ti->ti_random_buf, &loop_count);
	loop_count %= (MAX_TREE_LOOPS - MIN_TREE_LOOPS);
	loop_count += MIN_TREE_LOOPS;

	while (!thread_start)
		;

	/** Create temp node space and use it as root node for btree */
	temp_node = m0_alloc_aligned((1024 + sizeof(struct nd)), 10);

	while (loop_count--) {
		struct m0_btree_op  b_op        = {};
		struct m0_btree    *tree;
		int32_t             rec_count;
		uint32_t            i;

		/**
		 * 1) Create a tree
		 * 2) Add a few random count of records in the tree.
		 * 3) Close the tree
		 * 4) Open the tree
		 * 5) Confirm the records are present in the tree.
		 * 6) Close the tree
		 * 4) Open the tree
		 * 5) Delete all the records from the tree.
		 * 6) Close the tree
		 * 7) Destroy the tree
		 */

		rc = M0_BTREE_OP_SYNC_WITH_RC(&b_op,
					      m0_btree_create(temp_node, 1024,
							      &btree_type, nt,
							      &b_op, tx));
		M0_ASSERT(rc == 0);

		tree = b_op.bo_arbor;

		random_r(&ti->ti_random_buf, &rec_count);
		rec_count %= MAX_RECS_FOR_TREE_TEST;
		rec_count = rec_count ? : (MAX_RECS_FOR_TREE_TEST / 2);

		ut_cb.c_act = btree_kv_put_cb;
		for (i = 1; i <= rec_count; i++) {
			value = key = i;

			rc = M0_BTREE_OP_SYNC_WITH_RC(&kv_op,
						      m0_btree_put(tree, &rec,
								   &ut_cb, 0,
								   &kv_op, tx));
			M0_ASSERT(data.flags == M0_BSC_SUCCESS && rc == 0);
		}

		m0_btree_close(tree);

		rc = M0_BTREE_OP_SYNC_WITH_RC(&kv_op,
					      m0_btree_open(temp_node,
							    1024, &tree,
							    &kv_op));
		M0_ASSERT(rc == 0);

		ut_cb.c_act = btree_kv_get_cb;
		for (i = 1; i <= rec_count; i++) {
			value = key = i;

			rc = M0_BTREE_OP_SYNC_WITH_RC(&kv_op,
						      m0_btree_get(tree,
								   &rec.r_key,
								   &ut_cb,
								   BOF_EQUAL,
								   &kv_op));
			M0_ASSERT(data.flags == M0_BSC_SUCCESS && rc == 0);
		}

		m0_btree_close(tree);

		rc = M0_BTREE_OP_SYNC_WITH_RC(&kv_op,
					      m0_btree_open(temp_node,
							    1024, &tree,
							    &kv_op));
		M0_ASSERT(rc == 0);

		ut_cb.c_act = btree_kv_del_cb;
		for (i = 1; i <= rec_count; i++) {
			value = key = i;

			rc = M0_BTREE_OP_SYNC_WITH_RC(&kv_op,
						      m0_btree_del(tree,
								   &rec.r_key,
								   &ut_cb, 0,
								   &kv_op, tx));
			M0_ASSERT(data.flags == M0_BSC_SUCCESS && rc == 0);
		}

		m0_btree_close(tree);

		rc = M0_BTREE_OP_SYNC_WITH_RC(&b_op,
					      m0_btree_destroy(tree, &b_op));
		M0_ASSERT(rc == 0);
	}

	m0_free_aligned(temp_node, (1024 + sizeof(struct nd)), 10);
}

static void btree_ut_num_threads_tree_oper(uint32_t thread_count)
{
	uint16_t                    *cpuid_ptr;
	uint16_t                     cpu_count;
	size_t                       cpu_max;
	struct btree_ut_thread_info *ti;
	uint16_t                     cpu;
	int                          i;
	int                          rc;

	btree_ut_init();
	online_cpu_id_get(&cpuid_ptr, &cpu_count);

	if (thread_count == 0)
		thread_count = cpu_count - 1; /** Skip Core-0 */

	thread_start = false;

	M0_ALLOC_ARR(ti, thread_count);
	M0_ASSERT(ti != NULL);

	cpu_max = m0_processor_nr_max();

	cpu = 1; /** We skip Core-0 for Linux kernel and other processes. */
	for (i = 0; i < thread_count; i++) {
		rc = m0_bitmap_init(&ti[i].ti_cpu_map, cpu_max);
		m0_bitmap_set(&ti[i].ti_cpu_map, cpuid_ptr[cpu], true);
		cpu++;
		if (cpu >= cpu_count)
			/**
			 *  Circle around if thread count is higher than the
			 *  CPU cores in the system.
			 */
			cpu = 1;

		ti[i].ti_thread_id  = i;
	}

	for (i = 0; i < thread_count; i++) {
		rc = M0_THREAD_INIT(&ti[i].ti_q, struct btree_ut_thread_info *,
				    btree_ut_thread_init,
				    &btree_ut_tree_oper_thread_handler, &ti[i],
				    "Thread-%d", i);
		M0_ASSERT(rc == 0);
	}

	/** Initialized all the threads. Now start the chaos ... */
	thread_start = true;

	for (i = 0; i < thread_count; i++) {
		m0_thread_join(&ti[i].ti_q);
		m0_thread_fini(&ti[i].ti_q);
	}

	m0_free(ti);
	btree_ut_fini();
}

static void ut_st_tree_oper(void)
{
	btree_ut_num_threads_tree_oper(1);
}

static void ut_mt_tree_oper(void)
{
	btree_ut_num_threads_tree_oper(0);
}

/**
 * Commenting this ut as it is not required as a part for test-suite but my
 * required for testing purpose
**/
#if 0
/**
 * This function is for traversal of tree in breadth-first order and it will
 * print level and key-value pair for each node.
 */
static void ut_traversal(struct td *tree)
{
	struct nd *root = tree->t_root;
	struct nd *queue[1000000];
	int front = 0, rear = 0;
	queue[front] = root;

        int count = 0;
	int lev = -1;

	while (front != -1 && rear != -1)
	{
		//pop one elemet
		struct nd* element = queue[front];
		if (front == rear) {
			front = -1;
			rear = -1;
		} else {
			front++;
		}
		printf("\n");
		int level = node_level(element);
		if (level > 0) {
			printf("level : %d =>    ", level);
			if (level != lev)
			{
				lev = level;
				count =0;

			}
			printf("count : %d =>\n", count++);
			int total_count = node_count(element);
			int j;
			for (j=0 ; j < total_count; j++)
			{
				uint64_t key = 0;
				get_key_at_index(element, j, &key);

				key = m0_byteorder_be64_to_cpu(key);
				printf("%"PRIu64"\t", key);

				struct segaddr child_node_addr;
				struct slot    node_slot = {};
				node_slot.s_node = element;

				node_slot.s_idx = j;
				node_child(&node_slot, &child_node_addr);
				struct node_op  i_nop;
				i_nop.no_opc = NOP_LOAD;
				node_get(&i_nop, tree, &child_node_addr,
					 P_NEXTDOWN);
				node_put(&i_nop, i_nop.no_node, NULL);
				if (front == -1) {
					front = 0;
				}
				rear++;
				if (rear == 999999) {
					printf("***********OVERFLOW**********");
					break;
				}
				queue[rear] = i_nop.no_node;
			}
			/* store last child: */
			struct segaddr child_node_addr;
			struct slot    node_slot = {};
			node_slot.s_node = element;

			node_slot.s_idx = j;
			node_child(&node_slot, &child_node_addr);
			struct node_op  i_nop;
			i_nop.no_opc = NOP_LOAD;
			node_get(&i_nop, tree, &child_node_addr, P_NEXTDOWN);
			node_put(&i_nop, i_nop.no_node, NULL);
			if (front == -1) {
				front = 0;
			}
			rear++;
			if (rear == 999999) {
				printf("***********OVERFLOW**********");
				break;
			}
			queue[rear] = i_nop.no_node;
			printf("\n\n");
		} else {
			printf("level : %d =>", level);
			if (level != lev)
			{
				lev = level;
				count =0;

			}
			printf("count : %d =>\n", count++);
			int total_count = node_count(element);
			int j;
			for (j=0 ; j < total_count; j++)
			{
				uint64_t key = 0;
				uint64_t val = 0;
				get_rec_at_index(element, j, &key, &val);

				key = m0_byteorder_be64_to_cpu(key);
				val = m0_byteorder_be64_to_cpu(val);
				printf("%"PRIu64",%"PRIu64"\t", key, val);


			}
			printf("\n\n");
		}
	}
}
/**
 * This function will check if the keys of records present in the nodes at each
 * level are in increasing order or not.
 */
static void ut_invariant_check(struct td *tree)
{
	struct nd *root = tree->t_root;
	struct nd *queue[1000000];
	int front = 0, rear = 0;
	queue[front] = root;
	bool firstkey = true;
	int lev = -1;
	uint64_t prevkey;
	int max_level = node_level(root);
	while (front != -1 && rear != -1)
	{
		struct nd* element = queue[front];
		if (front == rear) {
			front = -1;
			rear = -1;
		} else {
			front++;
		}
		int level = node_level(element);
		if (level > 0) {
			if (level != lev)
			{
				lev = level;
				firstkey = true;
			}
			int total_count = node_count(element);
			if (level == max_level) {
				if (element->n_ref != 1) {
					printf("***INVARIENT FAIL***");
					M0_ASSERT(0);
				}
			} else {
				if (element->n_ref != 0) {
					printf("***INVARIENT FAIL***");
					M0_ASSERT(0);
				}
			}
			int j;
			for (j=0 ; j < total_count; j++)
			{
				uint64_t key = 0;
				get_key_at_index(element, j, &key);

				key = m0_byteorder_be64_to_cpu(key);
				if (!firstkey) {
					if (key < prevkey) {
						printf("***INVARIENT FAIL***");
						M0_ASSERT(0);
					}
				}
				prevkey = key;
				firstkey = false;
				struct segaddr child_node_addr;
				struct slot    node_slot = {};
				node_slot.s_node = element;

				node_slot.s_idx = j;
				node_child(&node_slot, &child_node_addr);
				struct node_op  i_nop;
				i_nop.no_opc = NOP_LOAD;
				node_get(&i_nop, tree, &child_node_addr,
					 P_NEXTDOWN);
				node_put(&i_nop, i_nop.no_node, NULL);
				if (front == -1) {
					front = 0;
				}
				rear++;
				if (rear == 999999) {
					printf("***********OVERFLW***********");
					break;
				}
				queue[rear] = i_nop.no_node;
			}
			struct segaddr child_node_addr;
			struct slot    node_slot = {};
			node_slot.s_node = element;

			node_slot.s_idx = j;
			node_child(&node_slot, &child_node_addr);
			struct node_op  i_nop;
			i_nop.no_opc = NOP_LOAD;
			node_get(&i_nop, tree, &child_node_addr, P_NEXTDOWN);
			node_put(&i_nop, i_nop.no_node, NULL);
			if (front == -1) {
				front = 0;
			}
			rear++;
			if (rear == 999999) {
				printf("***********OVERFLW***********");
				break;
			}
			queue[rear] = i_nop.no_node;
		} else {
			if (level != lev)
			{
				lev = level;
				firstkey = true;
			}
			int total_count = node_count(element);
			if (level == max_level) {
				if (element->n_ref != 1) {
					printf("***INVARIENT FAIL***");
					M0_ASSERT(0);
				}
			} else {
				if (element->n_ref != 0) {
					printf("***INVARIENT FAIL***");
					M0_ASSERT(0);
				}
			}
			int j;
			for (j=0 ; j < total_count; j++)
			{
				uint64_t key = 0;
				uint64_t val = 0;
				get_rec_at_index(element, j, &key, &val);

				key = m0_byteorder_be64_to_cpu(key);
				val = m0_byteorder_be64_to_cpu(val);
				if (!firstkey) {
					if (key < prevkey) {
						printf("***INVARIENT FAIL***");
						M0_ASSERT(0);
					}

				}
				prevkey = key;
				firstkey = false;
			}
		}
	}
}

static void ut_insert(struct td *tree)
{
	struct ff_head *h     = ff_data(tree->t_root);
	m0_bcount_t     ksize = h->ff_ksize;
	m0_bcount_t     vsize = h->ff_vsize;

	uint64_t total_record = 1000000;
	uint64_t temp = 1000000;

	uint64_t temp2;
	bool inc = false;

	tree->t_height = 1;
	while (total_record) {
		uint64_t               key;
		uint64_t               val;

		struct cb_data         put_data;
		struct m0_btree_key    put_key;
		struct m0_bufvec       put_value;
		struct m0_btree_cb     ut_cb;
		void                  *p_key;
		void                  *p_val;

		temp2 = inc ? temp - total_record : total_record;
		key = val = m0_byteorder_cpu_to_be64(temp2);

		p_key = &key;
		p_val = &val;

		/* printf("%"PRIu64",", key); */
		struct m0_btree_op bop;
		M0_SET0(&bop);
		struct m0_btree btree;
		M0_SET0(&btree);

		bop.bo_op.o_sm.sm_state = P_INIT;
		bop.bo_arbor = &btree;
		bop.bo_arbor->t_desc = tree;
		bop.bo_opc = M0_BO_PUT;

		bop.bo_rec.r_key.k_data = M0_BUFVEC_INIT_BUF(&p_key, &ksize);
		bop.bo_rec.r_val        = M0_BUFVEC_INIT_BUF(&p_val, &vsize);

		put_key.k_data     = M0_BUFVEC_INIT_BUF(&p_key, &ksize);
		put_value          = M0_BUFVEC_INIT_BUF(&p_val, &vsize);

		put_data.key       = &put_key;
		put_data.value     = &put_value;

		ut_cb.c_act   = btree_kv_put_cb;
		ut_cb.c_datum = &put_data;
		bop.bo_cb = ut_cb;

		while (1) {
			int64_t nxt = btree_put_kv_tick(&bop.bo_op);
			if (nxt == P_DONE)
				break;
			bop.bo_op.o_sm.sm_state = nxt;
		}

		if (bop.bo_op.o_sm.sm_rc == M0_BSC_KEY_EXISTS) {
			printf("M0_BSC_KEY_EXISTS");
		} else if (bop.bo_op.o_sm.sm_rc != 0)
		{
			printf("bop->bo_op.o_sm.sm_rc  not 0");
		}

		total_record--;
	}
	printf("\nAfter INSERTION");
	printf("level : %d\n", node_level(tree->t_root));
	ut_invariant_check(tree);
}

static void ut_delete(struct td *tree)
{
	struct ff_head *h     = ff_data(tree->t_root);
	m0_bcount_t     ksize = h->ff_ksize;

	uint64_t total_record = 1000000;
	uint64_t temp = 1000000;

	bool inc = false;
	uint64_t temp2;
	while (total_record) {
		uint64_t               key;

		struct cb_data         put_data;
		struct m0_btree_key    put_key;
		struct m0_btree_cb     ut_cb;
		void                  *p_key;

		temp2 = inc ? temp - total_record : total_record;
		key = m0_byteorder_cpu_to_be64(temp2);
		/* printf("%"PRIu64",", key); */

		p_key = &key;

		struct m0_btree_op bop;
		M0_SET0(&bop);
		struct m0_btree btree;
		M0_SET0(&btree);

		bop.bo_op.o_sm.sm_state = P_INIT;
		bop.bo_arbor = &btree;
		bop.bo_arbor->t_desc = tree;
		bop.bo_opc = M0_BO_DEL;

		bop.bo_rec.r_key.k_data = M0_BUFVEC_INIT_BUF(&p_key, &ksize);

		put_key.k_data     = M0_BUFVEC_INIT_BUF(&p_key, &ksize);

		put_data.key       = &put_key;

		ut_cb.c_act   = btree_kv_del_cb;
		ut_cb.c_datum = &put_data;
		bop.bo_cb = ut_cb;

		while (1) {
			int64_t nxt = btree_del_kv_tick(&bop.bo_op);

			if (nxt == P_DONE)
			{
				break;
			}
			bop.bo_op.o_sm.sm_state = nxt;
		}

		if (bop.bo_op.o_sm.sm_rc == M0_BSC_KEY_NOT_FOUND) {
			printf("M0_BSC_KEY_NOT_FOUND");
		} else if (bop.bo_op.o_sm.sm_rc != 0)
		{
			printf("bop->bo_op.o_sm.sm_rc  not 0");
		}

		total_record--;

		/*printf("%"PRIu64",", temp2);
		printf("\n**********After Deletion****************");
		ut_traversal(tree);
		ut_invariant_check(tree);*/
		M0_ASSERT(tree->t_height == node_level(tree->t_root) + 1);

	}
	printf("\nAfter Deletion");
	ut_traversal(tree);
	ut_invariant_check(tree);
}

/**
 * This ut will put records in the tree and delete those records in sequencial
 * manner.
 */
static void ut_put_del_operation(void)
{
	struct node_op          op;
	struct m0_btree_type    tt;
	struct td              *tree;

	M0_ENTRY();

	btree_ut_init();

	M0_SET0(&op);

	op.no_opc = NOP_ALLOC;

	tree_create(&op, &tt, 10, NULL, 0);

	tree = op.no_tree;

	M0_ASSERT(tree->t_ref == 1);
	M0_ASSERT(tree->t_root != NULL);

	tree->t_height = 1;

	ut_insert(tree);
	ut_delete(tree);

	/*
	printf("\nAfter AGAIN INSERT ");
	ut_traversal(tree);
	*/

	op.no_opc = NOP_FREE;
	tree_delete(&op, tree, NULL, 0);

	btree_ut_fini();
	M0_LEAVE();
}
#endif

struct m0_ut_suite btree_ut = {
	.ts_name = "btree-ut",
	.ts_yaml_config_string = "{ valgrind: { timeout: 3600 },"
	"  helgrind: { timeout: 3600 },"
	"  exclude:  ["
	"   "
	"  ] }",
	.ts_init = NULL,
	.ts_fini = NULL,
	.ts_tests = {
		{"node_create_delete",              ut_node_create_delete},
		{"node_add_del_rec",                ut_node_add_del_rec},
		{"basic_tree_op",                   ut_basic_tree_oper},
		{"basic_kv_ops",                    ut_basic_kv_oper},
		{"multi_stream_kv_op",              ut_multi_stream_kv_oper},
		{"single_thread_single_tree_kv_op", ut_st_st_kv_oper},
		{"single_thread_tree_op",           ut_st_tree_oper},
		{"multi_thread_single_tree_kv_op",  ut_mt_st_kv_oper},
		{"multi_thread_multi_tree_kv_op",   ut_mt_mt_kv_oper},
		{"multi_thread_tree_op",            ut_mt_tree_oper},
		/* {"btree_kv_add_del",                ut_put_del_operation}, */
		{NULL, NULL}
	}
};

#endif  /** KERNEL */
#undef M0_TRACE_SUBSYSTEM


/*
 * Test plan:
 *
 * - test how cookies affect performance (for large trees and small trees);
 */
/** @} end of btree group */

/*
 *  Local variables:
 *  c-indentation-style: "K&R"
 *  c-basic-offset: 8
 *  tab-width: 8
 *  fill-column: 80
 *  scroll-step: 1
 *  End:
 */
/*
 * vim: tabstop=8 shiftwidth=8 noexpandtab textwidth=80 nowrap
 */

/*  LocalWords:  btree allocator smop smops
 */<|MERGE_RESOLUTION|>--- conflicted
+++ resolved
@@ -1768,7 +1768,6 @@
 	op->no_node = nt->nt_opaque_get(addr);
 	if (op->no_node != NULL &&
 	    op->no_node->n_addr.as_core == addr->as_core) {
-<<<<<<< HEAD
 
 		if (op->no_node->n_delayed_free) {
 			op->no_op.o_sm.sm_rc = EACCES;
@@ -1799,14 +1798,6 @@
 		} else
 			node_refcnt_update(op->no_node, true);
 	} else {
-=======
-		    if (op->no_node->n_delayed_free) {
-			    op->no_op.o_sm.sm_rc = EACCES;
-				return nxt_state;
-		}
-		op->no_node->n_ref++;
-	    } else {
->>>>>>> 194a7242
 		/**
 		 * If node descriptor is not present allocate a new one
 		 * and assign to node.
@@ -1854,17 +1845,12 @@
 	int        shift = node->n_type->nt_shift(node);
 	segops->so_node_put(node);
 
-<<<<<<< HEAD
 	if (node->n_delayed_free && node->n_ref == 0) {
 		ndlist_tlink_del_fini(node);
 		m0_rwlock_fini(&node->n_lock);
 		m0_free(node);
 		segops->so_node_free(op, shift, tx, 0);
 	}
-=======
-	if (node->n_delayed_free && node->n_ref == 0)
-		segops->so_node_free(op, shift, tx, 0);
->>>>>>> 194a7242
 }
 #endif
 
@@ -1910,7 +1896,6 @@
 			 struct m0_be_tx *tx, int nxt)
 {
 	int shift = node->n_type->nt_shift(node);
-<<<<<<< HEAD
 
 	node_refcnt_update(node, false);
 	node->n_type->nt_fini(node);
@@ -1918,12 +1903,6 @@
 	if (node->n_ref == 0) {
 		ndlist_tlink_del_fini(node);
 		m0_rwlock_fini(&node->n_lock);
-=======
-	node->n_ref--;
-	node->n_type->nt_fini(node);
-
-	if (node->n_ref == 0) {
->>>>>>> 194a7242
 		m0_free(node);
 		return segops->so_node_free(op, shift, tx, nxt);
 	}
@@ -2915,21 +2894,10 @@
 			node_free(&oi->i_nop, oi->i_level[i].l_alloc, tx, 0);
 			oi->i_level[i].l_alloc = NULL;
 		}
-<<<<<<< HEAD
 		if (oi->i_level[i].l_sibling != NULL) {
 			node_put(&oi->i_nop, oi->i_level[i].l_sibling, tx);
 			oi->i_level[i].l_sibling = NULL;
 		}
-=======
-	}
-	if (oi->i_used > 0 && oi->i_level[1].l_sibling != NULL) {
-		node_put(&oi->i_nop, oi->i_level[1].l_sibling, tx);
-		oi->i_level[1].l_sibling = NULL;
-	}
-	if (oi->i_level[oi->i_used].l_sibling != NULL) {
-		node_put(&oi->i_nop, oi->i_level[oi->i_used].l_sibling, tx);
-		oi->i_level[oi->i_used].l_sibling = NULL;
->>>>>>> 194a7242
 	}
 	if (oi->i_extra_node != NULL) {
 		oi->i_nop.no_opc = NOP_FREE;
@@ -3133,10 +3101,6 @@
 	/* Increase height by one */
 	tree->t_height++;
 
-<<<<<<< HEAD
-=======
-
->>>>>>> 194a7242
 	node_put(&oi->i_nop, lev->l_alloc, bop->bo_tx);
 	lev->l_alloc = NULL;
 	node_put(&oi->i_nop, oi->i_extra_node, bop->bo_tx);
@@ -4863,7 +4827,7 @@
 		M0_IMPOSSIBLE("Wrong state: %i", bop->bo_op.o_sm.sm_state);
 	};
 }
-<<<<<<< HEAD
+
 #if 0
 /**
  * TODO: This task should be covered with transaction task.
@@ -4902,8 +4866,6 @@
 	}
 	m0_rwlock_write_unlock(&lru_lock);
 }
-=======
->>>>>>> 194a7242
 
 int  m0_btree_open(void *addr, int nob, struct m0_btree **out,
 		   struct m0_btree_op *bop)
