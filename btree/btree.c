--- conflicted
+++ resolved
@@ -3692,13 +3692,9 @@
 			node_done(&node_slot, bop->bo_tx, true);
 			node_seq_cnt_update(lev->l_node);
 			node_fix(lev->l_node, bop->bo_tx);
-<<<<<<< HEAD
 			btree_callback_add(oi, lev->l_node, lev->l_idx);
-=======
-			btree_callback_add(oi->i_callback, lev->l_node);
 
 			node_unlock(lev->l_node);
->>>>>>> da446e3b
 			lock_op_unlock(tree);
 			return fail(bop, rc);
 		}
@@ -5122,14 +5118,10 @@
 			node_done(&node_slot, bop->bo_tx, true);
 			node_seq_cnt_update(lev->l_node);
 			node_fix(node_slot.s_node, bop->bo_tx);
-<<<<<<< HEAD
 			btree_callback_add(oi, lev->l_node, lev->l_idx);
-=======
-			btree_callback_add(oi->i_callback, lev->l_node);
 
 			node_unlock(lev->l_node);
 
->>>>>>> da446e3b
 			rec.r_flags = M0_BSC_SUCCESS;
 		}
 		int rc = bop->bo_cb.c_act(&bop->bo_cb, &rec);
