--- conflicted
+++ resolved
@@ -162,9 +162,6 @@
  */
 int  m0_btree_open(void *addr, int nob, struct m0_btree **out,
 		   struct m0_btree_op *bop);
-<<<<<<< HEAD
-void m0_btree_close(struct m0_btree *arbor, struct m0_btree_op *bop);
-=======
 
 /**
  * Closes the opened or created tree represented by arbor. Once the close
@@ -177,7 +174,7 @@
  *
  * @param arbor is the btree which needs to be closed.
  */
-void m0_btree_close(struct m0_btree *arbor);
+void m0_btree_close(struct m0_btree *arbor, struct m0_btree_op *bop);
 
 /**
  * Creates a new btree with the root node created at the address passed as the
@@ -198,7 +195,6 @@
  *        caller after the call completes.
  * @param tx pointer to the transaction struture to capture BE segment changes.
  */
->>>>>>> aceeb691
 void m0_btree_create(void *addr, int nob, const struct m0_btree_type *bt,
 		     const struct node_type *nt, struct m0_btree_op *bop,
 		     struct m0_be_tx *tx);
