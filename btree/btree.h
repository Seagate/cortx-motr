--- conflicted
+++ resolved
@@ -94,22 +94,13 @@
  * This structure is used to hold the data that is passed to m0_tree_create.
  */
 struct m0_btree_idata {
-<<<<<<< HEAD
-	void 				*addr;
-	struct m0_btree			*tree;
-	int				 num_bytes;
-	const struct m0_btree_type 	*bt;
-	const struct node_type 		*nt;
-	int 				 ks;
-	int 				 vs;
-=======
 	void                       *addr;
+	struct m0_btree            *tree;
 	int                         num_bytes;
 	const struct m0_btree_type *bt;
 	const struct node_type     *nt;
 	int                         ks;
 	int                         vs;
->>>>>>> e85b4781
 };
 
 enum m0_btree_rec_type {
