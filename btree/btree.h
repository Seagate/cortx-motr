/* -*- C -*- */
/*
 * Copyright (c) 2013-2021 Seagate Technology LLC and/or its Affiliates
 *
 * Licensed under the Apache License, Version 2.0 (the "License");
 * you may not use this file except in compliance with the License.
 * You may obtain a copy of the License at
 *
 *     http://www.apache.org/licenses/LICENSE-2.0
 *
 * Unless required by applicable law or agreed to in writing, software
 * distributed under the License is distributed on an "AS IS" BASIS,
 * WITHOUT WARRANTIES OR CONDITIONS OF ANY KIND, either express or implied.
 * See the License for the specific language governing permissions and
 * limitations under the License.
 *
 * For any questions about this software or licensing,
 * please email opensource@seagate.com or cortx-questions@seagate.com.
 *
 */

#pragma once

#ifndef __MOTR_BTREE_BTREE_H__
#define __MOTR_BTREE_BTREE_H__

#include "lib/types.h"
#include "lib/vec.h"
#include "xcode/xcode_attr.h"

/**
 * @defgroup btree
 *
 * @{
 */

struct m0_be_tx;
struct m0_be_tx_credit;

struct m0_btree_type;
struct m0_btree;
struct m0_btree_op;
struct m0_btree_rec;
struct m0_btree_cb;
struct m0_btree_key;


enum m0_btree_types {
	M0_BT_INVALID = 1,
	M0_BT_BALLOC_GROUP_EXTENTS,
	M0_BT_BALLOC_GROUP_DESC,
	M0_BT_EMAP_EM_MAPPING,
	M0_BT_CAS_CTG,
	M0_BT_COB_NAMESPACE,
	M0_BT_COB_OBJECT_INDEX,
	M0_BT_COB_FILEATTR_BASIC,
	M0_BT_COB_FILEATTR_EA,
	M0_BT_COB_FILEATTR_OMG,
	M0_BT_CONFDB,
	M0_BT_UT_KV_OPS,
	M0_BT_NR
};


struct m0_btree_type {
	enum m0_btree_types tt_id;
};


struct m0_bcookie {
<<<<<<< HEAD
	void *segaddr;
=======
	void     *segaddr;
	uint64_t  n_seq;
>>>>>>> 53c7d382
};

struct m0_btree_key {
	struct m0_bufvec  k_data;
	struct m0_bcookie k_cookie;
};

struct m0_btree_rec {
	struct m0_btree_key r_key;
	struct m0_bufvec    r_val;
	uint32_t            r_flags;
};

struct m0_btree_cb {
	int (*c_act)(struct m0_btree_cb *cb, struct m0_btree_rec *rec);
	void *c_datum;
};

enum m0_btree_rec_type {
	M0_BRT_VALUE = 1,
	M0_BRT_CHILD = 2,
};

enum m0_btree_opcode {
	M0_BO_CREATE = 1,
	M0_BO_DESTROY,
	M0_BO_GET,
	M0_BO_PUT,
	M0_BO_DEL,
	M0_BO_NXT,

	M0_BO_NR
};

enum m0_btree_opflag {
	M0_BOF_UNIQUE = 1 << 0
};

int  m0_btree_open(void *addr, int nob, struct m0_btree **out);
void m0_btree_close(struct m0_btree *arbor);
void m0_btree_create(void *addr, int nob, const struct m0_btree_type *bt,
		     struct m0_be_tx *tx, struct m0_btree_op *bop);
void m0_btree_destroy(struct m0_btree *arbor, struct m0_btree_op *bop);
void m0_btree_get(struct m0_btree *arbor, const struct m0_btree_key *key,
		  const struct m0_btree_cb *cb, uint64_t flags,
		  struct m0_btree_op *bop);
void m0_btree_put(struct m0_btree *arbor, struct m0_be_tx *tx,
		  const struct m0_btree_key *key,
		  const struct m0_btree_cb *cb, uint64_t flags,
		  struct m0_btree_op *bop);
void m0_btree_del(struct m0_btree *arbor, const struct m0_btree_key *key,
		  const struct m0_btree_cb *cb, uint64_t flags,
		  struct m0_btree_op *bop);
void m0_btree_nxt(struct m0_btree *arbor, const struct m0_btree_key *key,
		  const struct m0_btree_cb *cb, uint64_t flags,
		  struct m0_btree_op *bop);

void m0_btree_op_init(struct m0_btree_op *bop, enum m0_btree_opcode *opc,
		      struct m0_btree *arbor,
		      struct m0_btree_key *key, const struct m0_btree_cb *cb,
		      uint64_t flags, struct m0_be_tx *tx);
void m0_btree_op_fini(struct m0_btree_op *bop);

void m0_btree_op_credit(const struct m0_btree_op *bt,
			struct m0_be_tx_credit *cr);

#include "btree/internal.h"

int  m0_btree_mod_init(void);
void m0_btree_mod_fini(void);


/**
 * This macro calls the 'action' function and follows it by calling
 * m0_sm_op_tick() to execute the state machine.
 *
 * IMPORTANT: The 'action' routine should execute the call m0_sm_op_init() for
 * setting the *_tick() function which is eventually be called by
 * m0_sm_op_tick() function.
 */
#define M0_BTREE_OP_SYNC_WITH(op, action)       \
	({                                      \
		struct m0_sm_op *__opp = (op);  \
						\
		action;                         \
		m0_sm_op_tick(__opp);           \
		m0_sm_op_fini(__opp);           \
	})


/** @} end of btree group */
#endif /* __MOTR_BTREE_BTREE_H__ */

/*
 *  Local variables:
 *  c-indentation-style: "K&R"
 *  c-basic-offset: 8
 *  tab-width: 8
 *  fill-column: 80
 *  scroll-step: 1
 *  End:
 */
/*
 * vim: tabstop=8 shiftwidth=8 noexpandtab textwidth=80 nowrap
 */<|MERGE_RESOLUTION|>--- conflicted
+++ resolved
@@ -68,12 +68,8 @@
 
 
 struct m0_bcookie {
-<<<<<<< HEAD
-	void *segaddr;
-=======
 	void     *segaddr;
 	uint64_t  n_seq;
->>>>>>> 53c7d382
 };
 
 struct m0_btree_key {
